<<<<<<< HEAD
This is a mod (DDRace) and it's for the game Teeworlds and it's being maintained by GreYFoX@GTi & btd with the help of others like heinrich5991, noother & Floff, in the previous versions 3da and Fluxid.

DDRace has been rebuilt from scratch by btd based on DDRace-Beta to Teeworlds Trunk 0.5, GreYFoX@GTi helped re-adding features once it was Trunk, you can track this in the commit log.

Teeworlds README is as follows:
Copyright (c) 2010 Magnus Auvinen


This software is provided 'as-is', without any express or implied
warranty. In no event will the authors be held liable for any damages
arising from the use of this software.


Please visit http://www.teeworlds.com for up-to-date information about
the game, including new versions, custom maps and much more
=======
Copyright (c) 2011 Magnus Auvinen


This software is provided 'as-is', without any express or implied
warranty. In no event will the authors be held liable for any damages
arising from the use of this software.


Please visit http://www.teeworlds.com for up-to-date information about 
the game, including new versions, custom maps and much more.
>>>>>>> 13902fef
<|MERGE_RESOLUTION|>--- conflicted
+++ resolved
@@ -1,10 +1,9 @@
-<<<<<<< HEAD
 This is a mod (DDRace) and it's for the game Teeworlds and it's being maintained by GreYFoX@GTi & btd with the help of others like heinrich5991, noother & Floff, in the previous versions 3da and Fluxid.
 
 DDRace has been rebuilt from scratch by btd based on DDRace-Beta to Teeworlds Trunk 0.5, GreYFoX@GTi helped re-adding features once it was Trunk, you can track this in the commit log.
 
 Teeworlds README is as follows:
-Copyright (c) 2010 Magnus Auvinen
+Copyright (c) 2011 Magnus Auvinen
 
 
 This software is provided 'as-is', without any express or implied
@@ -13,16 +12,4 @@
 
 
 Please visit http://www.teeworlds.com for up-to-date information about
-the game, including new versions, custom maps and much more
-=======
-Copyright (c) 2011 Magnus Auvinen
-
-
-This software is provided 'as-is', without any express or implied
-warranty. In no event will the authors be held liable for any damages
-arising from the use of this software.
-
-
-Please visit http://www.teeworlds.com for up-to-date information about 
-the game, including new versions, custom maps and much more.
->>>>>>> 13902fef
+the game, including new versions, custom maps and much more