--- conflicted
+++ resolved
@@ -17,41 +17,24 @@
         os: [ubuntu-latest, macOS-latest, windows-latest, ubuntu-18.04]
         include:
         - os: ubuntu-latest
-<<<<<<< HEAD
-          cmake-args: -G "Unix Makefiles"
-          build-args: --parallel
+          cmake-args: -G Ninja
           package-file: chillerbot-ux-*-linux_x86_64.tar.xz
-=======
-          cmake-args: -G Ninja
-          package-file: DDNet-*-linux_x86_64.tar.xz
->>>>>>> 218f4a47
           fancy: true
           env:
             CFLAGS: -Wdeclaration-after-statement -Werror
             CXXFLAGS: -Werror
         - os: ubuntu-18.04
           cmake-path: /usr/bin/
-<<<<<<< HEAD
-          cmake-args: -G "Unix Makefiles"
+          cmake-args: -G Ninja
           package-file: chillerbot-ux-*-linux_x86_64.tar.xz
-=======
-          cmake-args: -G Ninja
-          package-file: DDNet-*-linux_x86_64.tar.xz
->>>>>>> 218f4a47
           fancy: false
           env:
             CFLAGS: -Wdeclaration-after-statement -Werror
             CXXFLAGS: -Werror
             GTEST_FILTER: -*SQLite*
         - os: macOS-latest
-<<<<<<< HEAD
-          cmake-args: -G "Unix Makefiles"
-          build-args: --parallel
+          cmake-args: -G Ninja
           package-file: chillerbot-ux-*-macos.dmg
-=======
-          cmake-args: -G Ninja
-          package-file: DDNet-*-macos.dmg
->>>>>>> 218f4a47
           fancy: false
           env:
             CFLAGS: -Wdeclaration-after-statement -Werror
