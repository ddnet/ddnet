--- conflicted
+++ resolved
@@ -1592,15 +1592,11 @@
   uuid.h
   warning.h
 )
-<<<<<<< HEAD
 set_src(ENGINE_SHARED GLOB_RECURSE src/engine/shared
+  assertion_logger.cpp
+  assertion_logger.h
   chillerbot/langparser.cpp
   chillerbot/langparser.h
-=======
-set_src(ENGINE_SHARED GLOB src/engine/shared
-  assertion_logger.cpp
-  assertion_logger.h
->>>>>>> 420862dd
   compression.cpp
   compression.h
   config.cpp
