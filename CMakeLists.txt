cmake_minimum_required(VERSION 2.8.12...3.19.1)
if(CMAKE_VERSION VERSION_LESS 3.12)
  cmake_policy(VERSION ${CMAKE_VERSION})
endif()

set(CMAKE_OSX_DEPLOYMENT_TARGET 10.13 CACHE INTERNAL "")
if(CMAKE_OSX_DEPLOYMENT_TARGET VERSION_LESS 10.13)
  message(WARNING "Building for macOS < 10.13 is not supported")
endif()

file(STRINGS src/game/version.h VERSION_LINE
  LIMIT_COUNT 1
  REGEX "^#define GAME_RELEASE_VERSION "
)

if(VERSION_LINE MATCHES "\"([0-9]+)\\.([0-9]+)\\.([0-9]+)\"")
  set(VERSION_MAJOR ${CMAKE_MATCH_1})
  set(VERSION_MINOR ${CMAKE_MATCH_2})
  set(VERSION_PATCH ${CMAKE_MATCH_3})
elseif(VERSION_LINE MATCHES "\"([0-9]+)\\.([0-9]+)\"")
  set(VERSION_MAJOR ${CMAKE_MATCH_1})
  set(VERSION_MINOR ${CMAKE_MATCH_2})
  set(VERSION_PATCH "0")
else()
  message(FATAL_ERROR "Couldn't parse version from src/game/version.h")
endif()

# Extra support for CMake pre-3.0
if(NOT POLICY CMP0048)
  set(PROJECT_VERSION_MAJOR ${VERSION_MAJOR})
  set(PROJECT_VERSION_MINOR ${VERSION_MINOR})
  set(PROJECT_VERSION_PATCH ${VERSION_PATCH})
  if(VERSION_PATCH STREQUAL "0")
    set(PROJECT_VERSION ${VERSION_MAJOR}.${VERSION_MINOR})
  else()
    set(PROJECT_VERSION ${VERSION_MAJOR}.${VERSION_MINOR}.${VERSION_PATCH})
  endif()
endif()
if(VERSION_PATCH STREQUAL "0")
  project(chillerbot-ux VERSION ${VERSION_MAJOR}.${VERSION_MINOR})
else()
  project(chillerbot-ux VERSION ${VERSION_MAJOR}.${VERSION_MINOR}.${VERSION_PATCH})
endif()

set(ORIGINAL_CMAKE_MODULE_PATH ${CMAKE_MODULE_PATH})
set(ORIGINAL_CMAKE_REQUIRED_INCLUDES ${CMAKE_REQUIRED_INCLUDES})
set(ORIGINAL_CMAKE_REQUIRED_LIBRARIES ${CMAKE_REQUIRED_LIBRARIES})
set(OWN_CMAKE_MODULE_PATH ${CMAKE_MODULE_PATH} ${PROJECT_SOURCE_DIR}/cmake)
set(CMAKE_MODULE_PATH ${OWN_CMAKE_MODULE_PATH})

if(CMAKE_SIZEOF_VOID_P EQUAL 4)
  set(TARGET_BITS "32")
else()
  set(TARGET_BITS "64")
endif()

if("${CMAKE_SYSTEM_PROCESSOR}" MATCHES "arm" OR "${CMAKE_SYSTEM_PROCESSOR}" MATCHES "aarch64")
  if(TARGET_BITS STREQUAL "32")
    set(TARGET_CPU_ARCHITECTURE "arm")
  else()
    set(TARGET_CPU_ARCHITECTURE "arm64")
  endif()
else()
  if(TARGET_BITS STREQUAL "32")
    set(TARGET_CPU_ARCHITECTURE "x86")
  else()
    set(TARGET_CPU_ARCHITECTURE "x86_64")
  endif()
endif()

if(CMAKE_SYSTEM_NAME STREQUAL "Windows")
  set(TARGET_OS "windows")
elseif(CMAKE_SYSTEM_NAME STREQUAL "Linux" OR CMAKE_SYSTEM_NAME STREQUAL "Emscripten")
  set(TARGET_OS "linux")
elseif(CMAKE_SYSTEM_NAME STREQUAL "Darwin")
  set(TARGET_OS "mac")
elseif(CMAKE_SYSTEM_NAME STREQUAL "Haiku")
  set(TARGET_OS "haiku")
elseif(CMAKE_SYSTEM_NAME STREQUAL "Android")
  set(TARGET_OS "android")
endif()

include(CheckCCompilerFlag)
include(CheckCXXCompilerFlag)
if(CMAKE_VERSION VERSION_GREATER_EQUAL 3.18)
  include(CheckLinkerFlag)
endif()
include(CheckSymbolExists)
if(NOT (CMAKE_SYSTEM_NAME STREQUAL "Emscripten"))
  include(CheckAtomic)
endif()

check_symbol_exists(__i386 "" TARGET_ARCH_X86_i386)
if(TARGET_ARCH_X86_i386)
  set(TARGET_ARCH x86)
else()
  set(TARGET_ARCH)
endif()

set(AUTO_DEPENDENCIES_DEFAULT OFF)

set(AUTO_VULKAN_BACKEND ON)
if(TARGET_OS STREQUAL "windows")
  set(AUTO_DEPENDENCIES_DEFAULT ON)
  if(TARGET_CPU_ARCHITECTURE STREQUAL "x86")
    set(AUTO_VULKAN_BACKEND OFF)
  endif()
elseif(TARGET_OS STREQUAL "mac")
  set(AUTO_VULKAN_BACKEND OFF)
endif()

option(WEBSOCKETS "Enable websockets support" OFF)
option(MYSQL "Enable mysql support" OFF)
option(TEST_MYSQL "Test mysql support in unit tests (also sets -DMYSQL=ON)" OFF)
option(AUTOUPDATE "Enable the autoupdater" OFF)
option(INFORM_UPDATE "Inform about available updates" OFF)
option(VIDEORECORDER "Enable video recording support via FFmpeg" ON)
option(UPNP "Enable UPnP support" OFF)
option(ANTIBOT "Enable support for a dynamic anticheat library" OFF)
option(HEADLESS_CLIENT "Build the client without graphics" OFF)
option(CURSES_CLIENT "Build the client in curses mode (terminal ui)" OFF)
option(CLIENT "Compile client" ON)
option(SERVER "Compile server" ON)
option(TOOLS "Compile tools" ON)
option(DOWNLOAD_GTEST "Download and compile GTest" ${AUTO_DEPENDENCIES_DEFAULT})
option(STEAM "Build the Steam release version" OFF)
option(DISCORD "Enable Discord rich presence support" OFF)
option(DISCORD_DYNAMIC "Enable discovering Discord rich presence libraries at runtime (Linux only)" OFF)
option(PREFER_BUNDLED_LIBS "Prefer bundled libraries over system libraries" ${AUTO_DEPENDENCIES_DEFAULT})
option(DEV "Don't generate stuff necessary for packaging" OFF)
option(VULKAN "Enable the vulkan backend" ${AUTO_VULKAN_BACKEND})

option(EXCEPTION_HANDLING "Enable exception handling (only works with Windows as of now)" OFF)
option(IPO "Enable interprocedural optimizations" OFF)
option(FUSE_LD "Linker to use" OFF)

if(CMAKE_SYSTEM_NAME STREQUAL "Emscripten")
  include(${PROJECT_SOURCE_DIR}/cmake/toolchains/Emscripten.toolchain)
endif()

if(TEST_MYSQL)
  set(MYSQL ON)
endif()

# Set version if not explicitly set
if(NOT VERSION)
  set(VERSION ${PROJECT_VERSION})
endif()

set(OpenGL_GL_PREFERENCE LEGACY)

# Set the default build type to Release
if(NOT(CMAKE_BUILD_TYPE))
  if(NOT(DEV))
    set(CMAKE_BUILD_TYPE Release)
  else()
    set(CMAKE_BUILD_TYPE Debug)
  endif()
endif()

if(NOT(CMAKE_BUILD_TYPE MATCHES "^(Release|Debug|RelWithDebInfo|MinSizeRel)$"))
  message(WARNING "Unknown CMAKE_BUILD_TYPE, should be one of Release, Debug, RelWithDebInfo or MinSizeRel")
endif()

set(DBG $<OR:$<CONFIG:Debug>,$<CONFIG:RelWithDebInfo>>)

if(IPO)
  if(CMAKE_VERSION VERSION_GREATER 3.9)
    include(CheckIPOSupported)
    check_ipo_supported(RESULT ipo_supported OUTPUT ipo_output)
    if(ipo_supported)
      message(STATUS "IPO is enabled")
      set(ENABLE_IPO TRUE)
    else()
      message(WARNING "IPO is not supported: ${ipo_output}")
    endif()
  else()
      message(WARNING "IPO enablement requires CMake 3.9+")
  endif()
endif()

if(CMAKE_VERSION VERSION_LESS 3.0)
  configure_file(src/game/version.h vd.h)
else()
  set_property(DIRECTORY APPEND PROPERTY CMAKE_CONFIGURE_DEPENDS
    src/game/version.h
  )
endif()

set(SERVER_EXECUTABLE DDNet-Server CACHE STRING "Name of the built server executable")
if(CURSES_CLIENT)
  set(CLIENT_EXECUTABLE term-ux CACHE STRING "Name of the build client executable")
else()
  set(CLIENT_EXECUTABLE chillerbot-ux CACHE STRING "Name of the build client executable")
endif()

########################################################################
# Compiler flags
########################################################################

function(add_c_compiler_flag_if_supported VARIABLE FLAG)
  if(ARGC GREATER 2)
    set(CHECKED_FLAG "${ARGV2}")
  else()
    set(CHECKED_FLAG "${FLAG}")
  endif()
  string(REGEX REPLACE "[^A-Za-z0-9]" "_" CONFIG_VARIABLE "FLAG_SUPPORTED${CHECKED_FLAG}")
  check_c_compiler_flag("${CHECKED_FLAG}" ${CONFIG_VARIABLE})
  if(${CONFIG_VARIABLE})
    if(${VARIABLE})
      set("${VARIABLE}" "${${VARIABLE}};${FLAG}" PARENT_SCOPE)
    else()
      set("${VARIABLE}" "${FLAG}" PARENT_SCOPE)
    endif()
  endif()
endfunction()

function(add_cxx_compiler_flag_if_supported VARIABLE FLAG)
  if(ARGC GREATER 2)
    set(CHECKED_FLAG "${ARGV2}")
  else()
    set(CHECKED_FLAG "${FLAG}")
  endif()
  string(REGEX REPLACE "[^A-Za-z0-9]" "_" CONFIG_VARIABLE "FLAG_SUPPORTED${CHECKED_FLAG}")
  check_cxx_compiler_flag("${CHECKED_FLAG}" ${CONFIG_VARIABLE})
  if(${CONFIG_VARIABLE})
    if(${VARIABLE})
      set("${VARIABLE}" "${${VARIABLE}};${FLAG}" PARENT_SCOPE)
    else()
      set("${VARIABLE}" "${FLAG}" PARENT_SCOPE)
    endif()
  endif()
endfunction()

function(add_linker_flag_if_supported VARIABLE FLAG)
  if(ARGC GREATER 2)
    set(CHECKED_FLAG "${ARGV2}")
  else()
    set(CHECKED_FLAG "${FLAG}")
  endif()
  string(REGEX REPLACE "[^A-Za-z0-9]" "_" CONFIG_VARIABLE "FLAG_SUPPORTED${CHECKED_FLAG}")
  if(CMAKE_VERSION VERSION_LESS 3.18)
    set(${CONFIG_VARIABLE} OFF)
  else()
    check_linker_flag(C "${CHECKED_FLAG}" ${CONFIG_VARIABLE})
  endif()
  if(${CONFIG_VARIABLE})
    if(${VARIABLE})
      set("${VARIABLE}" "${${VARIABLE}};${FLAG}" PARENT_SCOPE)
    else()
      set("${VARIABLE}" "${FLAG}" PARENT_SCOPE)
    endif()
  endif()
endfunction()

# Force compiler colors on when using ninja. Ninja filters the colors out when
# it's not printing to a terminal on its own.
if(CMAKE_GENERATOR STREQUAL "Ninja")
  add_cxx_compiler_flag_if_supported(OUR_FLAGS -fdiagnostics-color=always)
  add_cxx_compiler_flag_if_supported(OUR_FLAGS -fcolor-diagnostics)
endif()

if(NOT MSVC AND NOT HAIKU AND NOT TARGET_OS STREQUAL "mac")
  if(NOT FUSE_LD STREQUAL OFF)
    add_linker_flag_if_supported(OUR_FLAGS_LINK -fuse-ld=${FUSE_LD})
    if(FLAG_SUPPORTED_fuse_ld_${FUSE_LD})
      message(STATUS "Using ${FUSE_LD} linker")
    endif()
  else()
    if(CMAKE_CXX_COMPILER_ID STREQUAL "Clang" OR NOT ENABLE_IPO)
      # GCC+LTO: pthread_create has failed: Resource temporarily unavailable
      add_linker_flag_if_supported(OUR_FLAGS_LINK -fuse-ld=mold)
      if(FLAG_SUPPORTED_fuse_ld_mold)
        message(STATUS "Using mold linker")
      else()
        # Does not support GCC+LTO
        add_linker_flag_if_supported(OUR_FLAGS_LINK -fuse-ld=lld)
        if(FLAG_SUPPORTED_fuse_ld_lld)
          message(STATUS "Using lld linker")
        else()
          add_linker_flag_if_supported(OUR_FLAGS_LINK -fuse-ld=gold)
          if(FLAG_SUPPORTED_fuse_ld_gold)
            message(STATUS "Using gold linker")
          endif()
        endif()
      endif()
    else()
      add_linker_flag_if_supported(OUR_FLAGS_LINK -fuse-ld=gold)
      if(FLAG_SUPPORTED_fuse_ld_gold)
        message(STATUS "Using gold linker")
      endif()
    endif()
  endif()

  if(CMAKE_VERSION VERSION_LESS 3.1 OR TARGET_OS STREQUAL "mac")
    add_cxx_compiler_flag_if_supported(OUR_FLAGS_OWN -std=gnu++17)
  endif()

  # Protect the stack pointer.
  # -fstack-protector-all doesn't work on MinGW.
  add_cxx_compiler_flag_if_supported(OUR_FLAGS -fstack-protector-all)

  # Disable exceptions as DDNet does not use them.
  add_cxx_compiler_flag_if_supported(OUR_FLAGS -fno-exceptions)

  # Inaccurate floating point numbers cause problems on mingw-w64-gcc when
  # compiling for x86, might cause problems elsewhere. So don't store floats
  # in registers but keep them at higher accuracy.
  if(TARGET_ARCH STREQUAL "x86")
    add_cxx_compiler_flag_if_supported(OUR_FLAGS -ffloat-store)
  endif()

  # Don't insert timestamps into PEs to keep the build reproducible.
  if(TARGET_OS STREQUAL "windows")
    add_cxx_compiler_flag_if_supported(OUR_FLAGS_LINK -Wl,--no-insert-timestamp)
  endif()

  if(TARGET_OS STREQUAL "mac")
    add_cxx_compiler_flag_if_supported(OUR_FLAGS -stdlib=libc++)
  endif()

  if(EXCEPTION_HANDLING)
    add_cxx_compiler_flag_if_supported(OUR_FLAGS -DCONF_EXCEPTION_HANDLING)
    # use the frame pointer (frame pointer usage is disabled by default in
    # some architectures like x86_64 and for some optimization levels; and it
    # may be impossible to walk the call stack without it)
    add_cxx_compiler_flag_if_supported(OUR_FLAGS -fno-omit-frame-pointer)
  endif()

  add_cxx_compiler_flag_if_supported(OUR_FLAGS_OWN -Wall)
  if(CMAKE_VERSION VERSION_GREATER 3.3 OR CMAKE_VERSION VERSION_EQUAL 3.3)
    add_cxx_compiler_flag_if_supported(OUR_FLAGS_OWN
      $<$<COMPILE_LANGUAGE:C>:-Wdeclaration-after-statement>
      -Wdeclaration-after-statement
    )
  endif()
  add_cxx_compiler_flag_if_supported(OUR_FLAGS_OWN -Wextra)
  add_cxx_compiler_flag_if_supported(OUR_FLAGS_OWN -Wno-unused-parameter)
  add_cxx_compiler_flag_if_supported(OUR_FLAGS_OWN -Wno-missing-field-initializers)
  add_cxx_compiler_flag_if_supported(OUR_FLAGS_OWN -Wformat=2) # Warn about format strings.
  add_c_compiler_flag_if_supported(OUR_FLAGS_DEP -Wno-implicit-function-declaration)
  add_cxx_compiler_flag_if_supported(OUR_FLAGS_OWN -Wno-nullability-completeness) # Mac OS build on github
  add_cxx_compiler_flag_if_supported(OUR_FLAGS_OWN -Wduplicated-cond)
  add_cxx_compiler_flag_if_supported(OUR_FLAGS_OWN -Wduplicated-branches)
  add_cxx_compiler_flag_if_supported(OUR_FLAGS_OWN -Wlogical-op)
  add_cxx_compiler_flag_if_supported(OUR_FLAGS_OWN -Wrestrict)
  add_cxx_compiler_flag_if_supported(OUR_FLAGS_OWN -Wshadow-all) # clang
  add_cxx_compiler_flag_if_supported(OUR_FLAGS_OWN -Wshadow=global) # gcc
  add_cxx_compiler_flag_if_supported(OUR_FLAGS_OWN -Wthread-safety)
  add_cxx_compiler_flag_if_supported(OUR_FLAGS_OWN -Wsuggest-override)
  add_linker_flag_if_supported(OUR_FLAGS_LINK -Wno-alloc-size-larger-than) # save.cpp with LTO
  # add_cxx_compiler_flag_if_supported(OUR_FLAGS_OWN -Wdouble-promotion) # Many occurences
  # add_cxx_compiler_flag_if_supported(OUR_FLAGS_OWN -Wnull-dereference) # Many occurences
  # add_cxx_compiler_flag_if_supported(OUR_FLAGS_OWN -Wuseless-cast) # TODO: Enable for C++ code except gtest
endif()

if(MSVC)
  if(EXCEPTION_HANDLING)
  add_cxx_compiler_flag_if_supported(OUR_FLAGS /DCONF_EXCEPTION_HANDLING)
  endif()
endif()

if(NOT MSVC AND NOT HAIKU)
  check_c_compiler_flag("-O2;-Wp,-Werror;-D_FORTIFY_SOURCE=2" DEFINE_FORTIFY_SOURCE) # Some distributions define _FORTIFY_SOURCE by themselves.
endif()

########################################################################
# COMMON FUNCTIONS
########################################################################

function(set_glob VAR GLOBBING EXTS DIRECTORY) # ...
  set(GLOBS)
  foreach(ext ${EXTS})
    list(APPEND GLOBS "${DIRECTORY}/*.${ext}")
  endforeach()
  file(${GLOBBING} GLOB_RESULT ${GLOBS})
  list(SORT GLOB_RESULT)
  set(FILES)
  foreach(file ${ARGN})
    list(APPEND FILES "${PROJECT_SOURCE_DIR}/${DIRECTORY}/${file}")
  endforeach()

  if(NOT FILES STREQUAL GLOB_RESULT)
    message(AUTHOR_WARNING "${VAR} does not contain every file from directory ${DIRECTORY}")
    set(LIST_BUT_NOT_GLOB)
    if(POLICY CMP0057)
      cmake_policy(SET CMP0057 NEW)
      foreach(file ${FILES})
        if(NOT file IN_LIST GLOB_RESULT)
          list(APPEND LIST_BUT_NOT_GLOB ${file})
        endif()
      endforeach()
      if(LIST_BUT_NOT_GLOB)
        message(AUTHOR_WARNING "Entries only present in ${VAR}: ${LIST_BUT_NOT_GLOB}")
      endif()
      set(GLOB_BUT_NOT_LIST)
      foreach(file ${GLOB_RESULT})
        if(NOT file IN_LIST FILES)
          list(APPEND GLOB_BUT_NOT_LIST ${file})
        endif()
      endforeach()
      if(GLOB_BUT_NOT_LIST)
        message(AUTHOR_WARNING "Entries only present in ${DIRECTORY}: ${GLOB_BUT_NOT_LIST}")
      endif()
      if(NOT LIST_BUT_NOT_GLOB AND NOT GLOB_BUT_NOT_LIST)
        message(AUTHOR_WARNING "${VAR} is not alphabetically sorted")
      endif()
    endif()
  endif()

  set(${VAR} ${FILES} PARENT_SCOPE)
endfunction()

function(set_src VAR GLOBBING DIRECTORY) # ...
  set_glob(${VAR} ${GLOBBING} "c;cpp;h" ${DIRECTORY} ${ARGN})
  set(${VAR} ${${VAR}} PARENT_SCOPE)
  set(CHECKSUM_SRC ${CHECKSUM_SRC} ${${VAR}} PARENT_SCOPE)
endfunction()
set(CHECKSUM_SRC)

function(set_own_rpath TARGET)
  if(NOT TARGET_OS STREQUAL "windows" AND NOT TARGET_OS STREQUAL "mac")
    if(CMAKE_VERSION VERSION_GREATER 3.8 OR CMAKE_VERSION VERSION_EQUAL 3.8)
      set_property(TARGET ${TARGET} PROPERTY BUILD_RPATH "$ORIGIN")
    endif()
    set_property(TARGET ${TARGET} PROPERTY INSTALL_RPATH "$ORIGIN/../lib/ddnet")
  endif()
endfunction()

if(NOT TARGET_OS STREQUAL "windows" AND NOT TARGET_OS STREQUAL "mac" AND CMAKE_VERSION VERSION_LESS 3.8)
  if((CLIENT AND (STEAM OR DISCORD_DYNAMIC)) OR ANTIBOT)
    message(STATUS "Can't set BUILD_RPATH in CMake before 3.8, pass -Wl,-rpath,'$ORIGIN' manually if you wish to emulate this. Or just install a newer version of CMake...")
  endif()
endif()

########################################################################
# INITIALIZE TARGET LISTS
########################################################################

set(TARGETS_OWN)
set(TARGETS_DEP)

set(TARGETS_LINK) # Targets with a linking stage.

########################################################################
# DEPENDENCIES
########################################################################

if((CMAKE_OSX_ARCHITECTURES STREQUAL "arm64;x86_64" OR CMAKE_OSX_ARCHITECTURES STREQUAL "x86_64;arm64") AND TARGET_OS STREQUAL "mac")
  set(FAT ON)
else()
  set(FAT OFF)
endif()

if(FAT)
  set(LIB_DIR "${TARGET_OS}/libfat")
elseif(CMAKE_SYSTEM_NAME STREQUAL "Emscripten")
  set(LIB_DIR "webasm/libwasm")
elseif(TARGET_CPU_ARCHITECTURE STREQUAL "arm" OR TARGET_CPU_ARCHITECTURE STREQUAL "arm64")
  set(LIB_DIR "${TARGET_OS}/lib${TARGET_CPU_ARCHITECTURE}")
else()
  set(LIB_DIR "${TARGET_OS}/lib${TARGET_BITS}")
endif()

function(set_extra_dirs_lib VARIABLE NAME)
  set("PATHS_${VARIABLE}_LIBDIR" PARENT_SCOPE)
  set("HINTS_${VARIABLE}_LIBDIR" PARENT_SCOPE)
  if(PREFER_BUNDLED_LIBS)
    set(TYPE HINTS)
  else()
    set(TYPE PATHS)
  endif()
  if(TARGET_BITS AND TARGET_OS)
    set(DIR "ddnet-libs/${NAME}/${LIB_DIR}")
    set("${TYPE}_${VARIABLE}_LIBDIR" "${DIR}" PARENT_SCOPE)
    set("EXTRA_${VARIABLE}_LIBDIR" "${DIR}" PARENT_SCOPE)
  endif()
endfunction()

function(set_extra_dirs_include VARIABLE NAME LIBRARY)
  set("PATHS_${VARIABLE}_INCLUDEDIR" PARENT_SCOPE)
  set("HINTS_${VARIABLE}_INCLUDEDIR" PARENT_SCOPE)
  is_bundled(IS_BUNDLED "${LIBRARY}")
  if(IS_BUNDLED)
    set(TMP_TARGET_OS ${TARGET_OS})
    if(CMAKE_SYSTEM_NAME STREQUAL "Emscripten")
     set(TMP_TARGET_OS webasm)
    endif()
    set("HINTS_${VARIABLE}_INCLUDEDIR" "ddnet-libs/${NAME}/include" "ddnet-libs/${NAME}/include/${TMP_TARGET_OS}" PARENT_SCOPE)
  endif()
endfunction()

if(CMAKE_CROSSCOMPILING)
  if(TARGET_OS STREQUAL "android" OR CMAKE_SYSTEM_NAME STREQUAL "Emscripten")
    # be more aggressive with android toolchain
    set(CROSSCOMPILING_NO_CMAKE_SYSTEM_PATH NO_CMAKE_SYSTEM_PATH NO_DEFAULT_PATH NO_CMAKE_FIND_ROOT_PATH)
  else()
    set(CROSSCOMPILING_NO_CMAKE_SYSTEM_PATH NO_CMAKE_SYSTEM_PATH)
  endif()
else()
  set(CROSSCOMPILING_NO_CMAKE_SYSTEM_PATH)
endif()

function(is_bundled VARIABLE PATH)
  if(PATH)
    string(FIND "${PATH}" "${PROJECT_SOURCE_DIR}" LOCAL_PATH_POS)
    if(LOCAL_PATH_POS EQUAL 0 AND TARGET_BITS AND TARGET_OS)
      set("${VARIABLE}" ON PARENT_SCOPE)
    else()
      set("${VARIABLE}" OFF PARENT_SCOPE)
    endif()
  else()
    set("${VARIABLE}" OFF PARENT_SCOPE)
  endif()
endfunction()

if(NOT CMAKE_CROSSCOMPILING)
  # Check for PkgConfig once so all the other `find_package` calls can do it
  # quietly.
  find_package(PkgConfig)
endif()
if(TARGET_OS STREQUAL "android")
  find_package(Android)
endif()
find_package(ZLIB)
find_package(Crypto)
find_package(Curl)
if(CLIENT AND VIDEORECORDER)
  find_package(FFMPEG)
endif()
find_package(Freetype)
if(DOWNLOAD_GTEST)
  find_package(Git)
endif()
if(NOT(TARGET_OS STREQUAL "android"))
  find_package(GLEW)
endif()
find_package(GTest)
if(UPNP)
  find_package(Miniupnpc)
endif()
if(MYSQL)
  find_package(MySQL)
else()
  set(MYSQL_LIBRARIES)
endif()
find_package(Ogg)
find_package(Opus)
find_package(Opusfile)
find_package(Pnglite)
find_package(PythonInterp 3)
find_package(SDL2)
find_package(SQLite3)
if(DISCORD)
  find_package(DiscordSdk)
endif()
if(UNIX)
  # Use -pthread instead of -lpthread to draw dependencies other than libpthread
  set(THREADS_PREFER_PTHREAD_FLAG TRUE)
endif()
find_package(Threads)
find_package(Wavpack)
if(WEBSOCKETS)
  find_package(Websockets)
else()
  set(WEBSOCKETS_LIBRARIES)
  set(WEBSOCKETS_INCLUDE_DIRS)
endif()

if(EXCEPTION_HANDLING)
  find_package(ExceptionHandling)
endif()

if(TARGET_OS AND TARGET_OS STREQUAL "mac")
  find_program(CMAKE_OTOOL otool)
  find_program(DMGBUILD dmgbuild)
endif()

set(VULKAN_SHADER_FILE_LIST "" CACHE STRING "Vulkan shader file list")
if(CLIENT AND VULKAN)
  find_package(Vulkan)
  include(cmake/BuildVulkanShaders.cmake)
else()
  set(VULKAN_LIBRARIES)
  set(VULKAN_INCLUDE_DIRS)
endif()

message(STATUS "******** ${CMAKE_PROJECT_NAME} ********")
set(TARGET "Target OS: ${TARGET_OS} ${CMAKE_SYSTEM_PROCESSOR}")
if(TARGET_OS STREQUAL "mac")
  set(TARGET "${TARGET} (SDK: ${CMAKE_OSX_SYSROOT}, architectures: ${CMAKE_OSX_ARCHITECTURES})")
endif()
message(STATUS ${TARGET})
message(STATUS "Compiler: ${CMAKE_CXX_COMPILER}")
message(STATUS "Build type: ${CMAKE_BUILD_TYPE}")

message(STATUS "Dependencies:")
function(show_dependency_status OUTPUT_NAME NAME)
  if(${NAME}_FOUND)
    if(${NAME}_BUNDLED)
      message(STATUS " * ${OUTPUT_NAME} not found (using bundled version)")
    else()
      message(STATUS " * ${OUTPUT_NAME} found")
    endif()
  else()
    message(STATUS " * ${OUTPUT_NAME} not found")
  endif()
endfunction()

show_dependency_status("Curl" CURL)
if(TARGET_OS AND TARGET_OS STREQUAL "mac")
  show_dependency_status("Dmg tools" DMGTOOLS)
endif()
if(CLIENT AND VIDEORECORDER)
  show_dependency_status("FFmpeg" FFMPEG)
endif()
show_dependency_status("Freetype" FREETYPE)
if(DOWNLOAD_GTEST)
  show_dependency_status("Git" GIT)
endif()
show_dependency_status("Glew" GLEW)
show_dependency_status("GTest" GTEST)
if(TARGET_OS AND TARGET_OS STREQUAL "mac")
  show_dependency_status("Dmgbuild" DMGBUILD)
endif()
if(UPNP)
  show_dependency_status("Miniupnpc" MINIUPNPC)
endif()
if(MYSQL)
  show_dependency_status("MySQL" MYSQL)
endif()
show_dependency_status("Ogg" OGG)
show_dependency_status("OpenSSL Crypto" CRYPTO)
show_dependency_status("Opus" OPUS)
show_dependency_status("Opusfile" OPUSFILE)
show_dependency_status("Pnglite" PNGLITE)
show_dependency_status("PythonInterp" PYTHONINTERP)
show_dependency_status("SDL2" SDL2)
show_dependency_status("SQLite3" SQLite3)
show_dependency_status("Wavpack" WAVPACK)
show_dependency_status("Zlib" ZLIB)
if(DISCORD)
  show_dependency_status("DiscordSdk" DiscordSdk)
endif()
if(WEBSOCKETS)
  show_dependency_status("Websockets" WEBSOCKETS)
endif()

if(CLIENT AND VULKAN)
  show_dependency_status("Vulkan" VULKAN)
endif()

if(NOT(CURL_FOUND))
  message(SEND_ERROR "You must install Curl to compile ${CMAKE_PROJECT_NAME}")
endif()
if(NOT(PYTHONINTERP_FOUND))
  message(SEND_ERROR "You must install Python to compile ${CMAKE_PROJECT_NAME}")
endif()
if(NOT(SQLite3_FOUND))
  message(SEND_ERROR "You must install SQLite3 to compile ${CMAKE_PROJECT_NAME}")
endif()

if(MYSQL AND NOT(MYSQL_FOUND))
  message(SEND_ERROR "You must install MySQL to compile the ${CMAKE_PROJECT_NAME} server with MySQL support")
endif()

if(WEBSOCKETS AND NOT(WEBSOCKETS_FOUND))
  message(SEND_ERROR "You must install libwebsockets to compile the ${CMAKE_PROJECT_NAME} server with websocket support")
endif()

if(UPNP AND NOT(MINIUPNPC_FOUND))
  message(SEND_ERROR "You must install miniupnpc to compile the ${CMAKE_PROJECT_NAME} server with UPnP support")
endif()
if(DISCORD AND NOT(DISCORDSDK_FOUND))
  message(SEND_ERROR "You must install the Discord SDK to compile the ${CMAKE_PROJECT_NAME} client with Discord support")
endif()
if(DISCORD_DYNAMIC)
  if(TARGET_OS STREQUAL "windows" OR TARGET_OS STREQUAL "mac")
    message(SEND_ERROR "Dynamically loading the Discord SDK is only supported on Linux")
  endif()
  if(NOT DISCORD)
    message(SEND_ERROR "You must enable the DISCORD flag if you want to link the Discord SDK")
  endif()
endif()
if(CLIENT AND NOT(FREETYPE_FOUND))
  message(SEND_ERROR "You must install Freetype to compile the ${CMAKE_PROJECT_NAME} client")
endif()
if(CLIENT AND NOT(OGG_FOUND))
  message(SEND_ERROR "You must install Ogg to compile the ${CMAKE_PROJECT_NAME} client")
endif()
if(CLIENT AND NOT(OPUS_FOUND))
  message(SEND_ERROR "You must install Opus to compile the ${CMAKE_PROJECT_NAME} client")
endif()
if(CLIENT AND NOT(OPUSFILE_FOUND))
  message(SEND_ERROR "You must install Opusfile to compile the ${CMAKE_PROJECT_NAME} client")
endif()
if(CLIENT AND NOT(SDL2_FOUND))
  message(SEND_ERROR "You must install SDL2 to compile the ${CMAKE_PROJECT_NAME} client")
endif()
if(TARGET_OS STREQUAL "android" AND CLIENT AND NOT(CRYPTO_FOUND))
  message(SEND_ERROR "You must install OpenSSL to compile the ${CMAKE_PROJECT_NAME} client")
endif()
if(NOT(GTEST_FOUND))
  if(DOWNLOAD_GTEST)
    if(GIT_FOUND)
      message(STATUS "Automatically downloading GTest to be able to run tests")
    else()
      set(DOWNLOAD_GTEST OFF)
      message(WARNING "To automatically download GTest, you have to install Git")
    endif()
  else()
    message(STATUS "To run the tests, you have to install GTest")
  endif()
endif()

if(CLIENT AND VULKAN AND NOT(VULKAN_FOUND))
  message(SEND_ERROR "You must install Vulkan libraries to compile the ${CMAKE_PROJECT_NAME} client")
endif()

if(TARGET_OS STREQUAL "windows")
  set(PLATFORM_CLIENT)
  set(PLATFORM_CLIENT_LIBS opengl32 winmm)
  set(PLATFORM_LIBS version ws2_32) # Windows sockets
elseif(TARGET_OS STREQUAL "mac")
  find_library(CARBON Carbon)
  find_library(COCOA Cocoa)
  find_library(OPENGL OpenGL)
  find_library(SECURITY Security)
  set(PLATFORM_CLIENT
    src/macos/client.mm
    src/macos/notifications.mm
  )
  set(PLATFORM_CLIENT_LIBS ${COCOA} ${OPENGL})
  set(PLATFORM_LIBS ${CARBON} ${SECURITY})
elseif(TARGET_OS STREQUAL "haiku")
    set(PLATFORM_CLIENT)
    find_package(OpenGL)
    set(PLATFORM_LIBS GL network)
    set(PLATFORM_CLIENT_LIBS ${OPENGL_gl_LIBRARY})
    set(PLATFORM_CLIENT_INCLUDE_DIRS ${OPENGL_INCLUDE_DIR})
elseif(TARGET_OS STREQUAL "android")
    set(PLATFORM_CLIENT
      src/android/android_main.cpp
    )
    set(PLATFORM_LIBS ${TW_ANDROID_LIBS})
    set(PLATFORM_CLIENT_LIBS ${PLATFORM_LIBS})
    set(PLATFORM_CLIENT_INCLUDE_DIRS)
else()
  find_package(Notify)
  find_package(OpenGL)
  # ncurses wide for utf8 support
  # https://github.com/Kitware/CMake/blob/f0a2ec12e2743a7be39201e2bc563ab37debd791/Modules/FindCurses.cmake#L56
  set(CURSES_NEED_WIDE TRUE)
  find_package(Curses)
  set(PLATFORM_CLIENT_LIBS ${OPENGL_gl_LIBRARY} ${NOTIFY_LIBRARIES} ${CURSES_LIBRARIES})
  set(PLATFORM_CLIENT_INCLUDE_DIRS ${OPENGL_INCLUDE_DIR} ${NOTIFY_INCLUDE_DIRS} ${CURSES_INCLUDE_DIRS})
  set(PLATFORM_CLIENT)
  if(TARGET_OS STREQUAL "linux")
    set(PLATFORM_LIBS rt) # clock_gettime for glibc < 2.17
  else()
    set(PLATFORM_LIBS)
  endif()
endif()

if(CMAKE_SYSTEM_NAME STREQUAL "Emscripten")
  set(PLATFORM_CLIENT_LIBS GL)
  set(PLATFORM_CLIENT_INCLUDE_DIRS "")
  set(CMAKE_EXECUTABLE_SUFFIX ".html")
endif()

########################################################################
# DOWNLOAD GTEST
########################################################################

if(NOT(GTEST_FOUND) AND DOWNLOAD_GTEST)
  set(DDNET_GTEST_VERSION 5c8ca58edfb304b2dd5e6061f83387470826dd87) # master as of 2021-04-07
  configure_file(cmake/Download_GTest_CMakeLists.txt.in googletest-download/CMakeLists.txt)
  execute_process(COMMAND ${CMAKE_COMMAND} -G "${CMAKE_GENERATOR}" .
    RESULT_VARIABLE result
    WORKING_DIRECTORY ${PROJECT_BINARY_DIR}/googletest-download
  )
  if(result)
    message(WARNING "CMake step for googletest failed: ${result}")
    set(DOWNLOAD_GTEST OFF)
  else()
    execute_process(COMMAND ${CMAKE_COMMAND} --build .
      RESULT_VARIABLE result
      WORKING_DIRECTORY ${PROJECT_BINARY_DIR}/googletest-download
    )
    if(result)
      message(WARNING "Build step for googletest failed: ${result}")
      set(DOWNLOAD_GTEST OFF)
    else()
      # Prevent overriding the parent project's compiler/linker settings on Windows
      set(gtest_force_shared_crt ON CACHE BOOL "" FORCE)

      # Add googletest directly to our build. This defines the gtest target.
      add_subdirectory(
        ${PROJECT_BINARY_DIR}/googletest-src
        ${PROJECT_BINARY_DIR}/googletest-build
        EXCLUDE_FROM_ALL
      )

      if(MSVC)
        foreach(target gtest gmock)
          # `/w` disables all warnings. This is needed because `gtest` enables
          # `/WX` (equivalent of `-Werror`) for some reason, breaking builds
          # when MSVS adds new warnings.
          target_compile_options(${target} PRIVATE $<$<NOT:${DBG}>:/MT> $<${DBG}:/MTd> /w)
        endforeach()
      endif()

      set(GTEST_LIBRARIES gtest gmock)
      set(GTEST_INCLUDE_DIRS)
      if(CMAKE_VERSION VERSION_LESS 2.8.11)
        set(GTEST_INCLUDE_DIRS "${gtest_SOURCE_DIR}/include" "${gmock_SOURCE_DIR}/include")
      endif()
    endif()
  endif()
endif()

########################################################################
# DEPENDENCY COMPILATION
########################################################################

set_src(DEP_JSON_SRC GLOB src/engine/external/json-parser json.c json.h)
add_library(json EXCLUDE_FROM_ALL OBJECT ${DEP_JSON_SRC})

set_src(DEP_MD5_SRC GLOB src/engine/external/md5 md5.c md5.h)
add_library(md5 EXCLUDE_FROM_ALL OBJECT ${DEP_MD5_SRC})

list(APPEND TARGETS_DEP json md5)
set(DEP_JSON $<TARGET_OBJECTS:json>)
set(DEP_MD5)
if(NOT CRYPTO_FOUND)
  set(DEP_MD5 $<TARGET_OBJECTS:md5>)
endif()

########################################################################
# DATA
########################################################################

set(EXPECTED_DATA
  arrow.png
  assets/entities/comfort/ddnet.png
  assets/entities/license.txt
  assets/game/game_06.png
  audio/foley_body_impact-01.wv
  audio/foley_body_impact-02.wv
  audio/foley_body_impact-03.wv
  audio/foley_body_splat-01.wv
  audio/foley_body_splat-02.wv
  audio/foley_body_splat-03.wv
  audio/foley_body_splat-04.wv
  audio/foley_dbljump-01.wv
  audio/foley_dbljump-02.wv
  audio/foley_dbljump-03.wv
  audio/foley_foot_left-01.wv
  audio/foley_foot_left-02.wv
  audio/foley_foot_left-03.wv
  audio/foley_foot_left-04.wv
  audio/foley_foot_right-01.wv
  audio/foley_foot_right-02.wv
  audio/foley_foot_right-03.wv
  audio/foley_foot_right-04.wv
  audio/foley_land-01.wv
  audio/foley_land-02.wv
  audio/foley_land-03.wv
  audio/foley_land-04.wv
  audio/hook_attach-01.wv
  audio/hook_attach-02.wv
  audio/hook_attach-03.wv
  audio/hook_loop-01.wv
  audio/hook_loop-02.wv
  audio/hook_noattach-01.wv
  audio/hook_noattach-02.wv
  audio/hook_noattach-03.wv
  audio/music_menu.wv
  audio/sfx_ctf_cap_pl.wv
  audio/sfx_ctf_drop.wv
  audio/sfx_ctf_grab_en.wv
  audio/sfx_ctf_grab_pl.wv
  audio/sfx_ctf_rtn.wv
  audio/sfx_hit_strong-01.wv
  audio/sfx_hit_strong-02.wv
  audio/sfx_hit_weak-01.wv
  audio/sfx_hit_weak-02.wv
  audio/sfx_hit_weak-03.wv
  audio/sfx_msg-client.wv
  audio/sfx_msg-highlight.wv
  audio/sfx_msg-server.wv
  audio/sfx_pickup_arm-01.wv
  audio/sfx_pickup_arm-02.wv
  audio/sfx_pickup_arm-03.wv
  audio/sfx_pickup_arm-04.wv
  audio/sfx_pickup_gun.wv
  audio/sfx_pickup_hrt-01.wv
  audio/sfx_pickup_hrt-02.wv
  audio/sfx_pickup_launcher.wv
  audio/sfx_pickup_ninja.wv
  audio/sfx_pickup_sg.wv
  audio/sfx_skid-01.wv
  audio/sfx_skid-02.wv
  audio/sfx_skid-03.wv
  audio/sfx_skid-04.wv
  audio/sfx_spawn_wpn-01.wv
  audio/sfx_spawn_wpn-02.wv
  audio/sfx_spawn_wpn-03.wv
  audio/vo_teefault_cry-01.wv
  audio/vo_teefault_cry-02.wv
  audio/vo_teefault_ninja-01.wv
  audio/vo_teefault_ninja-02.wv
  audio/vo_teefault_ninja-03.wv
  audio/vo_teefault_ninja-04.wv
  audio/vo_teefault_pain_long-01.wv
  audio/vo_teefault_pain_long-02.wv
  audio/vo_teefault_pain_short-01.wv
  audio/vo_teefault_pain_short-02.wv
  audio/vo_teefault_pain_short-03.wv
  audio/vo_teefault_pain_short-04.wv
  audio/vo_teefault_pain_short-05.wv
  audio/vo_teefault_pain_short-06.wv
  audio/vo_teefault_pain_short-07.wv
  audio/vo_teefault_pain_short-08.wv
  audio/vo_teefault_pain_short-09.wv
  audio/vo_teefault_pain_short-10.wv
  audio/vo_teefault_pain_short-11.wv
  audio/vo_teefault_pain_short-12.wv
  audio/vo_teefault_sledge-01.wv
  audio/vo_teefault_sledge-02.wv
  audio/vo_teefault_sledge-03.wv
  audio/vo_teefault_spawn-01.wv
  audio/vo_teefault_spawn-02.wv
  audio/vo_teefault_spawn-03.wv
  audio/vo_teefault_spawn-04.wv
  audio/vo_teefault_spawn-05.wv
  audio/vo_teefault_spawn-06.wv
  audio/vo_teefault_spawn-07.wv
  audio/wp_flump_explo-01.wv
  audio/wp_flump_explo-02.wv
  audio/wp_flump_explo-03.wv
  audio/wp_flump_launch-01.wv
  audio/wp_flump_launch-02.wv
  audio/wp_flump_launch-03.wv
  audio/wp_gun_fire-01.wv
  audio/wp_gun_fire-02.wv
  audio/wp_gun_fire-03.wv
  audio/wp_hammer_hit-01.wv
  audio/wp_hammer_hit-02.wv
  audio/wp_hammer_hit-03.wv
  audio/wp_hammer_swing-01.wv
  audio/wp_hammer_swing-02.wv
  audio/wp_hammer_swing-03.wv
  audio/wp_laser_bnce-01.wv
  audio/wp_laser_bnce-02.wv
  audio/wp_laser_bnce-03.wv
  audio/wp_laser_fire-01.wv
  audio/wp_laser_fire-02.wv
  audio/wp_laser_fire-03.wv
  audio/wp_ninja_attack-01.wv
  audio/wp_ninja_attack-02.wv
  audio/wp_ninja_attack-03.wv
  audio/wp_ninja_attack-04.wv
  audio/wp_ninja_hit-01.wv
  audio/wp_ninja_hit-02.wv
  audio/wp_ninja_hit-03.wv
  audio/wp_ninja_hit-04.wv
  audio/wp_noammo-01.wv
  audio/wp_noammo-02.wv
  audio/wp_noammo-03.wv
  audio/wp_noammo-04.wv
  audio/wp_noammo-05.wv
  audio/wp_shotty_fire-01.wv
  audio/wp_shotty_fire-02.wv
  audio/wp_shotty_fire-03.wv
  audio/wp_switch-01.wv
  audio/wp_switch-02.wv
  audio/wp_switch-03.wv
  blob.png
  censorlist.txt
  console.png
  console_bar.png
  countryflags/AD.png
  countryflags/AE.png
  countryflags/AF.png
  countryflags/AG.png
  countryflags/AI.png
  countryflags/AL.png
  countryflags/AM.png
  countryflags/AO.png
  countryflags/AR.png
  countryflags/AS.png
  countryflags/AT.png
  countryflags/AU.png
  countryflags/AW.png
  countryflags/AX.png
  countryflags/AZ.png
  countryflags/BA.png
  countryflags/BB.png
  countryflags/BD.png
  countryflags/BE.png
  countryflags/BF.png
  countryflags/BG.png
  countryflags/BH.png
  countryflags/BI.png
  countryflags/BJ.png
  countryflags/BL.png
  countryflags/BM.png
  countryflags/BN.png
  countryflags/BO.png
  countryflags/BR.png
  countryflags/BS.png
  countryflags/BT.png
  countryflags/BW.png
  countryflags/BY.png
  countryflags/BZ.png
  countryflags/CA.png
  countryflags/CC.png
  countryflags/CD.png
  countryflags/CF.png
  countryflags/CG.png
  countryflags/CH.png
  countryflags/CI.png
  countryflags/CK.png
  countryflags/CL.png
  countryflags/CM.png
  countryflags/CN.png
  countryflags/CO.png
  countryflags/CR.png
  countryflags/CU.png
  countryflags/CV.png
  countryflags/CW.png
  countryflags/CX.png
  countryflags/CY.png
  countryflags/CZ.png
  countryflags/DE.png
  countryflags/DJ.png
  countryflags/DK.png
  countryflags/DM.png
  countryflags/DO.png
  countryflags/DZ.png
  countryflags/EC.png
  countryflags/EE.png
  countryflags/EG.png
  countryflags/EH.png
  countryflags/ER.png
  countryflags/ES.png
  countryflags/ET.png
  countryflags/FI.png
  countryflags/FJ.png
  countryflags/FK.png
  countryflags/FM.png
  countryflags/FO.png
  countryflags/FR.png
  countryflags/GA.png
  countryflags/GB.png
  countryflags/GD.png
  countryflags/GE.png
  countryflags/GF.png
  countryflags/GG.png
  countryflags/GH.png
  countryflags/GI.png
  countryflags/GL.png
  countryflags/GM.png
  countryflags/GN.png
  countryflags/GP.png
  countryflags/GQ.png
  countryflags/GR.png
  countryflags/GS.png
  countryflags/GT.png
  countryflags/GU.png
  countryflags/GW.png
  countryflags/GY.png
  countryflags/HK.png
  countryflags/HN.png
  countryflags/HR.png
  countryflags/HT.png
  countryflags/HU.png
  countryflags/ID.png
  countryflags/IE.png
  countryflags/IL.png
  countryflags/IM.png
  countryflags/IN.png
  countryflags/IO.png
  countryflags/IQ.png
  countryflags/IR.png
  countryflags/IS.png
  countryflags/IT.png
  countryflags/JE.png
  countryflags/JM.png
  countryflags/JO.png
  countryflags/JP.png
  countryflags/KE.png
  countryflags/KG.png
  countryflags/KH.png
  countryflags/KI.png
  countryflags/KM.png
  countryflags/KN.png
  countryflags/KP.png
  countryflags/KR.png
  countryflags/KW.png
  countryflags/KY.png
  countryflags/KZ.png
  countryflags/LA.png
  countryflags/LB.png
  countryflags/LC.png
  countryflags/LI.png
  countryflags/LK.png
  countryflags/LR.png
  countryflags/LS.png
  countryflags/LT.png
  countryflags/LU.png
  countryflags/LV.png
  countryflags/LY.png
  countryflags/MA.png
  countryflags/MC.png
  countryflags/MD.png
  countryflags/ME.png
  countryflags/MF.png
  countryflags/MG.png
  countryflags/MH.png
  countryflags/MK.png
  countryflags/ML.png
  countryflags/MM.png
  countryflags/MN.png
  countryflags/MO.png
  countryflags/MP.png
  countryflags/MQ.png
  countryflags/MR.png
  countryflags/MS.png
  countryflags/MT.png
  countryflags/MU.png
  countryflags/MV.png
  countryflags/MW.png
  countryflags/MX.png
  countryflags/MY.png
  countryflags/MZ.png
  countryflags/NA.png
  countryflags/NC.png
  countryflags/NE.png
  countryflags/NF.png
  countryflags/NG.png
  countryflags/NI.png
  countryflags/NL.png
  countryflags/NO.png
  countryflags/NP.png
  countryflags/NR.png
  countryflags/NU.png
  countryflags/NZ.png
  countryflags/OM.png
  countryflags/PA.png
  countryflags/PE.png
  countryflags/PF.png
  countryflags/PG.png
  countryflags/PH.png
  countryflags/PK.png
  countryflags/PL.png
  countryflags/PM.png
  countryflags/PN.png
  countryflags/PR.png
  countryflags/PS.png
  countryflags/PT.png
  countryflags/PW.png
  countryflags/PY.png
  countryflags/QA.png
  countryflags/RE.png
  countryflags/RO.png
  countryflags/RS.png
  countryflags/RU.png
  countryflags/RW.png
  countryflags/SA.png
  countryflags/SB.png
  countryflags/SC.png
  countryflags/SD.png
  countryflags/SE.png
  countryflags/SG.png
  countryflags/SH.png
  countryflags/SI.png
  countryflags/SK.png
  countryflags/SL.png
  countryflags/SM.png
  countryflags/SN.png
  countryflags/SO.png
  countryflags/SR.png
  countryflags/SS.png
  countryflags/ST.png
  countryflags/SV.png
  countryflags/SX.png
  countryflags/SY.png
  countryflags/SZ.png
  countryflags/TC.png
  countryflags/TD.png
  countryflags/TF.png
  countryflags/TG.png
  countryflags/TH.png
  countryflags/TJ.png
  countryflags/TK.png
  countryflags/TL.png
  countryflags/TM.png
  countryflags/TN.png
  countryflags/TO.png
  countryflags/TR.png
  countryflags/TT.png
  countryflags/TV.png
  countryflags/TW.png
  countryflags/TZ.png
  countryflags/UA.png
  countryflags/UG.png
  countryflags/US.png
  countryflags/UY.png
  countryflags/UZ.png
  countryflags/VA.png
  countryflags/VC.png
  countryflags/VE.png
  countryflags/VG.png
  countryflags/VI.png
  countryflags/VN.png
  countryflags/VU.png
  countryflags/WF.png
  countryflags/WS.png
  countryflags/XCA.png
  countryflags/XEN.png
  countryflags/XEU.png
  countryflags/XNI.png
  countryflags/XSC.png
  countryflags/XWA.png
  countryflags/YE.png
  countryflags/ZA.png
  countryflags/ZM.png
  countryflags/ZW.png
  countryflags/default.png
  countryflags/index.txt
  debug_font.png
  demo_buttons.png
  demo_buttons2.png
  editor/audio_source.png
  editor/background.png
  editor/basic_freeze.rules
  editor/checker.png
  editor/cursor.png
  editor/cursor_text.png
  editor/ddmax_freeze.rules
  editor/ddnet_tiles.rules
  editor/ddnet_walls.rules
  editor/desert_main.rules
  editor/entities/DDNet.png
  editor/entities/FNG.png
  editor/entities/Race.png
  editor/entities/Vanilla.png
  editor/entities/blockworlds.png
  editor/entities/fddracepp.png
  editor/entities_clear/blockworlds.png
  editor/entities_clear/ddnet.png
  editor/entities_clear/ddrace.png
  editor/entities_clear/f-ddrace.png
  editor/entities_clear/fddracepp.png
  editor/entities_clear/fng.png
  editor/entities_clear/race.png
  editor/entities_clear/vanilla.png
  editor/fadeout.rules
  editor/front.png
  editor/generic_clear.rules
  editor/generic_unhookable.rules
  editor/generic_unhookable_0.7.rules
  editor/grass_main.rules
  editor/grass_main_0.7.rules
  editor/jungle_main.rules
  editor/jungle_midground.rules
  editor/round_tiles.rules
  editor/speed_arrow.png
  editor/speedup.png
  editor/switch.png
  editor/tele.png
  editor/tune.png
  editor/water.rules
  editor/winter_main.rules
  emoticons.png
  file_icons.png
  fonts/DejaVuSans.ttf
  fonts/GlowSansJCompressed-Book.otf
  fonts/Icons.otf
  fonts/SourceHanSansSC-Regular.otf
  game.png
  gui_buttons.png
  gui_cursor.png
  gui_icons.png
  gui_logo.png
  hud.png
  languages/arabic.txt
  languages/belarusian.txt
  languages/bosnian.txt
  languages/brazilian_portuguese.txt
  languages/bulgarian.txt
  languages/catalan.txt
  languages/chuvash.txt
  languages/czech.txt
  languages/danish.txt
  languages/dutch.txt
  languages/finnish.txt
  languages/french.txt
  languages/german.txt
  languages/greek.txt
  languages/hungarian.txt
  languages/index.txt
  languages/italian.txt
  languages/japanese.txt
  languages/korean.txt
  languages/kyrgyz.txt
  languages/license.txt
  languages/norwegian.txt
  languages/persian.txt
  languages/polish.txt
  languages/portuguese.txt
  languages/romanian.txt
  languages/russian.txt
  languages/serbian.txt
  languages/serbian_cyrillic.txt
  languages/simplified_chinese.txt
  languages/slovak.txt
  languages/spanish.txt
  languages/swedish.txt
  languages/traditional_chinese.txt
  languages/turkish.txt
  languages/ukrainian.txt
  mapres/basic_freeze.png
  mapres/bg_cloud1.png
  mapres/bg_cloud2.png
  mapres/bg_cloud3.png
  mapres/ddmax_freeze.png
  mapres/ddnet_start.png
  mapres/ddnet_tiles.json
  mapres/ddnet_tiles.png
  mapres/ddnet_walls.png
  mapres/desert_background.png
  mapres/desert_doodads.png
  mapres/desert_main.png
  mapres/desert_mountains.png
  mapres/desert_mountains2.png
  mapres/desert_mountains_new_background.png
  mapres/desert_mountains_new_foreground.png
  mapres/desert_sun.png
  mapres/entities.png
  mapres/fadeout.png
  mapres/font_teeworlds.json
  mapres/font_teeworlds.png
  mapres/font_teeworlds_alt.json
  mapres/font_teeworlds_alt.png
  mapres/generic_clear.png
  mapres/generic_deathtiles.png
  mapres/generic_lamps.png
  mapres/generic_unhookable.png
  mapres/generic_unhookable_0.7.png
  mapres/grass_doodads.png
  mapres/grass_doodads_0.7.png
  mapres/grass_main.png
  mapres/grass_main_0.7.png
  mapres/jungle_background.png
  mapres/jungle_deathtiles.png
  mapres/jungle_doodads.png
  mapres/jungle_main.png
  mapres/jungle_midground.png
  mapres/jungle_unhookables.png
  mapres/light.png
  mapres/mixed_tiles.png
  mapres/moon.png
  mapres/mountains.png
  mapres/round_tiles.png
  mapres/snow.png
  mapres/snow_mountain.png
  mapres/stars.png
  mapres/sun.png
  mapres/water.png
  mapres/winter_doodads.png
  mapres/winter_main.png
  mapres/winter_mountains.png
  mapres/winter_mountains2.png
  mapres/winter_mountains3.png
  maps/Gold\ Mine.map
  maps/LearnToPlay.map
  maps/Sunny\ Side\ Up.map
  maps/Tsunami.map
  maps/Tutorial.map
  maps/ctf1.map
  maps/ctf2.map
  maps/ctf3.map
  maps/ctf4.map
  maps/ctf5.map
  maps/ctf6.map
  maps/ctf7.map
  maps/dm1.map
  maps/dm2.map
  maps/dm6.map
  maps/dm7.map
  maps/dm8.map
  maps/dm9.map
  maps/license.txt
  maps7/Gold\ Mine.map
  maps7/LearnToPlay.map
  maps7/Sunny\ Side\ Up.map
  maps7/Tsunami.map
  maps7/Tutorial.map
  maps7/readme.txt
  menuimages/demos.png
  menuimages/editor.png
  menuimages/local_server.png
  menuimages/play_game.png
  menuimages/settings.png
  particles.png
  playerpics/ChillerDragon.png
  playerpics/jao.png
  shader/pipeline.frag
  shader/pipeline.vert
  shader/prim.frag
  shader/prim.vert
  shader/primex.frag
  shader/primex.vert
  shader/quad.frag
  shader/quad.vert
  shader/spritemulti.frag
  shader/spritemulti.vert
  shader/text.frag
  shader/text.vert
  shader/tile.frag
  shader/tile.vert
  shader/vulkan/prim.frag
  shader/vulkan/prim.vert
  shader/vulkan/prim3d.frag
  shader/vulkan/prim3d.vert
  shader/vulkan/primex.frag
  shader/vulkan/primex.vert
  shader/vulkan/quad.frag
  shader/vulkan/quad.vert
  shader/vulkan/spritemulti.frag
  shader/vulkan/spritemulti.vert
  shader/vulkan/text.frag
  shader/vulkan/text.vert
  shader/vulkan/tile.frag
  shader/vulkan/tile.vert
  skins/Aoe4leg.png
  skins/PaladiN.png
  skins/antiantey.png
  skins/beast.png
  skins/blacktee.png
  skins/bluekitty.png
  skins/bluestripe.png
  skins/bomb.png
  skins/brownbear.png
  skins/cammo.png
  skins/cammostripes.png
  skins/chinese_by_whis.png
  skins/coala.png
  skins/coala_bluekitty.png
  skins/coala_bluestripe.png
  skins/coala_cammo.png
  skins/coala_cammostripes.png
  skins/coala_default.png
  skins/coala_limekitty.png
  skins/coala_pinky.png
  skins/coala_redbopp.png
  skins/coala_redstripe.png
  skins/coala_saddo.png
  skins/coala_toptri.png
  skins/coala_twinbop.png
  skins/coala_twintri.png
  skins/coala_warpaint.png
  skins/coala_x_ninja.png
  skins/default.png
  skins/demonlimekitty.png
  skins/dino.png
  skins/dragon.png
  skins/evil.png
  skins/evilwolfe.png
  skins/ghost.png
  skins/ghostjtj.png
  skins/giraffe.png
  skins/greensward.png
  skins/greyfox.png
  skins/greyfox_2.png
  skins/hammie-chew.png
  skins/hammie-whis.png
  skins/jeet.png
  skins/kintaro_2.png
  skins/kitty_bluestripe.png
  skins/kitty_brownbear.png
  skins/kitty_cammo.png
  skins/kitty_cammostripes.png
  skins/kitty_coala.png
  skins/kitty_default.png
  skins/kitty_pinky.png
  skins/kitty_redbopp.png
  skins/kitty_redstripe.png
  skins/kitty_saddo.png
  skins/kitty_toptri.png
  skins/kitty_twinbop.png
  skins/kitty_twintri.png
  skins/kitty_warpaint.png
  skins/kitty_x_ninja.png
  skins/license.txt
  skins/limekitty.png
  skins/mermydon-coala.png
  skins/mermydon.png
  skins/mouse.png
  skins/musmann.png
  skins/nanami.png
  skins/nanas.png
  skins/nersif.png
  skins/oldman.png
  skins/oldschool.png
  skins/penguin.png
  skins/pinky.png
  skins/random.png
  skins/redbopp.png
  skins/redstripe.png
  skins/saddo.png
  skins/santa_bluekitty.png
  skins/santa_bluestripe.png
  skins/santa_brownbear.png
  skins/santa_cammo.png
  skins/santa_cammostripes.png
  skins/santa_coala.png
  skins/santa_default.png
  skins/santa_limekitty.png
  skins/santa_pinky.png
  skins/santa_redbopp.png
  skins/santa_redstripe.png
  skins/santa_saddo.png
  skins/santa_toptri.png
  skins/santa_twinbop.png
  skins/santa_twintri.png
  skins/santa_warpaint.png
  skins/teerasta.png
  skins/toptri.png
  skins/twinbop.png
  skins/twintri.png
  skins/veteran.png
  skins/voodoo_tee.png
  skins/warpaint.png
  skins/wartee.png
  skins/whis.png
  skins/x_ninja.png
  skins/x_spec.png
  strong_weak.png
  themes/amogus.map
  themes/amogus.png
  themes/auto.png
  themes/autumn.png
  themes/autumn_day.map
  themes/autumn_night.map
  themes/heavens.png
  themes/heavens_day.map
  themes/heavens_night.map
  themes/jungle.png
  themes/jungle_day.map
  themes/jungle_night.map
  themes/newyear.map
  themes/newyear.png
  themes/none.png
  themes/rand.png
  themes/winter.png
  themes/winter_day.map
  themes/winter_night.map
  wordlist.txt
)

set_glob(DATA GLOB_RECURSE "frag;json;map;otf;png;rules;ttf;txt;vert;wv" data ${EXPECTED_DATA})

########################################################################
# COPY DATA AND SHARED LIBS
########################################################################

foreach(datafile ${DATA})
  file(RELATIVE_PATH OUT ${PROJECT_SOURCE_DIR}/data ${datafile})
  get_filename_component(DESTINATION data/${OUT} PATH)
  file(MAKE_DIRECTORY ${DESTINATION})
  file(COPY ${datafile} DESTINATION ${DESTINATION})
endforeach()
set(COPY_FILES
  ${CURL_COPY_FILES}
  ${FREETYPE_COPY_FILES}
  ${OPUSFILE_COPY_FILES}
  ${SDL2_COPY_FILES}
  ${SQLite3_COPY_FILES}
  ${FFMPEG_COPY_FILES}
  ${WEBSOCKETS_COPY_FILES}
  ${DISCORDSDK_COPY_FILES}
  ${VULKAN_COPY_FILES}
  ${EXCEPTION_HANDLING_COPY_FILES}
)
file(COPY ${COPY_FILES} DESTINATION .)

set(COPY_DIRS ${SDL2_COPY_DIRS})
file(COPY ${COPY_DIRS} DESTINATION .)

########################################################################
# CODE GENERATION
########################################################################

function(generate_source output_file script_parameter)
  add_custom_command(OUTPUT ${output_file}
    COMMAND ${PYTHON_EXECUTABLE} datasrc/compile.py ${script_parameter}
      > "${PROJECT_BINARY_DIR}/${output_file}"
    DEPENDS
      datasrc/compile.py
      datasrc/content.py
      datasrc/datatypes.py
      datasrc/network.py
    WORKING_DIRECTORY ${PROJECT_SOURCE_DIR}
  )
endfunction()

function(generate_source7 output_file script_parameter)
  add_custom_command(OUTPUT ${output_file}
    COMMAND ${PYTHON_EXECUTABLE} -m datasrc.seven.compile ${script_parameter}
      > "${PROJECT_BINARY_DIR}/${output_file}"
    DEPENDS
      datasrc/seven/compile.py
      datasrc/seven/content.py
      datasrc/seven/datatypes.py
      datasrc/seven/network.py
    WORKING_DIRECTORY ${PROJECT_SOURCE_DIR}
  )
endfunction()

function(generate_maps output_file script_parameter)
  add_custom_command(OUTPUT ${output_file}
    COMMAND ${PYTHON_EXECUTABLE} datasrc/crosscompile.py ${script_parameter}
      > "${PROJECT_BINARY_DIR}/${output_file}"
    DEPENDS
      datasrc/crosscompile.py
      datasrc/compile.py
      datasrc/content.py
      datasrc/datatypes.py
      datasrc/network.py
      datasrc/seven/compile.py
      datasrc/seven/content.py
      datasrc/seven/datatypes.py
      datasrc/seven/network.py
    WORKING_DIRECTORY ${PROJECT_SOURCE_DIR}
  )
endfunction()

file(MAKE_DIRECTORY "${PROJECT_BINARY_DIR}/src/game/generated/")
execute_process(COMMAND git rev-parse --git-dir
  ERROR_QUIET
  WORKING_DIRECTORY "${PROJECT_SOURCE_DIR}"
  OUTPUT_VARIABLE PROJECT_GIT_DIR
  OUTPUT_STRIP_TRAILING_WHITESPACE
  RESULT_VARIABLE PROJECT_GIT_DIR_ERROR
)
if(NOT PROJECT_GIT_DIR_ERROR)
  set(GIT_REVISION_EXTRA_DEPS
    ${PROJECT_GIT_DIR}/index
    ${PROJECT_GIT_DIR}/logs/HEAD
  )
endif()
add_custom_command(OUTPUT ${PROJECT_BINARY_DIR}/src/game/generated/git_revision.cpp
  COMMAND ${PYTHON_EXECUTABLE}
    scripts/git_revision.py
    > ${PROJECT_BINARY_DIR}/src/game/generated/git_revision.cpp
  WORKING_DIRECTORY ${PROJECT_SOURCE_DIR}
  DEPENDS
    ${GIT_REVISION_EXTRA_DEPS}
    scripts/git_revision.py
)
generate_source("src/game/generated/client_data.cpp" "client_content_source")
generate_source("src/game/generated/client_data.h" "client_content_header")
generate_source("src/game/generated/protocol.cpp" "network_source")
generate_source("src/game/generated/protocol.h" "network_header")
generate_source("src/game/generated/server_data.cpp" "server_content_source")
generate_source("src/game/generated/server_data.h" "server_content_header")

generate_source7("src/game/generated/protocol7.cpp" "network_source")
generate_source7("src/game/generated/protocol7.h" "network_header")
generate_source7("src/game/generated/client_data7.cpp" "client_content_source")
generate_source7("src/game/generated/client_data7.h" "client_content_header")

generate_maps("src/game/generated/protocolglue.h" "map_header")
generate_maps("src/game/generated/protocolglue.cpp" "map_source")

add_custom_command(OUTPUT "src/game/generated/wordlist.h"
  COMMAND ${PYTHON_EXECUTABLE} scripts/wordlist.py > ${PROJECT_BINARY_DIR}/src/game/generated/wordlist.h
  WORKING_DIRECTORY ${PROJECT_SOURCE_DIR}
  DEPENDS
    scripts/wordlist.py
)

########################################################################
# SHARED
########################################################################

# Sources
set_src(BASE GLOB_RECURSE src/base
  color.h
  curses.h
  detect.h
  dynamic.h
  hash.cpp
  hash.h
  hash_bundled.cpp
  hash_ctxt.h
  hash_libtomcrypt.cpp
  hash_openssl.cpp
  log.cpp
  log.h
  logger.h
  math.h
  system.cpp
  system.h
<<<<<<< HEAD
  terminalui.cpp
  terminalui.h
  tl/algorithm.h
  tl/allocator.h
  tl/array.h
  tl/range.h
  tl/sorted_array.h
=======
>>>>>>> 9e6ee215
  tl/threading.h
  unicode/confusables.cpp
  unicode/confusables.h
  unicode/confusables_data.h
  unicode/tolower.cpp
  unicode/tolower.h
  unicode/tolower_data.h
  vmath.h
)
set_src(ENGINE_INTERFACE GLOB src/engine
  antibot.h
  client.h
  config.h
  console.h
  demo.h
  discord.h
  editor.h
  engine.h
  friends.h
  ghost.h
  graphics.h
  input.h
  kernel.h
  keys.h
  map.h
  message.h
  server.h
  serverbrowser.h
  sound.h
  sqlite.h
  steam.h
  storage.h
  textrender.h
  updater.h
  uuid.h
  warning.h
)
set_src(ENGINE_SHARED GLOB_RECURSE src/engine/shared
  assertion_logger.cpp
  assertion_logger.h
  chillerbot/langparser.cpp
  chillerbot/langparser.h
  compression.cpp
  compression.h
  config.cpp
  config.h
  config_variables.h
  console.cpp
  console.h
  csv.cpp
  csv.h
  datafile.cpp
  datafile.h
  demo.cpp
  demo.h
  econ.cpp
  econ.h
  engine.cpp
  fifo.cpp
  fifo.h
  filecollection.cpp
  filecollection.h
  global_uuid_manager.cpp
  http.cpp
  http.h
  huffman.cpp
  huffman.h
  image_manipulation.cpp
  image_manipulation.h
  jobs.cpp
  jobs.h
  json.cpp
  json.h
  kernel.cpp
  linereader.cpp
  linereader.h
  map.cpp
  map.h
  masterserver.cpp
  masterserver.h
  memheap.cpp
  memheap.h
  netban.cpp
  netban.h
  network.cpp
  network.h
  network_client.cpp
  network_conn.cpp
  network_console.cpp
  network_console_conn.cpp
  network_server.cpp
  network_stun.cpp
  packer.cpp
  packer.h
  protocol.h
  protocol_ex.cpp
  protocol_ex.h
  protocol_ex_msgs.h
  ringbuffer.cpp
  ringbuffer.h
  serverinfo.cpp
  serverinfo.h
  snapshot.cpp
  snapshot.h
  storage.cpp
  stun.cpp
  stun.h
  teehistorian_ex.cpp
  teehistorian_ex.h
  teehistorian_ex_chunks.h
  uuid_manager.cpp
  uuid_manager.h
  video.cpp
  video.h
  websockets.cpp
  websockets.h
)
set_src(GAME_SHARED GLOB src/game
  bezier.cpp
  bezier.h
  collision.cpp
  collision.h
  ddracechat.h
  ddracecommands.h
  gamecore.cpp
  gamecore.h
  layers.cpp
  layers.h
  localization.cpp
  localization.h
  mapbugs.cpp
  mapbugs.h
  mapbugs_list.h
  mapitems.cpp
  mapitems.h
  mapitems_ex.cpp
  mapitems_ex.h
  mapitems_ex_types.h
  prng.cpp
  prng.h
  teamscore.cpp
  teamscore.h
  tuning.h
  variables.h
  version.h
  voting.h
)
# A bit hacky, but these are needed to register all the UUIDs, even for stuff
# that doesn't link game.
set(ENGINE_UUID_SHARED
  src/game/generated/protocolglue.cpp
  src/game/generated/protocolglue.h
  src/game/generated/protocol7.cpp
  src/game/generated/protocol7.h
  src/game/generated/protocol.cpp
  src/game/generated/protocol.h
  src/game/mapitems_ex.cpp
  src/game/mapitems_ex.h
  src/game/mapitems_ex_types.h
)
foreach(s ${GAME_SHARED})
  if(s MATCHES "mapitems_(ex.cpp|ex.h|ex_types.h)$")
    list(REMOVE_ITEM GAME_SHARED ${s})
  endif()
endforeach()
list(REMOVE_ITEM GAME_SHARED ${ENGINE_UUID_SHARED})
set(GAME_GENERATED_SHARED
  src/game/generated/git_revision.cpp
  src/game/generated/protocol.h
  src/game/generated/protocol7.h
  src/game/generated/protocolglue.h
)
set(DEPS ${DEP_JSON} ${DEP_MD5} ${ZLIB_DEP})

# Libraries
set(LIBS
  ${CRYPTO_LIBRARIES}
  ${CURL_LIBRARIES}
  ${SQLite3_LIBRARIES}
  ${WEBSOCKETS_LIBRARIES}
  ${ZLIB_LIBRARIES}
  ${PLATFORM_LIBS}
  ${CURSES_LIBRARIES}
  # Add pthreads (on non-Windows) at the end, so that other libraries can depend
  # on it.
  ${CMAKE_THREAD_LIBS_INIT}
)

# Targets
add_library(engine-shared EXCLUDE_FROM_ALL OBJECT ${ENGINE_INTERFACE} ${ENGINE_SHARED} ${ENGINE_UUID_SHARED} ${BASE})
add_library(game-shared EXCLUDE_FROM_ALL OBJECT ${GAME_SHARED} ${GAME_GENERATED_SHARED})
list(APPEND TARGETS_OWN engine-shared game-shared)

if(DISCORD AND NOT DISCORD_DYNAMIC)
  add_library(discord-shared SHARED IMPORTED)
  set_target_properties(discord-shared PROPERTIES
    IMPORTED_LOCATION "${DISCORDSDK_LIBRARIES}"
    IMPORTED_IMPLIB "${DISCORDSDK_LIBRARIES}"
  )
endif()

########################################################################
# CLIENT
########################################################################

if(CLIENT)
  # Sources
  set_src(STEAMAPI_SRC GLOB_RECURSE src/steam
    steam_api_flat.h
    steam_api_stub.cpp
  )

  if(STEAM OR TARGET_OS STREQUAL "windows" OR TARGET_OS STREQUAL "mac")
    set(STEAMAPI_KIND SHARED)
  else()
    set(STEAMAPI_KIND STATIC)
  endif()
  set(TARGET_STEAMAPI steam_api)
  add_library(${TARGET_STEAMAPI} ${STEAMAPI_KIND} ${STEAMAPI_SRC})
  list(APPEND TARGETS_OWN ${TARGET_STEAMAPI})

  set_src(ENGINE_CLIENT GLOB_RECURSE src/engine/client
    backend/backend_base.cpp
    backend/backend_base.h
    backend/glsl_shader_compiler.cpp
    backend/glsl_shader_compiler.h
    backend/null/backend_null.cpp
    backend/null/backend_null.h
    backend/opengl/backend_opengl.cpp
    backend/opengl/backend_opengl.h
    backend/opengl/backend_opengl3.cpp
    backend/opengl/backend_opengl3.h
    backend/opengl/opengl_sl.cpp
    backend/opengl/opengl_sl.h
    backend/opengl/opengl_sl_program.cpp
    backend/opengl/opengl_sl_program.h
    backend/opengles/backend_opengles.cpp
    backend/opengles/backend_opengles.h
    backend/opengles/backend_opengles3.cpp
    backend/opengles/backend_opengles3.h
    backend/opengles/gles_class_defines.h
    backend/opengles/opengles_sl.cpp
    backend/opengles/opengles_sl_program.cpp
    backend/vulkan/backend_vulkan.cpp
    backend/vulkan/backend_vulkan.h
    backend_sdl.cpp
    backend_sdl.h
    blocklist_driver.cpp
    blocklist_driver.h
    checksum.h
    client.cpp
    client.h
    demoedit.cpp
    demoedit.h
    discord.cpp
    friends.cpp
    friends.h
    ghost.cpp
    ghost.h
    graphics_defines.h
    graphics_threaded.cpp
    graphics_threaded.h
    input.cpp
    input.h
    keynames.h
    notifications.cpp
    notifications.h
    serverbrowser.cpp
    serverbrowser.h
    serverbrowser_http.cpp
    serverbrowser_http.h
    serverbrowser_ping_cache.cpp
    serverbrowser_ping_cache.h
    sound.cpp
    sound.h
    sqlite.cpp
    steam.cpp
    text.cpp
    updater.cpp
    updater.h
    video.cpp
    video.h
  )
  set_src(GAME_CLIENT GLOB_RECURSE src/game/client
    animstate.cpp
    animstate.h
    component.cpp
    component.h
    components/background.cpp
    components/background.h
    components/binds.cpp
    components/binds.h
    components/broadcast.cpp
    components/broadcast.h
    components/camera.cpp
    components/camera.h
    components/chat.cpp
    components/chat.h
    components/chillerbot/chatcommands.h
    components/chillerbot/chathelper.cpp
    components/chillerbot/chathelper.h
    components/chillerbot/chathelper/replytoping.cpp
    components/chillerbot/chathelper/replytoping.h
    components/chillerbot/chillconsole.cpp
    components/chillerbot/chillconsole.h
    components/chillerbot/chillerbotux.cpp
    components/chillerbot/chillerbotux.h
    components/chillerbot/chillpw.cpp
    components/chillerbot/chillpw.h
    components/chillerbot/city.cpp
    components/chillerbot/city.h
    components/chillerbot/playerpics.cpp
    components/chillerbot/playerpics.h
    components/chillerbot/remotecontrol.cpp
    components/chillerbot/remotecontrol.h
    components/chillerbot/stresser.cpp
    components/chillerbot/stresser.h
    components/chillerbot/terminalui/maplayers.cpp
    components/chillerbot/terminalui/menus.cpp
    components/chillerbot/terminalui/terminalui.cpp
    components/chillerbot/terminalui/terminalui.h
    components/chillerbot/terminalui/terminalui_keys.h
    components/chillerbot/unix.cpp
    components/chillerbot/unix.h
    components/chillerbot/version.h
    components/chillerbot/vibebot.cpp
    components/chillerbot/vibebot.h
    components/chillerbot/warlist.cpp
    components/chillerbot/warlist.h
    components/console.cpp
    components/console.h
    components/controls.cpp
    components/controls.h
    components/countryflags.cpp
    components/countryflags.h
    components/damageind.cpp
    components/damageind.h
    components/debughud.cpp
    components/debughud.h
    components/effects.cpp
    components/effects.h
    components/emoticon.cpp
    components/emoticon.h
    components/flow.cpp
    components/flow.h
    components/freezebars.cpp
    components/freezebars.h
    components/ghost.cpp
    components/ghost.h
    components/hud.cpp
    components/hud.h
    components/items.cpp
    components/items.h
    components/killmessages.cpp
    components/killmessages.h
    components/mapimages.cpp
    components/mapimages.h
    components/maplayers.cpp
    components/maplayers.h
    components/mapsounds.cpp
    components/mapsounds.h
    components/menu_background.cpp
    components/menu_background.h
    components/menus.cpp
    components/menus.h
    components/menus_browser.cpp
    components/menus_demo.cpp
    components/menus_ingame.cpp
    components/menus_settings.cpp
    components/menus_settings_assets.cpp
    components/menus_start.cpp
    components/motd.cpp
    components/motd.h
    components/nameplates.cpp
    components/nameplates.h
    components/particles.cpp
    components/particles.h
    components/players.cpp
    components/players.h
    components/race_demo.cpp
    components/race_demo.h
    components/scoreboard.cpp
    components/scoreboard.h
    components/skins.cpp
    components/skins.h
    components/sounds.cpp
    components/sounds.h
    components/spectator.cpp
    components/spectator.h
    components/statboard.cpp
    components/statboard.h
    components/tooltips.cpp
    components/tooltips.h
    components/voting.cpp
    components/voting.h
    gameclient.cpp
    gameclient.h
    lineinput.cpp
    lineinput.h
    prediction/entities/character.cpp
    prediction/entities/character.h
    prediction/entities/laser.cpp
    prediction/entities/laser.h
    prediction/entities/pickup.cpp
    prediction/entities/pickup.h
    prediction/entities/projectile.cpp
    prediction/entities/projectile.h
    prediction/entity.cpp
    prediction/entity.h
    prediction/gameworld.cpp
    prediction/gameworld.h
    projectile_data.cpp
    projectile_data.h
    race.cpp
    race.h
    render.cpp
    render.h
    render_map.cpp
    skin.h
    ui.cpp
    ui.h
    ui_ex.cpp
    ui_ex.h
  )
  set_src(GAME_EDITOR GLOB_RECURSE src/game/editor
    auto_map.cpp
    auto_map.h
    chillerbot/chillereditor.cpp
    chillerbot/chillereditor.h
    editor.cpp
    editor.h
    explanations.cpp
    io.cpp
    layer_game.cpp
    layer_quads.cpp
    layer_sounds.cpp
    layer_tiles.cpp
    popups.cpp
  )
  set(GAME_GENERATED_CLIENT
    src/game/generated/checksum.cpp
    src/game/generated/client_data.cpp
    src/game/generated/client_data.h
    src/game/generated/client_data7.cpp
    src/game/generated/client_data7.h
  )
  set(CLIENT_SRC ${ENGINE_CLIENT} ${PLATFORM_CLIENT} ${GAME_CLIENT} ${GAME_EDITOR} ${GAME_GENERATED_CLIENT})

  set(DEPS_CLIENT ${DEPS} ${GLEW_DEP} ${PNGLITE_DEP} ${WAVPACK_DEP})

  # Libraries
  set(LIBS_CLIENT
    ${LIBS}
    ${FREETYPE_LIBRARIES}
    ${GLEW_LIBRARIES}
    ${PNGLITE_LIBRARIES}
    ${SDL2_LIBRARIES}
    ${WAVPACK_LIBRARIES}
    ${FFMPEG_LIBRARIES}

    # Order of these three is important.
    ${OPUSFILE_LIBRARIES}
    ${OPUS_LIBRARIES}
    ${OGG_LIBRARIES}

    ${VULKAN_LIBRARIES}

    ${TARGET_STEAMAPI}

    ${PLATFORM_CLIENT_LIBS}

    # Add pthreads (on non-Windows) at the end, so that other libraries can depend
    # on it.
    ${CMAKE_THREAD_LIBS_INIT}
  )

  if(DISCORD)
    if(NOT DISCORD_DYNAMIC)
      list(APPEND LIBS_CLIENT discord-shared)
    else()
      list(APPEND LIBS_CLIENT ${CMAKE_DL_LIBS})
    endif()
  endif()

  if(TARGET_OS STREQUAL "windows")
    set(CLIENT_ICON "other/icons/chillerbot-ux.rc")
    if(NOT MINGW)
      set(CLIENT_MANIFEST "other/manifest/chillerbot-ux.manifest")
    else()
      set(CLIENT_MANIFEST "other/manifest/chillerbot-ux.rc")
      set_target_properties(${TARGET_STEAMAPI} PROPERTIES PREFIX "")
    endif()
  else()
    set(CLIENT_ICON)
    set(CLIENT_MANIFEST)
  endif()

  # Target
  set(TARGET_CLIENT ${CLIENT_EXECUTABLE})

  if(TARGET_OS STREQUAL "android")
    add_library(${TARGET_CLIENT} SHARED
      ${CLIENT_SRC}
      ${CLIENT_ICON}
      ${CLIENT_MANIFEST}
      ${DEPS_CLIENT}
      $<TARGET_OBJECTS:engine-shared>
      $<TARGET_OBJECTS:game-shared>
    )
  else()
    add_executable(${TARGET_CLIENT} WIN32
      ${CLIENT_SRC}
      ${CLIENT_ICON}
      ${CLIENT_MANIFEST}
      ${DEPS_CLIENT}
      $<TARGET_OBJECTS:engine-shared>
      $<TARGET_OBJECTS:game-shared>
    )
  endif()
  target_link_libraries(${TARGET_CLIENT} ${LIBS_CLIENT})

  if(MSVC)
    target_link_options(${TARGET_CLIENT} PRIVATE /ENTRY:mainCRTStartup)
  endif()

  target_include_directories(${TARGET_CLIENT} SYSTEM PRIVATE
    ${FREETYPE_INCLUDE_DIRS}
    ${GLEW_INCLUDE_DIRS}
    ${OGG_INCLUDE_DIRS}
    ${OPUSFILE_INCLUDE_DIRS}
    ${OPUS_INCLUDE_DIRS}
    ${PNGLITE_INCLUDE_DIRS}
    ${SDL2_INCLUDE_DIRS}
    ${WAVPACK_INCLUDE_DIRS}
    ${FFMPEG_INCLUDE_DIRS}
    ${DISCORDSDK_INCLUDE_DIRS}

    ${VULKAN_INCLUDE_DIRS}

    ${PLATFORM_CLIENT_INCLUDE_DIRS}
  )

  if(STEAMAPI_KIND STREQUAL SHARED OR DISCORD_DYNAMIC)
    set_own_rpath(${TARGET_CLIENT})
  endif()

  set(PARAMS "${WAVPACK_INCLUDE_DIRS};${WAVPACK_INCLUDE_DIRS}")
  if(NOT(WAVPACK_OPEN_FILE_INPUT_EX_PARAMS STREQUAL PARAMS))
    unset(WAVPACK_OPEN_FILE_INPUT_EX CACHE)
  endif()
  set(WAVPACK_OPEN_FILE_INPUT_EX_PARAMS "${PARAMS}" CACHE INTERNAL "")

  set(CMAKE_REQUIRED_INCLUDES ${ORIGINAL_CMAKE_REQUIRED_INCLUDES} ${WAVPACK_INCLUDE_DIRS})
  set(CMAKE_REQUIRED_LIBRARIES ${ORIGINAL_CMAKE_REQUIRED_LIBRARIES} ${WAVPACK_LIBRARIES})
  check_symbol_exists(WavpackOpenFileInputEx wavpack.h WAVPACK_OPEN_FILE_INPUT_EX)
  check_symbol_exists(WavpackCloseFile wavpack.h WAVPACK_CLOSE_FILE)
  set(CMAKE_REQUIRED_INCLUDES ${ORIGINAL_CMAKE_REQUIRED_INCLUDES})
  set(CMAKE_REQUIRED_LIBRARIES ${ORIGINAL_CMAKE_REQUIRED_LIBRARIES})

  if(WAVPACK_OPEN_FILE_INPUT_EX)
    target_compile_definitions(${TARGET_CLIENT} PRIVATE CONF_WAVPACK_OPEN_FILE_INPUT_EX)
  endif()

  if(WAVPACK_CLOSE_FILE)
	  target_compile_definitions(${TARGET_CLIENT} PRIVATE CONF_WAVPACK_CLOSE_FILE)
  endif()

  if(GLEW_BUNDLED)
	  target_compile_definitions(${TARGET_CLIENT} PRIVATE CONF_GLEW_HAS_CONTEXT_INIT)
  endif()

  if(VULKAN)
	  target_compile_definitions(${TARGET_CLIENT} PRIVATE CONF_BACKEND_VULKAN)
  endif()

  list(APPEND TARGETS_OWN ${TARGET_CLIENT})
  list(APPEND TARGETS_LINK ${TARGET_CLIENT})
endif()


########################################################################
# SERVER
########################################################################

if(SERVER)
  # Sources
  set_src(ANTIBOT_SRC GLOB src/antibot
    antibot_data.h
    antibot_interface.h
    antibot_null.cpp
  )

  set_src(ENGINE_SERVER GLOB_RECURSE src/engine/server
    antibot.cpp
    antibot.h
    authmanager.cpp
    authmanager.h
    databases/connection.cpp
    databases/connection.h
    databases/connection_pool.cpp
    databases/connection_pool.h
    databases/mysql.cpp
    databases/sqlite.cpp
    name_ban.cpp
    name_ban.h
    register.cpp
    register.h
    server.cpp
    server.h
    sql_string_helpers.cpp
    sql_string_helpers.h
    upnp.cpp
    upnp.h
  )
  set_src(GAME_SERVER GLOB_RECURSE src/game/server
    alloc.h
    ddracechat.cpp
    ddracecommands.cpp
    entities/character.cpp
    entities/character.h
    entities/door.cpp
    entities/door.h
    entities/dragger.cpp
    entities/dragger.h
    entities/dragger_beam.cpp
    entities/dragger_beam.h
    entities/flag.cpp
    entities/flag.h
    entities/gun.cpp
    entities/gun.h
    entities/laser.cpp
    entities/laser.h
    entities/light.cpp
    entities/light.h
    entities/pickup.cpp
    entities/pickup.h
    entities/plasma.cpp
    entities/plasma.h
    entities/projectile.cpp
    entities/projectile.h
    entity.cpp
    entity.h
    eventhandler.cpp
    eventhandler.h
    gamecontext.cpp
    gamecontext.h
    gamecontroller.cpp
    gamecontroller.h
    gamemodes/DDRace.cpp
    gamemodes/DDRace.h
    gameworld.cpp
    gameworld.h
    player.cpp
    player.h
    save.cpp
    save.h
    score.cpp
    score.h
    scoreworker.cpp
    scoreworker.h
    teams.cpp
    teams.h
    teehistorian.cpp
    teehistorian.h
    teeinfo.cpp
    teeinfo.h
  )
  set(GAME_GENERATED_SERVER
    "src/game/generated/server_data.cpp"
    "src/game/generated/server_data.h"
    "src/game/generated/wordlist.h"
  )
  set(SERVER_SRC ${ENGINE_SERVER} ${GAME_SERVER} ${GAME_GENERATED_SERVER})
  if(TARGET_OS STREQUAL "windows")
    set(SERVER_ICON "other/icons/DDNet-Server.rc")
  else()
    set(SERVER_ICON)
  endif()

  # Antibot
  if(ANTIBOT)
    set(TARGET_ANTIBOT antibot)
    add_library(${TARGET_ANTIBOT} SHARED ${ANTIBOT_SRC})
    list(APPEND TARGETS_OWN ${TARGET_ANTIBOT})
  endif()

  # Libraries
  set(LIBS_SERVER
    ${LIBS}
    ${MYSQL_LIBRARIES}
    ${TARGET_ANTIBOT}
    ${MINIUPNPC_LIBRARIES}
    # Add pthreads (on non-Windows) at the end, so that other libraries can depend
    # on it.
    ${CMAKE_THREAD_LIBS_INIT}
  )

  # Target
  set(TARGET_SERVER ${SERVER_EXECUTABLE})
  add_executable(${TARGET_SERVER}
    ${DEPS}
    ${SERVER_SRC}
    ${SERVER_ICON}
    $<TARGET_OBJECTS:engine-shared>
    $<TARGET_OBJECTS:game-shared>
  )
  target_link_libraries(${TARGET_SERVER} ${LIBS_SERVER})
  list(APPEND TARGETS_OWN ${TARGET_SERVER})
  list(APPEND TARGETS_LINK ${TARGET_SERVER})

  if(TARGET_OS AND TARGET_OS STREQUAL "mac")
    set(SERVER_LAUNCHER_SRC src/macos/server.mm)
    set(TARGET_SERVER_LAUNCHER ${TARGET_SERVER}-Launcher)
    add_executable(${TARGET_SERVER_LAUNCHER} ${SERVER_LAUNCHER_SRC})
    target_link_libraries(${TARGET_SERVER_LAUNCHER} ${COCOA})
    list(APPEND TARGETS_OWN ${TARGET_SERVER_LAUNCHER})
    list(APPEND TARGETS_LINK ${TARGET_SERVER_LAUNCHER})
  endif()
endif()

########################################################################
# VARIOUS TARGETS
########################################################################

if(TOOLS)
  set_src(TWPING_SRC GLOB src/twping twping.cpp)
  set(TARGET_TWPING twping)
  add_executable(${TARGET_TWPING} EXCLUDE_FROM_ALL ${TWPING_SRC} $<TARGET_OBJECTS:engine-shared> ${DEPS})
  target_link_libraries(${TARGET_TWPING} ${LIBS})

  list(APPEND TARGETS_OWN ${TARGET_TWPING})
  list(APPEND TARGETS_LINK ${TARGET_TWPING})

  set(TARGETS_TOOLS)
  set_src(TOOLS_SRC GLOB src/tools
    config_common.h
    config_retrieve.cpp
    config_store.cpp
    crapnet.cpp
    dilate.cpp
    dummy_map.cpp
    map_convert_07.cpp
    map_diff.cpp
    map_extract.cpp
    map_optimize.cpp
    map_replace_image.cpp
    map_resave.cpp
    packetgen.cpp
    stun.cpp
    unicode_confusables.cpp
    uuid.cpp
  )
  foreach(ABS_T ${TOOLS_SRC})
    file(RELATIVE_PATH T "${PROJECT_SOURCE_DIR}/src/tools/" ${ABS_T})
    if(T MATCHES "\\.cpp$")
      string(REGEX REPLACE "\\.cpp$" "" TOOL "${T}")
      set(TOOL_DEPS ${DEPS})
      set(TOOL_LIBS ${LIBS})
      if(TOOL MATCHES "^(dilate|map_convert_07|map_optimize|map_extract|map_replace_image)$")
        list(APPEND TOOL_DEPS ${PNGLITE_DEP})
        list(APPEND TOOL_LIBS ${PNGLITE_LIBRARIES})
        list(APPEND TOOL_INCLUDE_DIRS ${PNGLITE_INCLUDE_DIRS})
      endif()
      if(TOOL MATCHES "^config_")
        list(APPEND EXTRA_TOOL_SRC "src/tools/config_common.h")
      endif()
      set(EXCLUDE_FROM_ALL)
      if(DEV)
        set(EXCLUDE_FROM_ALL EXCLUDE_FROM_ALL)
      endif()
      add_executable(${TOOL} ${EXCLUDE_FROM_ALL}
        ${TOOL_DEPS}
        src/tools/${TOOL}.cpp
        ${EXTRA_TOOL_SRC}
        $<TARGET_OBJECTS:engine-shared>
      )
      target_include_directories(${TOOL} SYSTEM PRIVATE ${TOOL_INCLUDE_DIRS})
      target_link_libraries(${TOOL} ${TOOL_LIBS})
      list(APPEND TARGETS_TOOLS ${TOOL})
    endif()
  endforeach()

  list(APPEND TARGETS_OWN ${TARGETS_TOOLS})
  list(APPEND TARGETS_LINK ${TARGETS_TOOLS})

  add_custom_target(tools DEPENDS ${TARGETS_TOOLS})
endif()
add_custom_target(everything DEPENDS ${TARGETS_OWN})

########################################################################
# CHECKSUM
########################################################################

if(DEV)
  # Only do minimal checksumming in a DEV build.
  set(CHECKSUM_SRC)
endif()
list(APPEND CHECKSUM_SRC
  ${PROJECT_SOURCE_DIR}/CMakeLists.txt
  ${PROJECT_SOURCE_DIR}/scripts/checksum.py
)
configure_file(cmake/checksummed_extra.txt checksummed_extra.txt)
string(REPLACE ";" "\n" CHECKSUM_SRC_FILE "${CHECKSUM_SRC}")
file(WRITE ${PROJECT_BINARY_DIR}/checksummed_files.txt ${CHECKSUM_SRC_FILE})

add_custom_command(OUTPUT ${PROJECT_BINARY_DIR}/src/game/generated/checksum.cpp
  COMMAND ${PYTHON_EXECUTABLE}
    scripts/checksum.py
    ${PROJECT_BINARY_DIR}/checksummed_files.txt
    ${PROJECT_BINARY_DIR}/checksummed_extra.txt
    > ${PROJECT_BINARY_DIR}/src/game/generated/checksum.cpp
  WORKING_DIRECTORY ${PROJECT_SOURCE_DIR}
  DEPENDS
    ${CHECKSUM_SRC}
    ${PROJECT_BINARY_DIR}/checksummed_files.txt
    ${PROJECT_BINARY_DIR}/checksummed_extra.txt
    scripts/checksum.py
)

########################################################################
# TESTS
########################################################################

if(GTEST_FOUND OR DOWNLOAD_GTEST)
  set_src(TESTS GLOB src/test
    aio.cpp
    bezier.cpp
    blocklist_driver.cpp
    bytes_be.cpp
    color.cpp
    compression.cpp
    csv.cpp
    datafile.cpp
    fs.cpp
    git_revision.cpp
    hash.cpp
    io.cpp
    jobs.cpp
    json.cpp
    langparser.cpp
    mapbugs.cpp
    name_ban.cpp
    netaddr.cpp
    os.cpp
    packer.cpp
    prng.cpp
    score.cpp
    secure_random.cpp
    serverbrowser.cpp
    serverinfo.cpp
    str.cpp
    strip_path_and_extension.cpp
    teehistorian.cpp
    test.cpp
    test.h
    thread.cpp
    unix.cpp
    uuid.cpp
  )
  set(TESTS_EXTRA
    src/engine/client/blocklist_driver.cpp
    src/engine/client/blocklist_driver.h
    src/engine/client/serverbrowser.cpp
    src/engine/client/serverbrowser.h
    src/engine/client/serverbrowser_http.cpp
    src/engine/client/serverbrowser_http.h
    src/engine/client/serverbrowser_ping_cache.cpp
    src/engine/client/serverbrowser_ping_cache.h
    src/engine/client/sqlite.cpp
    src/engine/server/databases/connection.cpp
    src/engine/server/databases/connection.h
    src/engine/server/databases/sqlite.cpp
    src/engine/server/databases/mysql.cpp
    src/engine/server/name_ban.cpp
    src/engine/server/name_ban.h
    src/engine/server/sql_string_helpers.cpp
    src/engine/server/sql_string_helpers.h
    src/game/server/teehistorian.cpp
    src/game/server/teehistorian.h
    src/game/server/scoreworker.cpp
    src/game/server/scoreworker.h
  )

  set(TARGET_TESTRUNNER testrunner)
  add_executable(${TARGET_TESTRUNNER} EXCLUDE_FROM_ALL
    ${TESTS}
    ${TESTS_EXTRA}
    $<TARGET_OBJECTS:engine-shared>
    $<TARGET_OBJECTS:game-shared>
    ${DEPS}
  )
  target_link_libraries(${TARGET_TESTRUNNER} ${LIBS} ${MYSQL_LIBRARIES} ${GTEST_LIBRARIES})
  target_include_directories(${TARGET_TESTRUNNER} SYSTEM PRIVATE ${GTEST_INCLUDE_DIRS})

  list(APPEND TARGETS_OWN ${TARGET_TESTRUNNER})
  list(APPEND TARGETS_LINK ${TARGET_TESTRUNNER})

  add_custom_target(run_tests
    COMMAND $<TARGET_FILE:${TARGET_TESTRUNNER}> ${TESTRUNNER_ARGS}
    COMMENT Running tests
    DEPENDS ${TARGET_TESTRUNNER}
    USES_TERMINAL
  )
endif()

########################################################################
# INSTALLATION
########################################################################

function(escape_regex VAR STRING)
  string(REGEX REPLACE "([][^$.+*?|()\\\\])" "\\\\\\1" ESCAPED "${STRING}")
  set(${VAR} ${ESCAPED} PARENT_SCOPE)
endfunction()

function(escape_backslashes VAR STRING)
  string(REGEX REPLACE "\\\\" "\\\\\\\\" ESCAPED "${STRING}")
  set(${VAR} ${ESCAPED} PARENT_SCOPE)
endfunction()

function(max_length VAR)
  set(MAX_LENGTH 0)
  foreach(str ${ARGN})
    string(LENGTH ${str} LENGTH)
    if(LENGTH GREATER MAX_LENGTH)
      set(MAX_LENGTH ${LENGTH})
    endif()
  endforeach()
  set(${VAR} ${MAX_LENGTH} PARENT_SCOPE)
endfunction()

# Tries to generate a list of regex that matches everything except the given
# parameters.
function(regex_inverted VAR)
  max_length(MAX_LENGTH ${ARGN})
  math(EXPR UPPER_BOUND "${MAX_LENGTH}-1")

  set(REMAINING ${ARGN})
  set(RESULT)

  foreach(i RANGE ${UPPER_BOUND})
    set(TEMP ${REMAINING})
    set(REMAINING)
    foreach(str ${TEMP})
      string(LENGTH ${str} LENGTH)
      if(i LESS LENGTH)
        list(APPEND REMAINING ${str})
      endif()
    endforeach()

    set(ADDITIONAL)
    foreach(outer ${REMAINING})
      string(SUBSTRING ${outer} 0 ${i} OUTER_PREFIX)
      set(CHARS "")
      foreach(inner ${REMAINING})
        string(SUBSTRING ${inner} 0 ${i} INNER_PREFIX)
        if(OUTER_PREFIX STREQUAL INNER_PREFIX)
          string(SUBSTRING ${inner} ${i} 1 INNER_NEXT)
          set(CHARS "${CHARS}${INNER_NEXT}")
        endif()
      endforeach()
      escape_regex(OUTER_PREFIX_ESCAPED "${OUTER_PREFIX}")

      list(APPEND ADDITIONAL "${OUTER_PREFIX_ESCAPED}([^${CHARS}]|$)")
    endforeach()
    list(REMOVE_DUPLICATES ADDITIONAL)
    list(APPEND RESULT ${ADDITIONAL})
  endforeach()
  set(${VAR} ${RESULT} PARENT_SCOPE)
endfunction()

set(CPACK_PACKAGE_NAME ${PROJECT_NAME})
set(CPACK_GENERATOR TGZ TXZ)
set(CPACK_ARCHIVE_COMPONENT_INSTALL ON)
if(TARGET_OS STREQUAL "mac")
  set(CPACK_STRIP_FILES FALSE)
else()
  set(CPACK_STRIP_FILES TRUE)
endif()
set(CPACK_COMPONENTS_ALL portable)
set(CPACK_SOURCE_GENERATOR ZIP TGZ TBZ2 TXZ)
set(CPACK_PACKAGE_VERSION_MAJOR ${PROJECT_VERSION_MAJOR})
set(CPACK_PACKAGE_VERSION_MINOR ${PROJECT_VERSION_MINOR})
set(CPACK_PACKAGE_VERSION_PATCH ${PROJECT_VERSION_PATCH})
set(CPACK_PACKAGE_VERSION ${VERSION})
set(CPACK_SYSTEM_NAME ${CMAKE_SYSTEM_NAME})

if(TARGET_OS AND TARGET_BITS)
  if(TARGET_OS STREQUAL "windows")
    set(CPACK_SYSTEM_NAME "win${TARGET_BITS}")
    set(CPACK_GENERATOR ZIP)
  elseif(TARGET_OS STREQUAL "linux")
    # Let compiler tell its arch
    # Both gcc and clang support -dumpmachine
    execute_process(
      COMMAND ${CMAKE_C_COMPILER} -dumpmachine
      OUTPUT_VARIABLE ARCHITECTURE_TUPLE
      OUTPUT_STRIP_TRAILING_WHITESPACE
    )
    if(NOT ARCHITECTURE_TUPLE)
      # If you're really using a weird compiler, then assume Intel here.
      message(WARNING "Your compiler doesn't support -dumpmachine, this is weird")
      if(TARGET_BITS EQUAL 32)
        set(ARCHITECTURE "x86")
      elseif(TARGET_BITS EQUAL 64)
        set(ARCHITECTURE "x86_64")
      endif()
    else()
      string(REGEX MATCH "^[^-]*" ARCHITECTURE "${ARCHITECTURE_TUPLE}")
      if(ARCHITECTURE MATCHES "i.86")
        set(ARCHITECTURE "x86")
      endif()
    endif()
    set(CPACK_SYSTEM_NAME "linux_${ARCHITECTURE}")
  elseif(TARGET_OS STREQUAL "mac")
    set(CPACK_SYSTEM_NAME "macos")
    set(CPACK_GENERATOR DMG)
  endif()
endif()

set(CPACK_PACKAGE_FILE_NAME ${CPACK_PACKAGE_NAME}-${CPACK_PACKAGE_VERSION}-${CPACK_SYSTEM_NAME})
set(CPACK_ARCHIVE_PORTABLE_FILE_NAME ${CPACK_PACKAGE_FILE_NAME})
set(CPACK_SOURCE_PACKAGE_FILE_NAME ${CPACK_PACKAGE_NAME}-${CPACK_PACKAGE_VERSION}-src)
set(CPACK_SOURCE_FILES
  CMakeLists.txt
  README.md
  cmake/
  data/
  datasrc/
  ddnet-libs/
  license.txt
  other/
  scripts/
  src/
  storage.cfg
)
set(CPACK_SOURCE_IGNORE_FILES
  "\\\\.pyc$"
  "/\\\\.git"
  "/__pycache__/"
)

regex_inverted(CPACK_SOURCE_FILES_INVERTED ${CPACK_SOURCE_FILES})
escape_regex(PROJECT_SOURCE_DIR_ESCAPED ${PROJECT_SOURCE_DIR})

foreach(str ${CPACK_SOURCE_FILES_INVERTED})
  escape_backslashes(STR_ESCAPED "${PROJECT_SOURCE_DIR_ESCAPED}/${str}")
  list(APPEND CPACK_SOURCE_IGNORE_FILES "${STR_ESCAPED}")
endforeach()

set(CMAKE_INSTALL_DEFAULT_COMPONENT_NAME ${PROJECT_NAME})

if(TOOLS)
  set(TARGET_TOOLS
    config_retrieve
    config_store
    dilate
    map_convert_07
    map_diff
    map_extract
  )
else()
  set(TARGET_TOOLS)
endif()

set(CPACK_TARGETS
  ${TARGET_CLIENT}
  ${TARGET_SERVER}
  ${TARGET_TOOLS}
)
if(STEAMAPI_KIND STREQUAL SHARED)
  list(APPEND CPACK_TARGETS ${TARGET_STEAMAPI})
endif()
set(CPACK_DIRS
  data
  ${COPY_DIRS}
)
set(CPACK_FILES
  license.txt
  storage.cfg
  ${COPY_FILES}
)

set(CPACK_GEN_FILES
  ${VULKAN_SHADER_FILE_LIST}
)

if(TARGET_OS STREQUAL "windows")
  list(APPEND CPACK_FILES other/config_directory.bat)
else()
  list(APPEND CPACK_FILES other/config_directory.sh)
endif()

if(NOT DEV)
  include(GNUInstallDirs)
  install(DIRECTORY data DESTINATION ${CMAKE_INSTALL_DATAROOTDIR}/chillerbot-ux COMPONENT data)
  install(TARGETS ${TARGET_CLIENT} DESTINATION ${CMAKE_INSTALL_BINDIR} COMPONENT client)
  if(STEAMAPI_KIND STREQUAL SHARED)
    install(TARGETS ${TARGET_STEAMAPI} DESTINATION ${CMAKE_INSTALL_LIBDIR}/ddnet COMPONENT client)
  endif()
  install(TARGETS ${TARGET_SERVER} DESTINATION ${CMAKE_INSTALL_BINDIR} COMPONENT server)
  if(ANTIBOT)
    install(TARGETS ${TARGET_ANTIBOT} DESTINATION ${CMAKE_INSTALL_LIBDIR}/ddnet COMPONENT server)
  endif()
  install(TARGETS ${TARGETS_TOOLS} DESTINATION ${CMAKE_INSTALL_LIBDIR}/chillerbot-ux COMPONENT tools)
  install(FILES other/chillerbot-ux.desktop DESTINATION ${CMAKE_INSTALL_DATAROOTDIR}/applications COMPONENT client)
  install(FILES other/chillerbot-ux.appdata.xml DESTINATION ${CMAKE_INSTALL_DATAROOTDIR}/metainfo COMPONENT client)
  if(NOT CURSES_CLIENT)
    foreach(SIZE 16 32 48 256)
      install(FILES other/icons/chillerbot-ux_${SIZE}x${SIZE}x32.png DESTINATION ${CMAKE_INSTALL_DATAROOTDIR}/icons/hicolor/${SIZE}x${SIZE}/apps RENAME ddnet.png COMPONENT client)
      install(FILES other/icons/DDNet-Server_${SIZE}x${SIZE}x32.png DESTINATION ${CMAKE_INSTALL_DATAROOTDIR}/icons/hicolor/${SIZE}x${SIZE}/apps RENAME ddnet-server.png COMPONENT server)
    endforeach()
  endif()
  foreach(file ${VULKAN_SHADER_FILE_LIST})
    install(FILES ${PROJECT_BINARY_DIR}/${file} DESTINATION ${CMAKE_INSTALL_DATAROOTDIR}/ddnet/data/shader/vulkan COMPONENT client)
  endforeach()
endif()

if(DEV)
  # Don't generate CPack targets.
elseif(CMAKE_VERSION VERSION_LESS 3.6 OR CMAKE_VERSION VERSION_EQUAL 3.6)
  message(WARNING "Cannot create CPack targets, CMake version too old. Use CMake 3.6 or newer.")
else()
  set(EXTRA_ARGS DESTINATION ${CPACK_PACKAGE_FILE_NAME} COMPONENT portable EXCLUDE_FROM_ALL)
  install(TARGETS ${CPACK_TARGETS} ${EXTRA_ARGS})
  install(DIRECTORY ${CPACK_DIRS} ${EXTRA_ARGS})
  set(CPACK_FILES_TMP ${CPACK_FILES} ${CPACK_GEN_FILES})
  install(FILES ${CPACK_FILES_TMP} ${EXTRA_ARGS})
endif()

set(PACKAGE_TARGETS)
if(CLIENT AND DMGBUILD)
  file(MAKE_DIRECTORY bundle/client/)
  file(MAKE_DIRECTORY bundle/server/)
  configure_file(other/bundle/client/Info.plist.in bundle/client/Info.plist)
  configure_file(other/bundle/server/Info.plist.in bundle/server/Info.plist)

  set(DMG_TMPDIR pack_${CPACK_PACKAGE_FILE_NAME}_dmg)
  set(DMG_MKDIRS
    ${TARGET_CLIENT}.app
    ${TARGET_CLIENT}.app/Contents
    ${TARGET_CLIENT}.app/Contents/Frameworks
    ${TARGET_CLIENT}.app/Contents/MacOS
    ${TARGET_CLIENT}.app/Contents/Resources
    ${TARGET_SERVER}.app
    ${TARGET_SERVER}.app/Contents
    ${TARGET_SERVER}.app/Contents/MacOS
    ${TARGET_SERVER}.app/Contents/Resources
    ${TARGET_SERVER}.app/Contents/Resources/data
    ${TARGET_SERVER}.app/Contents/Resources/data/mapres
  )
  set(DMG_MKDIR_COMMANDS)
  foreach(dir ${DMG_MKDIRS})
    list(APPEND DMG_MKDIR_COMMANDS COMMAND ${CMAKE_COMMAND} -E make_directory ${DMG_TMPDIR}/${dir})
  endforeach()

  set(DMG_DISCORD_COPY_COMMAND)
  if(FAT OR NOT TARGET_CPU_ARCHITECTURE STREQUAL "arm64")
    set(DMG_DISCORD_COPY_COMMAND COMMAND ${CMAKE_COMMAND} -E copy ${PROJECT_SOURCE_DIR}/ddnet-libs/discord/${LIB_DIR}/discord_game_sdk.dylib ${DMG_TMPDIR}/${TARGET_CLIENT}.app/Contents/Frameworks/)
  endif()

  set(TARGET_TOOLS_FILES)
  foreach(target ${TARGET_TOOLS})
    list(APPEND TARGET_TOOLS_FILES $<TARGET_FILE:${target}>)
  endforeach()

  add_custom_command(OUTPUT ${CPACK_PACKAGE_FILE_NAME}.dmg
    COMMAND ${CMAKE_COMMAND} -E remove_directory ${DMG_TMPDIR}
    ${DMG_MKDIR_COMMANDS}

    # CLIENT
    COMMAND ${CMAKE_COMMAND} -E copy_directory ${PROJECT_SOURCE_DIR}/data ${DMG_TMPDIR}/${TARGET_CLIENT}.app/Contents/Resources/data
    COMMAND ${CMAKE_COMMAND} -E copy ${PROJECT_SOURCE_DIR}/other/icons/${TARGET_CLIENT}.icns ${DMG_TMPDIR}/${TARGET_CLIENT}.app/Contents/Resources/
    COMMAND ${CMAKE_COMMAND} -E copy bundle/client/Info.plist ${PROJECT_SOURCE_DIR}/other/bundle/client/PkgInfo ${DMG_TMPDIR}/${TARGET_CLIENT}.app/Contents/
    COMMAND ${CMAKE_COMMAND} -E copy $<TARGET_FILE:${TARGET_CLIENT}> ${TARGET_TOOLS_FILES} ${DMG_TMPDIR}/${TARGET_CLIENT}.app/Contents/MacOS/
    COMMAND ${CMAKE_COMMAND} -E copy_directory ${PROJECT_SOURCE_DIR}/ddnet-libs/sdl/${LIB_DIR}/SDL2.framework ${DMG_TMPDIR}/${TARGET_CLIENT}.app/Contents/Frameworks/SDL2.framework
    ${DMG_DISCORD_COPY_COMMAND}
    COMMAND ${CMAKE_COMMAND} -E copy ${PROJECT_SOURCE_DIR}/ddnet-libs/freetype/${LIB_DIR}/libfreetype.6.dylib ${DMG_TMPDIR}/${TARGET_CLIENT}.app/Contents/Frameworks/
    COMMAND ${CMAKE_COMMAND} -E copy ${PROJECT_SOURCE_DIR}/ddnet-libs/ffmpeg/${LIB_DIR}/libavcodec.59.dylib ${DMG_TMPDIR}/${TARGET_CLIENT}.app/Contents/Frameworks/
    COMMAND ${CMAKE_COMMAND} -E copy ${PROJECT_SOURCE_DIR}/ddnet-libs/ffmpeg/${LIB_DIR}/libavformat.59.dylib ${DMG_TMPDIR}/${TARGET_CLIENT}.app/Contents/Frameworks/
    COMMAND ${CMAKE_COMMAND} -E copy ${PROJECT_SOURCE_DIR}/ddnet-libs/ffmpeg/${LIB_DIR}/libavutil.57.dylib ${DMG_TMPDIR}/${TARGET_CLIENT}.app/Contents/Frameworks/
    COMMAND ${CMAKE_COMMAND} -E copy ${PROJECT_SOURCE_DIR}/ddnet-libs/ffmpeg/${LIB_DIR}/libswresample.4.dylib ${DMG_TMPDIR}/${TARGET_CLIENT}.app/Contents/Frameworks/
    COMMAND ${CMAKE_COMMAND} -E copy ${PROJECT_SOURCE_DIR}/ddnet-libs/ffmpeg/${LIB_DIR}/libswscale.6.dylib ${DMG_TMPDIR}/${TARGET_CLIENT}.app/Contents/Frameworks/
    COMMAND ${CMAKE_COMMAND} -E copy ${PROJECT_BINARY_DIR}/libsteam_api.dylib ${DMG_TMPDIR}/${TARGET_CLIENT}.app/Contents/Frameworks/
    COMMAND ${PYTHON_EXECUTABLE} ${PROJECT_SOURCE_DIR}/scripts/darwin_strip_rpath.py ${CMAKE_OTOOL} ${CMAKE_INSTALL_NAME_TOOL} ${DMG_TMPDIR}/${TARGET_CLIENT}.app/Contents/MacOS/${TARGET_CLIENT}
    COMMAND ${CMAKE_INSTALL_NAME_TOOL} -add_rpath @loader_path/../Frameworks ${DMG_TMPDIR}/${TARGET_CLIENT}.app/Contents/MacOS/${TARGET_CLIENT}

    # SERVER
    COMMAND ${CMAKE_COMMAND} -E copy_directory ${PROJECT_SOURCE_DIR}/data/maps ${DMG_TMPDIR}/${TARGET_SERVER}.app/Contents/Resources/data/maps
    COMMAND ${CMAKE_COMMAND} -E copy ${PROJECT_SOURCE_DIR}/other/icons/${TARGET_SERVER}.icns ${DMG_TMPDIR}/${TARGET_SERVER}.app/Contents/Resources/
    COMMAND ${CMAKE_COMMAND} -E copy bundle/server/Info.plist ${PROJECT_SOURCE_DIR}/other/bundle/server/PkgInfo ${DMG_TMPDIR}/${TARGET_SERVER}.app/Contents/
    COMMAND ${CMAKE_COMMAND} -E copy $<TARGET_FILE:${TARGET_SERVER}> $<TARGET_FILE:${TARGET_SERVER_LAUNCHER}> ${DMG_TMPDIR}/${TARGET_SERVER}.app/Contents/MacOS/
    COMMAND ${PYTHON_EXECUTABLE} ${PROJECT_SOURCE_DIR}/scripts/darwin_strip_rpath.py ${CMAKE_OTOOL} ${CMAKE_INSTALL_NAME_TOOL} ${DMG_TMPDIR}/${TARGET_SERVER}.app/Contents/MacOS/${TARGET_SERVER}
    COMMAND ${CMAKE_COMMAND} -E copy ${DMG_TMPDIR}/${TARGET_SERVER}.app/Contents/MacOS/${TARGET_SERVER} ${DMG_TMPDIR}/${TARGET_CLIENT}.app/Contents/MacOS/${TARGET_SERVER}

    # DMG
    COMMAND dmgbuild -s ${PROJECT_SOURCE_DIR}/other/dmgsettings.py -D client=${DMG_TMPDIR}/${TARGET_CLIENT}.app -D server=${DMG_TMPDIR}/${TARGET_SERVER}.app -D background=${PROJECT_SOURCE_DIR}/other/dmgbackground.png "${CPACK_PACKAGE_NAME} ${CPACK_PACKAGE_VERSION}" ${CPACK_PACKAGE_FILE_NAME}.dmg

    DEPENDS
      ${TARGET_CLIENT}
      ${TARGET_STEAMAPI}
      ${TARGET_SERVER_LAUNCHER}
      ${TARGET_SERVER}
      ${PROJECT_BINARY_DIR}/bundle/client/Info.plist
      ${PROJECT_BINARY_DIR}/bundle/server/Info.plist
      data
      other/bundle/client/PkgInfo
      other/bundle/server/PkgInfo
      other/dmgbackground.png
      other/dmgsettings.py
      other/icons/${TARGET_CLIENT}.icns
      other/icons/${TARGET_SERVER}.icns
  )
  add_custom_target(package_dmg DEPENDS ${CPACK_PACKAGE_FILE_NAME}.dmg)
  list(APPEND PACKAGE_TARGETS package_dmg)
endif()

foreach(ext zip tar.gz tar.xz)
  set(TAR_MODE c)
  set(TAR_EXTRA_ARGS)
  string(REPLACE . _ EXT_SLUG ${ext})

  set(TMPDIR pack_${CPACK_PACKAGE_FILE_NAME}_${EXT_SLUG}/${CPACK_PACKAGE_FILE_NAME})

  set(COPY_FILE_COMMANDS)
  set(COPY_DIR_COMMANDS)
  set(COPY_TARGET_COMMANDS)
  set(STRIP_TARGET_COMMANDS)
  foreach(file ${CPACK_FILES})
    list(APPEND COPY_FILE_COMMANDS COMMAND ${CMAKE_COMMAND} -E copy ${PROJECT_SOURCE_DIR}/${file} ${TMPDIR}/)
  endforeach()
  foreach(file ${CPACK_GEN_FILES})
    list(APPEND COPY_FILE_COMMANDS COMMAND ${CMAKE_COMMAND} -E copy ${PROJECT_BINARY_DIR}/${file} ${TMPDIR}/${file})
  endforeach()
  foreach(dir ${CPACK_DIRS})
    list(APPEND COPY_DIR_COMMANDS COMMAND ${CMAKE_COMMAND} -E copy_directory ${PROJECT_SOURCE_DIR}/${dir} ${TMPDIR}/${dir})
  endforeach()
  foreach(target ${CPACK_TARGETS})
    list(APPEND COPY_TARGET_COMMANDS COMMAND ${CMAKE_COMMAND} -E copy $<TARGET_FILE:${target}> ${TMPDIR}/)
    if(NOT TARGET_OS STREQUAL "mac")
      list(APPEND STRIP_TARGET_COMMANDS COMMAND strip -s ${TMPDIR}/$<TARGET_FILE_NAME:${target}>)
    endif()
  endforeach()

  if(ext STREQUAL zip)
    set(TAR_EXTRA_ARGS --format=zip)
  elseif(ext STREQUAL tar.gz)
    set(TAR_MODE cz)
  elseif(ext STREQUAL tar.xz)
    set(TAR_MODE cJ)
  endif()
  add_custom_command(OUTPUT ${CPACK_PACKAGE_FILE_NAME}.${ext}
    COMMAND ${CMAKE_COMMAND} -E remove_directory ${TMPDIR}
    COMMAND ${CMAKE_COMMAND} -E make_directory ${TMPDIR}
    ${COPY_FILE_COMMANDS}
    ${COPY_DIR_COMMANDS}
    ${COPY_TARGET_COMMANDS}
    ${STRIP_TARGET_COMMANDS}
    COMMAND ${CMAKE_COMMAND} -E chdir pack_${CPACK_PACKAGE_FILE_NAME}_${EXT_SLUG} ${CMAKE_COMMAND} -E tar ${TAR_MODE} ../${CPACK_PACKAGE_FILE_NAME}.${ext} ${TAR_EXTRA_ARGS} -- ${CPACK_PACKAGE_FILE_NAME}/
    DEPENDS ${CPACK_TARGETS}
  )
  add_custom_target(package_${EXT_SLUG} DEPENDS ${CPACK_PACKAGE_FILE_NAME}.${ext})
  list(APPEND PACKAGE_TARGETS package_${EXT_SLUG})
endforeach()

set(PACKAGE_DEFAULT tar_xz)
if(TARGET_OS STREQUAL "windows")
  set(PACKAGE_DEFAULT zip)
elseif(TARGET_OS STREQUAL "mac")
  set(PACKAGE_DEFAULT dmg)
endif()
add_custom_target(package_default DEPENDS package_${PACKAGE_DEFAULT})

add_custom_target(package_all DEPENDS ${PACKAGE_TARGETS})

# Unset these variables, they might do something in the future of CPack.
unset(CPACK_SOURCE_FILES)
unset(CPACK_SOURCE_FILES_INVERTED)
unset(CPACK_TARGETS)
unset(CPACK_DIRS)
unset(CPACK_FILES)
unset(CPACK_GEN_FILES)

include(CPack)

########################################################################
# COMPILER-SPECIFICS
########################################################################

# In the future (CMake 3.8.0+), use source_group(TREE ...)
macro(source_group_tree dir)
  file(GLOB ents RELATIVE ${PROJECT_SOURCE_DIR}/${dir} ${PROJECT_SOURCE_DIR}/${dir}/*)
  foreach(ent ${ents})
    if(IS_DIRECTORY ${PROJECT_SOURCE_DIR}/${dir}/${ent})
      source_group_tree(${dir}/${ent})
    else()
      string(REPLACE "/" "\\" group ${dir})
      source_group(${group} FILES ${PROJECT_SOURCE_DIR}/${dir}/${ent})
    endif()
  endforeach()
endmacro()
source_group_tree(src)

if(ANTIBOT)
  # Allow the antibot library to use functions from the server binary.
  add_cxx_compiler_flag_if_supported(OUR_FLAGS_LINK -rdynamic)
  set_own_rpath(${TARGET_SERVER})
endif()

set(TARGETS ${TARGETS_OWN} ${TARGETS_DEP})

foreach(target ${TARGETS})
  if(MSVC)
    target_compile_options(${target} PRIVATE $<$<NOT:${DBG}>:/MT> $<${DBG}:/MTd>) # Use static CRT
    target_compile_options(${target} PRIVATE /MP) # Use multiple cores
    target_compile_options(${target} PRIVATE /EHsc) # Only catch C++ exceptions with catch.
    target_compile_options(${target} PRIVATE /GS) # Protect the stack pointer.
    target_compile_options(${target} PRIVATE /wd4996) # Use of non-_s functions.
    target_compile_options(${target} PRIVATE /utf-8) # Use UTF-8 for source files.
  endif()
  if(OUR_FLAGS_LINK)
    target_link_libraries(${target} ${OUR_FLAGS_LINK})
  endif()
  if(OUR_FLAGS)
    target_compile_options(${target} PRIVATE ${OUR_FLAGS})
  endif()
  if(DEFINE_FORTIFY_SOURCE)
    if(MINGW)
      target_compile_definitions(${target} PRIVATE $<$<NOT:$<CONFIG:Debug>>:_FORTIFY_SOURCE=0>) # Currently broken in MinGW, see https://sourceforge.net/p/mingw-w64/discussion/723798/thread/b9d24f041f/
    else()
      target_compile_definitions(${target} PRIVATE $<$<NOT:$<CONFIG:Debug>>:_FORTIFY_SOURCE=2>) # Detect some buffer overflows.
    endif()
  endif()
  if(ENABLE_IPO)
    set_property(TARGET ${target} PROPERTY INTERPROCEDURAL_OPTIMIZATION TRUE)
  endif()
endforeach()

foreach(target ${TARGETS_LINK})
  if(MSVC)
    set_property(TARGET ${target} APPEND PROPERTY LINK_FLAGS /SAFESEH:NO) # Disable SafeSEH because the shipped libraries don't support it (would cause error LNK2026 otherwise).
  endif()
  if(TARGET_OS STREQUAL "mac")
    target_link_libraries(${target} -stdlib=libc++)
    target_link_libraries(${target} "-framework SystemConfiguration") # Required by curl 7.79.0
  endif()
  if((MINGW OR TARGET_OS STREQUAL "linux") AND PREFER_BUNDLED_LIBS)
    # Statically link the standard libraries with on MinGW/Linux so we don't
    # have to ship them as DLLs.
    target_link_libraries(${target} -static-libgcc)
    target_link_libraries(${target} -static-libstdc++)
  endif()
endforeach()

foreach(target ${TARGETS_OWN})
  if((CMAKE_VERSION VERSION_GREATER 3.1 OR CMAKE_VERSION VERSION_EQUAL 3.1))
    set_property(TARGET ${target} PROPERTY CXX_STANDARD 17)
    set_property(TARGET ${target} PROPERTY CXX_STANDARD_REQUIRED ON)
    set_property(TARGET ${target} PROPERTY CXX_EXTENSIONS OFF)
  endif()

  if(MSVC)
    target_compile_options(${target} PRIVATE /wd4244) # Possible loss of data (float -> int, int -> float, etc.).
    target_compile_options(${target} PRIVATE /wd4267) # Possible loss of data (size_t - int on win64).
    target_compile_options(${target} PRIVATE /wd4800) # Implicit conversion of int to bool.
  endif()
  if(TARGET_OS STREQUAL "windows")
    target_compile_definitions(${target} PRIVATE UNICODE) # Windows headers
    target_compile_definitions(${target} PRIVATE _UNICODE) # C-runtime
  endif()
  if(OUR_FLAGS_OWN)
    target_compile_options(${target} PRIVATE ${OUR_FLAGS_OWN})
  endif()
  target_include_directories(${target} PRIVATE ${PROJECT_BINARY_DIR}/src)
  target_include_directories(${target} PRIVATE src)
  target_compile_definitions(${target} PRIVATE $<$<CONFIG:Debug>:CONF_DEBUG>)
  target_include_directories(${target} SYSTEM PRIVATE ${CURL_INCLUDE_DIRS} ${SQLite3_INCLUDE_DIRS} ${ZLIB_INCLUDE_DIRS})
  target_compile_definitions(${target} PRIVATE GLEW_STATIC)
  if(CRYPTO_FOUND)
    target_compile_definitions(${target} PRIVATE CONF_OPENSSL)
    target_include_directories(${target} SYSTEM PRIVATE ${CRYPTO_INCLUDE_DIRS})
  endif()
  if(WEBSOCKETS)
    target_compile_definitions(${target} PRIVATE CONF_WEBSOCKETS)
    target_include_directories(${target} SYSTEM PRIVATE ${WEBSOCKETS_INCLUDE_DIRS})
  endif()
  if(UPNP)
    target_compile_definitions(${target} PRIVATE CONF_UPNP)
    target_include_directories(${target} SYSTEM PRIVATE ${MINIUPNPC_INCLUDE_DIRS})
  endif()
  if(VIDEORECORDER)
    target_compile_definitions(${target} PRIVATE CONF_VIDEORECORDER)
  endif()
  if(ANTIBOT)
    target_compile_definitions(${target} PRIVATE CONF_ANTIBOT)
  endif()
  if(HEADLESS_CLIENT)
    target_compile_definitions(${target} PRIVATE CONF_HEADLESS_CLIENT)
  endif()
  if(CURSES_CLIENT)
    target_compile_definitions(${target} PRIVATE CONF_CURSES_CLIENT)
  endif()
  if(MYSQL)
    target_compile_definitions(${target} PRIVATE CONF_MYSQL)
    target_include_directories(${target} SYSTEM PRIVATE ${MYSQL_INCLUDE_DIRS})
  endif()
  if(TEST_MYSQL)
    target_compile_definitions(${target} PRIVATE CONF_TEST_MYSQL)
  endif()
  if(AUTOUPDATE AND NOT STEAM)
    target_compile_definitions(${target} PRIVATE CONF_AUTOUPDATE)
  endif()
  if(INFORM_UPDATE AND NOT STEAM)
    target_compile_definitions(${target} PRIVATE CONF_INFORM_UPDATE)
  endif()
  if(STEAM)
    target_compile_definitions(${target} PRIVATE PLATFORM_SUFFIX="-steam")
  endif()
  if(DISCORD)
    target_compile_definitions(${target} PRIVATE CONF_DISCORD)
    if(DISCORD_DYNAMIC)
      target_compile_definitions(${target} PRIVATE CONF_DISCORD_DYNAMIC)
    endif()
  endif()
  if(VERSION)
    target_compile_definitions(${target} PRIVATE GAME_RELEASE_VERSION="${VERSION}")
  endif()
  if(CMAKE_SYSTEM_NAME STREQUAL "Emscripten")
   target_compile_definitions(${target} PRIVATE CONF_WEBASM)
  endif()
endforeach()

foreach(target ${TARGETS_DEP})
  if(MSVC)
    target_compile_options(${target} PRIVATE /W0)
  endif()
  if(OUR_FLAGS_DEP)
    target_compile_options(${target} PRIVATE ${OUR_FLAGS_DEP})
  endif()
endforeach()<|MERGE_RESOLUTION|>--- conflicted
+++ resolved
@@ -1706,16 +1706,8 @@
   math.h
   system.cpp
   system.h
-<<<<<<< HEAD
   terminalui.cpp
   terminalui.h
-  tl/algorithm.h
-  tl/allocator.h
-  tl/array.h
-  tl/range.h
-  tl/sorted_array.h
-=======
->>>>>>> 9e6ee215
   tl/threading.h
   unicode/confusables.cpp
   unicode/confusables.h
