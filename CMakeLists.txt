cmake_minimum_required(VERSION 2.8.12...3.19.1)
if(CMAKE_VERSION VERSION_LESS 3.12)
  cmake_policy(VERSION ${CMAKE_VERSION})
endif()

set(CMAKE_OSX_DEPLOYMENT_TARGET 10.9 CACHE INTERNAL "")
if(CMAKE_OSX_DEPLOYMENT_TARGET VERSION_LESS 10.9)
  message(WARNING "Building for macOS < 10.9 is not supported")
endif()

file(STRINGS src/game/version.h VERSION_LINE
  LIMIT_COUNT 1
  REGEX "^#define GAME_RELEASE_VERSION "
)

if(VERSION_LINE MATCHES "\"([0-9]+)\\.([0-9]+)\\.([0-9]+)\"")
  set(VERSION_MAJOR ${CMAKE_MATCH_1})
  set(VERSION_MINOR ${CMAKE_MATCH_2})
  set(VERSION_PATCH ${CMAKE_MATCH_3})
elseif(VERSION_LINE MATCHES "\"([0-9]+)\\.([0-9]+)\"")
  set(VERSION_MAJOR ${CMAKE_MATCH_1})
  set(VERSION_MINOR ${CMAKE_MATCH_2})
  set(VERSION_PATCH "0")
else()
  message(FATAL_ERROR "Couldn't parse version from src/game/version.h")
endif()

# Extra support for CMake pre-3.0
if(NOT POLICY CMP0048)
  set(PROJECT_VERSION_MAJOR ${VERSION_MAJOR})
  set(PROJECT_VERSION_MINOR ${VERSION_MINOR})
  set(PROJECT_VERSION_PATCH ${VERSION_PATCH})
  if(VERSION_PATCH STREQUAL "0")
    set(PROJECT_VERSION ${VERSION_MAJOR}.${VERSION_MINOR})
  else()
    set(PROJECT_VERSION ${VERSION_MAJOR}.${VERSION_MINOR}.${VERSION_PATCH})
  endif()
endif()
if(VERSION_PATCH STREQUAL "0")
  project(chillerbot-ux VERSION ${VERSION_MAJOR}.${VERSION_MINOR})
else()
  project(chillerbot-ux VERSION ${VERSION_MAJOR}.${VERSION_MINOR}.${VERSION_PATCH})
endif()

set(ORIGINAL_CMAKE_MODULE_PATH ${CMAKE_MODULE_PATH})
set(ORIGINAL_CMAKE_REQUIRED_INCLUDES ${CMAKE_REQUIRED_INCLUDES})
set(ORIGINAL_CMAKE_REQUIRED_LIBRARIES ${CMAKE_REQUIRED_LIBRARIES})
set(OWN_CMAKE_MODULE_PATH ${CMAKE_MODULE_PATH} ${PROJECT_SOURCE_DIR}/cmake)
set(CMAKE_MODULE_PATH ${OWN_CMAKE_MODULE_PATH})

if(CMAKE_SIZEOF_VOID_P EQUAL 4)
  set(TARGET_BITS "32")
else()
  set(TARGET_BITS "64")
endif()

if("${CMAKE_SYSTEM_PROCESSOR}" MATCHES "arm" OR "${CMAKE_SYSTEM_PROCESSOR}" MATCHES "aarch64")
  if(TARGET_BITS STREQUAL "32")
    set(TARGET_CPU_ARCHITECTURE "arm")
  else()
    set(TARGET_CPU_ARCHITECTURE "arm64")
  endif()
else()
  if(TARGET_BITS STREQUAL "32")
    set(TARGET_CPU_ARCHITECTURE "x86")
  else()
    set(TARGET_CPU_ARCHITECTURE "x86_64")
  endif()
endif()

if(CMAKE_SYSTEM_NAME STREQUAL "Windows")
  set(TARGET_OS "windows")
elseif(CMAKE_SYSTEM_NAME STREQUAL "Linux")
  set(TARGET_OS "linux")
elseif(CMAKE_SYSTEM_NAME STREQUAL "Darwin")
  set(TARGET_OS "mac")
elseif(CMAKE_SYSTEM_NAME STREQUAL "Haiku")
  set(TARGET_OS "haiku")
elseif(CMAKE_SYSTEM_NAME STREQUAL "Android")
  set(TARGET_OS "android")
endif()

include(CheckCCompilerFlag)
include(CheckCXXCompilerFlag)
include(CheckSymbolExists)
include(CheckAtomic)

check_symbol_exists(__i386 "" TARGET_ARCH_X86_i386)
if(TARGET_ARCH_X86_i386)
  set(TARGET_ARCH x86)
else()
  set(TARGET_ARCH)
endif()

set(AUTO_DEPENDENCIES_DEFAULT OFF)
if(TARGET_OS STREQUAL "windows")
  set(AUTO_DEPENDENCIES_DEFAULT ON)
elseif(TARGET_OS STREQUAL "linux")
endif()

option(WEBSOCKETS "Enable websockets support" OFF)
option(MYSQL "Enable mysql support" OFF)
option(TEST_MYSQL "Test mysql support in unit tests (also sets -DMYSQL=ON)" OFF)
option(AUTOUPDATE "Enable the autoupdater" OFF)
<<<<<<< HEAD
option(INFORM_UPDATE "Inform about available updates" OFF)
option(VIDEORECORDER "Enable video recording support via FFmpeg" OFF)
=======
option(INFORM_UPDATE "Inform about available updates" ON)
option(VIDEORECORDER "Enable video recording support via FFmpeg" ON)
>>>>>>> 86bc8853
option(UPNP "Enable UPnP support" OFF)
option(ANTIBOT "Enable support for a dynamic anticheat library" OFF)
option(HEADLESS_CLIENT "Build the client without graphics" OFF)
option(CURSES_CLIENT "Build the client in curses mode (terminal ui)" OFF)
option(CLIENT "Compile client" ON)
option(SERVER "Compile server" ON)
option(TOOLS "Compile tools" ON)
option(DOWNLOAD_GTEST "Download and compile GTest" ${AUTO_DEPENDENCIES_DEFAULT})
option(STEAM "Build the Steam release version" OFF)
option(DISCORD "Enable Discord rich presence support" OFF)
option(DISCORD_DYNAMIC "Enable discovering Discord rich presence libraries at runtime (Linux only)" OFF)
option(PREFER_BUNDLED_LIBS "Prefer bundled libraries over system libraries" ${AUTO_DEPENDENCIES_DEFAULT})
option(DEV "Don't generate stuff necessary for packaging" OFF)

option(EXCEPTION_HANDLING "Enable exception handling (only works with Windows as of now)" OFF)

if(TEST_MYSQL)
  set(MYSQL ON)
endif()

# Set version if not explicitly set
if(NOT VERSION)
  set(VERSION ${PROJECT_VERSION})
endif()

set(OpenGL_GL_PREFERENCE LEGACY)

# Set the default build type to Release
if(NOT(CMAKE_BUILD_TYPE))
  if(NOT(DEV))
    set(CMAKE_BUILD_TYPE Release)
  else()
    set(CMAKE_BUILD_TYPE Debug)
  endif()
endif()

if(NOT(CMAKE_BUILD_TYPE MATCHES "^(Release|Debug|RelWithDebInfo|MinSizeRel)$"))
  message(WARNING "Unknown CMAKE_BUILD_TYPE, should be one of Release, Debug, RelWithDebInfo or MinSizeRel")
endif()

set(DBG $<OR:$<CONFIG:Debug>,$<CONFIG:RelWithDebInfo>>)

if(CMAKE_VERSION VERSION_LESS 3.0)
  configure_file(src/game/version.h vd.h)
else()
  set_property(DIRECTORY APPEND PROPERTY CMAKE_CONFIGURE_DEPENDS
    src/game/version.h
  )
endif()

set(SERVER_EXECUTABLE DDNet-Server CACHE STRING "Name of the built server executable")
set(CLIENT_EXECUTABLE chillerbot-ux CACHE STRING "Name of the build client executable")

########################################################################
# Compiler flags
########################################################################

function(add_c_compiler_flag_if_supported VARIABLE FLAG)
  if(ARGC GREATER 2)
    set(CHECKED_FLAG "${ARGV2}")
  else()
    set(CHECKED_FLAG "${FLAG}")
  endif()
  string(REGEX REPLACE "[^A-Za-z0-9]" "_" CONFIG_VARIABLE "FLAG_SUPPORTED${CHECKED_FLAG}")
  check_c_compiler_flag("${CHECKED_FLAG}" ${CONFIG_VARIABLE})
  if(${CONFIG_VARIABLE})
    if(${VARIABLE})
      set("${VARIABLE}" "${${VARIABLE}};${FLAG}" PARENT_SCOPE)
    else()
      set("${VARIABLE}" "${FLAG}" PARENT_SCOPE)
    endif()
  endif()
endfunction()

# Force compiler colors on when using ninja. Ninja filters the colors out when
# it's not printing to a terminal on its own.
if(CMAKE_GENERATOR STREQUAL "Ninja")
  add_c_compiler_flag_if_supported(OUR_FLAGS -fdiagnostics-color=always)
  add_c_compiler_flag_if_supported(OUR_FLAGS -fcolor-diagnostics)
endif()

if(NOT MSVC AND NOT HAIKU)
  if(CMAKE_VERSION VERSION_LESS 3.1 OR TARGET_OS STREQUAL "mac")
    check_cxx_compiler_flag(-std=gnu++17 FLAG_SUPPORTED_std_gnu__17)
    if(FLAG_SUPPORTED_std_gnu__17)
      if(CMAKE_CXX_FLAGS)
        set(CMAKE_CXX_FLAGS "${CMAKE_CXX_FLAGS} -std=gnu++17")
      else()
        set(CMAKE_CXX_FLAGS -std=gnu++17)
      endif()
    endif()
  endif()

  # Protect the stack pointer.
  # -fstack-protector-all doesn't work on MinGW.
  add_c_compiler_flag_if_supported(OUR_FLAGS -fstack-protector-all)

  # Disable exceptions as DDNet does not use them.
  add_c_compiler_flag_if_supported(OUR_FLAGS -fno-exceptions)

  # Inaccurate floating point numbers cause problems on mingw-w64-gcc when
  # compiling for x86, might cause problems elsewhere. So don't store floats
  # in registers but keep them at higher accuracy.
  if(TARGET_ARCH STREQUAL "x86")
    add_c_compiler_flag_if_supported(OUR_FLAGS -ffloat-store)
  endif()

  # Don't insert timestamps into PEs to keep the build reproducible.
  if(TARGET_OS STREQUAL "windows")
    add_c_compiler_flag_if_supported(OUR_FLAGS_LINK -Wl,--no-insert-timestamp)
  endif()

  if(TARGET_OS STREQUAL "mac")
    add_c_compiler_flag_if_supported(OUR_FLAGS -stdlib=libc++)
  endif()

  if(EXCEPTION_HANDLING)
    add_c_compiler_flag_if_supported(OUR_FLAGS -DCONF_EXCEPTION_HANDLING)
    # use the frame pointer (frame pointer usage is disabled by default in
    # some architectures like x86_64 and for some optimization levels; and it
    # may be impossible to walk the call stack without it)
    add_c_compiler_flag_if_supported(OUR_FLAGS -fno-omit-frame-pointer)
  endif()

  add_c_compiler_flag_if_supported(OUR_FLAGS_OWN -Wall)
  if(CMAKE_VERSION VERSION_GREATER 3.3 OR CMAKE_VERSION VERSION_EQUAL 3.3)
    add_c_compiler_flag_if_supported(OUR_FLAGS_OWN
      $<$<COMPILE_LANGUAGE:C>:-Wdeclaration-after-statement>
      -Wdeclaration-after-statement
    )
  endif()
  add_c_compiler_flag_if_supported(OUR_FLAGS_OWN -Wextra)
  add_c_compiler_flag_if_supported(OUR_FLAGS_OWN -Wno-unused-parameter)
  add_c_compiler_flag_if_supported(OUR_FLAGS_OWN -Wno-missing-field-initializers)
  add_c_compiler_flag_if_supported(OUR_FLAGS_OWN -Wformat=2) # Warn about format strings.
  add_c_compiler_flag_if_supported(OUR_FLAGS_DEP -Wno-implicit-function-declaration)
  add_c_compiler_flag_if_supported(OUR_FLAGS_OWN -Wno-nullability-completeness) # Mac OS build on github
  add_c_compiler_flag_if_supported(OUR_FLAGS_OWN -Wduplicated-cond)
  add_c_compiler_flag_if_supported(OUR_FLAGS_OWN -Wduplicated-branches)
  add_c_compiler_flag_if_supported(OUR_FLAGS_OWN -Wlogical-op)
  add_c_compiler_flag_if_supported(OUR_FLAGS_OWN -Wrestrict)
  add_c_compiler_flag_if_supported(OUR_FLAGS_OWN -Wthread-safety)
  # TODO: Enable for C++ code except gtest
  #add_cxx_compiler_flag_if_supported(OUR_FLAGS_OWN "-Wuseless-cast")
endif()

if(MSVC)
  if(EXCEPTION_HANDLING)
  add_c_compiler_flag_if_supported(OUR_FLAGS /DCONF_EXCEPTION_HANDLING)
  endif()
endif()

if(NOT MSVC AND NOT HAIKU)
  check_c_compiler_flag("-O2;-Wp,-Werror;-D_FORTIFY_SOURCE=2" DEFINE_FORTIFY_SOURCE) # Some distributions define _FORTIFY_SOURCE by themselves.
endif()

########################################################################
# COMMON FUNCTIONS
########################################################################

function(set_glob VAR GLOBBING EXTS DIRECTORY) # ...
  set(GLOBS)
  foreach(ext ${EXTS})
    list(APPEND GLOBS "${DIRECTORY}/*.${ext}")
  endforeach()
  file(${GLOBBING} GLOB_RESULT ${GLOBS})
  list(SORT GLOB_RESULT)
  set(FILES)
  foreach(file ${ARGN})
    list(APPEND FILES "${PROJECT_SOURCE_DIR}/${DIRECTORY}/${file}")
  endforeach()

  if(NOT FILES STREQUAL GLOB_RESULT)
    message(AUTHOR_WARNING "${VAR} does not contain every file from directory ${DIRECTORY}")
    set(LIST_BUT_NOT_GLOB)
    if(POLICY CMP0057)
      cmake_policy(SET CMP0057 NEW)
      foreach(file ${FILES})
        if(NOT file IN_LIST GLOB_RESULT)
          list(APPEND LIST_BUT_NOT_GLOB ${file})
        endif()
      endforeach()
      if(LIST_BUT_NOT_GLOB)
        message(AUTHOR_WARNING "Entries only present in ${VAR}: ${LIST_BUT_NOT_GLOB}")
      endif()
      set(GLOB_BUT_NOT_LIST)
      foreach(file ${GLOB_RESULT})
        if(NOT file IN_LIST FILES)
          list(APPEND GLOB_BUT_NOT_LIST ${file})
        endif()
      endforeach()
      if(GLOB_BUT_NOT_LIST)
        message(AUTHOR_WARNING "Entries only present in ${DIRECTORY}: ${GLOB_BUT_NOT_LIST}")
      endif()
      if(NOT LIST_BUT_NOT_GLOB AND NOT GLOB_BUT_NOT_LIST)
        message(AUTHOR_WARNING "${VAR} is not alphabetically sorted")
      endif()
    endif()
  endif()

  set(${VAR} ${FILES} PARENT_SCOPE)
endfunction()

function(set_src VAR GLOBBING DIRECTORY) # ...
  set_glob(${VAR} ${GLOBBING} "c;cpp;h" ${DIRECTORY} ${ARGN})
  set(${VAR} ${${VAR}} PARENT_SCOPE)
  set(CHECKSUM_SRC ${CHECKSUM_SRC} ${${VAR}} PARENT_SCOPE)
endfunction()
set(CHECKSUM_SRC)

function(set_own_rpath TARGET)
  if(NOT TARGET_OS STREQUAL "windows" AND NOT TARGET_OS STREQUAL "mac")
    if(CMAKE_VERSION VERSION_GREATER 3.8 OR CMAKE_VERSION VERSION_EQUAL 3.8)
      set_property(TARGET ${TARGET} PROPERTY BUILD_RPATH "$ORIGIN")
    endif()
    set_property(TARGET ${TARGET} PROPERTY INSTALL_RPATH "$ORIGIN/../lib/ddnet")
  endif()
endfunction()

if(NOT TARGET_OS STREQUAL "windows" AND NOT TARGET_OS STREQUAL "mac" AND CMAKE_VERSION VERSION_LESS 3.8)
  if((CLIENT AND (STEAM OR DISCORD_DYNAMIC)) OR ANTIBOT)
    message(STATUS "Can't set BUILD_RPATH in CMake before 3.8, pass -Wl,-rpath,'$ORIGIN' manually if you wish to emulate this. Or just install a newer version of CMake...")
  endif()
endif()

########################################################################
# INITIALIZE TARGET LISTS
########################################################################

set(TARGETS_OWN)
set(TARGETS_DEP)

set(TARGETS_LINK) # Targets with a linking stage.

########################################################################
# DEPENDENCIES
########################################################################

if((CMAKE_OSX_ARCHITECTURES STREQUAL "arm64;x86_64" OR CMAKE_OSX_ARCHITECTURES STREQUAL "x86_64;arm64") AND TARGET_OS STREQUAL "mac")
  set(FAT ON)
else()
  set(FAT OFF)
endif()

if(FAT)
  set(LIB_DIR "${TARGET_OS}/libfat")
elseif(TARGET_CPU_ARCHITECTURE STREQUAL "arm" OR TARGET_CPU_ARCHITECTURE STREQUAL "arm64")
  set(LIB_DIR "${TARGET_OS}/lib${TARGET_CPU_ARCHITECTURE}")
else()
  set(LIB_DIR "${TARGET_OS}/lib${TARGET_BITS}")
endif()

function(set_extra_dirs_lib VARIABLE NAME)
  set("PATHS_${VARIABLE}_LIBDIR" PARENT_SCOPE)
  set("HINTS_${VARIABLE}_LIBDIR" PARENT_SCOPE)
  if(PREFER_BUNDLED_LIBS)
    set(TYPE HINTS)
  else()
    set(TYPE PATHS)
  endif()
  if(TARGET_BITS AND TARGET_OS)
    set(DIR "ddnet-libs/${NAME}/${LIB_DIR}")
    set("${TYPE}_${VARIABLE}_LIBDIR" "${DIR}" PARENT_SCOPE)
    set("EXTRA_${VARIABLE}_LIBDIR" "${DIR}" PARENT_SCOPE)
  endif()
endfunction()

function(set_extra_dirs_include VARIABLE NAME LIBRARY)
  set("PATHS_${VARIABLE}_INCLUDEDIR" PARENT_SCOPE)
  set("HINTS_${VARIABLE}_INCLUDEDIR" PARENT_SCOPE)
  is_bundled(IS_BUNDLED "${LIBRARY}")
  if(IS_BUNDLED)
    set("HINTS_${VARIABLE}_INCLUDEDIR" "ddnet-libs/${NAME}/include" "ddnet-libs/${NAME}/include/${TARGET_OS}" PARENT_SCOPE)
  endif()
endfunction()

if(CMAKE_CROSSCOMPILING)
  if(TARGET_OS STREQUAL "android")
    # be more aggressive with android toolchain
    set(CROSSCOMPILING_NO_CMAKE_SYSTEM_PATH NO_CMAKE_SYSTEM_PATH NO_DEFAULT_PATH NO_CMAKE_FIND_ROOT_PATH)
  else()
    set(CROSSCOMPILING_NO_CMAKE_SYSTEM_PATH NO_CMAKE_SYSTEM_PATH)
  endif()
else()
  set(CROSSCOMPILING_NO_CMAKE_SYSTEM_PATH)
endif()

function(is_bundled VARIABLE PATH)
  if(PATH)
    string(FIND "${PATH}" "${PROJECT_SOURCE_DIR}" LOCAL_PATH_POS)
    if(LOCAL_PATH_POS EQUAL 0 AND TARGET_BITS AND TARGET_OS)
      set("${VARIABLE}" ON PARENT_SCOPE)
    else()
      set("${VARIABLE}" OFF PARENT_SCOPE)
    endif()
  else()
    set("${VARIABLE}" OFF PARENT_SCOPE)
  endif()
endfunction()

if(NOT CMAKE_CROSSCOMPILING)
  # Check for PkgConfig once so all the other `find_package` calls can do it
  # quietly.
  find_package(PkgConfig)
endif()
if(TARGET_OS STREQUAL "android")
  find_package(Android)
endif()
find_package(ZLIB)
find_package(Crypto)
find_package(Curl)
if(VIDEORECORDER)
  find_package(FFMPEG)
endif()
find_package(Freetype)
if(DOWNLOAD_GTEST)
  find_package(Git)
endif()
if(NOT(TARGET_OS STREQUAL "android"))
  find_package(GLEW)
endif()
find_package(GTest)
if(UPNP)
  find_package(Miniupnpc)
endif()
if(MYSQL)
  find_package(MySQL)
else()
  set(MYSQL_LIBRARIES)
endif()
find_package(Ogg)
find_package(Opus)
find_package(Opusfile)
find_package(Pnglite)
find_package(PythonInterp 3)
find_package(SDL2)
find_package(SQLite3)
if(DISCORD)
  find_package(DiscordSdk)
endif()
if(UNIX)
  # Use -pthread instead of -lpthread to draw dependencies other than libpthread
  set(THREADS_PREFER_PTHREAD_FLAG TRUE)
endif()
find_package(Threads)
find_package(Wavpack)
if(WEBSOCKETS)
  find_package(Websockets)
else()
  set(WEBSOCKETS_LIBRARIES)
  set(WEBSOCKETS_INCLUDE_DIRS)
endif()

if(EXCEPTION_HANDLING)
  find_package(ExceptionHandling)
endif()

if(TARGET_OS AND TARGET_OS STREQUAL "mac")
  find_program(CMAKE_OTOOL otool)
  find_program(DMGBUILD dmgbuild)
endif()

message(STATUS "******** ${CMAKE_PROJECT_NAME} ********")
set(TARGET "Target OS: ${TARGET_OS} ${CMAKE_SYSTEM_PROCESSOR}")
if(TARGET_OS STREQUAL "mac")
  set(TARGET "${TARGET} (SDK: ${CMAKE_OSX_SYSROOT}, architectures: ${CMAKE_OSX_ARCHITECTURES})")
endif()
message(STATUS ${TARGET})
message(STATUS "Compiler: ${CMAKE_CXX_COMPILER}")
message(STATUS "Build type: ${CMAKE_BUILD_TYPE}")

message(STATUS "Dependencies:")
function(show_dependency_status OUTPUT_NAME NAME)
  if(${NAME}_FOUND)
    if(${NAME}_BUNDLED)
      message(STATUS " * ${OUTPUT_NAME} not found (using bundled version)")
    else()
      message(STATUS " * ${OUTPUT_NAME} found")
    endif()
  else()
    message(STATUS " * ${OUTPUT_NAME} not found")
  endif()
endfunction()

show_dependency_status("Curl" CURL)
if(TARGET_OS AND TARGET_OS STREQUAL "mac")
  show_dependency_status("Dmg tools" DMGTOOLS)
endif()
if(VIDEORECORDER)
  show_dependency_status("FFmpeg" FFMPEG)
endif()
show_dependency_status("Freetype" FREETYPE)
if(DOWNLOAD_GTEST)
  show_dependency_status("Git" GIT)
endif()
show_dependency_status("Glew" GLEW)
show_dependency_status("GTest" GTEST)
if(TARGET_OS AND TARGET_OS STREQUAL "mac")
  show_dependency_status("Dmgbuild" DMGBUILD)
endif()
if(UPNP)
  show_dependency_status("Miniupnpc" MINIUPNPC)
endif()
if(MYSQL)
  show_dependency_status("MySQL" MYSQL)
endif()
show_dependency_status("Ogg" OGG)
show_dependency_status("OpenSSL Crypto" CRYPTO)
show_dependency_status("Opus" OPUS)
show_dependency_status("Opusfile" OPUSFILE)
show_dependency_status("Pnglite" PNGLITE)
show_dependency_status("PythonInterp" PYTHONINTERP)
show_dependency_status("SDL2" SDL2)
show_dependency_status("SQLite3" SQLite3)
show_dependency_status("Wavpack" WAVPACK)
show_dependency_status("Zlib" ZLIB)
if(DISCORD)
  show_dependency_status("DiscordSdk" DiscordSdk)
endif()
if(WEBSOCKETS)
  show_dependency_status("Websockets" WEBSOCKETS)
endif()

if(CLIENT AND NOT(CURL_FOUND))
  message(SEND_ERROR "You must install Curl to compile chillerbot-ux")
endif()
if(NOT(PYTHONINTERP_FOUND))
  message(SEND_ERROR "You must install Python to compile chillerbot-ux")
endif()
if(NOT(SQLite3_FOUND))
  message(SEND_ERROR "You must install SQLite3 to compile DDNet")
endif()

if(MYSQL AND NOT(MYSQL_FOUND))
  message(SEND_ERROR "You must install MySQL to compile the chillerbot-ux server with MySQL support")
endif()

if(WEBSOCKETS AND NOT(WEBSOCKETS_FOUND))
  message(SEND_ERROR "You must install libwebsockets to compile the chillerbot-ux server with websocket support")
endif()

if(UPNP AND NOT(MINIUPNPC_FOUND))
  message(SEND_ERROR "You must install miniupnpc to compile the DDNet server with UPnP support")
endif()
if(DISCORD AND NOT(DISCORDSDK_FOUND))
  message(SEND_ERROR "You must install the Discord SDK to compile the DDNet client with Discord support")
endif()
if(DISCORD_DYNAMIC)
  if(TARGET_OS STREQUAL "windows" OR TARGET_OS STREQUAL "mac")
    message(SEND_ERROR "Dynamically loading the Discord SDK is only supported on Linux")
  endif()
  if(NOT DISCORD)
    message(SEND_ERROR "You must enable the DISCORD flag if you want to link the Discord SDK")
  endif()
endif()
if(CLIENT AND NOT(FREETYPE_FOUND))
  message(SEND_ERROR "You must install Freetype to compile the chillerbot-ux client")
endif()
if(CLIENT AND NOT(OGG_FOUND))
  message(SEND_ERROR "You must install Ogg to compile the chillerbot-ux client")
endif()
if(CLIENT AND NOT(OPUS_FOUND))
  message(SEND_ERROR "You must install Opus to compile the chillerbot-ux client")
endif()
if(CLIENT AND NOT(OPUSFILE_FOUND))
  message(SEND_ERROR "You must install Opusfile to compile the chillerbot-ux client")
endif()
if(CLIENT AND NOT(SDL2_FOUND))
  message(SEND_ERROR "You must install SDL2 to compile the chillerbot-ux client")
endif()
if(TARGET_OS STREQUAL "android" AND CLIENT AND NOT(CRYPTO_FOUND))
  message(SEND_ERROR "You must install OpenSSL to compile the DDNet client")
endif()
if(NOT(GTEST_FOUND))
  if(DOWNLOAD_GTEST)
    if(GIT_FOUND)
      message(STATUS "Automatically downloading GTest to be able to run tests")
    else()
      set(DOWNLOAD_GTEST OFF)
      message(WARNING "To automatically download GTest, you have to install Git")
    endif()
  else()
    message(STATUS "To run the tests, you have to install GTest")
  endif()
endif()

if(TARGET_OS STREQUAL "windows")
  set(PLATFORM_CLIENT)
  set(PLATFORM_CLIENT_LIBS opengl32 winmm)
  set(PLATFORM_LIBS version ws2_32) # Windows sockets
elseif(TARGET_OS STREQUAL "mac")
  find_library(CARBON Carbon)
  find_library(COCOA Cocoa)
  find_library(OPENGL OpenGL)
  find_library(SECURITY Security)
  set(PLATFORM_CLIENT
    src/macos/notifications.mm
    src/macoslaunch/client.m
  )
  set(PLATFORM_CLIENT_LIBS ${COCOA} ${OPENGL})
  set(PLATFORM_LIBS ${CARBON} ${SECURITY})
elseif(TARGET_OS STREQUAL "haiku")
    set(PLATFORM_CLIENT)
    find_package(OpenGL)
    set(PLATFORM_LIBS GL network)
    set(PLATFORM_CLIENT_LIBS ${OPENGL_gl_LIBRARY})
    set(PLATFORM_CLIENT_INCLUDE_DIRS ${OPENGL_INCLUDE_DIR})
elseif(TARGET_OS STREQUAL "android")
    set(PLATFORM_CLIENT
      src/android/android_main.cpp
    )
    set(PLATFORM_LIBS ${TW_ANDROID_LIBS})
    set(PLATFORM_CLIENT_LIBS ${PLATFORM_LIBS})
    set(PLATFORM_CLIENT_INCLUDE_DIRS)
else()
  find_package(Notify)
  find_package(OpenGL)
  find_package(Curses)
  set(PLATFORM_CLIENT_LIBS ${OPENGL_gl_LIBRARY} ${NOTIFY_LIBRARIES} ${CURSES_LIBRARIES})
  set(PLATFORM_CLIENT_INCLUDE_DIRS ${OPENGL_INCLUDE_DIR} ${NOTIFY_INCLUDE_DIRS} ${CURSES_INCLUDE_DIRS})
  set(PLATFORM_CLIENT)
  if(TARGET_OS STREQUAL "linux")
    set(PLATFORM_LIBS rt) # clock_gettime for glibc < 2.17
  else()
    set(PLATFORM_LIBS)
  endif()
endif()

########################################################################
# DOWNLOAD GTEST
########################################################################

if(NOT(GTEST_FOUND) AND DOWNLOAD_GTEST)
  set(DDNET_GTEST_VERSION 5c8ca58edfb304b2dd5e6061f83387470826dd87) # master as of 2021-04-07
  configure_file(cmake/Download_GTest_CMakeLists.txt.in googletest-download/CMakeLists.txt)
  execute_process(COMMAND ${CMAKE_COMMAND} -G "${CMAKE_GENERATOR}" .
    RESULT_VARIABLE result
    WORKING_DIRECTORY ${PROJECT_BINARY_DIR}/googletest-download
  )
  if(result)
    message(WARNING "CMake step for googletest failed: ${result}")
    set(DOWNLOAD_GTEST OFF)
  else()
    execute_process(COMMAND ${CMAKE_COMMAND} --build .
      RESULT_VARIABLE result
      WORKING_DIRECTORY ${PROJECT_BINARY_DIR}/googletest-download
    )
    if(result)
      message(WARNING "Build step for googletest failed: ${result}")
      set(DOWNLOAD_GTEST OFF)
    else()
      # Prevent overriding the parent project's compiler/linker settings on Windows
      set(gtest_force_shared_crt ON CACHE BOOL "" FORCE)

      # Add googletest directly to our build. This defines the gtest target.
      add_subdirectory(
        ${PROJECT_BINARY_DIR}/googletest-src
        ${PROJECT_BINARY_DIR}/googletest-build
        EXCLUDE_FROM_ALL
      )

      if(MSVC)
        foreach(target gtest gmock)
          # `/w` disables all warnings. This is needed because `gtest` enables
          # `/WX` (equivalent of `-Werror`) for some reason, breaking builds
          # when MSVS adds new warnings.
          target_compile_options(${target} PRIVATE $<$<NOT:${DBG}>:/MT> $<${DBG}:/MTd> /w)
        endforeach()
      endif()

      set(GTEST_LIBRARIES gtest gmock)
      set(GTEST_INCLUDE_DIRS)
      if(CMAKE_VERSION VERSION_LESS 2.8.11)
        set(GTEST_INCLUDE_DIRS "${gtest_SOURCE_DIR}/include" "${gmock_SOURCE_DIR}/include")
      endif()
    endif()
  endif()
endif()

########################################################################
# DEPENDENCY COMPILATION
########################################################################

set_src(DEP_JSON_SRC GLOB src/engine/external/json-parser json.c json.h)
add_library(json EXCLUDE_FROM_ALL OBJECT ${DEP_JSON_SRC})

set_src(DEP_MD5_SRC GLOB src/engine/external/md5 md5.c md5.h)
add_library(md5 EXCLUDE_FROM_ALL OBJECT ${DEP_MD5_SRC})

list(APPEND TARGETS_DEP json md5)
set(DEP_JSON $<TARGET_OBJECTS:json>)
set(DEP_MD5)
if(NOT CRYPTO_FOUND)
  set(DEP_MD5 $<TARGET_OBJECTS:md5>)
endif()

########################################################################
# DATA
########################################################################

set(EXPECTED_DATA
  arrow.png
  assets/entities/comfort/ddnet.png
  assets/entities/license.txt
  assets/game/game_06.png
  audio/foley_body_impact-01.wv
  audio/foley_body_impact-02.wv
  audio/foley_body_impact-03.wv
  audio/foley_body_splat-01.wv
  audio/foley_body_splat-02.wv
  audio/foley_body_splat-03.wv
  audio/foley_body_splat-04.wv
  audio/foley_dbljump-01.wv
  audio/foley_dbljump-02.wv
  audio/foley_dbljump-03.wv
  audio/foley_foot_left-01.wv
  audio/foley_foot_left-02.wv
  audio/foley_foot_left-03.wv
  audio/foley_foot_left-04.wv
  audio/foley_foot_right-01.wv
  audio/foley_foot_right-02.wv
  audio/foley_foot_right-03.wv
  audio/foley_foot_right-04.wv
  audio/foley_land-01.wv
  audio/foley_land-02.wv
  audio/foley_land-03.wv
  audio/foley_land-04.wv
  audio/hook_attach-01.wv
  audio/hook_attach-02.wv
  audio/hook_attach-03.wv
  audio/hook_loop-01.wv
  audio/hook_loop-02.wv
  audio/hook_noattach-01.wv
  audio/hook_noattach-02.wv
  audio/hook_noattach-03.wv
  audio/music_menu.wv
  audio/sfx_ctf_cap_pl.wv
  audio/sfx_ctf_drop.wv
  audio/sfx_ctf_grab_en.wv
  audio/sfx_ctf_grab_pl.wv
  audio/sfx_ctf_rtn.wv
  audio/sfx_hit_strong-01.wv
  audio/sfx_hit_strong-02.wv
  audio/sfx_hit_weak-01.wv
  audio/sfx_hit_weak-02.wv
  audio/sfx_hit_weak-03.wv
  audio/sfx_msg-client.wv
  audio/sfx_msg-highlight.wv
  audio/sfx_msg-server.wv
  audio/sfx_pickup_arm-01.wv
  audio/sfx_pickup_arm-02.wv
  audio/sfx_pickup_arm-03.wv
  audio/sfx_pickup_arm-04.wv
  audio/sfx_pickup_gun.wv
  audio/sfx_pickup_hrt-01.wv
  audio/sfx_pickup_hrt-02.wv
  audio/sfx_pickup_launcher.wv
  audio/sfx_pickup_ninja.wv
  audio/sfx_pickup_sg.wv
  audio/sfx_skid-01.wv
  audio/sfx_skid-02.wv
  audio/sfx_skid-03.wv
  audio/sfx_skid-04.wv
  audio/sfx_spawn_wpn-01.wv
  audio/sfx_spawn_wpn-02.wv
  audio/sfx_spawn_wpn-03.wv
  audio/vo_teefault_cry-01.wv
  audio/vo_teefault_cry-02.wv
  audio/vo_teefault_ninja-01.wv
  audio/vo_teefault_ninja-02.wv
  audio/vo_teefault_ninja-03.wv
  audio/vo_teefault_ninja-04.wv
  audio/vo_teefault_pain_long-01.wv
  audio/vo_teefault_pain_long-02.wv
  audio/vo_teefault_pain_short-01.wv
  audio/vo_teefault_pain_short-02.wv
  audio/vo_teefault_pain_short-03.wv
  audio/vo_teefault_pain_short-04.wv
  audio/vo_teefault_pain_short-05.wv
  audio/vo_teefault_pain_short-06.wv
  audio/vo_teefault_pain_short-07.wv
  audio/vo_teefault_pain_short-08.wv
  audio/vo_teefault_pain_short-09.wv
  audio/vo_teefault_pain_short-10.wv
  audio/vo_teefault_pain_short-11.wv
  audio/vo_teefault_pain_short-12.wv
  audio/vo_teefault_sledge-01.wv
  audio/vo_teefault_sledge-02.wv
  audio/vo_teefault_sledge-03.wv
  audio/vo_teefault_spawn-01.wv
  audio/vo_teefault_spawn-02.wv
  audio/vo_teefault_spawn-03.wv
  audio/vo_teefault_spawn-04.wv
  audio/vo_teefault_spawn-05.wv
  audio/vo_teefault_spawn-06.wv
  audio/vo_teefault_spawn-07.wv
  audio/wp_flump_explo-01.wv
  audio/wp_flump_explo-02.wv
  audio/wp_flump_explo-03.wv
  audio/wp_flump_launch-01.wv
  audio/wp_flump_launch-02.wv
  audio/wp_flump_launch-03.wv
  audio/wp_gun_fire-01.wv
  audio/wp_gun_fire-02.wv
  audio/wp_gun_fire-03.wv
  audio/wp_hammer_hit-01.wv
  audio/wp_hammer_hit-02.wv
  audio/wp_hammer_hit-03.wv
  audio/wp_hammer_swing-01.wv
  audio/wp_hammer_swing-02.wv
  audio/wp_hammer_swing-03.wv
  audio/wp_laser_bnce-01.wv
  audio/wp_laser_bnce-02.wv
  audio/wp_laser_bnce-03.wv
  audio/wp_laser_fire-01.wv
  audio/wp_laser_fire-02.wv
  audio/wp_laser_fire-03.wv
  audio/wp_ninja_attack-01.wv
  audio/wp_ninja_attack-02.wv
  audio/wp_ninja_attack-03.wv
  audio/wp_ninja_attack-04.wv
  audio/wp_ninja_hit-01.wv
  audio/wp_ninja_hit-02.wv
  audio/wp_ninja_hit-03.wv
  audio/wp_ninja_hit-04.wv
  audio/wp_noammo-01.wv
  audio/wp_noammo-02.wv
  audio/wp_noammo-03.wv
  audio/wp_noammo-04.wv
  audio/wp_noammo-05.wv
  audio/wp_shotty_fire-01.wv
  audio/wp_shotty_fire-02.wv
  audio/wp_shotty_fire-03.wv
  audio/wp_switch-01.wv
  audio/wp_switch-02.wv
  audio/wp_switch-03.wv
  blob.png
  browse_icons.png
  censorlist.txt
  console.png
  console_bar.png
  countryflags/AD.png
  countryflags/AE.png
  countryflags/AF.png
  countryflags/AG.png
  countryflags/AI.png
  countryflags/AL.png
  countryflags/AM.png
  countryflags/AO.png
  countryflags/AR.png
  countryflags/AS.png
  countryflags/AT.png
  countryflags/AU.png
  countryflags/AW.png
  countryflags/AX.png
  countryflags/AZ.png
  countryflags/BA.png
  countryflags/BB.png
  countryflags/BD.png
  countryflags/BE.png
  countryflags/BF.png
  countryflags/BG.png
  countryflags/BH.png
  countryflags/BI.png
  countryflags/BJ.png
  countryflags/BL.png
  countryflags/BM.png
  countryflags/BN.png
  countryflags/BO.png
  countryflags/BR.png
  countryflags/BS.png
  countryflags/BT.png
  countryflags/BW.png
  countryflags/BY.png
  countryflags/BZ.png
  countryflags/CA.png
  countryflags/CC.png
  countryflags/CD.png
  countryflags/CF.png
  countryflags/CG.png
  countryflags/CH.png
  countryflags/CI.png
  countryflags/CK.png
  countryflags/CL.png
  countryflags/CM.png
  countryflags/CN.png
  countryflags/CO.png
  countryflags/CR.png
  countryflags/CU.png
  countryflags/CV.png
  countryflags/CW.png
  countryflags/CX.png
  countryflags/CY.png
  countryflags/CZ.png
  countryflags/DE.png
  countryflags/DJ.png
  countryflags/DK.png
  countryflags/DM.png
  countryflags/DO.png
  countryflags/DZ.png
  countryflags/EC.png
  countryflags/EE.png
  countryflags/EG.png
  countryflags/EH.png
  countryflags/ER.png
  countryflags/ES.png
  countryflags/ET.png
  countryflags/FI.png
  countryflags/FJ.png
  countryflags/FK.png
  countryflags/FM.png
  countryflags/FO.png
  countryflags/FR.png
  countryflags/GA.png
  countryflags/GB.png
  countryflags/GD.png
  countryflags/GE.png
  countryflags/GF.png
  countryflags/GG.png
  countryflags/GH.png
  countryflags/GI.png
  countryflags/GL.png
  countryflags/GM.png
  countryflags/GN.png
  countryflags/GP.png
  countryflags/GQ.png
  countryflags/GR.png
  countryflags/GS.png
  countryflags/GT.png
  countryflags/GU.png
  countryflags/GW.png
  countryflags/GY.png
  countryflags/HK.png
  countryflags/HN.png
  countryflags/HR.png
  countryflags/HT.png
  countryflags/HU.png
  countryflags/ID.png
  countryflags/IE.png
  countryflags/IL.png
  countryflags/IM.png
  countryflags/IN.png
  countryflags/IO.png
  countryflags/IQ.png
  countryflags/IR.png
  countryflags/IS.png
  countryflags/IT.png
  countryflags/JE.png
  countryflags/JM.png
  countryflags/JO.png
  countryflags/JP.png
  countryflags/KE.png
  countryflags/KG.png
  countryflags/KH.png
  countryflags/KI.png
  countryflags/KM.png
  countryflags/KN.png
  countryflags/KP.png
  countryflags/KR.png
  countryflags/KW.png
  countryflags/KY.png
  countryflags/KZ.png
  countryflags/LA.png
  countryflags/LB.png
  countryflags/LC.png
  countryflags/LI.png
  countryflags/LK.png
  countryflags/LR.png
  countryflags/LS.png
  countryflags/LT.png
  countryflags/LU.png
  countryflags/LV.png
  countryflags/LY.png
  countryflags/MA.png
  countryflags/MC.png
  countryflags/MD.png
  countryflags/ME.png
  countryflags/MF.png
  countryflags/MG.png
  countryflags/MH.png
  countryflags/MK.png
  countryflags/ML.png
  countryflags/MM.png
  countryflags/MN.png
  countryflags/MO.png
  countryflags/MP.png
  countryflags/MQ.png
  countryflags/MR.png
  countryflags/MS.png
  countryflags/MT.png
  countryflags/MU.png
  countryflags/MV.png
  countryflags/MW.png
  countryflags/MX.png
  countryflags/MY.png
  countryflags/MZ.png
  countryflags/NA.png
  countryflags/NC.png
  countryflags/NE.png
  countryflags/NF.png
  countryflags/NG.png
  countryflags/NI.png
  countryflags/NL.png
  countryflags/NO.png
  countryflags/NP.png
  countryflags/NR.png
  countryflags/NU.png
  countryflags/NZ.png
  countryflags/OM.png
  countryflags/PA.png
  countryflags/PE.png
  countryflags/PF.png
  countryflags/PG.png
  countryflags/PH.png
  countryflags/PK.png
  countryflags/PL.png
  countryflags/PM.png
  countryflags/PN.png
  countryflags/PR.png
  countryflags/PS.png
  countryflags/PT.png
  countryflags/PW.png
  countryflags/PY.png
  countryflags/QA.png
  countryflags/RE.png
  countryflags/RO.png
  countryflags/RS.png
  countryflags/RU.png
  countryflags/RW.png
  countryflags/SA.png
  countryflags/SB.png
  countryflags/SC.png
  countryflags/SD.png
  countryflags/SE.png
  countryflags/SG.png
  countryflags/SH.png
  countryflags/SI.png
  countryflags/SK.png
  countryflags/SL.png
  countryflags/SM.png
  countryflags/SN.png
  countryflags/SO.png
  countryflags/SR.png
  countryflags/SS.png
  countryflags/ST.png
  countryflags/SV.png
  countryflags/SX.png
  countryflags/SY.png
  countryflags/SZ.png
  countryflags/TC.png
  countryflags/TD.png
  countryflags/TF.png
  countryflags/TG.png
  countryflags/TH.png
  countryflags/TJ.png
  countryflags/TK.png
  countryflags/TL.png
  countryflags/TM.png
  countryflags/TN.png
  countryflags/TO.png
  countryflags/TR.png
  countryflags/TT.png
  countryflags/TV.png
  countryflags/TW.png
  countryflags/TZ.png
  countryflags/UA.png
  countryflags/UG.png
  countryflags/US.png
  countryflags/UY.png
  countryflags/UZ.png
  countryflags/VA.png
  countryflags/VC.png
  countryflags/VE.png
  countryflags/VG.png
  countryflags/VI.png
  countryflags/VN.png
  countryflags/VU.png
  countryflags/WF.png
  countryflags/WS.png
  countryflags/XCA.png
  countryflags/XEN.png
  countryflags/XEU.png
  countryflags/XNI.png
  countryflags/XSC.png
  countryflags/XWA.png
  countryflags/YE.png
  countryflags/ZA.png
  countryflags/ZM.png
  countryflags/ZW.png
  countryflags/default.png
  countryflags/index.txt
  debug_font.png
  demo_buttons.png
  demo_buttons2.png
  editor/audio_source.png
  editor/background.png
  editor/basic_freeze.rules
  editor/checker.png
  editor/cursor.png
  editor/cursor_text.png
  editor/ddmax_freeze.rules
  editor/ddnet_tiles.rules
  editor/ddnet_walls.rules
  editor/desert_main.rules
  editor/entities/DDNet.png
  editor/entities/FNG.png
  editor/entities/Race.png
  editor/entities/Vanilla.png
  editor/entities/blockworlds.png
  editor/entities/fddracepp.png
  editor/entities_clear/blockworlds.png
  editor/entities_clear/ddnet.png
  editor/entities_clear/ddrace.png
  editor/entities_clear/f-ddrace.png
  editor/entities_clear/fddracepp.png
  editor/entities_clear/fng.png
  editor/entities_clear/race.png
  editor/entities_clear/vanilla.png
  editor/fadeout.rules
  editor/front.png
  editor/generic_clear.rules
  editor/generic_unhookable.rules
  editor/generic_unhookable_0.7.rules
  editor/grass_main.rules
  editor/grass_main_0.7.rules
  editor/jungle_main.rules
  editor/jungle_midground.rules
  editor/round_tiles.rules
  editor/speed_arrow.png
  editor/speedup.png
  editor/switch.png
  editor/tele.png
  editor/tune.png
  editor/water.rules
  editor/winter_main.rules
  emoticons.png
  file_icons.png
  fonts/DejaVuSans.ttf
  fonts/GlowSansJCompressed-Book.otf
  fonts/Icons.ttf
  fonts/SourceHanSansSC-Regular.otf
  game.png
  gui_buttons.png
  gui_cursor.png
  gui_icons.png
  gui_logo.png
  languages/arabic.txt
  languages/belarusian.txt
  languages/bosnian.txt
  languages/brazilian_portuguese.txt
  languages/bulgarian.txt
  languages/catalan.txt
  languages/chuvash.txt
  languages/czech.txt
  languages/danish.txt
  languages/dutch.txt
  languages/finnish.txt
  languages/french.txt
  languages/german.txt
  languages/greek.txt
  languages/hungarian.txt
  languages/index.txt
  languages/italian.txt
  languages/japanese.txt
  languages/korean.txt
  languages/kyrgyz.txt
  languages/license.txt
  languages/norwegian.txt
  languages/persian.txt
  languages/polish.txt
  languages/portuguese.txt
  languages/romanian.txt
  languages/russian.txt
  languages/serbian.txt
  languages/serbian_cyrillic.txt
  languages/simplified_chinese.txt
  languages/slovak.txt
  languages/spanish.txt
  languages/swedish.txt
  languages/traditional_chinese.txt
  languages/turkish.txt
  languages/ukrainian.txt
  mapres/basic_freeze.png
  mapres/bg_cloud1.png
  mapres/bg_cloud2.png
  mapres/bg_cloud3.png
  mapres/ddmax_freeze.png
  mapres/ddnet_start.png
  mapres/ddnet_tiles.json
  mapres/ddnet_tiles.png
  mapres/ddnet_walls.png
  mapres/desert_background.png
  mapres/desert_doodads.png
  mapres/desert_main.png
  mapres/desert_mountains.png
  mapres/desert_mountains2.png
  mapres/desert_mountains_new_background.png
  mapres/desert_mountains_new_foreground.png
  mapres/desert_sun.png
  mapres/entities.png
  mapres/fadeout.png
  mapres/font_teeworlds.json
  mapres/font_teeworlds.png
  mapres/font_teeworlds_alt.json
  mapres/font_teeworlds_alt.png
  mapres/generic_clear.png
  mapres/generic_deathtiles.png
  mapres/generic_lamps.png
  mapres/generic_unhookable.png
  mapres/generic_unhookable_0.7.png
  mapres/grass_doodads.png
  mapres/grass_doodads_0.7.png
  mapres/grass_main.png
  mapres/grass_main_0.7.png
  mapres/jungle_background.png
  mapres/jungle_deathtiles.png
  mapres/jungle_doodads.png
  mapres/jungle_main.png
  mapres/jungle_midground.png
  mapres/jungle_unhookables.png
  mapres/light.png
  mapres/mixed_tiles.png
  mapres/moon.png
  mapres/mountains.png
  mapres/round_tiles.png
  mapres/snow.png
  mapres/snow_mountain.png
  mapres/stars.png
  mapres/sun.png
  mapres/water.png
  mapres/winter_doodads.png
  mapres/winter_main.png
  mapres/winter_mountains.png
  mapres/winter_mountains2.png
  mapres/winter_mountains3.png
  maps/Gold\ Mine.map
  maps/LearnToPlay.map
  maps/Sunny\ Side\ Up.map
  maps/Tsunami.map
  maps/ctf1.map
  maps/ctf2.map
  maps/ctf3.map
  maps/ctf4.map
  maps/ctf5.map
  maps/ctf6.map
  maps/ctf7.map
  maps/dm1.map
  maps/dm2.map
  maps/dm6.map
  maps/dm7.map
  maps/dm8.map
  maps/dm9.map
  maps/license.txt
  maps7/Gold\ Mine.map
  maps7/LearnToPlay.map
  maps7/Sunny\ Side\ Up.map
  maps7/Tsunami.map
  maps7/readme.txt
  menuimages/demos.png
  menuimages/editor.png
  menuimages/local_server.png
  menuimages/play_game.png
  menuimages/settings.png
  particles.png
  playerpics/ChillerDragon.png
  playerpics/jao.png
  shader/pipeline.frag
  shader/pipeline.vert
  shader/prim.frag
  shader/prim.vert
  shader/primex.frag
  shader/primex.vert
  shader/quad.frag
  shader/quad.vert
  shader/spritemulti.frag
  shader/spritemulti.vert
  shader/text.frag
  shader/text.vert
  shader/tile.frag
  shader/tile.vert
  skins/Aoe4leg.png
  skins/PaladiN.png
  skins/antiantey.png
  skins/beast.png
  skins/blacktee.png
  skins/bluekitty.png
  skins/bluestripe.png
  skins/bomb.png
  skins/brownbear.png
  skins/cammo.png
  skins/cammostripes.png
  skins/chinese_by_whis.png
  skins/coala.png
  skins/coala_bluekitty.png
  skins/coala_bluestripe.png
  skins/coala_cammo.png
  skins/coala_cammostripes.png
  skins/coala_default.png
  skins/coala_limekitty.png
  skins/coala_pinky.png
  skins/coala_redbopp.png
  skins/coala_redstripe.png
  skins/coala_saddo.png
  skins/coala_toptri.png
  skins/coala_twinbop.png
  skins/coala_twintri.png
  skins/coala_warpaint.png
  skins/coala_x_ninja.png
  skins/default.png
  skins/demonlimekitty.png
  skins/dino.png
  skins/dragon.png
  skins/evil.png
  skins/evilwolfe.png
  skins/ghost.png
  skins/ghostjtj.png
  skins/giraffe.png
  skins/greensward.png
  skins/greyfox.png
  skins/greyfox_2.png
  skins/hammie-chew.png
  skins/hammie-whis.png
  skins/jeet.png
  skins/kintaro_2.png
  skins/kitty_bluestripe.png
  skins/kitty_brownbear.png
  skins/kitty_cammo.png
  skins/kitty_cammostripes.png
  skins/kitty_coala.png
  skins/kitty_default.png
  skins/kitty_pinky.png
  skins/kitty_redbopp.png
  skins/kitty_redstripe.png
  skins/kitty_saddo.png
  skins/kitty_toptri.png
  skins/kitty_twinbop.png
  skins/kitty_twintri.png
  skins/kitty_warpaint.png
  skins/kitty_x_ninja.png
  skins/license.txt
  skins/limekitty.png
  skins/mermydon-coala.png
  skins/mermydon.png
  skins/mouse.png
  skins/musmann.png
  skins/nanami.png
  skins/nanas.png
  skins/nersif.png
  skins/oldman.png
  skins/oldschool.png
  skins/penguin.png
  skins/pinky.png
  skins/random.png
  skins/redbopp.png
  skins/redstripe.png
  skins/saddo.png
  skins/santa_bluekitty.png
  skins/santa_bluestripe.png
  skins/santa_brownbear.png
  skins/santa_cammo.png
  skins/santa_cammostripes.png
  skins/santa_coala.png
  skins/santa_default.png
  skins/santa_limekitty.png
  skins/santa_pinky.png
  skins/santa_redbopp.png
  skins/santa_redstripe.png
  skins/santa_saddo.png
  skins/santa_toptri.png
  skins/santa_twinbop.png
  skins/santa_twintri.png
  skins/santa_warpaint.png
  skins/teerasta.png
  skins/toptri.png
  skins/twinbop.png
  skins/twintri.png
  skins/veteran.png
  skins/voodoo_tee.png
  skins/warpaint.png
  skins/wartee.png
  skins/whis.png
  skins/x_ninja.png
  skins/x_spec.png
  strong_weak.png
  themes/amogus.map
  themes/amogus.png
  themes/auto.png
  themes/autumn.png
  themes/autumn_day.map
  themes/autumn_night.map
  themes/heavens.png
  themes/heavens_day.map
  themes/heavens_night.map
  themes/jungle.png
  themes/jungle_day.map
  themes/jungle_night.map
  themes/newyear.map
  themes/newyear.png
  themes/none.png
  themes/rand.png
  themes/winter.png
  themes/winter_day.map
  themes/winter_night.map
  wordlist.txt
)

set_glob(DATA GLOB_RECURSE "frag;json;map;otf;png;rules;ttf;txt;vert;wv" data ${EXPECTED_DATA})

########################################################################
# COPY DATA AND SHARED LIBS
########################################################################

foreach(datafile ${DATA})
  file(RELATIVE_PATH OUT ${PROJECT_SOURCE_DIR}/data ${datafile})
  get_filename_component(DESTINATION data/${OUT} PATH)
  file(MAKE_DIRECTORY ${DESTINATION})
  file(COPY ${datafile} DESTINATION ${DESTINATION})
endforeach()
set(COPY_FILES
  ${CURL_COPY_FILES}
  ${FREETYPE_COPY_FILES}
  ${OPUSFILE_COPY_FILES}
  ${SDL2_COPY_FILES}
  ${SQLite3_COPY_FILES}
  ${FFMPEG_COPY_FILES}
  ${WEBSOCKETS_COPY_FILES}
  ${DISCORDSDK_COPY_FILES}
  ${EXCEPTION_HANDLING_COPY_FILES}
)
file(COPY ${COPY_FILES} DESTINATION .)

set(COPY_DIRS ${SDL2_COPY_DIRS})
file(COPY ${COPY_DIRS} DESTINATION .)

########################################################################
# CODE GENERATION
########################################################################

function(generate_source output_file script_parameter)
  add_custom_command(OUTPUT ${output_file}
    COMMAND ${PYTHON_EXECUTABLE} datasrc/compile.py ${script_parameter}
      > "${PROJECT_BINARY_DIR}/${output_file}"
    DEPENDS
      datasrc/compile.py
      datasrc/content.py
      datasrc/datatypes.py
      datasrc/network.py
    WORKING_DIRECTORY ${PROJECT_SOURCE_DIR}
  )
endfunction()

function(generate_source7 output_file script_parameter)
  add_custom_command(OUTPUT ${output_file}
    COMMAND ${PYTHON_EXECUTABLE} -m datasrc.seven.compile ${script_parameter}
      > "${PROJECT_BINARY_DIR}/${output_file}"
    DEPENDS
      datasrc/seven/compile.py
      datasrc/seven/content.py
      datasrc/seven/datatypes.py
      datasrc/seven/network.py
    WORKING_DIRECTORY ${PROJECT_SOURCE_DIR}
  )
endfunction()

function(generate_maps output_file)
  add_custom_command(OUTPUT ${output_file}
    COMMAND ${PYTHON_EXECUTABLE} datasrc/crosscompile.py
      > "${PROJECT_BINARY_DIR}/${output_file}"
    DEPENDS
      datasrc/compile.py
      datasrc/content.py
      datasrc/datatypes.py
      datasrc/network.py
      datasrc/seven/compile.py
      datasrc/seven/content.py
      datasrc/seven/datatypes.py
      datasrc/seven/network.py
    WORKING_DIRECTORY ${PROJECT_SOURCE_DIR}
  )
endfunction()

file(MAKE_DIRECTORY "${PROJECT_BINARY_DIR}/src/game/generated/")
execute_process(COMMAND git rev-parse --git-dir
  ERROR_QUIET
  WORKING_DIRECTORY "${PROJECT_SOURCE_DIR}"
  OUTPUT_VARIABLE PROJECT_GIT_DIR
  OUTPUT_STRIP_TRAILING_WHITESPACE
  RESULT_VARIABLE PROJECT_GIT_DIR_ERROR
)
if(NOT PROJECT_GIT_DIR_ERROR)
  set(GIT_REVISION_EXTRA_DEPS
    ${PROJECT_GIT_DIR}/index
    ${PROJECT_GIT_DIR}/logs/HEAD
  )
endif()
add_custom_command(OUTPUT ${PROJECT_BINARY_DIR}/src/game/generated/git_revision.cpp
  COMMAND ${PYTHON_EXECUTABLE}
    scripts/git_revision.py
    > ${PROJECT_BINARY_DIR}/src/game/generated/git_revision.cpp
  WORKING_DIRECTORY ${PROJECT_SOURCE_DIR}
  DEPENDS
    ${GIT_REVISION_EXTRA_DEPS}
    scripts/git_revision.py
)
generate_source("src/game/generated/client_data.cpp" "client_content_source")
generate_source("src/game/generated/client_data.h" "client_content_header")
generate_source("src/game/generated/protocol.cpp" "network_source")
generate_source("src/game/generated/protocol.h" "network_header")
generate_source("src/game/generated/server_data.cpp" "server_content_source")
generate_source("src/game/generated/server_data.h" "server_content_header")

generate_source7("src/game/generated/protocol7.cpp" "network_source")
generate_source7("src/game/generated/protocol7.h" "network_header")
generate_source7("src/game/generated/client_data7.cpp" "client_content_source")
generate_source7("src/game/generated/client_data7.h" "client_content_header")

generate_maps("src/game/generated/protocolglue.h")

add_custom_command(OUTPUT "src/game/generated/wordlist.h"
  COMMAND ${PYTHON_EXECUTABLE} scripts/wordlist.py > ${PROJECT_BINARY_DIR}/src/game/generated/wordlist.h
  WORKING_DIRECTORY ${PROJECT_SOURCE_DIR}
  DEPENDS
    scripts/wordlist.py
)

########################################################################
# SHARED
########################################################################

# Sources
set_src(BASE GLOB_RECURSE src/base
  color.h
  detect.h
  dynamic.h
  hash.cpp
  hash.h
  hash_bundled.cpp
  hash_ctxt.h
  hash_libtomcrypt.cpp
  hash_openssl.cpp
  math.h
  system.cpp
  system.h
  terminalui.cpp
  terminalui.h
  tl/algorithm.h
  tl/allocator.h
  tl/array.h
  tl/base.h
  tl/range.h
  tl/sorted_array.h
  tl/string.h
  tl/threading.h
  unicode/confusables.cpp
  unicode/confusables_data.h
  unicode/tolower.cpp
  unicode/tolower_data.h
  vmath.h
)
set_src(ENGINE_INTERFACE GLOB src/engine
  antibot.h
  client.h
  config.h
  console.h
  demo.h
  discord.h
  editor.h
  engine.h
  friends.h
  ghost.h
  graphics.h
  input.h
  kernel.h
  keys.h
  map.h
  masterserver.h
  message.h
  server.h
  serverbrowser.h
  sound.h
  sqlite.h
  steam.h
  storage.h
  textrender.h
  updater.h
  uuid.h
  warning.h
)
set_src(ENGINE_SHARED GLOB src/engine/shared
  compression.cpp
  compression.h
  config.cpp
  config.h
  config_variables.h
  console.cpp
  console.h
  csv.cpp
  csv.h
  datafile.cpp
  datafile.h
  demo.cpp
  demo.h
  econ.cpp
  econ.h
  engine.cpp
  fifo.cpp
  fifo.h
  filecollection.cpp
  filecollection.h
  global_uuid_manager.cpp
  huffman.cpp
  huffman.h
  image_manipulation.cpp
  image_manipulation.h
  jobs.cpp
  jobs.h
  json.cpp
  json.h
  kernel.cpp
  linereader.cpp
  linereader.h
  map.cpp
  map.h
  masterserver.cpp
  memheap.cpp
  memheap.h
  netban.cpp
  netban.h
  network.cpp
  network.h
  network_client.cpp
  network_conn.cpp
  network_console.cpp
  network_console_conn.cpp
  network_server.cpp
  packer.cpp
  packer.h
  protocol.h
  protocol_ex.cpp
  protocol_ex.h
  protocol_ex_msgs.h
  ringbuffer.cpp
  ringbuffer.h
  serverinfo.cpp
  serverinfo.h
  snapshot.cpp
  snapshot.h
  storage.cpp
  teehistorian_ex.cpp
  teehistorian_ex.h
  teehistorian_ex_chunks.h
  uuid_manager.cpp
  uuid_manager.h
  video.cpp
  video.h
  websockets.cpp
  websockets.h
)
set_src(GAME_SHARED GLOB src/game
  bezier.cpp
  bezier.h
  collision.cpp
  collision.h
  ddracechat.h
  ddracecommands.h
  gamecore.cpp
  gamecore.h
  layers.cpp
  layers.h
  localization.cpp
  localization.h
  mapbugs.cpp
  mapbugs.h
  mapbugs_list.h
  mapitems.cpp
  mapitems.h
  mapitems_ex.cpp
  mapitems_ex.h
  mapitems_ex_types.h
  prng.cpp
  prng.h
  teamscore.cpp
  teamscore.h
  tuning.h
  variables.h
  version.h
  voting.h
)
# A bit hacky, but these are needed to register all the UUIDs, even for stuff
# that doesn't link game.
set(ENGINE_UUID_SHARED
  src/game/generated/protocolglue.h
  src/game/generated/protocol7.cpp
  src/game/generated/protocol7.h
  src/game/generated/protocol.cpp
  src/game/generated/protocol.h
  src/game/mapitems_ex.cpp
  src/game/mapitems_ex.h
  src/game/mapitems_ex_types.h
)
foreach(s ${GAME_SHARED})
  if(s MATCHES "mapitems_(ex.cpp|ex.h|ex_types.h)$")
    list(REMOVE_ITEM GAME_SHARED ${s})
  endif()
endforeach()
list(REMOVE_ITEM GAME_SHARED ${ENGINE_UUID_SHARED})
set(GAME_GENERATED_SHARED
  src/game/generated/git_revision.cpp
  src/game/generated/protocol.h
  src/game/generated/protocol7.h
  src/game/generated/protocolglue.h
)

set(DEPS ${DEP_JSON} ${DEP_MD5} ${ZLIB_DEP})

# Libraries
set(LIBS
  ${CRYPTO_LIBRARIES}
  ${SQLite3_LIBRARIES}
  ${WEBSOCKETS_LIBRARIES}
  ${ZLIB_LIBRARIES}
  ${PLATFORM_LIBS}
  ${CURSES_LIBRARIES}
  # Add pthreads (on non-Windows) at the end, so that other libraries can depend
  # on it.
  ${CMAKE_THREAD_LIBS_INIT}
)

# Targets
add_library(engine-shared EXCLUDE_FROM_ALL OBJECT ${ENGINE_INTERFACE} ${ENGINE_SHARED} ${ENGINE_UUID_SHARED} ${BASE})
add_library(game-shared EXCLUDE_FROM_ALL OBJECT ${GAME_SHARED} ${GAME_GENERATED_SHARED})
list(APPEND TARGETS_OWN engine-shared game-shared)

if(DISCORD AND NOT DISCORD_DYNAMIC)
  add_library(discord-shared SHARED IMPORTED)
  set_target_properties(discord-shared PROPERTIES
    IMPORTED_LOCATION "${DISCORDSDK_LIBRARIES}"
    IMPORTED_IMPLIB "${DISCORDSDK_LIBRARIES}"
  )
endif()

########################################################################
# CLIENT
########################################################################

if(CLIENT)
  # Sources
  set_src(STEAMAPI_SRC GLOB_RECURSE src/steam
    steam_api_flat.h
    steam_api_stub.cpp
  )

  if(STEAM OR TARGET_OS STREQUAL "windows" OR TARGET_OS STREQUAL "mac")
    set(STEAMAPI_KIND SHARED)
  else()
    set(STEAMAPI_KIND STATIC)
  endif()
  set(TARGET_STEAMAPI steam_api)
  add_library(${TARGET_STEAMAPI} ${STEAMAPI_KIND} ${STEAMAPI_SRC})
  list(APPEND TARGETS_OWN ${TARGET_STEAMAPI})

  set_src(ENGINE_CLIENT GLOB_RECURSE src/engine/client
    backend/glsl_shader_compiler.cpp
    backend/glsl_shader_compiler.h
    backend/opengl/backend_opengl.cpp
    backend/opengl/backend_opengl.h
    backend/opengl/backend_opengl3.cpp
    backend/opengl/backend_opengl3.h
    backend/opengl/opengl_sl.cpp
    backend/opengl/opengl_sl.h
    backend/opengl/opengl_sl_program.cpp
    backend/opengl/opengl_sl_program.h
    backend/opengles/backend_opengles.cpp
    backend/opengles/backend_opengles.h
    backend/opengles/backend_opengles3.cpp
    backend/opengles/backend_opengles3.h
    backend/opengles/gles_class_defines.h
    backend/opengles/opengles_sl.cpp
    backend/opengles/opengles_sl_program.cpp
    backend_sdl.cpp
    backend_sdl.h
    blocklist_driver.cpp
    blocklist_driver.h
    checksum.h
    client.cpp
    client.h
    demoedit.cpp
    demoedit.h
    discord.cpp
    friends.cpp
    friends.h
    ghost.cpp
    ghost.h
    graphics_defines.h
    graphics_threaded.cpp
    graphics_threaded.h
    graphics_threaded_null.h
    http.cpp
    http.h
    input.cpp
    input.h
    keynames.h
    notifications.cpp
    notifications.h
    serverbrowser.cpp
    serverbrowser.h
    serverbrowser_http.cpp
    serverbrowser_http.h
    serverbrowser_ping_cache.cpp
    serverbrowser_ping_cache.h
    sound.cpp
    sound.h
    sqlite.cpp
    steam.cpp
    text.cpp
    updater.cpp
    updater.h
    video.cpp
    video.h
  )
  set_src(GAME_CLIENT GLOB_RECURSE src/game/client
    animstate.cpp
    animstate.h
    component.cpp
    component.h
    components/background.cpp
    components/background.h
    components/binds.cpp
    components/binds.h
    components/broadcast.cpp
    components/broadcast.h
    components/camera.cpp
    components/camera.h
    components/chat.cpp
    components/chat.h
    components/chillerbot/chatcommands.h
    components/chillerbot/chathelper.cpp
    components/chillerbot/chathelper.h
    components/chillerbot/chillconsole.cpp
    components/chillerbot/chillconsole.h
    components/chillerbot/chillerbotux.cpp
    components/chillerbot/chillerbotux.h
    components/chillerbot/chillpw.cpp
    components/chillerbot/chillpw.h
    components/chillerbot/city.cpp
    components/chillerbot/city.h
    components/chillerbot/playerpics.cpp
    components/chillerbot/playerpics.h
    components/chillerbot/remotecontrol.cpp
    components/chillerbot/remotecontrol.h
    components/chillerbot/terminalui.cpp
    components/chillerbot/terminalui.h
    components/chillerbot/terminalui_keys.h
    components/chillerbot/unix.cpp
    components/chillerbot/unix.h
    components/chillerbot/version.h
    components/chillerbot/vibebot.cpp
    components/chillerbot/vibebot.h
    components/chillerbot/warlist.cpp
    components/chillerbot/warlist.h
    components/console.cpp
    components/console.h
    components/controls.cpp
    components/controls.h
    components/countryflags.cpp
    components/countryflags.h
    components/damageind.cpp
    components/damageind.h
    components/debughud.cpp
    components/debughud.h
    components/effects.cpp
    components/effects.h
    components/emoticon.cpp
    components/emoticon.h
    components/flow.cpp
    components/flow.h
    components/ghost.cpp
    components/ghost.h
    components/hud.cpp
    components/hud.h
    components/items.cpp
    components/items.h
    components/killmessages.cpp
    components/killmessages.h
    components/mapimages.cpp
    components/mapimages.h
    components/maplayers.cpp
    components/maplayers.h
    components/mapsounds.cpp
    components/mapsounds.h
    components/menu_background.cpp
    components/menu_background.h
    components/menus.cpp
    components/menus.h
    components/menus_browser.cpp
    components/menus_demo.cpp
    components/menus_ingame.cpp
    components/menus_settings.cpp
    components/menus_settings_assets.cpp
    components/menus_start.cpp
    components/motd.cpp
    components/motd.h
    components/nameplates.cpp
    components/nameplates.h
    components/particles.cpp
    components/particles.h
    components/players.cpp
    components/players.h
    components/race_demo.cpp
    components/race_demo.h
    components/scoreboard.cpp
    components/scoreboard.h
    components/skins.cpp
    components/skins.h
    components/sounds.cpp
    components/sounds.h
    components/spectator.cpp
    components/spectator.h
    components/statboard.cpp
    components/statboard.h
    components/voting.cpp
    components/voting.h
    gameclient.cpp
    gameclient.h
    lineinput.cpp
    lineinput.h
    prediction/entities/character.cpp
    prediction/entities/character.h
    prediction/entities/laser.cpp
    prediction/entities/laser.h
    prediction/entities/pickup.cpp
    prediction/entities/pickup.h
    prediction/entities/projectile.cpp
    prediction/entities/projectile.h
    prediction/entity.cpp
    prediction/entity.h
    prediction/gameworld.cpp
    prediction/gameworld.h
    projectile_data.cpp
    projectile_data.h
    race.cpp
    race.h
    render.cpp
    render.h
    render_map.cpp
    skin.h
    ui.cpp
    ui.h
    ui_ex.cpp
    ui_ex.h
  )
  set_src(GAME_EDITOR GLOB_RECURSE src/game/editor
    auto_map.cpp
    auto_map.h
    chillerbot/chillereditor.cpp
    chillerbot/chillereditor.h
    editor.cpp
    editor.h
    explanations.cpp
    io.cpp
    layer_game.cpp
    layer_quads.cpp
    layer_sounds.cpp
    layer_tiles.cpp
    popups.cpp
  )
  set(GAME_GENERATED_CLIENT
    src/game/generated/checksum.cpp
    src/game/generated/client_data.cpp
    src/game/generated/client_data.h
    src/game/generated/client_data7.cpp
    src/game/generated/client_data7.h
  )
  set(CLIENT_SRC ${ENGINE_CLIENT} ${PLATFORM_CLIENT} ${GAME_CLIENT} ${GAME_EDITOR} ${GAME_GENERATED_CLIENT})

  set(DEPS_CLIENT ${DEPS} ${GLEW_DEP} ${PNGLITE_DEP} ${WAVPACK_DEP})

  # Libraries
  set(LIBS_CLIENT
    ${LIBS}
    ${CURL_LIBRARIES}
    ${FREETYPE_LIBRARIES}
    ${GLEW_LIBRARIES}
    ${PNGLITE_LIBRARIES}
    ${SDL2_LIBRARIES}
    ${WAVPACK_LIBRARIES}
    ${FFMPEG_LIBRARIES}

    # Order of these three is important.
    ${OPUSFILE_LIBRARIES}
    ${OPUS_LIBRARIES}
    ${OGG_LIBRARIES}

    ${TARGET_STEAMAPI}

    ${PLATFORM_CLIENT_LIBS}

    # Add pthreads (on non-Windows) at the end, so that other libraries can depend
    # on it.
    ${CMAKE_THREAD_LIBS_INIT}
  )

  if(DISCORD)
    if(NOT DISCORD_DYNAMIC)
      list(APPEND LIBS_CLIENT discord-shared)
    else()
      list(APPEND LIBS_CLIENT ${CMAKE_DL_LIBS})
    endif()
  endif()

  if(TARGET_OS STREQUAL "windows")
    set(CLIENT_ICON "other/icons/chillerbot-ux.rc")
    if(NOT MINGW)
      set(CLIENT_MANIFEST "other/manifest/chillerbot-ux.manifest")
    else()
      set(CLIENT_MANIFEST "other/manifest/chillerbot-ux.rc")
      set_target_properties(${TARGET_STEAMAPI} PROPERTIES PREFIX "")
    endif()
  else()
    set(CLIENT_ICON)
    set(CLIENT_MANIFEST)
  endif()

  # Target
  set(TARGET_CLIENT ${CLIENT_EXECUTABLE})

  if(TARGET_OS STREQUAL "android")
    add_library(${TARGET_CLIENT} SHARED
      ${CLIENT_SRC}
      ${CLIENT_ICON}
      ${CLIENT_MANIFEST}
      ${DEPS_CLIENT}
      $<TARGET_OBJECTS:engine-shared>
      $<TARGET_OBJECTS:game-shared>
    )
  else()
    add_executable(${TARGET_CLIENT} WIN32
      ${CLIENT_SRC}
      ${CLIENT_ICON}
      ${CLIENT_MANIFEST}
      ${DEPS_CLIENT}
      $<TARGET_OBJECTS:engine-shared>
      $<TARGET_OBJECTS:game-shared>
    )
  endif()
  target_link_libraries(${TARGET_CLIENT} ${LIBS_CLIENT})

  if(MSVC)
    target_link_options(${TARGET_CLIENT} PRIVATE /ENTRY:mainCRTStartup)
  endif()

  target_include_directories(${TARGET_CLIENT} SYSTEM PRIVATE
    ${CURL_INCLUDE_DIRS}
    ${FREETYPE_INCLUDE_DIRS}
    ${GLEW_INCLUDE_DIRS}
    ${OGG_INCLUDE_DIRS}
    ${OPUSFILE_INCLUDE_DIRS}
    ${OPUS_INCLUDE_DIRS}
    ${PNGLITE_INCLUDE_DIRS}
    ${SDL2_INCLUDE_DIRS}
    ${WAVPACK_INCLUDE_DIRS}
    ${FFMPEG_INCLUDE_DIRS}
    ${DISCORDSDK_INCLUDE_DIRS}

    ${PLATFORM_CLIENT_INCLUDE_DIRS}
  )

  if(STEAMAPI_KIND STREQUAL SHARED OR DISCORD_DYNAMIC)
    set_own_rpath(${TARGET_CLIENT})
  endif()

  set(PARAMS "${WAVPACK_INCLUDE_DIRS};${WAVPACK_INCLUDE_DIRS}")
  if(NOT(WAVPACK_OPEN_FILE_INPUT_EX_PARAMS STREQUAL PARAMS))
    unset(WAVPACK_OPEN_FILE_INPUT_EX CACHE)
  endif()
  set(WAVPACK_OPEN_FILE_INPUT_EX_PARAMS "${PARAMS}" CACHE INTERNAL "")

  set(CMAKE_REQUIRED_INCLUDES ${ORIGINAL_CMAKE_REQUIRED_INCLUDES} ${WAVPACK_INCLUDE_DIRS})
  set(CMAKE_REQUIRED_LIBRARIES ${ORIGINAL_CMAKE_REQUIRED_LIBRARIES} ${WAVPACK_LIBRARIES})
  check_symbol_exists(WavpackOpenFileInputEx wavpack.h WAVPACK_OPEN_FILE_INPUT_EX)
  check_symbol_exists(WavpackCloseFile wavpack.h WAVPACK_CLOSE_FILE)
  set(CMAKE_REQUIRED_INCLUDES ${ORIGINAL_CMAKE_REQUIRED_INCLUDES})
  set(CMAKE_REQUIRED_LIBRARIES ${ORIGINAL_CMAKE_REQUIRED_LIBRARIES})

  if(WAVPACK_OPEN_FILE_INPUT_EX)
    target_compile_definitions(${TARGET_CLIENT} PRIVATE CONF_WAVPACK_OPEN_FILE_INPUT_EX)
  endif()

  if(WAVPACK_CLOSE_FILE)
	  target_compile_definitions(${TARGET_CLIENT} PRIVATE CONF_WAVPACK_CLOSE_FILE)
  endif()

  if(GLEW_BUNDLED)
	  target_compile_definitions(${TARGET_CLIENT} PRIVATE CONF_GLEW_HAS_CONTEXT_INIT)
  endif()

  list(APPEND TARGETS_OWN ${TARGET_CLIENT})
  list(APPEND TARGETS_LINK ${TARGET_CLIENT})
endif()


########################################################################
# SERVER
########################################################################

if(SERVER)
  # Sources
  set_src(ANTIBOT_SRC GLOB src/antibot
    antibot_data.h
    antibot_interface.h
    antibot_null.cpp
  )

  set_src(ENGINE_SERVER GLOB_RECURSE src/engine/server
    antibot.cpp
    antibot.h
    authmanager.cpp
    authmanager.h
    databases/connection.cpp
    databases/connection.h
    databases/connection_pool.cpp
    databases/connection_pool.h
    databases/mysql.cpp
    databases/sqlite.cpp
    name_ban.cpp
    name_ban.h
    register.cpp
    register.h
    server.cpp
    server.h
    sql_string_helpers.cpp
    sql_string_helpers.h
    upnp.cpp
    upnp.h
  )
  set_src(GAME_SERVER GLOB_RECURSE src/game/server
    alloc.h
    ddracechat.cpp
    ddracecommands.cpp
    entities/character.cpp
    entities/character.h
    entities/door.cpp
    entities/door.h
    entities/dragger.cpp
    entities/dragger.h
    entities/flag.cpp
    entities/flag.h
    entities/gun.cpp
    entities/gun.h
    entities/laser.cpp
    entities/laser.h
    entities/light.cpp
    entities/light.h
    entities/pickup.cpp
    entities/pickup.h
    entities/plasma.cpp
    entities/plasma.h
    entities/projectile.cpp
    entities/projectile.h
    entity.cpp
    entity.h
    eventhandler.cpp
    eventhandler.h
    gamecontext.cpp
    gamecontext.h
    gamecontroller.cpp
    gamecontroller.h
    gamemodes/DDRace.cpp
    gamemodes/DDRace.h
    gameworld.cpp
    gameworld.h
    player.cpp
    player.h
    save.cpp
    save.h
    score.cpp
    score.h
    scoreworker.cpp
    scoreworker.h
    teams.cpp
    teams.h
    teehistorian.cpp
    teehistorian.h
    teeinfo.cpp
    teeinfo.h
  )
  set(GAME_GENERATED_SERVER
    "src/game/generated/server_data.cpp"
    "src/game/generated/server_data.h"
    "src/game/generated/wordlist.h"
  )
  set(SERVER_SRC ${ENGINE_SERVER} ${GAME_SERVER} ${GAME_GENERATED_SERVER})
  if(TARGET_OS STREQUAL "windows")
    set(SERVER_ICON "other/icons/DDNet-Server.rc")
  else()
    set(SERVER_ICON)
  endif()

  # Antibot
  if(ANTIBOT)
    set(TARGET_ANTIBOT antibot)
    add_library(${TARGET_ANTIBOT} SHARED ${ANTIBOT_SRC})
    list(APPEND TARGETS_OWN ${TARGET_ANTIBOT})
  endif()

  # Libraries
  set(LIBS_SERVER
    ${LIBS}
    ${MYSQL_LIBRARIES}
    ${TARGET_ANTIBOT}
    ${MINIUPNPC_LIBRARIES}
    # Add pthreads (on non-Windows) at the end, so that other libraries can depend
    # on it.
    ${CMAKE_THREAD_LIBS_INIT}
  )

  # Target
  set(TARGET_SERVER ${SERVER_EXECUTABLE})
  add_executable(${TARGET_SERVER}
    ${DEPS}
    ${SERVER_SRC}
    ${SERVER_ICON}
    $<TARGET_OBJECTS:engine-shared>
    $<TARGET_OBJECTS:game-shared>
  )
  target_link_libraries(${TARGET_SERVER} ${LIBS_SERVER})
  list(APPEND TARGETS_OWN ${TARGET_SERVER})
  list(APPEND TARGETS_LINK ${TARGET_SERVER})

  if(TARGET_OS AND TARGET_OS STREQUAL "mac")
    set(SERVER_LAUNCHER_SRC src/macoslaunch/server.mm)
    set(TARGET_SERVER_LAUNCHER ${TARGET_SERVER}-Launcher)
    add_executable(${TARGET_SERVER_LAUNCHER} ${SERVER_LAUNCHER_SRC})
    target_link_libraries(${TARGET_SERVER_LAUNCHER} ${COCOA})
    list(APPEND TARGETS_OWN ${TARGET_SERVER_LAUNCHER})
    list(APPEND TARGETS_LINK ${TARGET_SERVER_LAUNCHER})
  endif()
endif()

########################################################################
# VARIOUS TARGETS
########################################################################

if(TOOLS)
  set_src(MASTERSRV_SRC GLOB src/mastersrv mastersrv.cpp mastersrv.h)
  set_src(TWPING_SRC GLOB src/twping twping.cpp)

  set(TARGET_MASTERSRV mastersrv)
  set(TARGET_TWPING twping)

  add_executable(${TARGET_MASTERSRV} EXCLUDE_FROM_ALL ${MASTERSRV_SRC} $<TARGET_OBJECTS:engine-shared> ${DEPS})
  add_executable(${TARGET_TWPING} EXCLUDE_FROM_ALL ${TWPING_SRC} $<TARGET_OBJECTS:engine-shared> ${DEPS})

  target_link_libraries(${TARGET_MASTERSRV} ${LIBS})
  target_link_libraries(${TARGET_TWPING} ${LIBS})

  list(APPEND TARGETS_OWN ${TARGET_MASTERSRV} ${TARGET_TWPING})
  list(APPEND TARGETS_LINK ${TARGET_MASTERSRV} ${TARGET_TWPING})

  set(TARGETS_TOOLS)
  set_src(TOOLS_SRC GLOB src/tools
    config_common.h
    config_retrieve.cpp
    config_store.cpp
    crapnet.cpp
    dilate.cpp
    dummy_map.cpp
    fake_server.cpp
    map_convert_07.cpp
    map_diff.cpp
    map_extract.cpp
    map_optimize.cpp
    map_replace_image.cpp
    map_resave.cpp
    packetgen.cpp
    unicode_confusables.cpp
    uuid.cpp
  )
  foreach(ABS_T ${TOOLS_SRC})
    file(RELATIVE_PATH T "${PROJECT_SOURCE_DIR}/src/tools/" ${ABS_T})
    if(T MATCHES "\\.cpp$")
      string(REGEX REPLACE "\\.cpp$" "" TOOL "${T}")
      set(TOOL_DEPS ${DEPS})
      set(TOOL_LIBS ${LIBS})
      if(TOOL MATCHES "^(dilate|map_convert_07|map_optimize|map_extract|map_replace_image)$")
        list(APPEND TOOL_DEPS ${PNGLITE_DEP})
        list(APPEND TOOL_LIBS ${PNGLITE_LIBRARIES})
        list(APPEND TOOL_INCLUDE_DIRS ${PNGLITE_INCLUDE_DIRS})
      endif()
      if(TOOL MATCHES "^config_")
        list(APPEND EXTRA_TOOL_SRC "src/tools/config_common.h")
      endif()
      set(EXCLUDE_FROM_ALL)
      if(DEV)
        set(EXCLUDE_FROM_ALL EXCLUDE_FROM_ALL)
      endif()
      add_executable(${TOOL} ${EXCLUDE_FROM_ALL}
        ${TOOL_DEPS}
        src/tools/${TOOL}.cpp
        ${EXTRA_TOOL_SRC}
        $<TARGET_OBJECTS:engine-shared>
      )
      target_include_directories(${TOOL} SYSTEM PRIVATE ${TOOL_INCLUDE_DIRS})
      target_link_libraries(${TOOL} ${TOOL_LIBS})
      list(APPEND TARGETS_TOOLS ${TOOL})
    endif()
  endforeach()

  list(APPEND TARGETS_OWN ${TARGETS_TOOLS})
  list(APPEND TARGETS_LINK ${TARGETS_TOOLS})

  add_custom_target(tools DEPENDS ${TARGETS_TOOLS})
endif()
add_custom_target(everything DEPENDS ${TARGETS_OWN})

########################################################################
# CHECKSUM
########################################################################

if(DEV)
  # Only do minimal checksumming in a DEV build.
  set(CHECKSUM_SRC)
endif()
list(APPEND CHECKSUM_SRC
  ${PROJECT_SOURCE_DIR}/CMakeLists.txt
  ${PROJECT_SOURCE_DIR}/scripts/checksum.py
)
configure_file(cmake/checksummed_extra.txt checksummed_extra.txt)
string(REPLACE ";" "\n" CHECKSUM_SRC_FILE "${CHECKSUM_SRC}")
file(WRITE ${PROJECT_BINARY_DIR}/checksummed_files.txt ${CHECKSUM_SRC_FILE})

add_custom_command(OUTPUT ${PROJECT_BINARY_DIR}/src/game/generated/checksum.cpp
  COMMAND ${PYTHON_EXECUTABLE}
    scripts/checksum.py
    ${PROJECT_BINARY_DIR}/checksummed_files.txt
    ${PROJECT_BINARY_DIR}/checksummed_extra.txt
    > ${PROJECT_BINARY_DIR}/src/game/generated/checksum.cpp
  WORKING_DIRECTORY ${PROJECT_SOURCE_DIR}
  DEPENDS
    ${CHECKSUM_SRC}
    ${PROJECT_BINARY_DIR}/checksummed_files.txt
    ${PROJECT_BINARY_DIR}/checksummed_extra.txt
    scripts/checksum.py
)

########################################################################
# TESTS
########################################################################

if(GTEST_FOUND OR DOWNLOAD_GTEST)
  set_src(TESTS GLOB src/test
    aio.cpp
    bezier.cpp
    blocklist_driver.cpp
    bytes_be.cpp
    color.cpp
    compression.cpp
    csv.cpp
    datafile.cpp
    fs.cpp
    git_revision.cpp
    hash.cpp
    io.cpp
    jobs.cpp
    json.cpp
    mapbugs.cpp
    name_ban.cpp
    netaddr.cpp
    os.cpp
    packer.cpp
    prng.cpp
    score.cpp
    secure_random.cpp
    serverbrowser.cpp
    serverinfo.cpp
    sorted_array.cpp
    str.cpp
    strip_path_and_extension.cpp
    teehistorian.cpp
    test.cpp
    test.h
    thread.cpp
    unix.cpp
    uuid.cpp
  )
  set(TESTS_EXTRA
    src/engine/client/blocklist_driver.cpp
    src/engine/client/blocklist_driver.h
    src/engine/client/http.cpp
    src/engine/client/http.h
    src/engine/client/serverbrowser.cpp
    src/engine/client/serverbrowser.h
    src/engine/client/serverbrowser_http.cpp
    src/engine/client/serverbrowser_http.h
    src/engine/client/serverbrowser_ping_cache.cpp
    src/engine/client/serverbrowser_ping_cache.h
    src/engine/client/sqlite.cpp
    src/engine/server/databases/connection.cpp
    src/engine/server/databases/connection.h
    src/engine/server/databases/sqlite.cpp
    src/engine/server/databases/mysql.cpp
    src/engine/server/name_ban.cpp
    src/engine/server/name_ban.h
    src/engine/server/sql_string_helpers.cpp
    src/engine/server/sql_string_helpers.h
    src/game/server/teehistorian.cpp
    src/game/server/teehistorian.h
    src/game/server/scoreworker.cpp
    src/game/server/scoreworker.h
  )

  set(TARGET_TESTRUNNER testrunner)
  add_executable(${TARGET_TESTRUNNER} EXCLUDE_FROM_ALL
    ${TESTS}
    ${TESTS_EXTRA}
    $<TARGET_OBJECTS:engine-shared>
    $<TARGET_OBJECTS:game-shared>
    ${DEPS}
  )
  target_link_libraries(${TARGET_TESTRUNNER} ${LIBS} ${CURL_LIBRARIES} ${MYSQL_LIBRARIES} ${GTEST_LIBRARIES})
  target_include_directories(${TARGET_TESTRUNNER} SYSTEM PRIVATE ${CURL_INCLUDE_DIRS} ${GTEST_INCLUDE_DIRS})

  list(APPEND TARGETS_OWN ${TARGET_TESTRUNNER})
  list(APPEND TARGETS_LINK ${TARGET_TESTRUNNER})

  add_custom_target(run_tests
    COMMAND $<TARGET_FILE:${TARGET_TESTRUNNER}> ${TESTRUNNER_ARGS}
    COMMENT Running tests
    DEPENDS ${TARGET_TESTRUNNER}
    USES_TERMINAL
  )
endif()

########################################################################
# INSTALLATION
########################################################################

function(escape_regex VAR STRING)
  string(REGEX REPLACE "([][^$.+*?|()\\\\])" "\\\\\\1" ESCAPED "${STRING}")
  set(${VAR} ${ESCAPED} PARENT_SCOPE)
endfunction()

function(escape_backslashes VAR STRING)
  string(REGEX REPLACE "\\\\" "\\\\\\\\" ESCAPED "${STRING}")
  set(${VAR} ${ESCAPED} PARENT_SCOPE)
endfunction()

function(max_length VAR)
  set(MAX_LENGTH 0)
  foreach(str ${ARGN})
    string(LENGTH ${str} LENGTH)
    if(LENGTH GREATER MAX_LENGTH)
      set(MAX_LENGTH ${LENGTH})
    endif()
  endforeach()
  set(${VAR} ${MAX_LENGTH} PARENT_SCOPE)
endfunction()

# Tries to generate a list of regex that matches everything except the given
# parameters.
function(regex_inverted VAR)
  max_length(MAX_LENGTH ${ARGN})
  math(EXPR UPPER_BOUND "${MAX_LENGTH}-1")

  set(REMAINING ${ARGN})
  set(RESULT)

  foreach(i RANGE ${UPPER_BOUND})
    set(TEMP ${REMAINING})
    set(REMAINING)
    foreach(str ${TEMP})
      string(LENGTH ${str} LENGTH)
      if(i LESS LENGTH)
        list(APPEND REMAINING ${str})
      endif()
    endforeach()

    set(ADDITIONAL)
    foreach(outer ${REMAINING})
      string(SUBSTRING ${outer} 0 ${i} OUTER_PREFIX)
      set(CHARS "")
      foreach(inner ${REMAINING})
        string(SUBSTRING ${inner} 0 ${i} INNER_PREFIX)
        if(OUTER_PREFIX STREQUAL INNER_PREFIX)
          string(SUBSTRING ${inner} ${i} 1 INNER_NEXT)
          set(CHARS "${CHARS}${INNER_NEXT}")
        endif()
      endforeach()
      escape_regex(OUTER_PREFIX_ESCAPED "${OUTER_PREFIX}")

      list(APPEND ADDITIONAL "${OUTER_PREFIX_ESCAPED}([^${CHARS}]|$)")
    endforeach()
    list(REMOVE_DUPLICATES ADDITIONAL)
    list(APPEND RESULT ${ADDITIONAL})
  endforeach()
  set(${VAR} ${RESULT} PARENT_SCOPE)
endfunction()

set(CPACK_PACKAGE_NAME ${PROJECT_NAME})
set(CPACK_GENERATOR TGZ TXZ)
set(CPACK_ARCHIVE_COMPONENT_INSTALL ON)
if(TARGET_OS STREQUAL "mac")
  set(CPACK_STRIP_FILES FALSE)
else()
  set(CPACK_STRIP_FILES TRUE)
endif()
set(CPACK_COMPONENTS_ALL portable)
set(CPACK_SOURCE_GENERATOR ZIP TGZ TBZ2 TXZ)
set(CPACK_PACKAGE_VERSION_MAJOR ${PROJECT_VERSION_MAJOR})
set(CPACK_PACKAGE_VERSION_MINOR ${PROJECT_VERSION_MINOR})
set(CPACK_PACKAGE_VERSION_PATCH ${PROJECT_VERSION_PATCH})
set(CPACK_PACKAGE_VERSION ${VERSION})
set(CPACK_SYSTEM_NAME ${CMAKE_SYSTEM_NAME})

if(TARGET_OS AND TARGET_BITS)
  if(TARGET_OS STREQUAL "windows")
    set(CPACK_SYSTEM_NAME "win${TARGET_BITS}")
    set(CPACK_GENERATOR ZIP)
  elseif(TARGET_OS STREQUAL "linux")
    # Let compiler tell its arch
    # Both gcc and clang support -dumpmachine
    execute_process(
      COMMAND ${CMAKE_C_COMPILER} -dumpmachine
      OUTPUT_VARIABLE ARCHITECTURE_TUPLE
      OUTPUT_STRIP_TRAILING_WHITESPACE
    )
    if(NOT ARCHITECTURE_TUPLE)
      # If you're really using a weird compiler, then assume Intel here.
      message(WARNING "Your compiler doesn't support -dumpmachine, this is weird")
      if(TARGET_BITS EQUAL 32)
        set(ARCHITECTURE "x86")
      elseif(TARGET_BITS EQUAL 64)
        set(ARCHITECTURE "x86_64")
      endif()
    else()
      string(REGEX MATCH "^[^-]*" ARCHITECTURE "${ARCHITECTURE_TUPLE}")
      if(ARCHITECTURE MATCHES "i.86")
        set(ARCHITECTURE "x86")
      endif()
    endif()
    set(CPACK_SYSTEM_NAME "linux_${ARCHITECTURE}")
  elseif(TARGET_OS STREQUAL "mac")
    set(CPACK_SYSTEM_NAME "macos")
    set(CPACK_GENERATOR DMG)
  endif()
endif()

set(CPACK_PACKAGE_FILE_NAME ${CPACK_PACKAGE_NAME}-${CPACK_PACKAGE_VERSION}-${CPACK_SYSTEM_NAME})
set(CPACK_ARCHIVE_PORTABLE_FILE_NAME ${CPACK_PACKAGE_FILE_NAME})
set(CPACK_SOURCE_PACKAGE_FILE_NAME ${CPACK_PACKAGE_NAME}-${CPACK_PACKAGE_VERSION}-src)
set(CPACK_SOURCE_FILES
  CMakeLists.txt
  README.md
  cmake/
  data/
  datasrc/
  ddnet-libs/
  license.txt
  other/
  scripts/
  src/
  storage.cfg
)
set(CPACK_SOURCE_IGNORE_FILES
  "\\\\.pyc$"
  "/\\\\.git"
  "/__pycache__/"
)

regex_inverted(CPACK_SOURCE_FILES_INVERTED ${CPACK_SOURCE_FILES})
escape_regex(PROJECT_SOURCE_DIR_ESCAPED ${PROJECT_SOURCE_DIR})

foreach(str ${CPACK_SOURCE_FILES_INVERTED})
  escape_backslashes(STR_ESCAPED "${PROJECT_SOURCE_DIR_ESCAPED}/${str}")
  list(APPEND CPACK_SOURCE_IGNORE_FILES "${STR_ESCAPED}")
endforeach()

set(CMAKE_INSTALL_DEFAULT_COMPONENT_NAME ${PROJECT_NAME})

if(TOOLS)
  set(TARGET_TOOLS
    config_retrieve
    config_store
    dilate
    map_convert_07
    map_diff
    map_extract
  )
else()
  set(TARGET_TOOLS)
endif()

set(CPACK_TARGETS
  ${TARGET_CLIENT}
  ${TARGET_SERVER}
  ${TARGET_TOOLS}
)
if(STEAMAPI_KIND STREQUAL SHARED)
  list(APPEND CPACK_TARGETS ${TARGET_STEAMAPI})
endif()
set(CPACK_DIRS
  data
  ${COPY_DIRS}
)
set(CPACK_FILES
  license.txt
  storage.cfg
  ${COPY_FILES}
)
if(TARGET_OS STREQUAL "windows")
  list(APPEND CPACK_FILES other/config_directory.bat)
endif()

if(NOT DEV)
  include(GNUInstallDirs)
  install(DIRECTORY data DESTINATION ${CMAKE_INSTALL_DATAROOTDIR}/chillerbot-ux COMPONENT data)
  install(TARGETS ${TARGET_CLIENT} DESTINATION ${CMAKE_INSTALL_BINDIR} COMPONENT client)
  if(STEAMAPI_KIND STREQUAL SHARED)
    install(TARGETS ${TARGET_STEAMAPI} DESTINATION ${CMAKE_INSTALL_LIBDIR}/ddnet COMPONENT client)
  endif()
  install(TARGETS ${TARGET_SERVER} DESTINATION ${CMAKE_INSTALL_BINDIR} COMPONENT server)
  if(ANTIBOT)
    install(TARGETS ${TARGET_ANTIBOT} DESTINATION ${CMAKE_INSTALL_LIBDIR}/ddnet COMPONENT server)
  endif()
  install(TARGETS ${TARGETS_TOOLS} DESTINATION ${CMAKE_INSTALL_LIBDIR}/chillerbot-ux COMPONENT tools)
  install(FILES other/chillerbot-ux.desktop DESTINATION ${CMAKE_INSTALL_DATAROOTDIR}/applications COMPONENT client)
  install(FILES other/chillerbot-ux.appdata.xml DESTINATION ${CMAKE_INSTALL_DATAROOTDIR}/metainfo COMPONENT client)
  foreach(SIZE 16 32 48 256)
    install(FILES other/icons/chillerbot-ux_${SIZE}x${SIZE}x32.png DESTINATION ${CMAKE_INSTALL_DATAROOTDIR}/icons/hicolor/${SIZE}x${SIZE}/apps RENAME ddnet.png COMPONENT client)
    install(FILES other/icons/DDNet-Server_${SIZE}x${SIZE}x32.png DESTINATION ${CMAKE_INSTALL_DATAROOTDIR}/icons/hicolor/${SIZE}x${SIZE}/apps RENAME ddnet-server.png COMPONENT server)
  endforeach()
endif()

if(DEV)
  # Don't generate CPack targets.
elseif(CMAKE_VERSION VERSION_LESS 3.6 OR CMAKE_VERSION VERSION_EQUAL 3.6)
  message(WARNING "Cannot create CPack targets, CMake version too old. Use CMake 3.6 or newer.")
else()
  set(EXTRA_ARGS DESTINATION ${CPACK_PACKAGE_FILE_NAME} COMPONENT portable EXCLUDE_FROM_ALL)
  install(TARGETS ${CPACK_TARGETS} ${EXTRA_ARGS})
  install(DIRECTORY ${CPACK_DIRS} ${EXTRA_ARGS})
  install(FILES ${CPACK_FILES} ${EXTRA_ARGS})
endif()

set(PACKAGE_TARGETS)
if(CLIENT AND DMGBUILD)
  file(MAKE_DIRECTORY bundle/client/)
  file(MAKE_DIRECTORY bundle/server/)
  configure_file(other/bundle/client/Info.plist.in bundle/client/Info.plist)
  configure_file(other/bundle/server/Info.plist.in bundle/server/Info.plist)

  set(DMG_TMPDIR pack_${CPACK_PACKAGE_FILE_NAME}_dmg)
  set(DMG_MKDIRS
    ${TARGET_CLIENT}.app
    ${TARGET_CLIENT}.app/Contents
    ${TARGET_CLIENT}.app/Contents/Frameworks
    ${TARGET_CLIENT}.app/Contents/MacOS
    ${TARGET_CLIENT}.app/Contents/Resources
    ${TARGET_SERVER}.app
    ${TARGET_SERVER}.app/Contents
    ${TARGET_SERVER}.app/Contents/MacOS
    ${TARGET_SERVER}.app/Contents/Resources
    ${TARGET_SERVER}.app/Contents/Resources/data
    ${TARGET_SERVER}.app/Contents/Resources/data/mapres
  )
  set(DMG_MKDIR_COMMANDS)
  foreach(dir ${DMG_MKDIRS})
    list(APPEND DMG_MKDIR_COMMANDS COMMAND ${CMAKE_COMMAND} -E make_directory ${DMG_TMPDIR}/${dir})
  endforeach()

  set(DMG_DISCORD_COPY_COMMAND)
  if(FAT OR NOT TARGET_CPU_ARCHITECTURE STREQUAL "arm64")
    set(DMG_DISCORD_COPY_COMMAND COMMAND ${CMAKE_COMMAND} -E copy ${PROJECT_SOURCE_DIR}/ddnet-libs/discord/${LIB_DIR}/discord_game_sdk.dylib ${DMG_TMPDIR}/${TARGET_CLIENT}.app/Contents/Frameworks/)
  endif()

  set(TARGET_TOOLS_FILES)
  foreach(target ${TARGET_TOOLS})
    list(APPEND TARGET_TOOLS_FILES $<TARGET_FILE:${target}>)
  endforeach()

  add_custom_command(OUTPUT ${CPACK_PACKAGE_FILE_NAME}.dmg
    COMMAND ${CMAKE_COMMAND} -E remove_directory ${DMG_TMPDIR}
    ${DMG_MKDIR_COMMANDS}

    # CLIENT
    COMMAND ${CMAKE_COMMAND} -E copy_directory ${PROJECT_SOURCE_DIR}/data ${DMG_TMPDIR}/${TARGET_CLIENT}.app/Contents/Resources/data
    COMMAND ${CMAKE_COMMAND} -E copy ${PROJECT_SOURCE_DIR}/other/icons/${TARGET_CLIENT}.icns ${DMG_TMPDIR}/${TARGET_CLIENT}.app/Contents/Resources/
    COMMAND ${CMAKE_COMMAND} -E copy bundle/client/Info.plist ${PROJECT_SOURCE_DIR}/other/bundle/client/PkgInfo ${DMG_TMPDIR}/${TARGET_CLIENT}.app/Contents/
    COMMAND ${CMAKE_COMMAND} -E copy $<TARGET_FILE:${TARGET_CLIENT}> ${TARGET_TOOLS_FILES} ${DMG_TMPDIR}/${TARGET_CLIENT}.app/Contents/MacOS/
    COMMAND ${CMAKE_COMMAND} -E copy_directory ${PROJECT_SOURCE_DIR}/ddnet-libs/sdl/${LIB_DIR}/SDL2.framework ${DMG_TMPDIR}/${TARGET_CLIENT}.app/Contents/Frameworks/SDL2.framework
    ${DMG_DISCORD_COPY_COMMAND}
    COMMAND ${CMAKE_COMMAND} -E copy ${PROJECT_SOURCE_DIR}/ddnet-libs/freetype/${LIB_DIR}/libfreetype.6.dylib ${DMG_TMPDIR}/${TARGET_CLIENT}.app/Contents/Frameworks/
    COMMAND ${CMAKE_COMMAND} -E copy ${PROJECT_SOURCE_DIR}/ddnet-libs/ffmpeg/${LIB_DIR}/libavcodec.59.dylib ${DMG_TMPDIR}/${TARGET_CLIENT}.app/Contents/Frameworks/
    COMMAND ${CMAKE_COMMAND} -E copy ${PROJECT_SOURCE_DIR}/ddnet-libs/ffmpeg/${LIB_DIR}/libavformat.59.dylib ${DMG_TMPDIR}/${TARGET_CLIENT}.app/Contents/Frameworks/
    COMMAND ${CMAKE_COMMAND} -E copy ${PROJECT_SOURCE_DIR}/ddnet-libs/ffmpeg/${LIB_DIR}/libavutil.57.dylib ${DMG_TMPDIR}/${TARGET_CLIENT}.app/Contents/Frameworks/
    COMMAND ${CMAKE_COMMAND} -E copy ${PROJECT_SOURCE_DIR}/ddnet-libs/ffmpeg/${LIB_DIR}/libswresample.4.dylib ${DMG_TMPDIR}/${TARGET_CLIENT}.app/Contents/Frameworks/
    COMMAND ${CMAKE_COMMAND} -E copy ${PROJECT_SOURCE_DIR}/ddnet-libs/ffmpeg/${LIB_DIR}/libswscale.6.dylib ${DMG_TMPDIR}/${TARGET_CLIENT}.app/Contents/Frameworks/
    COMMAND ${CMAKE_COMMAND} -E copy ${PROJECT_BINARY_DIR}/libsteam_api.dylib ${DMG_TMPDIR}/${TARGET_CLIENT}.app/Contents/Frameworks/
    COMMAND ${PYTHON_EXECUTABLE} ${PROJECT_SOURCE_DIR}/scripts/darwin_strip_rpath.py ${CMAKE_OTOOL} ${CMAKE_INSTALL_NAME_TOOL} ${DMG_TMPDIR}/${TARGET_CLIENT}.app/Contents/MacOS/${TARGET_CLIENT}
    COMMAND ${CMAKE_INSTALL_NAME_TOOL} -add_rpath @loader_path/../Frameworks ${DMG_TMPDIR}/${TARGET_CLIENT}.app/Contents/MacOS/${TARGET_CLIENT}

    # SERVER
    COMMAND ${CMAKE_COMMAND} -E copy_directory ${PROJECT_SOURCE_DIR}/data/maps ${DMG_TMPDIR}/${TARGET_SERVER}.app/Contents/Resources/data/maps
    COMMAND ${CMAKE_COMMAND} -E copy ${PROJECT_SOURCE_DIR}/other/icons/${TARGET_SERVER}.icns ${DMG_TMPDIR}/${TARGET_SERVER}.app/Contents/Resources/
    COMMAND ${CMAKE_COMMAND} -E copy bundle/server/Info.plist ${PROJECT_SOURCE_DIR}/other/bundle/server/PkgInfo ${DMG_TMPDIR}/${TARGET_SERVER}.app/Contents/
    COMMAND ${CMAKE_COMMAND} -E copy $<TARGET_FILE:${TARGET_SERVER}> $<TARGET_FILE:${TARGET_SERVER_LAUNCHER}> ${DMG_TMPDIR}/${TARGET_SERVER}.app/Contents/MacOS/
    COMMAND ${PYTHON_EXECUTABLE} ${PROJECT_SOURCE_DIR}/scripts/darwin_strip_rpath.py ${CMAKE_OTOOL} ${CMAKE_INSTALL_NAME_TOOL} ${DMG_TMPDIR}/${TARGET_SERVER}.app/Contents/MacOS/${TARGET_SERVER}
    COMMAND ${CMAKE_COMMAND} -E copy ${DMG_TMPDIR}/${TARGET_SERVER}.app/Contents/MacOS/${TARGET_SERVER} ${DMG_TMPDIR}/${TARGET_CLIENT}.app/Contents/MacOS/${TARGET_SERVER}

    # DMG
    COMMAND dmgbuild -s ${PROJECT_SOURCE_DIR}/other/dmgsettings.py -D client=${DMG_TMPDIR}/${TARGET_CLIENT}.app -D server=${DMG_TMPDIR}/${TARGET_SERVER}.app -D background=${PROJECT_SOURCE_DIR}/other/dmgbackground.png "${CPACK_PACKAGE_NAME} ${CPACK_PACKAGE_VERSION}" ${CPACK_PACKAGE_FILE_NAME}.dmg

    DEPENDS
      ${TARGET_CLIENT}
      ${TARGET_STEAMAPI}
      ${TARGET_SERVER_LAUNCHER}
      ${TARGET_SERVER}
      ${PROJECT_BINARY_DIR}/bundle/client/Info.plist
      ${PROJECT_BINARY_DIR}/bundle/server/Info.plist
      data
      other/bundle/client/PkgInfo
      other/bundle/server/PkgInfo
      other/dmgbackground.png
      other/dmgsettings.py
      other/icons/${TARGET_CLIENT}.icns
      other/icons/${TARGET_SERVER}.icns
  )
  add_custom_target(package_dmg DEPENDS ${CPACK_PACKAGE_FILE_NAME}.dmg)
  list(APPEND PACKAGE_TARGETS package_dmg)
endif()

foreach(ext zip tar.gz tar.xz)
  set(TAR_MODE c)
  set(TAR_EXTRA_ARGS)
  string(REPLACE . _ EXT_SLUG ${ext})

  set(TMPDIR pack_${CPACK_PACKAGE_FILE_NAME}_${EXT_SLUG}/${CPACK_PACKAGE_FILE_NAME})

  set(COPY_FILE_COMMANDS)
  set(COPY_DIR_COMMANDS)
  set(COPY_TARGET_COMMANDS)
  set(STRIP_TARGET_COMMANDS)
  foreach(file ${CPACK_FILES})
    list(APPEND COPY_FILE_COMMANDS COMMAND ${CMAKE_COMMAND} -E copy ${PROJECT_SOURCE_DIR}/${file} ${TMPDIR}/)
  endforeach()
  foreach(dir ${CPACK_DIRS})
    list(APPEND COPY_DIR_COMMANDS COMMAND ${CMAKE_COMMAND} -E copy_directory ${PROJECT_SOURCE_DIR}/${dir} ${TMPDIR}/${dir})
  endforeach()
  foreach(target ${CPACK_TARGETS})
    list(APPEND COPY_TARGET_COMMANDS COMMAND ${CMAKE_COMMAND} -E copy $<TARGET_FILE:${target}> ${TMPDIR}/)
    if(NOT TARGET_OS STREQUAL "mac")
      list(APPEND STRIP_TARGET_COMMANDS COMMAND strip -s ${TMPDIR}/$<TARGET_FILE_NAME:${target}>)
    endif()
  endforeach()

  if(ext STREQUAL zip)
    set(TAR_EXTRA_ARGS --format=zip)
  elseif(ext STREQUAL tar.gz)
    set(TAR_MODE cz)
  elseif(ext STREQUAL tar.xz)
    set(TAR_MODE cJ)
  endif()
  add_custom_command(OUTPUT ${CPACK_PACKAGE_FILE_NAME}.${ext}
    COMMAND ${CMAKE_COMMAND} -E remove_directory ${TMPDIR}
    COMMAND ${CMAKE_COMMAND} -E make_directory ${TMPDIR}
    ${COPY_FILE_COMMANDS}
    ${COPY_DIR_COMMANDS}
    ${COPY_TARGET_COMMANDS}
    ${STRIP_TARGET_COMMANDS}
    COMMAND ${CMAKE_COMMAND} -E chdir pack_${CPACK_PACKAGE_FILE_NAME}_${EXT_SLUG} ${CMAKE_COMMAND} -E tar ${TAR_MODE} ../${CPACK_PACKAGE_FILE_NAME}.${ext} ${TAR_EXTRA_ARGS} -- ${CPACK_PACKAGE_FILE_NAME}/
    DEPENDS ${CPACK_TARGETS}
  )
  add_custom_target(package_${EXT_SLUG} DEPENDS ${CPACK_PACKAGE_FILE_NAME}.${ext})
  list(APPEND PACKAGE_TARGETS package_${EXT_SLUG})
endforeach()

set(PACKAGE_DEFAULT tar_xz)
if(TARGET_OS STREQUAL "windows")
  set(PACKAGE_DEFAULT zip)
elseif(TARGET_OS STREQUAL "mac")
  set(PACKAGE_DEFAULT dmg)
endif()
add_custom_target(package_default DEPENDS package_${PACKAGE_DEFAULT})

add_custom_target(package_all DEPENDS ${PACKAGE_TARGETS})

# Unset these variables, they might do something in the future of CPack.
unset(CPACK_SOURCE_FILES)
unset(CPACK_SOURCE_FILES_INVERTED)
unset(CPACK_TARGETS)
unset(CPACK_DIRS)
unset(CPACK_FILES)

include(CPack)

########################################################################
# COMPILER-SPECIFICS
########################################################################

# In the future (CMake 3.8.0+), use source_group(TREE ...)
macro(source_group_tree dir)
  file(GLOB ents RELATIVE ${PROJECT_SOURCE_DIR}/${dir} ${PROJECT_SOURCE_DIR}/${dir}/*)
  foreach(ent ${ents})
    if(IS_DIRECTORY ${PROJECT_SOURCE_DIR}/${dir}/${ent})
      source_group_tree(${dir}/${ent})
    else()
      string(REPLACE "/" "\\" group ${dir})
      source_group(${group} FILES ${PROJECT_SOURCE_DIR}/${dir}/${ent})
    endif()
  endforeach()
endmacro()
source_group_tree(src)

if(ANTIBOT)
  # Allow the antibot library to use functions from the server binary.
  add_c_compiler_flag_if_supported(OUR_FLAGS_LINK -rdynamic)
  set_own_rpath(${TARGET_SERVER})
endif()

set(TARGETS ${TARGETS_OWN} ${TARGETS_DEP})

foreach(target ${TARGETS})
  if(MSVC)
    target_compile_options(${target} PRIVATE $<$<NOT:${DBG}>:/MT> $<${DBG}:/MTd>) # Use static CRT
    target_compile_options(${target} PRIVATE /MP) # Use multiple cores
    target_compile_options(${target} PRIVATE /EHsc) # Only catch C++ exceptions with catch.
    target_compile_options(${target} PRIVATE /GS) # Protect the stack pointer.
    target_compile_options(${target} PRIVATE /wd4996) # Use of non-_s functions.
    target_compile_options(${target} PRIVATE /utf-8) # Use UTF-8 for source files.
  endif()
  if(OUR_FLAGS_LINK)
    target_link_libraries(${target} ${OUR_FLAGS_LINK})
  endif()
  if(OUR_FLAGS)
    target_compile_options(${target} PRIVATE ${OUR_FLAGS})
  endif()
  if(DEFINE_FORTIFY_SOURCE)
    if(MINGW)
      target_compile_definitions(${target} PRIVATE $<$<NOT:$<CONFIG:Debug>>:_FORTIFY_SOURCE=0>) # Currently broken in MinGW, see https://sourceforge.net/p/mingw-w64/discussion/723798/thread/b9d24f041f/
    else()
      target_compile_definitions(${target} PRIVATE $<$<NOT:$<CONFIG:Debug>>:_FORTIFY_SOURCE=2>) # Detect some buffer overflows.
    endif()
  endif()
endforeach()

foreach(target ${TARGETS_LINK})
  if(MSVC)
    set_property(TARGET ${target} APPEND PROPERTY LINK_FLAGS /SAFESEH:NO) # Disable SafeSEH because the shipped libraries don't support it (would cause error LNK2026 otherwise).
  endif()
  if(TARGET_OS STREQUAL "mac")
    target_link_libraries(${target} -stdlib=libc++)
    target_link_libraries(${target} "-framework SystemConfiguration") # Required by curl 7.79.0
  endif()
  if((MINGW OR TARGET_OS STREQUAL "linux") AND PREFER_BUNDLED_LIBS)
    # Statically link the standard libraries with on MinGW/Linux so we don't
    # have to ship them as DLLs.
    target_link_libraries(${target} -static-libgcc)
    target_link_libraries(${target} -static-libstdc++)
  endif()
endforeach()

foreach(target ${TARGETS_OWN})
  if((CMAKE_VERSION VERSION_GREATER 3.1 OR CMAKE_VERSION VERSION_EQUAL 3.1) AND NOT TARGET_OS STREQUAL "mac")
    set_property(TARGET ${target} PROPERTY CXX_STANDARD 17)
    set_property(TARGET ${target} PROPERTY CXX_STANDARD_REQUIRED ON)
  endif()

  if(MSVC)
    target_compile_options(${target} PRIVATE /wd4244) # Possible loss of data (float -> int, int -> float, etc.).
    target_compile_options(${target} PRIVATE /wd4267) # Possible loss of data (size_t - int on win64).
    target_compile_options(${target} PRIVATE /wd4800) # Implicit conversion of int to bool.
  endif()
  if(TARGET_OS STREQUAL "windows")
    target_compile_definitions(${target} PRIVATE UNICODE) # Windows headers
    target_compile_definitions(${target} PRIVATE _UNICODE) # C-runtime
  endif()
  if(OUR_FLAGS_OWN)
    target_compile_options(${target} PRIVATE ${OUR_FLAGS_OWN})
  endif()
  target_include_directories(${target} PRIVATE ${PROJECT_BINARY_DIR}/src)
  target_include_directories(${target} PRIVATE src)
  target_compile_definitions(${target} PRIVATE $<$<CONFIG:Debug>:CONF_DEBUG>)
  target_include_directories(${target} SYSTEM PRIVATE ${SQLite3_INCLUDE_DIRS} ${ZLIB_INCLUDE_DIRS})
  target_compile_definitions(${target} PRIVATE GLEW_STATIC)
  if(CRYPTO_FOUND)
    target_compile_definitions(${target} PRIVATE CONF_OPENSSL)
    target_include_directories(${target} SYSTEM PRIVATE ${CRYPTO_INCLUDE_DIRS})
  endif()
  if(WEBSOCKETS)
    target_compile_definitions(${target} PRIVATE CONF_WEBSOCKETS)
    target_include_directories(${target} SYSTEM PRIVATE ${WEBSOCKETS_INCLUDE_DIRS})
  endif()
  if(UPNP)
    target_compile_definitions(${target} PRIVATE CONF_UPNP)
    target_include_directories(${target} SYSTEM PRIVATE ${MINIUPNPC_INCLUDE_DIRS})
  endif()
  if(VIDEORECORDER)
    target_compile_definitions(${target} PRIVATE CONF_VIDEORECORDER)
  endif()
  if(ANTIBOT)
    target_compile_definitions(${target} PRIVATE CONF_ANTIBOT)
  endif()
  if(HEADLESS_CLIENT)
    target_compile_definitions(${target} PRIVATE CONF_HEADLESS_CLIENT)
  endif()
  if(CURSES_CLIENT)
    target_compile_definitions(${target} PRIVATE CONF_CURSES_CLIENT)
  endif()
  if(MYSQL)
    target_compile_definitions(${target} PRIVATE CONF_MYSQL)
    target_include_directories(${target} SYSTEM PRIVATE ${MYSQL_INCLUDE_DIRS})
  endif()
  if(TEST_MYSQL)
    target_compile_definitions(${target} PRIVATE CONF_TEST_MYSQL)
  endif()
  if(AUTOUPDATE AND NOT STEAM)
    target_compile_definitions(${target} PRIVATE CONF_AUTOUPDATE)
  endif()
  if(INFORM_UPDATE AND NOT STEAM)
    target_compile_definitions(${target} PRIVATE CONF_INFORM_UPDATE)
  endif()
  if(STEAM)
    target_compile_definitions(${target} PRIVATE PLATFORM_SUFFIX="-steam")
  endif()
  if(DISCORD)
    target_compile_definitions(${target} PRIVATE CONF_DISCORD)
    if(DISCORD_DYNAMIC)
      target_compile_definitions(${target} PRIVATE CONF_DISCORD_DYNAMIC)
    endif()
  endif()
  if(VERSION)
    target_compile_definitions(${target} PRIVATE GAME_RELEASE_VERSION="${VERSION}")
  endif()
endforeach()

foreach(target ${TARGETS_DEP})
  if(MSVC)
    target_compile_options(${target} PRIVATE /W0)
  endif()
  if(OUR_FLAGS_DEP)
    target_compile_options(${target} PRIVATE ${OUR_FLAGS_DEP})
  endif()
endforeach()<|MERGE_RESOLUTION|>--- conflicted
+++ resolved
@@ -102,13 +102,8 @@
 option(MYSQL "Enable mysql support" OFF)
 option(TEST_MYSQL "Test mysql support in unit tests (also sets -DMYSQL=ON)" OFF)
 option(AUTOUPDATE "Enable the autoupdater" OFF)
-<<<<<<< HEAD
 option(INFORM_UPDATE "Inform about available updates" OFF)
-option(VIDEORECORDER "Enable video recording support via FFmpeg" OFF)
-=======
-option(INFORM_UPDATE "Inform about available updates" ON)
 option(VIDEORECORDER "Enable video recording support via FFmpeg" ON)
->>>>>>> 86bc8853
 option(UPNP "Enable UPnP support" OFF)
 option(ANTIBOT "Enable support for a dynamic anticheat library" OFF)
 option(HEADLESS_CLIENT "Build the client without graphics" OFF)
