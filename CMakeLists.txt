cmake_minimum_required(VERSION 2.8)

file(STRINGS src/game/version.h VERSION_LINE
  LIMIT_COUNT 1
  REGEX GAME_RELEASE_VERSION
)

if(VERSION_LINE MATCHES "\"([0-9]+)\\.([0-9]+)\\.([0-9]+|[0-9]+\\.[0-9]+)\"")
  set(VERSION_MAJOR ${CMAKE_MATCH_1})
  set(VERSION_MINOR ${CMAKE_MATCH_2})
  set(VERSION_PATCH ${CMAKE_MATCH_3})
elseif(VERSION_LINE MATCHES "\"([0-9]+)\\.([0-9]+)\"")
  set(VERSION_MAJOR ${CMAKE_MATCH_1})
  set(VERSION_MINOR ${CMAKE_MATCH_2})
  set(VERSION_PATCH "0")
else()
  message(FATAL_ERROR "Couldn't parse version from src/game/version.h")
endif()

if(POLICY CMP0072)
  cmake_policy(SET CMP0072 OLD)
endif()

if(POLICY CMP0091)
  cmake_policy(SET CMP0091 NEW)
endif()

if(POLICY CMP0092)
  cmake_policy(SET CMP0092 NEW)
endif()

if(POLICY CMP0048)
  cmake_policy(SET CMP0048 NEW)
  project(teeworlds VERSION ${VERSION_MAJOR}.${VERSION_MINOR}.${VERSION_PATCH})
else()
  project(teeworlds)
  set(PROJECT_VERSION_MAJOR ${VERSION_MAJOR})
  set(PROJECT_VERSION_MINOR ${VERSION_MINOR})
  set(PROJECT_VERSION_PATCH ${VERSION_PATCH})
  set(PROJECT_VERSION ${VERSION_MAJOR}.${VERSION_MINOR}.${VERSION_PATCH})
endif()

set(ORIGINAL_CMAKE_MODULE_PATH ${CMAKE_MODULE_PATH})
set(ORIGINAL_CMAKE_REQUIRED_INCLUDES ${CMAKE_REQUIRED_INCLUDES})
set(ORIGINAL_CMAKE_REQUIRED_LIBRARIES ${CMAKE_REQUIRED_LIBRARIES})
set(OWN_CMAKE_MODULE_PATH ${CMAKE_MODULE_PATH} ${PROJECT_SOURCE_DIR}/cmake)
set(CMAKE_MODULE_PATH ${OWN_CMAKE_MODULE_PATH})

if(CMAKE_SIZEOF_VOID_P EQUAL 8)
  set(TARGET_BITS "64")
elseif(CMAKE_SIZEOF_VOID_P EQUAL 4)
  set(TARGET_BITS "32")
endif()

if(CMAKE_SYSTEM_NAME STREQUAL "Windows")
  set(TARGET_OS "windows")
elseif(CMAKE_SYSTEM_NAME STREQUAL "Linux")
  set(TARGET_OS "linux")
elseif(CMAKE_SYSTEM_NAME STREQUAL "Darwin")
  set(TARGET_OS "mac")
endif()

include(CheckCCompilerFlag)
include(CheckCXXCompilerFlag)
include(CheckSymbolExists)

check_symbol_exists(__i386 "" TARGET_ARCH_X86_i386)
if(TARGET_ARCH_X86_i386)
  set(TARGET_ARCH x86)
else()
  set(TARGET_ARCH)
endif()

set(AUTO_DEPENDENCIES_DEFAULT OFF)
if(TARGET_OS STREQUAL "windows")
  set(AUTO_DEPENDENCIES_DEFAULT ON)
endif()

option(CLIENT "Compile client" ON)
option(DOWNLOAD_DEPENDENCIES "Download dependencies (only available on Windows)" ${AUTO_DEPENDENCIES_DEFAULT})
option(DOWNLOAD_GTEST "Download and compile GTest if not found" ${AUTO_DEPENDENCIES_DEFAULT})
option(PREFER_BUNDLED_LIBS "Prefer bundled libraries over system libraries" ${AUTO_DEPENDENCIES_DEFAULT})
option(DEV "Don't generate stuff necessary for packaging" OFF)

set(OpenGL_GL_PREFERENCE LEGACY)

# Set the default build type to Release
if(NOT(CMAKE_BUILD_TYPE))
  if(NOT(DEV))
    set(CMAKE_BUILD_TYPE Release)
  else()
    set(CMAKE_BUILD_TYPE Debug)
  endif()
endif()

set(DBG $<OR:$<CONFIG:Debug>,$<CONFIG:RelWithDebInfo>>)

set_property(DIRECTORY APPEND PROPERTY CMAKE_CONFIGURE_DEPENDS
  src/game/version.h
)

set(SERVER_EXECUTABLE teeworlds_srv CACHE STRING "Name of the built server executable")
set(CLIENT_EXECUTABLE teeworlds CACHE STRING "Name of the build client executable")

########################################################################
# Download dependencies
########################################################################

find_package(PythonInterp)
if(DOWNLOAD_DEPENDENCIES)
  if(PYTHON_EXECUTABLE AND TARGET_OS STREQUAL "windows" AND TARGET_BITS)
    set(DOWNLOADS)
    foreach(d freetype sdl)
      if(NOT EXISTS "${PROJECT_SOURCE_DIR}/other/${d}/${TARGET_OS}/lib${TARGET_BITS}")
        list(APPEND DOWNLOADS ${d})
      endif()
    endforeach()
    if(DOWNLOADS)
      message(STATUS "Downloading Freetype and SDL 2")
      execute_process(COMMAND ${PYTHON_EXECUTABLE} scripts/download.py ${DOWNLOADS}
        WORKING_DIRECTORY ${PROJECT_SOURCE_DIR}
      )
    endif()
  endif()
endif()

########################################################################
# Compiler flags
########################################################################

function(add_c_compiler_flag_if_supported VARIABLE FLAG)
  if(ARGC GREATER 2)
    set(CHECKED_FLAG "${ARGV2}")
  else()
    set(CHECKED_FLAG "${FLAG}")
  endif()
  string(REGEX REPLACE "[^A-Za-z0-9]" "_" CONFIG_VARIABLE "FLAG_SUPPORTED${CHECKED_FLAG}")
  check_c_compiler_flag("${CHECKED_FLAG}" ${CONFIG_VARIABLE})
  if(${CONFIG_VARIABLE})
    if(${VARIABLE})
      set("${VARIABLE}" "${${VARIABLE}};${FLAG}" PARENT_SCOPE)
    else()
      set("${VARIABLE}" "${FLAG}" PARENT_SCOPE)
    endif()
  endif()
endfunction()

if(NOT MSVC)
  # Protect the stack pointer.
  # -fstack-protector-all doesn't work on MinGW.
  add_c_compiler_flag_if_supported(OUR_FLAGS -fstack-protector-strong)

  # Protect the stack from clashing.
  add_c_compiler_flag_if_supported(OUR_FLAGS -fstack-clash-protection)

  # Control-flow protection. Should protect against ROP.
  add_c_compiler_flag_if_supported(OUR_FLAGS -fcf-protection)

  # Inaccurate floating point numbers cause problems on mingw-w64-gcc when
  # compiling for x86, might cause problems elsewhere. So don't store floats
  # in registers but keep them at higher accuracy.
  if(TARGET_ARCH STREQUAL "x86")
    add_c_compiler_flag_if_supported(OUR_FLAGS -ffloat-store)
  endif()

  # gcc < 4.10 chokes on _mm_pause on x86 without SSE support.
  if(TARGET_ARCH STREQUAL "x86")
    check_c_source_compiles("#include <immintrin.h>\nint main() { _mm_pause(); return 0; }" MM_PAUSE_WORKS_WITHOUT_MSSE2)
    if(NOT MM_PAUSE_WORKS_WITHOUT_MSSE2)
      add_c_compiler_flag_if_supported(OUR_FLAGS -msse2)
    endif()
  endif()

  if(TARGET_OS STREQUAL "mac")
    add_c_compiler_flag_if_supported(OUR_FLAGS -stdlib=libc++)
    add_c_compiler_flag_if_supported(OUR_FLAGS -mmacosx-version-min=10.7)
  endif()

  add_c_compiler_flag_if_supported(OUR_FLAGS_OWN -Wall)
  if(CMAKE_VERSION VERSION_GREATER 3.3 OR CMAKE_VERSION VERSION_EQUAL 3.3)
    add_c_compiler_flag_if_supported(OUR_FLAGS_OWN
      $<$<COMPILE_LANGUAGE:C>:-Wdeclaration-after-statement>
      -Wdeclaration-after-statement
    )
  endif()
  add_c_compiler_flag_if_supported(OUR_FLAGS_OWN -Wextra)
  add_c_compiler_flag_if_supported(OUR_FLAGS_OWN -Wno-unused-parameter)
  add_c_compiler_flag_if_supported(OUR_FLAGS_OWN -Wno-missing-field-initializers)
  add_c_compiler_flag_if_supported(OUR_FLAGS_OWN -Wformat=2) # Warn about format strings.
  add_c_compiler_flag_if_supported(OUR_FLAGS_DEP -Wno-implicit-function-declaration)
endif()

if(NOT MSVC)
  check_c_compiler_flag("-O2;-Wp,-Werror;-D_FORTIFY_SOURCE=2" DEFINE_FORTIFY_SOURCE) # Some distributions define _FORTIFY_SOURCE by themselves.
endif()

########################################################################
# COMMON FUNCTIONS
########################################################################

function(set_glob VAR GLOBBING EXTS DIRECTORY) # ...
  set(GLOBS)
  foreach(ext ${EXTS})
    list(APPEND GLOBS "${DIRECTORY}/*.${ext}")
  endforeach()
  file(${GLOBBING} GLOB_RESULT ${GLOBS})
  list(SORT GLOB_RESULT)
  set(FILES)
  foreach(file ${ARGN})
    list(APPEND FILES "${PROJECT_SOURCE_DIR}/${DIRECTORY}/${file}")
  endforeach()

  if(NOT FILES STREQUAL GLOB_RESULT)
    message(AUTHOR_WARNING "${VAR} does not contain every file from directory ${DIRECTORY}")
    set(LIST_BUT_NOT_GLOB)
    if(POLICY CMP0057)
      cmake_policy(SET CMP0057 NEW)
      foreach(file ${FILES})
        if(NOT file IN_LIST GLOB_RESULT)
          list(APPEND LIST_BUT_NOT_GLOB ${file})
        endif()
      endforeach()
      if(LIST_BUT_NOT_GLOB)
        message(AUTHOR_WARNING "Entries only present in ${VAR}: ${LIST_BUT_NOT_GLOB}")
      endif()
      set(GLOB_BUT_NOT_LIST)
      foreach(file ${GLOB_RESULT})
        if(NOT file IN_LIST FILES)
          list(APPEND GLOB_BUT_NOT_LIST ${file})
        endif()
      endforeach()
      if(GLOB_BUT_NOT_LIST)
        message(AUTHOR_WARNING "Entries only present in ${DIRECTORY}: ${GLOB_BUT_NOT_LIST}")
      endif()
      if(NOT LIST_BUT_NOT_GLOB AND NOT GLOB_BUT_NOT_LIST)
        message(AUTHOR_WARNING "${VAR} is not alphabetically sorted")
      endif()
    endif()
  endif()

  set(${VAR} ${FILES} PARENT_SCOPE)
endfunction()

function(set_src VAR GLOBBING DIRECTORY) # ...
  set_glob(${VAR} ${GLOBBING} "c;cpp;h" ${DIRECTORY} ${ARGN})
  set(${VAR} ${${VAR}} PARENT_SCOPE)
endfunction()

########################################################################
# INITIALIZE TARGET LISTS
########################################################################

set(TARGETS_OWN)
set(TARGETS_DEP)

set(TARGETS_LINK) # Targets with a linking stage.

########################################################################
# DEPENDENCIES
########################################################################

function(set_extra_dirs_lib VARIABLE NAME)
  set("PATHS_${VARIABLE}_LIBDIR" PARENT_SCOPE)
  set("HINTS_${VARIABLE}_LIBDIR" PARENT_SCOPE)
  if(PREFER_BUNDLED_LIBS)
    set(TYPE HINTS)
  else()
    set(TYPE PATHS)
  endif()
  if(TARGET_BITS AND TARGET_OS)
    set(DIR "other/${NAME}/${TARGET_OS}/lib${TARGET_BITS}")
    set("${TYPE}_${VARIABLE}_LIBDIR" "${DIR}" PARENT_SCOPE)
    set("EXTRA_${VARIABLE}_LIBDIR" "${DIR}" PARENT_SCOPE)
  endif()
endfunction()

function(set_extra_dirs_include VARIABLE NAME LIBRARY)
  set("PATHS_${VARIABLE}_INCLUDEDIR" PARENT_SCOPE)
  set("HINTS_${VARIABLE}_INCLUDEDIR" PARENT_SCOPE)
  is_bundled(IS_BUNDLED "${LIBRARY}")
  if(IS_BUNDLED)
    set("HINTS_${VARIABLE}_INCLUDEDIR" "other/${NAME}/include" "other/${NAME}/include/${TARGET_OS}" PARENT_SCOPE)
  endif()
endfunction()

if(CMAKE_CROSSCOMPILING)
  set(CROSSCOMPILING_NO_CMAKE_SYSTEM_PATH NO_CMAKE_SYSTEM_PATH)
else()
  set(CROSSCOMPILING_NO_CMAKE_SYSTEM_PATH)
endif()

function(is_bundled VARIABLE PATH)
  if(PATH)
    string(FIND "${PATH}" "${PROJECT_SOURCE_DIR}" LOCAL_PATH_POS)
    if(LOCAL_PATH_POS EQUAL 0 AND TARGET_BITS AND TARGET_OS)
      set("${VARIABLE}" ON PARENT_SCOPE)
    else()
      set("${VARIABLE}" OFF PARENT_SCOPE)
    endif()
  else()
    set("${VARIABLE}" OFF PARENT_SCOPE)
  endif()
endfunction()

if(NOT CMAKE_CROSSCOMPILING)
  # Check for PkgConfig once so all the other `find_package` calls can do it
  # quietly.
  find_package(PkgConfig)
endif()
find_package(ZLIB)
find_package(Crypto)
find_package(OwnFreetype)
find_package(Git)
find_package(GTest)
find_package(Pnglite)
find_package(SDL2)
find_package(Threads)
find_package(Wavpack)


if(TARGET_OS AND TARGET_OS STREQUAL "mac")
  find_program(CMAKE_OTOOL otool)
  find_program(DMG dmg)
  find_program(HFSPLUS hfsplus)
  find_program(NEWFS_HFS newfs_hfs)
  if(DMG AND HFSPLUS AND NEWFS_HFS)
    set(DMGTOOLS_FOUND ON)
  else()
    set(DMGTOOLS_FOUND OFF)
  endif()

  find_program(HDIUTIL hdiutil)
endif()

message(STATUS "******** Teeworlds ********")
message(STATUS "Target OS: ${TARGET_OS} ${TARGET_BITS}bit")
message(STATUS "Compiler: ${CMAKE_CXX_COMPILER}")
message(STATUS "Build type: ${CMAKE_BUILD_TYPE}")

message(STATUS "Dependencies:")
function(show_dependency_status OUTPUT_NAME NAME)
  if(${NAME}_FOUND)
    if(${NAME}_BUNDLED)
      message(STATUS " * ${OUTPUT_NAME} not found (using bundled version)")
    else()
      message(STATUS " * ${OUTPUT_NAME} found")
    endif()
  else()
    message(STATUS " * ${OUTPUT_NAME} not found")
  endif()
endfunction()

if(TARGET_OS AND TARGET_OS STREQUAL "mac")
  show_dependency_status("Dmg tools" DMGTOOLS)
endif()
show_dependency_status("Freetype" FREETYPE)
if(TARGET_OS AND TARGET_OS STREQUAL "mac")
  show_dependency_status("Hdiutil" HDIUTIL)
endif()
show_dependency_status("OpenSSL Crypto" CRYPTO)
show_dependency_status("Pnglite" PNGLITE)
show_dependency_status("PythonInterp" PYTHONINTERP)
show_dependency_status("SDL2" SDL2)
show_dependency_status("Wavpack" WAVPACK)
show_dependency_status("Zlib" ZLIB)

if(NOT(PYTHONINTERP_FOUND))
  message(SEND_ERROR "You must install Python to compile Teeworlds")
endif()

if(CLIENT AND NOT(FREETYPE_FOUND))
  message(SEND_ERROR "You must install Freetype to compile the Teeworlds client")
endif()
if(CLIENT AND NOT(SDL2_FOUND))
  message(SEND_ERROR "You must install SDL2 to compile the Teeworlds client")
endif()
if(NOT(GTEST_FOUND))
  if(DOWNLOAD_GTEST)
    if(GIT_FOUND)
      message(STATUS "Automatically downloading GTest to be able to run tests")
    else()
      set(DOWNLOAD_GTEST OFF)
      message(WARNING "To automatically download GTest, you have to install Git")
    endif()
  else()
    message(STATUS "To run the tests, you have to install GTest")
  endif()
endif()

if(TARGET_OS STREQUAL "windows")
  set(PLATFORM_CLIENT)
  set(PLATFORM_CLIENT_LIBS opengl32 glu32 winmm)
  set(PLATFORM_LIBS ws2_32) # Windows sockets
elseif(TARGET_OS STREQUAL "mac")
  find_library(CARBON Carbon)
  find_library(COCOA Cocoa)
  find_library(OPENGL OpenGL)
  set(PLATFORM_CLIENT
    src/osxlaunch/client.h
    src/osxlaunch/client.m
  )
  set(PLATFORM_CLIENT_LIBS ${COCOA} ${OPENGL})
  set(PLATFORM_LIBS ${CARBON})
else()
  set(PLATFORM_CLIENT)
  find_package(OpenGL)
  find_package(X11)
  set(PLATFORM_CLIENT_LIBS ${OPENGL_gl_LIBRARY} ${OPENGL_glu_LIBRARY} ${X11_X11_LIB})
  set(PLATFORM_CLIENT_INCLUDE_DIRS ${OPENGL_INCLUDE_DIR} ${X11_X11_INCLUDE_PATH})
  if(TARGET_OS STREQUAL "linux")
    set(PLATFORM_LIBS rt) # clock_gettime for glibc < 2.17
  else()
    set(PLATFORM_LIBS)
  endif()
endif()

########################################################################
# DOWNLOAD GTEST
########################################################################

if(NOT(GTEST_FOUND) AND DOWNLOAD_GTEST)
  set(TEEWORLDS_GTEST_VERSION release-1.8.1)
  configure_file(cmake/Download_GTest_CMakeLists.txt.in googletest-download/CMakeLists.txt)
  execute_process(COMMAND ${CMAKE_COMMAND} -G "${CMAKE_GENERATOR}" .
    RESULT_VARIABLE result
    WORKING_DIRECTORY ${PROJECT_BINARY_DIR}/googletest-download
  )
  if(result)
    message(WARNING "CMake step for googletest failed: ${result}")
    set(DOWNLOAD_GTEST OFF)
  else()
    execute_process(COMMAND ${CMAKE_COMMAND} --build .
      RESULT_VARIABLE result
      WORKING_DIRECTORY ${PROJECT_BINARY_DIR}/googletest-download
    )
    if(result)
      message(WARNING "Build step for googletest failed: ${result}")
      set(DOWNLOAD_GTEST OFF)
    else()
      # Prevent overriding the parent project's compiler/linker settings on Windows
      set(gtest_force_shared_crt ON CACHE BOOL "" FORCE)

      # Add googletest directly to our build. This defines the gtest target.
      add_subdirectory(
        ${PROJECT_BINARY_DIR}/googletest-src
        ${PROJECT_BINARY_DIR}/googletest-build
        EXCLUDE_FROM_ALL
      )

      if(MSVC)
        foreach(target gtest)
          # `/w` disables all warnings. This is needed because `gtest` enables
          # `/WX` (equivalent of `-Werror`) for some reason, breaking builds
          # when MSVS adds new warnings.
          target_compile_options(${target} PRIVATE /w)
          if(POLICY CMP0091)
            set_property(TARGET ${target} PROPERTY MSVC_RUNTIME_LIBRARY MultiThreaded$<${DBG}:Debug>)
          else()
            target_compile_options(${target} PRIVATE $<$<NOT:${DBG}>:/MT> $<${DBG}:/MTd>)
          endif()
        endforeach()
      endif()

      set(GTEST_LIBRARIES gtest)
      set(GTEST_INCLUDE_DIRS)
      if(CMAKE_VERSION VERSION_LESS 2.8.11)
        set(GTEST_INCLUDE_DIRS "${gtest_SOURCE_DIR}/include")
      endif()
    endif()
  endif()
endif()

########################################################################
# DEPENDENCY COMPILATION
########################################################################

set_src(DEP_JSON_SRC GLOB src/engine/external/json-parser json.c json.h)
add_library(json EXCLUDE_FROM_ALL OBJECT ${DEP_JSON_SRC})

set_src(DEP_MD5_SRC GLOB src/engine/external/md5 md5.c md5.h)
add_library(md5 EXCLUDE_FROM_ALL OBJECT ${DEP_MD5_SRC})

list(APPEND TARGETS_DEP json md5)
set(DEP_JSON $<TARGET_OBJECTS:json>)
set(DEP_MD5 $<TARGET_OBJECTS:md5>)

########################################################################
# DATA
########################################################################

set(EXPECTED_DATA
  audio/foley_body_impact-01.wv
  audio/foley_body_impact-02.wv
  audio/foley_body_impact-03.wv
  audio/foley_body_splat-01.wv
  audio/foley_body_splat-02.wv
  audio/foley_body_splat-03.wv
  audio/foley_body_splat-04.wv
  audio/foley_dbljump-01.wv
  audio/foley_dbljump-02.wv
  audio/foley_dbljump-03.wv
  audio/foley_foot_left-01.wv
  audio/foley_foot_left-02.wv
  audio/foley_foot_left-03.wv
  audio/foley_foot_left-04.wv
  audio/foley_foot_right-01.wv
  audio/foley_foot_right-02.wv
  audio/foley_foot_right-03.wv
  audio/foley_foot_right-04.wv
  audio/foley_land-01.wv
  audio/foley_land-02.wv
  audio/foley_land-03.wv
  audio/foley_land-04.wv
  audio/hook_attach-01.wv
  audio/hook_attach-02.wv
  audio/hook_attach-03.wv
  audio/hook_loop-01.wv
  audio/hook_loop-02.wv
  audio/hook_noattach-01.wv
  audio/hook_noattach-02.wv
  audio/hook_noattach-03.wv
  audio/music_menu.wv
  audio/sfx_ctf_cap_pl.wv
  audio/sfx_ctf_drop.wv
  audio/sfx_ctf_grab_en.wv
  audio/sfx_ctf_grab_pl.wv
  audio/sfx_ctf_rtn.wv
  audio/sfx_hit_strong-01.wv
  audio/sfx_hit_strong-02.wv
  audio/sfx_hit_weak-01.wv
  audio/sfx_hit_weak-02.wv
  audio/sfx_hit_weak-03.wv
  audio/sfx_msg-client.wv
  audio/sfx_msg-highlight.wv
  audio/sfx_msg-server.wv
  audio/sfx_pickup_arm-01.wv
  audio/sfx_pickup_arm-02.wv
  audio/sfx_pickup_arm-03.wv
  audio/sfx_pickup_arm-04.wv
  audio/sfx_pickup_gun.wv
  audio/sfx_pickup_hrt-01.wv
  audio/sfx_pickup_hrt-02.wv
  audio/sfx_pickup_launcher.wv
  audio/sfx_pickup_ninja.wv
  audio/sfx_pickup_sg.wv
  audio/sfx_skid-01.wv
  audio/sfx_skid-02.wv
  audio/sfx_skid-03.wv
  audio/sfx_skid-04.wv
  audio/sfx_spawn_wpn-01.wv
  audio/sfx_spawn_wpn-02.wv
  audio/sfx_spawn_wpn-03.wv
  audio/vo_teefault_cry-01.wv
  audio/vo_teefault_cry-02.wv
  audio/vo_teefault_ninja-01.wv
  audio/vo_teefault_ninja-02.wv
  audio/vo_teefault_ninja-03.wv
  audio/vo_teefault_ninja-04.wv
  audio/vo_teefault_pain_long-01.wv
  audio/vo_teefault_pain_long-02.wv
  audio/vo_teefault_pain_short-01.wv
  audio/vo_teefault_pain_short-02.wv
  audio/vo_teefault_pain_short-03.wv
  audio/vo_teefault_pain_short-04.wv
  audio/vo_teefault_pain_short-05.wv
  audio/vo_teefault_pain_short-06.wv
  audio/vo_teefault_pain_short-07.wv
  audio/vo_teefault_pain_short-08.wv
  audio/vo_teefault_pain_short-09.wv
  audio/vo_teefault_pain_short-10.wv
  audio/vo_teefault_pain_short-11.wv
  audio/vo_teefault_pain_short-12.wv
  audio/vo_teefault_sledge-01.wv
  audio/vo_teefault_sledge-02.wv
  audio/vo_teefault_sledge-03.wv
  audio/vo_teefault_spawn-01.wv
  audio/vo_teefault_spawn-02.wv
  audio/vo_teefault_spawn-03.wv
  audio/vo_teefault_spawn-04.wv
  audio/vo_teefault_spawn-05.wv
  audio/vo_teefault_spawn-06.wv
  audio/vo_teefault_spawn-07.wv
  audio/wp_flump_explo-01.wv
  audio/wp_flump_explo-02.wv
  audio/wp_flump_explo-03.wv
  audio/wp_flump_launch-01.wv
  audio/wp_flump_launch-02.wv
  audio/wp_flump_launch-03.wv
  audio/wp_gun_fire-01.wv
  audio/wp_gun_fire-02.wv
  audio/wp_gun_fire-03.wv
  audio/wp_hammer_hit-01.wv
  audio/wp_hammer_hit-02.wv
  audio/wp_hammer_hit-03.wv
  audio/wp_hammer_swing-01.wv
  audio/wp_hammer_swing-02.wv
  audio/wp_hammer_swing-03.wv
  audio/wp_laser_bnce-01.wv
  audio/wp_laser_bnce-02.wv
  audio/wp_laser_bnce-03.wv
  audio/wp_laser_fire-01.wv
  audio/wp_laser_fire-02.wv
  audio/wp_laser_fire-03.wv
  audio/wp_ninja_attack-01.wv
  audio/wp_ninja_attack-02.wv
  audio/wp_ninja_attack-03.wv
  audio/wp_ninja_attack-04.wv
  audio/wp_ninja_hit-01.wv
  audio/wp_ninja_hit-02.wv
  audio/wp_ninja_hit-03.wv
  audio/wp_ninja_hit-04.wv
  audio/wp_noammo-01.wv
  audio/wp_noammo-02.wv
  audio/wp_noammo-03.wv
  audio/wp_noammo-04.wv
  audio/wp_noammo-05.wv
  audio/wp_shotty_fire-01.wv
  audio/wp_shotty_fire-02.wv
  audio/wp_shotty_fire-03.wv
  audio/wp_switch-01.wv
  audio/wp_switch-02.wv
  audio/wp_switch-03.wv
  countryflags/AD.png
  countryflags/AE.png
  countryflags/AF.png
  countryflags/AG.png
  countryflags/AI.png
  countryflags/AL.png
  countryflags/AM.png
  countryflags/AO.png
  countryflags/AR.png
  countryflags/AS.png
  countryflags/AT.png
  countryflags/AU.png
  countryflags/AW.png
  countryflags/AX.png
  countryflags/AZ.png
  countryflags/BA.png
  countryflags/BB.png
  countryflags/BD.png
  countryflags/BE.png
  countryflags/BF.png
  countryflags/BG.png
  countryflags/BH.png
  countryflags/BI.png
  countryflags/BJ.png
  countryflags/BL.png
  countryflags/BM.png
  countryflags/BN.png
  countryflags/BO.png
  countryflags/BR.png
  countryflags/BS.png
  countryflags/BT.png
  countryflags/BW.png
  countryflags/BY.png
  countryflags/BZ.png
  countryflags/CA.png
  countryflags/CC.png
  countryflags/CD.png
  countryflags/CF.png
  countryflags/CG.png
  countryflags/CH.png
  countryflags/CI.png
  countryflags/CK.png
  countryflags/CL.png
  countryflags/CM.png
  countryflags/CN.png
  countryflags/CO.png
  countryflags/CR.png
  countryflags/CU.png
  countryflags/CV.png
  countryflags/CW.png
  countryflags/CX.png
  countryflags/CY.png
  countryflags/CZ.png
  countryflags/DE.png
  countryflags/DJ.png
  countryflags/DK.png
  countryflags/DM.png
  countryflags/DO.png
  countryflags/DZ.png
  countryflags/EC.png
  countryflags/EE.png
  countryflags/EG.png
  countryflags/EH.png
  countryflags/ER.png
  countryflags/ES.png
  countryflags/ET.png
  countryflags/FI.png
  countryflags/FJ.png
  countryflags/FK.png
  countryflags/FM.png
  countryflags/FO.png
  countryflags/FR.png
  countryflags/GA.png
  countryflags/GB.png
  countryflags/GD.png
  countryflags/GE.png
  countryflags/GF.png
  countryflags/GG.png
  countryflags/GH.png
  countryflags/GI.png
  countryflags/GL.png
  countryflags/GM.png
  countryflags/GN.png
  countryflags/GP.png
  countryflags/GQ.png
  countryflags/GR.png
  countryflags/GS.png
  countryflags/GT.png
  countryflags/GU.png
  countryflags/GW.png
  countryflags/GY.png
  countryflags/HK.png
  countryflags/HN.png
  countryflags/HR.png
  countryflags/HT.png
  countryflags/HU.png
  countryflags/ID.png
  countryflags/IE.png
  countryflags/IL.png
  countryflags/IM.png
  countryflags/IN.png
  countryflags/IO.png
  countryflags/IQ.png
  countryflags/IR.png
  countryflags/IS.png
  countryflags/IT.png
  countryflags/JE.png
  countryflags/JM.png
  countryflags/JO.png
  countryflags/JP.png
  countryflags/KE.png
  countryflags/KG.png
  countryflags/KH.png
  countryflags/KI.png
  countryflags/KM.png
  countryflags/KN.png
  countryflags/KP.png
  countryflags/KR.png
  countryflags/KW.png
  countryflags/KY.png
  countryflags/KZ.png
  countryflags/LA.png
  countryflags/LB.png
  countryflags/LC.png
  countryflags/LI.png
  countryflags/LK.png
  countryflags/LR.png
  countryflags/LS.png
  countryflags/LT.png
  countryflags/LU.png
  countryflags/LV.png
  countryflags/LY.png
  countryflags/MA.png
  countryflags/MC.png
  countryflags/MD.png
  countryflags/ME.png
  countryflags/MF.png
  countryflags/MG.png
  countryflags/MH.png
  countryflags/MK.png
  countryflags/ML.png
  countryflags/MM.png
  countryflags/MN.png
  countryflags/MO.png
  countryflags/MP.png
  countryflags/MQ.png
  countryflags/MR.png
  countryflags/MS.png
  countryflags/MT.png
  countryflags/MU.png
  countryflags/MV.png
  countryflags/MW.png
  countryflags/MX.png
  countryflags/MY.png
  countryflags/MZ.png
  countryflags/NA.png
  countryflags/NC.png
  countryflags/NE.png
  countryflags/NF.png
  countryflags/NG.png
  countryflags/NI.png
  countryflags/NL.png
  countryflags/NO.png
  countryflags/NP.png
  countryflags/NR.png
  countryflags/NU.png
  countryflags/NZ.png
  countryflags/OM.png
  countryflags/PA.png
  countryflags/PE.png
  countryflags/PF.png
  countryflags/PG.png
  countryflags/PH.png
  countryflags/PK.png
  countryflags/PL.png
  countryflags/PM.png
  countryflags/PN.png
  countryflags/PR.png
  countryflags/PS.png
  countryflags/PT.png
  countryflags/PW.png
  countryflags/PY.png
  countryflags/QA.png
  countryflags/RE.png
  countryflags/RO.png
  countryflags/RS.png
  countryflags/RU.png
  countryflags/RW.png
  countryflags/SA.png
  countryflags/SB.png
  countryflags/SC.png
  countryflags/SD.png
  countryflags/SE.png
  countryflags/SG.png
  countryflags/SH.png
  countryflags/SI.png
  countryflags/SK.png
  countryflags/SL.png
  countryflags/SM.png
  countryflags/SN.png
  countryflags/SO.png
  countryflags/SR.png
  countryflags/SS.png
  countryflags/ST.png
  countryflags/SV.png
  countryflags/SX.png
  countryflags/SY.png
  countryflags/SZ.png
  countryflags/TC.png
  countryflags/TD.png
  countryflags/TF.png
  countryflags/TG.png
  countryflags/TH.png
  countryflags/TJ.png
  countryflags/TK.png
  countryflags/TL.png
  countryflags/TM.png
  countryflags/TN.png
  countryflags/TO.png
  countryflags/TR.png
  countryflags/TT.png
  countryflags/TV.png
  countryflags/TW.png
  countryflags/TZ.png
  countryflags/UA.png
  countryflags/UG.png
  countryflags/US.png
  countryflags/UY.png
  countryflags/UZ.png
  countryflags/VA.png
  countryflags/VC.png
  countryflags/VE.png
  countryflags/VG.png
  countryflags/VI.png
  countryflags/VN.png
  countryflags/VU.png
  countryflags/WF.png
  countryflags/WS.png
  countryflags/XBZ.png
  countryflags/XCA.png
  countryflags/XEN.png
  countryflags/XES.png
  countryflags/XGA.png
  countryflags/XNI.png
  countryflags/XSC.png
  countryflags/XWA.png
  countryflags/YE.png
  countryflags/ZA.png
  countryflags/ZM.png
  countryflags/ZW.png
  countryflags/default.png
  countryflags/index.json
  deadtee.png
  editor/automap/desert_main.json
  editor/automap/grass_doodads.json
  editor/automap/grass_main.json
  editor/automap/jungle_main.json
  editor/automap/winter_main.json
  editor/background.png
  editor/checker.png
  editor/cursor.png
  editor/entities.png
  emoticons.png
  fonts/DejaVuSans.ttf
  game.png
  languages/belarusian.json
  languages/bosnian.json
  languages/brazilian_portuguese.json
  languages/breton.json
  languages/bulgarian.json
  languages/catalan.json
  languages/chuvash.json
  languages/czech.json
  languages/danish.json
  languages/dutch.json
  languages/esperanto.json
  languages/estonian.json
  languages/finnish.json
  languages/french.json
  languages/gaelic_scottish.json
  languages/galician.json
  languages/german.json
  languages/greek.json
  languages/hungarian.json
  languages/index.json
  languages/irish.json
  languages/italian.json
  languages/japanese.json
  languages/korean.json
  languages/kyrgyz.json
  languages/license.txt
  languages/lithuanian.json
  languages/norwegian.json
  languages/polish.json
  languages/portuguese.json
  languages/readme.txt
  languages/romanian.json
  languages/russian.json
  languages/serbian.json
  languages/simplified_chinese.json
  languages/slovak.json
  languages/slovenian.json
  languages/spanish.json
  languages/swedish.json
  languages/traditional_chinese.json
  languages/turkish.json
  languages/ukrainian.json
  mapres/bg_cloud1.png
  mapres/bg_cloud2.png
  mapres/bg_cloud3.png
  mapres/desert_doodads.png
  mapres/desert_main.png
  mapres/desert_mountains.png
  mapres/desert_mountains2.png
  mapres/desert_sun.png
  mapres/easter.png
  mapres/generic_deathtiles.png
  mapres/generic_lamps.png
  mapres/generic_shadows.png
  mapres/generic_unhookable.png
  mapres/grass_doodads.png
  mapres/grass_main.png
  mapres/jungle_background.png
  mapres/jungle_deathtiles.png
  mapres/jungle_doodads.png
  mapres/jungle_main.png
  mapres/jungle_midground.png
  mapres/jungle_unhookables.png
  mapres/light.png
  mapres/moon.png
  mapres/mountains.png
  mapres/snow.png
  mapres/stars.png
  mapres/sun.png
  mapres/winter_doodads.png
  mapres/winter_main.png
  mapres/winter_mountains.png
  mapres/winter_mountains2.png
  mapres/winter_mountains3.png
  maps/ctf1.map
  maps/ctf2.map
  maps/ctf3.map
  maps/ctf4.map
  maps/ctf5.map
  maps/ctf6.map
  maps/ctf7.map
  maps/ctf8.map
  maps/dm1.map
  maps/dm2.map
  maps/dm3.map
  maps/dm6.map
  maps/dm7.map
  maps/dm8.map
  maps/dm9.map
  maps/license.txt
  maps/lms1.map
  maps/readme.txt
  particles.png
<<<<<<< HEAD
  skins/beaver.json
=======
  race_flag.png
>>>>>>> 8cdd0dab
  skins/bluekitty.json
  skins/bluestripe.json
  skins/body/bat.png
  skins/body/bear.png
  skins/body/beaver.png
  skins/body/dog.png
  skins/body/force.png
  skins/body/fox.png
  skins/body/hippo.png
  skins/body/kitty.png
  skins/body/koala.png
  skins/body/monkey.png
  skins/body/mouse.png
  skins/body/piglet.png
  skins/body/raccoon.png
  skins/body/spiky.png
  skins/body/standard.png
  skins/body/x_ninja.png
  skins/bot.png
  skins/brownbear.json
  skins/bumbler.json
  skins/cammo.json
  skins/cammostripes.json
  skins/cavebat.json
  skins/decoration/hair.png
  skins/decoration/twinbopp.png
  skins/decoration/twinmello.png
  skins/decoration/twinpen.png
  skins/decoration/unibop.png
  skins/decoration/unimelo.png
  skins/decoration/unipento.png
  skins/default.json
  skins/eyes/colorable.png
  skins/eyes/negativ.png
  skins/eyes/standard.png
  skins/eyes/standardreal.png
  skins/eyes/x_ninja.png
  skins/feet/standard.png
  skins/force.json
  skins/fox.json
  skins/greycoon.json
  skins/greyfox.json
  skins/hands/standard.png
  skins/hippo.json
  skins/koala.json
  skins/limedog.json
  skins/limekitty.json
  skins/marking/bear.png
  skins/marking/belly1.png
  skins/marking/belly2.png
  skins/marking/blush.png
  skins/marking/bug.png
  skins/marking/cammo1.png
  skins/marking/cammo2.png
  skins/marking/cammostripes.png
  skins/marking/coonfluff.png
  skins/marking/donny.png
  skins/marking/downdony.png
  skins/marking/duodonny.png
  skins/marking/fox.png
  skins/marking/hipbel.png
  skins/marking/lowcross.png
  skins/marking/lowpaint.png
  skins/marking/marksman.png
  skins/marking/mice.png
  skins/marking/mixture1.png
  skins/marking/mixture2.png
  skins/marking/monkey.png
  skins/marking/panda1.png
  skins/marking/panda2.png
  skins/marking/purelove.png
  skins/marking/saddo.png
  skins/marking/setisu.png
  skins/marking/sidemarks.png
  skins/marking/singu.png
  skins/marking/stripe.png
  skins/marking/striped.png
  skins/marking/stripes.png
  skins/marking/stripes2.png
  skins/marking/thunder.png
  skins/marking/tiger1.png
  skins/marking/tiger2.png
  skins/marking/toptri.png
  skins/marking/triangular.png
  skins/marking/tricircular.png
  skins/marking/tripledon.png
  skins/marking/tritri.png
  skins/marking/twinbelly.png
  skins/marking/twincross.png
  skins/marking/twintri.png
  skins/marking/uppy.png
  skins/marking/warpaint.png
  skins/marking/warstripes.png
  skins/marking/whisker.png
  skins/marking/wildpaint.png
  skins/marking/wildpatch.png
  skins/marking/yinyang.png
  skins/monkey.json
  skins/paintgre.json
  skins/pandabear.json
  skins/panther.json
  skins/pento.json
  skins/piggy.json
  skins/pinky.json
  skins/raccoon.json
  skins/redbopp.json
  skins/redstripe.json
  skins/saddo.json
  skins/setisu.json
  skins/snowti.json
  skins/spiky.json
  skins/swardy.json
  skins/tiger.json
  skins/tooxy.json
  skins/toptri.json
  skins/twinbop.json
  skins/twintri.json
  skins/warmouse.json
  skins/warpaint.json
  skins/x_ninja.json
  skins/xmas_hat.png
  ui/blob.png
  ui/console.png
  ui/console_bar.png
  ui/debug_font.png
  ui/demo_buttons.png
  ui/file_icons.png
  ui/gametypes/ctf.png
  ui/gametypes/dm.png
  ui/gametypes/lms.png
  ui/gametypes/lts.png
  ui/gametypes/mod.png
  ui/gametypes/tdm.png
  ui/gui_buttons.png
  ui/gui_cursor.png
  ui/gui_icons.png
  ui/gui_logo.png
  ui/icons/arrows.png
  ui/icons/browse.png
  ui/icons/chat_whisper.png
  ui/icons/friend.png
  ui/icons/level.png
  ui/icons/menu.png
  ui/icons/sidebar.png
  ui/icons/timer_clock.png
  ui/icons/tools.png
  ui/menuimages/demos.png
  ui/menuimages/editor.png
  ui/menuimages/local_server.png
  ui/menuimages/play_game.png
  ui/menuimages/settings.png
  ui/no_skinpart.png
  ui/sound_icons.png
  ui/themes/heavens.png
  ui/themes/heavens_day.map
  ui/themes/heavens_night.map
  ui/themes/jungle.png
  ui/themes/jungle_day.map
  ui/themes/jungle_night.map
  ui/themes/none.png
)

if(NOT EXISTS ${PROJECT_SOURCE_DIR}/datasrc/languages/index.json)
  message(WARNING "Missing datasrc/languages submodule. Please download a source release or update your git submodules with `git submodule update --init`")
  foreach(item ${EXPECTED_DATA})
    if(item MATCHES "^languages/")
      list(REMOVE_ITEM EXPECTED_DATA ${item})
    endif()
  endforeach()
endif()

if(NOT EXISTS ${PROJECT_SOURCE_DIR}/datasrc/maps/dm1.map)
  message(WARNING "Missing datasrc/maps submodule. Please download a source release or update your git submodules with `git submodule update --init`")
  foreach(item ${EXPECTED_DATA})
    if(item MATCHES "^maps/")
      list(REMOVE_ITEM EXPECTED_DATA ${item})
    endif()
  endforeach()
endif()

set_glob(DATA GLOB_RECURSE "json;map;png;rules;ttf;txt;wv" datasrc ${EXPECTED_DATA})

########################################################################
# COPY DATA AND DLLS
########################################################################

foreach(datafile ${DATA})
  file(RELATIVE_PATH OUT ${PROJECT_SOURCE_DIR}/datasrc ${datafile})
  get_filename_component(DESTINATION data/${OUT} PATH)
  file(MAKE_DIRECTORY ${DESTINATION})
  file(COPY ${datafile} DESTINATION ${DESTINATION})
endforeach()
set(COPY_FILES
  ${FREETYPE_COPY_FILES}
  ${SDL2_COPY_FILES}
)
file(COPY ${COPY_FILES} DESTINATION .)

########################################################################
# CODE GENERATION
########################################################################

function(chash output_file)
  add_custom_command(OUTPUT ${output_file}
    COMMAND ${PYTHON_EXECUTABLE} scripts/cmd5.py ${ARGN}
      > "${PROJECT_BINARY_DIR}/${output_file}"
    DEPENDS scripts/cmd5.py ${ARGN}
    WORKING_DIRECTORY ${PROJECT_SOURCE_DIR}
  )
endfunction()

function(generate_source output_file script_parameter)
  add_custom_command(OUTPUT ${output_file}
    COMMAND ${PYTHON_EXECUTABLE} datasrc/compile.py ${script_parameter}
      > "${PROJECT_BINARY_DIR}/${output_file}"
    DEPENDS
      datasrc/compile.py
      datasrc/content.py
      datasrc/datatypes.py
      datasrc/network.py
    WORKING_DIRECTORY ${PROJECT_SOURCE_DIR}
  )
endfunction()

file(MAKE_DIRECTORY "${PROJECT_BINARY_DIR}/src/generated/")
if(GIT_FOUND)
  execute_process(COMMAND ${GIT_EXECUTABLE} rev-parse --git-dir
    ERROR_QUIET
    OUTPUT_VARIABLE PROJECT_GIT_DIR
    OUTPUT_STRIP_TRAILING_WHITESPACE
    RESULT_VARIABLE PROJECT_GIT_DIR_ERROR
  )
  if(NOT PROJECT_GIT_DIR_ERROR)
    set(GIT_REVISION_EXTRA_DEPS
      ${PROJECT_GIT_DIR}/index
      ${PROJECT_GIT_DIR}/logs/HEAD
    )
  endif()
endif()
add_custom_command(OUTPUT ${PROJECT_BINARY_DIR}/src/generated/git_revision.cpp
  COMMAND ${PYTHON_EXECUTABLE}
    scripts/git_revision.py
    > ${PROJECT_BINARY_DIR}/src/generated/git_revision.cpp
  WORKING_DIRECTORY ${PROJECT_SOURCE_DIR}
  DEPENDS
    ${GIT_REVISION_EXTRA_DEPS}
    scripts/git_revision.py
)
chash("src/generated/nethash.cpp"
  "src/engine/shared/protocol.h"
  "src/game/tuning.h"
  "src/game/gamecore.cpp"
  "${PROJECT_BINARY_DIR}/src/generated/protocol.h"
)
generate_source("src/generated/client_data.cpp" "client_content_source")
generate_source("src/generated/client_data.h" "client_content_header")
generate_source("src/generated/protocol.cpp" "network_source")
generate_source("src/generated/protocol.h" "network_header")
generate_source("src/generated/server_data.cpp" "server_content_source")
generate_source("src/generated/server_data.h" "server_content_header")


########################################################################
# SHARED
########################################################################

# Sources
set_src(BASE GLOB_RECURSE src/base
  color.h
  detect.h
  hash.c
  hash.h
  hash_ctxt.h
  hash_libtomcrypt.c
  hash_openssl.c
  math.h
  system.c
  system.h
  tl/algorithm.h
  tl/allocator.h
  tl/array.h
  tl/base.h
  tl/range.h
  tl/sorted_array.h
  tl/string.h
  tl/threading.h
  vmath.h
)
set_src(ENGINE_INTERFACE GLOB src/engine
  client.h
  config.h
  console.h
  contacts.h
  demo.h
  editor.h
  engine.h
  graphics.h
  input.h
  kernel.h
  keys.h
  map.h
  masterserver.h
  message.h
  server.h
  serverbrowser.h
  sound.h
  storage.h
  textrender.h
)
set_src(ENGINE_SHARED GLOB src/engine/shared
  compression.cpp
  compression.h
  config.cpp
  config.h
  config_variables.h
  console.cpp
  console.h
  datafile.cpp
  datafile.h
  demo.cpp
  demo.h
  econ.cpp
  econ.h
  engine.cpp
  filecollection.cpp
  filecollection.h
  huffman.cpp
  huffman.h
  jobs.cpp
  jobs.h
  kernel.cpp
  linereader.cpp
  linereader.h
  map.cpp
  mapchecker.cpp
  mapchecker.h
  masterserver.cpp
  memheap.cpp
  memheap.h
  message.h
  netban.cpp
  netban.h
  network.cpp
  network.h
  network_client.cpp
  network_conn.cpp
  network_console.cpp
  network_console_conn.cpp
  network_server.cpp
  network_token.cpp
  packer.cpp
  packer.h
  protocol.h
  ringbuffer.cpp
  ringbuffer.h
  snapshot.cpp
  snapshot.h
  storage.cpp
)
set(ENGINE_GENERATED_SHARED src/generated/nethash.cpp src/generated/protocol.cpp src/generated/protocol.h)
set_src(GAME_SHARED GLOB src/game
  collision.cpp
  collision.h
  gamecore.cpp
  gamecore.h
  layers.cpp
  layers.h
  mapitems.h
  tuning.h
  variables.h
  version.h
  voting.h
)
set(GAME_GENERATED_SHARED
  src/generated/git_revision.cpp
  src/generated/nethash.cpp
  src/generated/protocol.h
)

set(DEPS ${DEP_JSON} ${DEP_MD5} ${ZLIB_DEP})

# Libraries
set(LIBS ${CMAKE_THREAD_LIBS_INIT} ${ZLIB_LIBRARIES} ${CRYPTO_LIBRARIES} ${PLATFORM_LIBS})

# Targets
add_library(engine-shared EXCLUDE_FROM_ALL OBJECT ${ENGINE_INTERFACE} ${ENGINE_SHARED} ${ENGINE_GENERATED_SHARED} ${BASE})
add_library(game-shared EXCLUDE_FROM_ALL OBJECT ${GAME_SHARED} ${GAME_GENERATED_SHARED})
list(APPEND TARGETS_OWN engine-shared game-shared)


########################################################################
# CLIENT
########################################################################

if(CLIENT)
  # Sources
  set_src(ENGINE_CLIENT GLOB src/engine/client
    backend_sdl.cpp
    backend_sdl.h
    client.cpp
    client.h
    contacts.cpp
    contacts.h
    graphics_threaded.cpp
    graphics_threaded.h
    input.cpp
    input.h
    keynames.h
    serverbrowser.cpp
    serverbrowser.h
    serverbrowser_entry.h
    serverbrowser_fav.cpp
    serverbrowser_fav.h
    serverbrowser_filter.cpp
    serverbrowser_filter.h
    sound.cpp
    sound.h
    text.cpp
  )
  set_src(GAME_CLIENT GLOB_RECURSE src/game/client
    animstate.cpp
    animstate.h
    component.h
    components/binds.cpp
    components/binds.h
    components/broadcast.cpp
    components/broadcast.h
    components/camera.cpp
    components/camera.h
    components/chat.cpp
    components/chat.h
    components/console.cpp
    components/console.h
    components/controls.cpp
    components/controls.h
    components/countryflags.cpp
    components/countryflags.h
    components/damageind.cpp
    components/damageind.h
    components/debughud.cpp
    components/debughud.h
    components/effects.cpp
    components/effects.h
    components/emoticon.cpp
    components/emoticon.h
    components/flow.cpp
    components/flow.h
    components/hud.cpp
    components/hud.h
    components/infomessages.cpp
    components/infomessages.h
    components/items.cpp
    components/items.h
    components/mapimages.cpp
    components/mapimages.h
    components/maplayers.cpp
    components/maplayers.h
    components/menus.cpp
    components/menus.h
    components/menus_browser.cpp
    components/menus_callback.cpp
    components/menus_demo.cpp
    components/menus_ingame.cpp
    components/menus_popups.cpp
    components/menus_settings.cpp
    components/menus_start.cpp
    components/motd.cpp
    components/motd.h
    components/nameplates.cpp
    components/nameplates.h
    components/notifications.cpp
    components/notifications.h
    components/particles.cpp
    components/particles.h
    components/players.cpp
    components/players.h
    components/scoreboard.cpp
    components/scoreboard.h
    components/skins.cpp
    components/skins.h
    components/sounds.cpp
    components/sounds.h
    components/spectator.cpp
    components/spectator.h
    components/stats.cpp
    components/stats.h
    components/voting.cpp
    components/voting.h
    gameclient.cpp
    gameclient.h
    lineinput.cpp
    lineinput.h
    localization.cpp
    localization.h
    render.cpp
    render.h
    render_map.cpp
    ui.cpp
    ui.h
  )
  set_src(GAME_EDITOR GLOB src/game/editor
    auto_map.cpp
    auto_map.h
    editor.cpp
    editor.h
    io.cpp
    layer_game.cpp
    layer_quads.cpp
    layer_tiles.cpp
    popups.cpp
  )
  set(GAME_GENERATED_CLIENT
    src/generated/client_data.cpp
    src/generated/client_data.h
  )
  set(CLIENT_SRC ${PLATFORM_CLIENT} ${ENGINE_CLIENT} ${GAME_CLIENT} ${GAME_EDITOR} ${GAME_GENERATED_CLIENT})

  set(DEPS_CLIENT ${DEPS} ${PNGLITE_DEP} ${WAVPACK_DEP})

  # Libraries
  set(LIBS_CLIENT
    ${LIBS}
    ${FREETYPE_LIBRARIES}
    ${PNGLITE_LIBRARIES}
    ${SDL2_LIBRARIES}
    ${WAVPACK_LIBRARIES}
    ${PLATFORM_CLIENT_LIBS}
  )

  if(TARGET_OS STREQUAL "windows")
    set(CLIENT_ICON "other/icons/${CLIENT_EXECUTABLE}.rc")
    if(NOT MINGW)
      set(CLIENT_MANIFEST "other/manifest/teeworlds.manifest")
    else()
      set(CLIENT_MANIFEST "other/manifest/teeworlds.rc")
    endif()
  else()
    set(CLIENT_ICON)
  endif()

  # Target
  set(TARGET_CLIENT ${CLIENT_EXECUTABLE})
  add_executable(${TARGET_CLIENT}
    ${CLIENT_SRC}
    ${CLIENT_ICON}
    ${CLIENT_MANIFEST}
    ${DEPS_CLIENT}
    $<TARGET_OBJECTS:engine-shared>
    $<TARGET_OBJECTS:game-shared>
  )
  target_link_libraries(${TARGET_CLIENT} ${LIBS_CLIENT})

  target_include_directories(${TARGET_CLIENT} PRIVATE
    ${FREETYPE_INCLUDE_DIRS}
    ${PNGLITE_INCLUDE_DIRS}
    ${SDL2_INCLUDE_DIRS}
    ${WAVPACK_INCLUDE_DIRS}
  )

  set(PARAMS "${WAVPACK_INCLUDE_DIRS};${WAVPACK_INCLUDE_DIRS}")
  if(NOT(WAVPACK_OPEN_FILE_INPUT_EX_PARAMS STREQUAL PARAMS))
    unset(WAVPACK_OPEN_FILE_INPUT_EX CACHE)
  endif()
  set(WAVPACK_OPEN_FILE_INPUT_EX_PARAMS "${PARAMS}" CACHE INTERNAL "")

  set(CMAKE_REQUIRED_INCLUDES ${ORIGINAL_CMAKE_REQUIRED_INCLUDES} ${WAVPACK_INCLUDE_DIRS})
  set(CMAKE_REQUIRED_LIBRARIES ${ORIGINAL_CMAKE_REQUIRED_LIBRARIES} ${WAVPACK_LIBRARIES})
  check_symbol_exists(WavpackOpenFileInputEx wavpack.h WAVPACK_OPEN_FILE_INPUT_EX)
  set(CMAKE_REQUIRED_INCLUDES ${ORIGINAL_CMAKE_REQUIRED_INCLUDES})
  set(CMAKE_REQUIRED_LIBRARIES ${ORIGINAL_CMAKE_REQUIRED_LIBRARIES})

  if(WAVPACK_OPEN_FILE_INPUT_EX)
    target_compile_definitions(${TARGET_CLIENT} PRIVATE CONF_WAVPACK_OPEN_FILE_INPUT_EX)
  endif()

  list(APPEND TARGETS_OWN ${TARGET_CLIENT})
  list(APPEND TARGETS_LINK ${TARGET_CLIENT})
endif()


########################################################################
# SERVER
########################################################################

# Sources
set_src(ENGINE_SERVER GLOB src/engine/server
  register.cpp
  register.h
  server.cpp
  server.h
)
set_src(GAME_SERVER GLOB_RECURSE src/game/server
  alloc.h
  entities/character.cpp
  entities/character.h
  entities/flag.cpp
  entities/flag.h
  entities/laser.cpp
  entities/laser.h
  entities/pickup.cpp
  entities/pickup.h
  entities/projectile.cpp
  entities/projectile.h
  entity.cpp
  entity.h
  eventhandler.cpp
  eventhandler.h
  gamecontext.cpp
  gamecontext.h
  gamecontroller.cpp
  gamecontroller.h
  gamemodes/ctf.cpp
  gamemodes/ctf.h
  gamemodes/dm.cpp
  gamemodes/dm.h
  gamemodes/lms.cpp
  gamemodes/lms.h
  gamemodes/lts.cpp
  gamemodes/lts.h
  gamemodes/mod.cpp
  gamemodes/mod.h
  gamemodes/tdm.cpp
  gamemodes/tdm.h
  gameworld.cpp
  gameworld.h
  player.cpp
  player.h
)
set(GAME_GENERATED_SERVER
  src/generated/server_data.cpp
  src/generated/server_data.h
)
set(SERVER_SRC ${ENGINE_SERVER} ${GAME_SERVER} ${GAME_GENERATED_SERVER})
if(TARGET_OS STREQUAL "windows")
  set(SERVER_ICON "other/icons/${SERVER_EXECUTABLE}.rc")
else()
  set(SERVER_ICON)
endif()

# Libraries
set(LIBS_SERVER ${LIBS})

# Target
set(TARGET_SERVER ${SERVER_EXECUTABLE})
add_executable(${TARGET_SERVER}
  ${DEPS}
  ${SERVER_SRC}
  ${SERVER_ICON}
  $<TARGET_OBJECTS:engine-shared>
  $<TARGET_OBJECTS:game-shared>
)
target_link_libraries(${TARGET_SERVER} ${LIBS_SERVER})
list(APPEND TARGETS_OWN ${TARGET_SERVER})
list(APPEND TARGETS_LINK ${TARGET_SERVER})

if(TARGET_OS AND TARGET_OS STREQUAL "mac")
  set(SERVER_LAUNCHER_SRC src/osxlaunch/server.mm)
  set(TARGET_SERVER_LAUNCHER ${TARGET_SERVER}-Launcher)
  add_executable(${TARGET_SERVER_LAUNCHER} ${SERVER_LAUNCHER_SRC})
  target_link_libraries(${TARGET_SERVER_LAUNCHER} ${COCOA})
  list(APPEND TARGETS_OWN ${TARGET_SERVER_LAUNCHER})
  list(APPEND TARGETS_LINK ${TARGET_SERVER_LAUNCHER})
endif()

########################################################################
# VARIOUS TARGETS
########################################################################

set_src(MASTERSRV_SRC GLOB src/mastersrv mastersrv.cpp mastersrv.h)
set_src(VERSIONSRV_SRC GLOB src/versionsrv mapversions.h versionsrv.cpp versionsrv.h)
list(APPEND VERSIONSRV_SRC ${PROJECT_BINARY_DIR}/src/generated/nethash.cpp)

set(TARGET_MASTERSRV mastersrv)
set(TARGET_VERSIONSRV versionsrv)

add_executable(${TARGET_MASTERSRV} EXCLUDE_FROM_ALL ${MASTERSRV_SRC} $<TARGET_OBJECTS:engine-shared> ${DEPS})
add_executable(${TARGET_VERSIONSRV} EXCLUDE_FROM_ALL ${VERSIONSRV_SRC} $<TARGET_OBJECTS:engine-shared> ${DEPS})

target_link_libraries(${TARGET_MASTERSRV} ${LIBS})
target_link_libraries(${TARGET_VERSIONSRV} ${LIBS})

list(APPEND TARGETS_OWN ${TARGET_MASTERSRV} ${TARGET_VERSIONSRV})
list(APPEND TARGETS_LINK ${TARGET_MASTERSRV} ${TARGET_VERSIONSRV})

set(TARGETS_TOOLS)
set_src(TOOLS GLOB src/tools
  crapnet.cpp
  fake_server.cpp
  map_resave.cpp
  map_version.cpp
  packetgen.cpp
)
foreach(ABS_T ${TOOLS})
  file(RELATIVE_PATH T "${PROJECT_SOURCE_DIR}/src/tools/" ${ABS_T})
  if(T MATCHES "\\.cpp$")
    string(REGEX REPLACE "\\.cpp$" "" TOOL "${T}")
    add_executable(${TOOL} EXCLUDE_FROM_ALL
      ${DEPS}
      src/tools/${TOOL}.cpp
      ${EXTRA_TOOL_SRC}
      $<TARGET_OBJECTS:engine-shared>
    )
    target_link_libraries(${TOOL} ${LIBS})
    list(APPEND TARGETS_TOOLS ${TOOL})
  endif()
endforeach()

list(APPEND TARGETS_OWN ${TARGETS_TOOLS})
list(APPEND TARGETS_LINK ${TARGETS_TOOLS})

add_custom_target(tools DEPENDS ${TARGETS_TOOLS})
add_custom_target(everything DEPENDS ${TARGETS_OWN})

########################################################################
# TESTS
########################################################################

if(GTEST_FOUND OR DOWNLOAD_GTEST)
  set_src(TESTS GLOB src/test
    fs.cpp
    git_revision.cpp
    hash.cpp
    storage.cpp
    str.cpp
    test.cpp
    test.h
    thread.cpp
  )
  set(TARGET_TESTRUNNER testrunner)
  add_executable(${TARGET_TESTRUNNER} EXCLUDE_FROM_ALL
    ${TESTS}
    $<TARGET_OBJECTS:engine-shared>
    $<TARGET_OBJECTS:game-shared>
    ${DEPS}
  )
  target_link_libraries(${TARGET_TESTRUNNER} ${LIBS} ${GTEST_LIBRARIES})
  target_include_directories(${TARGET_TESTRUNNER} PRIVATE ${GTEST_INCLUDE_DIRS})

  list(APPEND TARGETS_OWN ${TARGET_TESTRUNNER})
  list(APPEND TARGETS_LINK ${TARGET_TESTRUNNER})

  add_custom_target(run_tests
    COMMAND $<TARGET_FILE:${TARGET_TESTRUNNER}> ${TESTRUNNER_ARGS}
    COMMENT Running tests
    DEPENDS ${TARGET_TESTRUNER}
    USES_TERMINAL
  )
endif()

########################################################################
# INSTALLATION
########################################################################

function(escape_regex VAR STRING)
  string(REGEX REPLACE "([][^$.+*?|()\\\\])" "\\\\\\1" ESCAPED "${STRING}")
  set(${VAR} ${ESCAPED} PARENT_SCOPE)
endfunction()

function(escape_backslashes VAR STRING)
  string(REGEX REPLACE "\\\\" "\\\\\\\\" ESCAPED "${STRING}")
  set(${VAR} ${ESCAPED} PARENT_SCOPE)
endfunction()

function(max_length VAR)
  set(MAX_LENGTH 0)
  foreach(str ${ARGN})
    string(LENGTH ${str} LENGTH)
    if(LENGTH GREATER MAX_LENGTH)
      set(MAX_LENGTH ${LENGTH})
    endif()
  endforeach()
  set(${VAR} ${MAX_LENGTH} PARENT_SCOPE)
endfunction()

# Tries to generate a list of regex that matches everything except the given
# parameters.
function(regex_inverted VAR)
  max_length(MAX_LENGTH ${ARGN})
  math(EXPR UPPER_BOUND "${MAX_LENGTH}-1")

  set(REMAINING ${ARGN})
  set(RESULT)

  foreach(i RANGE ${UPPER_BOUND})
    set(TEMP ${REMAINING})
    set(REMAINING)
    foreach(str ${TEMP})
      string(LENGTH ${str} LENGTH)
      if(i LESS LENGTH)
        list(APPEND REMAINING ${str})
      endif()
    endforeach()

    set(ADDITIONAL)
    foreach(outer ${REMAINING})
      string(SUBSTRING ${outer} 0 ${i} OUTER_PREFIX)
      set(CHARS "")
      foreach(inner ${REMAINING})
        string(SUBSTRING ${inner} 0 ${i} INNER_PREFIX)
        if(OUTER_PREFIX STREQUAL INNER_PREFIX)
          string(SUBSTRING ${inner} ${i} 1 INNER_NEXT)
          set(CHARS "${CHARS}${INNER_NEXT}")
        endif()
      endforeach()
      escape_regex(OUTER_PREFIX_ESCAPED "${OUTER_PREFIX}")

      list(APPEND ADDITIONAL "${OUTER_PREFIX_ESCAPED}([^${CHARS}]|$)")
    endforeach()
    list(REMOVE_DUPLICATES ADDITIONAL)
    list(APPEND RESULT ${ADDITIONAL})
  endforeach()
  set(${VAR} ${RESULT} PARENT_SCOPE)
endfunction()

set(CPACK_PACKAGE_NAME ${PROJECT_NAME})
set(CPACK_GENERATOR TGZ TXZ)
set(CPACK_ARCHIVE_COMPONENT_INSTALL ON)
set(CPACK_STRIP_FILES TRUE)
set(CPACK_COMPONENTS_ALL portable)
set(CPACK_SOURCE_GENERATOR ZIP TGZ TBZ2 TXZ)
set(CPACK_PACKAGE_VERSION_MAJOR ${PROJECT_VERSION_MAJOR})
set(CPACK_PACKAGE_VERSION_MINOR ${PROJECT_VERSION_MINOR})
set(CPACK_PACKAGE_VERSION_PATCH ${PROJECT_VERSION_PATCH})
set(CPACK_PACKAGE_VERSION ${CPACK_PACKAGE_VERSION_MAJOR}.${CPACK_PACKAGE_VERSION_MINOR}.${CPACK_PACKAGE_VERSION_PATCH})
set(CPACK_SYSTEM_NAME ${CMAKE_SYSTEM_NAME})

if(TARGET_OS AND TARGET_BITS)
  if(TARGET_OS STREQUAL "windows")
    set(CPACK_SYSTEM_NAME "win${TARGET_BITS}")
    set(CPACK_GENERATOR ZIP)
  elseif(TARGET_OS STREQUAL "linux")
    # Assuming Intel here.
    if(TARGET_BITS EQUAL 32)
      set(CPACK_SYSTEM_NAME "linux_x86")
    elseif(TARGET_BITS EQUAL 64)
      set(CPACK_SYSTEM_NAME "linux_x86_64")
    endif()
  elseif(TARGET_OS STREQUAL "mac")
    set(CPACK_SYSTEM_NAME "osx")
    set(CPACK_GENERATOR DMG)
  endif()
endif()

set(CPACK_PACKAGE_FILE_NAME ${CPACK_PACKAGE_NAME}-${CPACK_PACKAGE_VERSION}-${CPACK_SYSTEM_NAME})
set(CPACK_ARCHIVE_PORTABLE_FILE_NAME ${CPACK_PACKAGE_FILE_NAME})
set(CPACK_SOURCE_PACKAGE_FILE_NAME ${CPACK_PACKAGE_NAME}-${CPACK_PACKAGE_VERSION}-src)
set(CPACK_SOURCE_FILES
  CMakeLists.txt
  bam.lua
  cmake/
  configure.lua
  datasrc/
  license.txt
  other/
  readme.md
  scripts/
  src/
  storage.cfg
)
set(CPACK_SOURCE_IGNORE_FILES
  "\\\\.o$"
  "\\\\.pyc$"
  "/\\\\.git"
  "/__pycache__/"
)

regex_inverted(CPACK_SOURCE_FILES_INVERTED ${CPACK_SOURCE_FILES})
escape_regex(PROJECT_SOURCE_DIR_ESCAPED ${PROJECT_SOURCE_DIR})

foreach(str ${CPACK_SOURCE_FILES_INVERTED})
  escape_backslashes(STR_ESCAPED "${PROJECT_SOURCE_DIR_ESCAPED}/${str}")
  list(APPEND CPACK_SOURCE_IGNORE_FILES "${STR_ESCAPED}")
endforeach()

set(CMAKE_INSTALL_DEFAULT_COMPONENT_NAME ${PROJECT_NAME})

set(CPACK_TARGETS
  ${TARGET_CLIENT}
  ${TARGET_SERVER}
)
set(CPACK_DIRS ${PROJECT_BINARY_DIR}/data)
set(CPACK_FILES
  license.txt
  storage.cfg
  ${COPY_FILES}
)
if(TARGET_OS STREQUAL "windows")
  list(APPEND CPACK_FILES other/config_directory.bat)
endif()

if(NOT DEV)
  install(DIRECTORY ${PROJECT_BINARY_DIR}/data DESTINATION share/${PROJECT_NAME} COMPONENT data)
  install(TARGETS ${TARGET_CLIENT} DESTINATION bin COMPONENT client)
  install(TARGETS ${TARGET_SERVER} DESTINATION bin COMPONENT server)
endif()

if(DEV)
  # Don't generate CPack targets.
elseif(CMAKE_VERSION VERSION_LESS 3.6 OR CMAKE_VERSION VERSION_EQUAL 3.6)
  message(WARNING "Cannot create CPack targets, CMake version too old. Use CMake 3.6 or newer.")
else()
  set(EXTRA_ARGS DESTINATION ${CPACK_PACKAGE_FILE_NAME} COMPONENT portable EXCLUDE_FROM_ALL)
  install(TARGETS ${CPACK_TARGETS} ${EXTRA_ARGS})
  install(DIRECTORY ${CPACK_DIRS} ${EXTRA_ARGS})
  install(FILES ${CPACK_FILES} ${EXTRA_ARGS})
endif()

set(PACKAGE_TARGETS)

if(CLIENT AND (DMGTOOLS_FOUND OR HDIUTIL))
  file(MAKE_DIRECTORY bundle/client/)
  file(MAKE_DIRECTORY bundle/server/)
  configure_file(other/bundle/client/Info.plist.in bundle/client/Info.plist)
  configure_file(other/bundle/server/Info.plist.in bundle/server/Info.plist)

  if(HDIUTIL)
    set(DMG_PARAMS --hdiutil ${HDIUTIL})
  elseif(DMGTOOLS_FOUND)
    set(DMG_PARAMS --dmgtools ${DMG} ${HFSPLUS} ${NEWFS_HFS})
  endif()
  set(DMG_TMPDIR pack_${CPACK_PACKAGE_FILE_NAME}_dmg)
  set(DMG_MKDIRS
    ${TARGET_CLIENT}.app
    ${TARGET_CLIENT}.app/Contents
    ${TARGET_CLIENT}.app/Contents/Frameworks
    ${TARGET_CLIENT}.app/Contents/MacOS
    ${TARGET_CLIENT}.app/Contents/Resources
    ${TARGET_SERVER}.app
    ${TARGET_SERVER}.app/Contents
    ${TARGET_SERVER}.app/Contents/MacOS
    ${TARGET_SERVER}.app/Contents/Resources
    ${TARGET_SERVER}.app/Contents/Resources/data
    # Needed so the server recognizes the data directory.
    ${TARGET_SERVER}.app/Contents/Resources/data/mapres
  )
  set(DMG_MKDIR_COMMANDS)
  foreach(dir ${DMG_MKDIRS})
    list(APPEND DMG_MKDIR_COMMANDS COMMAND ${CMAKE_COMMAND} -E make_directory ${DMG_TMPDIR}/${dir})
  endforeach()
  add_custom_command(OUTPUT ${CPACK_PACKAGE_FILE_NAME}.dmg
    COMMAND ${CMAKE_COMMAND} -E remove_directory ${DMG_TMPDIR}
    ${DMG_MKDIR_COMMANDS}

    # CLIENT
    COMMAND ${CMAKE_COMMAND} -E copy_directory data ${DMG_TMPDIR}/${TARGET_CLIENT}.app/Contents/Resources/data
    COMMAND ${CMAKE_COMMAND} -E copy ${PROJECT_SOURCE_DIR}/other/icons/${TARGET_CLIENT}.icns ${DMG_TMPDIR}/${TARGET_CLIENT}.app/Contents/Resources/
    COMMAND ${CMAKE_COMMAND} -E copy bundle/client/Info.plist ${PROJECT_SOURCE_DIR}/other/bundle/client/PkgInfo ${DMG_TMPDIR}/${TARGET_CLIENT}.app/Contents/
    COMMAND ${CMAKE_COMMAND} -E copy $<TARGET_FILE:${TARGET_CLIENT}> ${DMG_TMPDIR}/${TARGET_CLIENT}.app/Contents/MacOS/
    COMMAND ${CMAKE_COMMAND} -E copy_directory ${PROJECT_SOURCE_DIR}/other/sdl/mac/lib64/SDL2.framework ${DMG_TMPDIR}/${TARGET_CLIENT}.app/Contents/Frameworks/SDL2.framework
    COMMAND ${CMAKE_COMMAND} -E copy ${FREETYPE_LIBRARY} ${DMG_TMPDIR}/${TARGET_CLIENT}.app/Contents/Frameworks/libfreetype.6.dylib
    COMMAND ${PYTHON_EXECUTABLE} ${PROJECT_SOURCE_DIR}/scripts/darwin_change_dylib.py change --tools ${CMAKE_INSTALL_NAME_TOOL} ${CMAKE_OTOOL} ${DMG_TMPDIR}/${TARGET_CLIENT}.app/Contents/MacOS/${TARGET_CLIENT} SDL2 @executable_path/../Frameworks/SDL2.framework/SDL2
    COMMAND ${PYTHON_EXECUTABLE} ${PROJECT_SOURCE_DIR}/scripts/darwin_change_dylib.py change --tools ${CMAKE_INSTALL_NAME_TOOL} ${CMAKE_OTOOL} ${DMG_TMPDIR}/${TARGET_CLIENT}.app/Contents/MacOS/${TARGET_CLIENT} libfreetype @executable_path/../Frameworks/libfreetype.6.dylib

    # SERVER
    COMMAND ${CMAKE_COMMAND} -E copy_directory data/maps ${DMG_TMPDIR}/${TARGET_SERVER}.app/Contents/Resources/data/maps
    COMMAND ${CMAKE_COMMAND} -E copy ${PROJECT_SOURCE_DIR}/other/icons/${TARGET_SERVER}.icns ${DMG_TMPDIR}/${TARGET_SERVER}.app/Contents/Resources/
    COMMAND ${CMAKE_COMMAND} -E copy bundle/server/Info.plist ${PROJECT_SOURCE_DIR}/other/bundle/server/PkgInfo ${DMG_TMPDIR}/${TARGET_SERVER}.app/Contents/
    COMMAND ${CMAKE_COMMAND} -E copy $<TARGET_FILE:${TARGET_SERVER}> $<TARGET_FILE:${TARGET_SERVER_LAUNCHER}> ${DMG_TMPDIR}/${TARGET_SERVER}.app/Contents/MacOS/

    # DMG
    COMMAND ${PYTHON_EXECUTABLE} ${PROJECT_SOURCE_DIR}/scripts/dmg.py create ${DMG_PARAMS} ${CPACK_PACKAGE_FILE_NAME}.dmg ${CPACK_PACKAGE_FILE_NAME} ${DMG_TMPDIR}

    DEPENDS
      ${TARGET_CLIENT}
      ${TARGET_SERVER_LAUNCHER}
      ${TARGET_SERVER}
      ${PROJECT_BINARY_DIR}/bundle/client/Info.plist
      ${PROJECT_BINARY_DIR}/bundle/server/Info.plist
      other/bundle/client/PkgInfo
      other/bundle/server/PkgInfo
      other/icons/${TARGET_CLIENT}.icns
      other/icons/${TARGET_SERVER}.icns
      scripts/dmg.py
  )
  add_custom_target(package_dmg DEPENDS ${CPACK_PACKAGE_FILE_NAME}.dmg)
  list(APPEND PACKAGE_TARGETS package_dmg)
endif()

foreach(ext zip tar.gz tar.xz)
  set(TAR_MODE c)
  set(TAR_EXTRA_ARGS)
  string(REPLACE . _ EXT_SLUG ${ext})

  set(TMPDIR pack_${CPACK_PACKAGE_FILE_NAME}_${EXT_SLUG}/${CPACK_PACKAGE_FILE_NAME})

  set(COPY_FILE_COMMANDS)
  set(COPY_DIR_COMMANDS)
  set(COPY_TARGET_COMMANDS)
  set(STRIP_TARGET_COMMANDS)
  foreach(file ${CPACK_FILES})
    list(APPEND COPY_FILE_COMMANDS COMMAND ${CMAKE_COMMAND} -E copy ${PROJECT_SOURCE_DIR}/${file} ${TMPDIR}/)
  endforeach()
  foreach(dir ${CPACK_DIRS})
    get_filename_component(NAME ${dir} NAME)
    list(APPEND COPY_DIR_COMMANDS COMMAND ${CMAKE_COMMAND} -E copy_directory ${dir} ${TMPDIR}/${NAME})
  endforeach()
  foreach(target ${CPACK_TARGETS})
    list(APPEND COPY_TARGET_COMMANDS COMMAND ${CMAKE_COMMAND} -E copy $<TARGET_FILE:${target}> ${TMPDIR}/)
  endforeach()

  if(ext STREQUAL zip)
    set(TAR_EXTRA_ARGS --format=zip)
  elseif(ext STREQUAL tar.gz)
    set(TAR_MODE cz)
  elseif(ext STREQUAL tar.xz)
    set(TAR_MODE cJ)
  endif()
  add_custom_command(OUTPUT ${CPACK_PACKAGE_FILE_NAME}.${ext}
    COMMAND ${CMAKE_COMMAND} -E remove_directory ${TMPDIR}
    COMMAND ${CMAKE_COMMAND} -E make_directory ${TMPDIR}
    ${COPY_FILE_COMMANDS}
    ${COPY_DIR_COMMANDS}
    ${COPY_TARGET_COMMANDS}
    ${STRIP_TARGET_COMMANDS}
    COMMAND ${CMAKE_COMMAND} -E chdir pack_${CPACK_PACKAGE_FILE_NAME}_${EXT_SLUG} ${CMAKE_COMMAND} -E tar ${TAR_MODE} ../${CPACK_PACKAGE_FILE_NAME}.${ext} ${TAR_EXTRA_ARGS} -- ${CPACK_PACKAGE_FILE_NAME}/
    DEPENDS ${CPACK_TARGETS}
  )
  add_custom_target(package_${EXT_SLUG} DEPENDS ${CPACK_PACKAGE_FILE_NAME}.${ext})
  list(APPEND PACKAGE_TARGETS package_${EXT_SLUG})
endforeach()

set(PACKAGE_DEFAULT tar_xz)
if(TARGET_OS STREQUAL "windows")
  set(PACKAGE_DEFAULT zip)
elseif(TARGET_OS STREQUAL "mac")
  set(PACKAGE_DEFAULT dmg)
endif()
add_custom_target(package_default DEPENDS package_${PACKAGE_DEFAULT})

add_custom_target(package_all DEPENDS ${PACKAGE_TARGETS})

# Unset these variables, they might do something in the future of CPack.
unset(CPACK_SOURCE_FILES)
unset(CPACK_SOURCE_FILES_INVERTED)
unset(CPACK_TARGETS)
unset(CPACK_DIRS)
unset(CPACK_FILES)

include(CPack)

########################################################################
# COMPILER-SPECIFICS
########################################################################

# In the future (CMake 3.8.0+), use source_group(TREE ...)
macro(source_group_tree dir)
  file(GLOB ents RELATIVE ${PROJECT_SOURCE_DIR}/${dir} ${PROJECT_SOURCE_DIR}/${dir}/*)
  foreach(ent ${ents})
    if(IS_DIRECTORY ${PROJECT_SOURCE_DIR}/${dir}/${ent})
      source_group_tree(${dir}/${ent})
    else()
      string(REPLACE "/" "\\" group ${dir})
      source_group(${group} FILES ${PROJECT_SOURCE_DIR}/${dir}/${ent})
    endif()
  endforeach()
endmacro()
source_group_tree(src)

set(TARGETS ${TARGETS_OWN} ${TARGETS_DEP})

foreach(target ${TARGETS})
  if(MSVC)
    if(POLICY CMP0091)
      set_property(TARGET ${target} PROPERTY MSVC_RUNTIME_LIBRARY "MultiThreaded$<${DBG}:Debug>")
    else()
      target_compile_options(${target} PRIVATE $<$<NOT:${DBG}>:/MT> $<${DBG}:/MTd>)
    endif()
    target_compile_options(${target} PRIVATE /MP) # Use multiple cores
    target_compile_options(${target} PRIVATE /EHsc) # Only catch C++ exceptions with catch.
    target_compile_options(${target} PRIVATE /GS) # Protect the stack pointer.
    target_compile_options(${target} PRIVATE /wd4996) # Use of non-_s functions.
  endif()
  if(OUR_FLAGS)
    target_compile_options(${target} PRIVATE ${OUR_FLAGS})
  endif()
  if(DEFINE_FORTIFY_SOURCE)
    target_compile_definitions(${target} PRIVATE $<$<NOT:$<CONFIG:Debug>>:_FORTIFY_SOURCE=2>) # Detect some buffer overflows.
  endif()
  target_compile_definitions(${target} PRIVATE _GLIBCXX_ASSERTIONS) # Enable run-time bounds-checking for the STL
endforeach()

foreach(target ${TARGETS_LINK})
  if(MSVC)
    set_property(TARGET ${target} APPEND PROPERTY LINK_FLAGS /SAFESEH:NO) # Disable SafeSEH because the shipped libraries don't support it (would cause error LNK2026 otherwise).
  endif()
  if(TARGET_OS STREQUAL "mac")
    target_link_libraries(${target} -stdlib=libc++)
    target_link_libraries(${target} -mmacosx-version-min=10.7)
  endif()
  if((MINGW OR TARGET_OS STREQUAL "linux") AND PREFER_BUNDLED_LIBS)
    # Statically link the standard libraries with on MinGW/Linux so we don't
    # have to ship them as DLLs.
    target_link_libraries(${target} -static-libgcc)
    target_link_libraries(${target} -static-libstdc++)
    if(MINGW)
      # Link pthread library statically instead of dynamically.
      # Solution from https://stackoverflow.com/a/28001261.
      target_link_libraries(${target} -Wl,-Bstatic -lstdc++ -lpthread -Wl,-Bdynamic)
    endif()
  endif()
endforeach()

foreach(target ${TARGETS_OWN})
  if(MSVC)
    target_compile_options(${target} PRIVATE /W3)
    target_compile_options(${target} PRIVATE /wd4244) # Possible loss of data (float -> int, int -> float, etc.).
    target_compile_options(${target} PRIVATE /wd4267) # Possible loss of data (size_t - int on win64).
    target_compile_options(${target} PRIVATE /wd4800) # Implicit conversion of int to bool.
  endif()
  if(OUR_FLAGS_OWN)
    target_compile_options(${target} PRIVATE ${OUR_FLAGS_OWN})
  endif()
  target_include_directories(${target} PRIVATE ${PROJECT_BINARY_DIR}/src)
  target_include_directories(${target} PRIVATE src)
  target_compile_definitions(${target} PRIVATE $<$<CONFIG:Debug>:CONF_DEBUG>)
  target_include_directories(${target} PRIVATE ${CURL_INCLUDE_DIRS})
  target_include_directories(${target} PRIVATE ${ZLIB_INCLUDE_DIRS})
  if(CRYPTO_FOUND)
    target_compile_definitions(${target} PRIVATE CONF_OPENSSL)
    target_include_directories(${target} PRIVATE ${CRYPTO_INCLUDE_DIRS})
  endif()
endforeach()

foreach(target ${TARGETS_DEP})
  if(MSVC)
    target_compile_options(${target} PRIVATE /W0)
  endif()
  if(OUR_FLAGS_DEP)
    target_compile_options(${target} PRIVATE ${OUR_FLAGS_DEP})
  endif()
endforeach()<|MERGE_RESOLUTION|>--- conflicted
+++ resolved
@@ -978,11 +978,8 @@
   maps/lms1.map
   maps/readme.txt
   particles.png
-<<<<<<< HEAD
+  race_flag.png
   skins/beaver.json
-=======
-  race_flag.png
->>>>>>> 8cdd0dab
   skins/bluekitty.json
   skins/bluestripe.json
   skins/body/bat.png
