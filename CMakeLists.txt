--- conflicted
+++ resolved
@@ -1976,6 +1976,7 @@
   teehistorian_ex_chunks.h
   uuid_manager.cpp
   uuid_manager.h
+  variables_insta.h
   video.cpp
   video.h
   websockets.cpp
@@ -2012,11 +2013,6 @@
   teamscore.cpp
   teamscore.h
   tuning.h
-<<<<<<< HEAD
-  variables.h
-  variables_insta.h
-=======
->>>>>>> 3e2f8f8a
   version.h
   voting.h
 )
