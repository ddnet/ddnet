--- conflicted
+++ resolved
@@ -1706,14 +1706,10 @@
 == Couleur laser gelant (intérieur)
 
 Set all to Rifle
-<<<<<<< HEAD
-== 
+== Copier les réglages du fusil laser à tous
 
 Unregister protocol and file extensions
 == 
 
 Open the directory to add custom assets
-== 
-=======
-== Copier les réglages du fusil laser à tous
->>>>>>> 0b6fe2f9
+== 