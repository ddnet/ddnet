%ds left
== %ds kaldı

%i minute left
== %i dakika kaldı

%i minutes left
== %i dakika kaldı

%i second left
== %i saniye kaldı

%i seconds left
== %i saniye kaldı

%s wins!
== %s kazandı!

Abort
== İptal

Add
== Ekle

Add Friend
== Arkadaş Ekle

Address
== Adres

All
== Hepsi

Are you sure that you want to quit?
== Çıkmak istediğinize emin misiniz?

Automatically record demos
== Demoları otomatik olarak kaydet

Automatically take game over screenshot
== Oyun bittiğinde otomatik olarak ekran görüntüsü al

Blue team
== Mavi takım

Blue team wins!
== Mavi takım kazandı!

Body
== Gövde

Call vote
== Oylama

Change settings
== Ayarları değiştir

Chat
== Sohbet

Clan
== Klan

Client
== İstemci

Connecting to
== Bağlanılıyor

Connection Problems…
== Bağlantı Hataları…

Console
== Konsol

Controls
== Kontroller

Count players only
== Sadece oyuncuları say

Current
== Şimdiki

Custom colors
== Özel renkler

Delete
== Sil

Delete demo
== Demoyu sil

Demofile: %s
== Demo dosyası: %s

Demos
== Demolar

Disconnect
== Bağlantıyı kes

Disconnected
== Bağlantı kesildi

Downloading map
== Harita yükleniyor

Draw!
== Berabere!

Dynamic Camera
== Dinamik Kamera

Emoticon
== İfade

Error
== Hata

Error loading demo
== Demo yüklenirken hata oluştu

Favorite
== Favori

Favorites
== Favoriler

Feet
== Ayak

Fire
== Ateş

Folder
== Klasör

Force vote
== Oylamayı zorla

Free-View
== Serbest Bakış

Fullscreen
== Tam ekran

Game
== Oyun

Game info
== Oyun bilgisi

Game over
== Oyun bitti

Game type
== Oyun türü

Game types:
== Oyun türleri:

General
== Genel

Graphics
== Grafik

Grenade
== El bombası

Hammer
== Çekiç

Has people playing
== Oyuncu bulunduran

High Detail
== Yüksek Detay

Hook
== Kanca

Invalid Demo
== Geçersiz Demo

Join blue
== Maviye katıl

Join red
== Kırmızıya katıl

Jump
== Zıpla

Kick player
== Oyuncuyu At

Language
== Dil

MOTD
== MOTD

Map
== Harita

Move left
== Sola git

Move player to spectators
== Seyircilere katıl

Move right
== Sağa git

Movement
== Hareket

Mute when not active
== Aktif değilken sessizleştir

Name
== İsim

Next weapon
== Sonraki silah

Nickname
== Takma ad

No
== Hayır

No password
== Şifre yok

No servers found
== Sunucu bulunamadı

No servers match your filter criteria
== Filtre kriterlerinize uygun sunucu bulunamadı

Ok
== Tamam

Parent Folder
== Üst dizin

Password
== Şifre

Password incorrect
== Hatalı şifre

Ping
== Ping

Pistol
== Tabanca

Play background music
== Arka plan müziğini oynat

Player
== Oyuncu

Players
== Oyuncular

Please balance teams!
== Takımları dengeleyin!

Prev. weapon
== Önceki silah

Quit
== Çıkış

Reason:
== Neden:

Red team
== Kırmızı takım

Red team wins!
== Kırmızı takım kazandı!

Remote console
== Uzak konsol

Remove
== Çıkar

Remove friend
== Arkadaşı sil

Rename demo
== Demonun adını değiştir

Reset filter
== Filtreleri sıfırla

Score
== Skor

Score limit
== Skor limiti

Scoreboard
== Skor tablosu

Screenshot
== Ekran görüntüsü

Server address:
== Sunucu adresi:

Server info
== Sunucu bilgisi

Server not full
== Sunucu dolu değil

Shotgun
== Tüfek

Show chat
== Sohbeti göster

Show friends only
== Sadece arkadaşları göster

Show ingame HUD
== Oyun içi arayüzünü göster

Show name plates
== Oyuncu isimlerini göster

Sound
== Ses

Sound error
== Ses hatası

Spectate
== İzle

Spectate next
== Sıradakini izle

Spectate previous
== Öncekini izle

Spectator mode
== İzleyici modu

Spectators
== İzleyiciler

Stop record
== Kaydı durdur

Strict gametype filter
== Sıkı oyun türü filtresi

Sudden Death
== Ani ölüm

Switch weapon on pickup
== Silah alındığıda yeni silahı kullan

Team
== Takım

Team chat
== Takım sohbeti

The audio device couldn't be initialised.
== Ses donanımı başlatılamadı.

The server is running a non-standard tuning on a pure game type.
== Bu sunucu standart olmayan bir ayarı saf bir oyun türünde kullanıyor.

Time limit: %d min
== Süre limiti: %d dakika

Try again
== Tekrar dene

Type
== Tür

Unable to rename the demo
== Demonun ismi değiştirilemiyor

Use sounds
== Sesleri kullan

Use team colors for name plates
== İsim etiketlerinde takım renklerini kullan

V-Sync
== V-Sync

Version
== Sürüm

Vote command:
== Komut:

Vote description:
== Açıklama:

Vote no
== Olumsuz

Vote yes
== Olumlu

Voting
== Oylama

Warmup
== Isınma

Weapon
== Silah

Yes
== Evet

You must restart the game for all settings to take effect.
== Bütün ayarların aktif olması için oyunu yeniden başlatmalısınız.

New name:
== Yeni isim:

Sat.
== Doygunluk

Miscellaneous
== Çeşitli

Internet
== İnternet

Max demos
== Maksimum Demo Sayısı

News
== Haberler

Join game
== Oyuna katıl

FSAA samples
== FSAA örnekleri

Sound volume
== Ses seviyesi

Max Screenshots
== Maksimum Ekran Görüntüsü Sayısı

Laser
== Lazer

Hue
== Renk

Record demo
== Demo kaydet

Your skin
== Sizin görünüşünüz

Reset to defaults
== Varsayılanlara getir

Lht.
== Parlaklık

UI Color
== Menü rengi

Alpha
== Şeffaflık

LAN
== LAN

Name plates size
== Boyut

Successfully saved the replay!
== Başarıyla kaydedildi!

Replay feature is disabled!
== Yeniden oynatma özelliği devre dışı!

Game paused
== Oyun durduruldu

Server best:
== Sunucu en iyi:

Personal best:
== Bireysel en iyi:

Learn
== Öğren

Browser
== Sunucular

Ghost
== Hayalet

Loading DDNet Client
== DDNet İstemcisi Yükleniyor

Reconnect in %d sec
== %d saniye içinde yeniden bağlanılacak

Render demo
== Demo'yu işle

Replace video
== Video üzerine yaz

File already exists, do you want to overwrite it?
== Dosya halihazırda mevcut, üzerine yazılsın mı?

Are you sure that you want to disconnect?
== Ayrılmak istediğinizden emin misiniz?

Disconnect Dummy
== Dummy Ayrıl

Are you sure that you want to disconnect your dummy?
== Dummy'nin bağlantısını koparmak istediğinizden emin misiniz?

Welcome to DDNet
== DDNet'e hoş geldiniz

DDraceNetwork is a cooperative online game where the goal is for you and your group of tees to reach the finish line of the map. As a newcomer you should start on Novice servers, which host the easiest maps. Consider the ping to choose a server close to you.
== DDRaceNetwork bitiş çizgisine en kısa sürede ulaşmayı amaçlayan oyunculardan oluşan, çevrim içi bir takım oyunudur. Çaylak olarak ilk önce kolay haritalardan yani Novice sunuculardan oynamaya başlamanı öneririz. Size uygun sunucuyu seçerken pinginizi dikkate alın.

Use k key to kill (restart), q to pause and watch other players. See settings for other key binds.
== Ölmek (yeniden başlamak) için "k" tuşu, oyunu durdurup diğer oyuncuları izlemek için "q" tuşunu kullanabilirsin. Diğer kontrollere ayarlardan bakabilirsin.

It's recommended that you check the settings to adjust them to your liking before joining a server.
== Sunuculara bağlanmadan önce ayarları kontrol edip kendine göre düzenlemeni öneriyoruz.

Please enter your nickname below.
== Lütfen takma adınızı girin.

Video name:
== Video ismi:

Show DDNet map finishes in server browser
== Tamamlanan DDNet haritalarını sunucu listesinde göster

transmits your player name to info.ddnet.org
== oyuncu adını info.ddnet.org ile paylaşır

Search
== Ara

Exclude
== Hariç

Player country:
== Oyuncu ülkesi:

Filter connecting players
== Bağlanan oyuncuları sayma

Indicate map finish
== Tamamlanmış haritaları göster

Unfinished map
== Tamamlanmamış harita

Countries
== Ülkeler

Types
== Türler

DDNet %s is out!
== DDNet %s yayınlandı!

Downloading %s:
== İndiriliyor %s:

Update failed! Check log…
== Güncelleme sırasında hata oluştu…

DDNet Client updated!
== DDNet İstemcisi güncellendi!

Update now
== Güncelle

Restart
== Yeniden başlat

Remove chat
== Sohbeti kaldır

%.2f MiB
== %.2f MiB

%.2f KiB
== %.2f KiB

Demo
== Demo

Markers
== İşaretler

Length
== Uzunluk

Date
== Tarih

Fetch Info
== Bilgileri göster

Connecting dummy
== Dummy bağlanıyor

Connect Dummy
== Dummy Katıl

Deactivate
== Devre dışı bırak

Activate
== Etkinleştir

Save
== Kaydet

Switch weapon when out of ammo
== Mermi kalmadığında silahı değiştir

Show only chat messages from friends
== Sadece arkadaşlardan gelen mesajları göster

Show clan above name plates
== Oyuncu isimlerinin üstünde klanı göster

Clan plates size
== Boyut

Refresh Rate
== Yenileme Hızı

Automatically take statboard screenshot
== Otomatik olarak skor tablosunun ekran görüntüsü al

Automatically create statboard csv
== Otomatik olarak skor tablosunu csv olarak oluştur

Max CSVs
== Maksimum CSVs

Vanilla skins only
== Sadece vanilla skinleri

Fat skins (DDFat)
== Şişko skinler (DDFat)

Skin prefix
== Skin sıfatı

Hook collisions
== Kanca çizgisi

Pause
== Durdur

Kill
== Öl

Zoom in
== Yakınlaştır

Zoom out
== Uzaklaştır

Default zoom
== Varsayılan yakınlaştırma

Show others
== Diğerlerini göster

Show all
== Herkesi göster

Toggle dyncam
== Dinamik kamera

Toggle dummy
== Dummy kullan

Toggle ghost
== Hayaleti göster

Dummy copy
== Dummy kopyala

Hammerfly dummy
== Çekiç uçuşu dummy

Converse
== Konuşma

Statboard
== Skor Tablosu

Lock team
== Takımı kilitle

Show entities
== Yapıları göster

Show HUD
== Arayüzü göster

may cause delay
== gecikmelere sebep olabilir

Screen
== Ekran

Enable game sounds
== Oyun sesini etkinleştir

Enable gun sound
== Silah sesini etkinleştir

Enable long pain sound (used when shooting in freeze)
== Uzun ağlama sesini etkinleştir (freeze iken ateş edince kullanılır)

Enable server message sound
== Sunucu mesaj sesini etkinleştir

Enable regular chat sound
== Genel mesaj sesini etkinleştir

Enable team chat sound
== Takım mesajı sesini etkinleştir

Enable highlighted chat sound
== Vurgulanmış mesaj sesini etkinleştir

Map sound volume
== Harita ses seviyesi

HUD
== Arayüz

DDNet
== DDNet

DDNet Client needs to be restarted to complete update!
== Güncellemenin tamamlanabilmesi için oyunun yeniden başlatılması lazım!

Show score
== Skoru göster

Show names in chat in team colors
== Sohbette isimleri takım rengine göre ayır

Show kill messages
== Ölüm mesajlarını göster

Show votes window after voting
== Oyladıktan sonra oylama ekranını göstermeye devam et

Messages
== Mesajlar

System message
== Sistem mesajı

Reset
== Sıfırla

Highlighted message
== Vurgulanmış mesaj

Team message
== Takım mesajı

Friend message
== Arkadaş mesajı

Normal message
== Normal mesaj

Client message
== İstemci mesajı

Save the best demo of each race
== Her yarış için en iyi demoyu kaydet

Default length
== Varsayılan uzunluk

Enable replays
== Tekrar oynatmaları etkinleştir

Show ghost
== Hayaleti göster

Save ghost
== Hayaleti kaydet

Gameplay
== Oyun içi

Overlay entities
== Üst katman yapıları

Size
== Boyut

Show text entities
== Yazı yapılarını göster

Show others (own team only)
== Diğerlerini göster (sadece kendi takımını)

Show quads
== Dörtgen yapıları göster

AntiPing
== AntiPing

AntiPing: predict other players
== AntiPing: diğer oyuncuları tahmin et

AntiPing: predict weapons
== AntiPing: silahları tahmin et

AntiPing: predict grenade paths
== AntiPing: el bombası yolunu tahmin et

Show other players' hook collision lines
== Diğer oyuncuların kanca çizgisini göster

Show tiles layers from BG map
== Yapı katmanlarını göster

DDNet %s is available:
== DDNet %s yayınlandı:

Updating…
== Güncelleniyor…

No updates available
== Güncelleme mevcut değil

Check now
== Kontrol et

New random timeout code
== Yeni rastgele zaman aşımı kodu

Time
== Süre

Follow
== Takip et

Frags
== Parçalanma

Deaths
== Ölümler

Suicides
== İntiharlar

Ratio
== Oran

Net
== Net

FPM
== FPM

Spree
== Spree

Best
== En iyi

Grabs
== Yakalama

1 new mention
== 1 yeni bildirim

%d new mentions
== %d yeni bildirim

9+ new mentions
== 9+ yeni bildirim

Manual
== Manual

Race
== Yarış

Auto
== Otomatik

Replay
== Yeniden oynatma

https://wiki.ddnet.org/
== https://wiki.ddnet.org/wiki/Main_Page/tr

[Graphics error]
Failed during initialization. Try to change gfx_backend to OpenGL or Vulkan in settings_ddnet.cfg in the config directory and try again.
== Başlatma başarısız oldu. Konfigürasyon klasöründeki settings_ddnet.cfg dosyasında gfx_backend ayarını OpenGL veya Vulkan olarak değiştirmeyi deneyin.

[Graphics error]
An error during command recording occurred. Try to update your GPU drivers.
== Komut kaydı sırasında hata oluştu. GPU sürücülerini güncellemeyi deneyin.

[Graphics error]
A render command failed. Try to update your GPU drivers.
== Render komutu başarısız oldu. GPU sürücülerini güncellemeyi deneyin.

[Graphics error]
Submitting the render commands failed. Try to update your GPU drivers.
== Render komutları gönderilemedi. GPU sürücülerini güncellemeyi deneyin.

[Graphics error]
Failed to swap framebuffers. Try to update your GPU drivers.
== Arabellek değiştirilemedi. GPU sürücülerini güncellemeyi deneyin.

[Graphics error]
Unknown error. Try to change gfx_backend to OpenGL or Vulkan in settings_ddnet.cfg in the config directory and try again.
== Bilinmeyen hata. Konfigürasyon klasöründeki settings_ddnet.cfg dosyasında gfx_backend ayarını OpenGL veya Vulkan olarak değiştirmeyi deneyin.

[Graphics error]
Could not initialize the given graphics backend, reverting to the default backend now.
== Verilen grafik işleyicisi başlatılamadı, varsayılan ayarlara dönülüyor.

[Graphics error]
Could not initialize the given graphics backend, this is probably because you didn't install the driver of the integrated graphics card.
== Verilen grafik işleyicisi başlatılamadı, muhtemelen dahili ekran kartının sürücülerini yüklemediğinizden kaynaklanıyor.

Could not save downloaded map. Try manually deleting this file: %s
== İndirilen map kaydedilemedi. Bu dosyayı manuel olarak silmeyi deneyin: %s

The width of texture %s is not divisible by %d, or the height is not divisible by %d, which might cause visual bugs.
== %s dokusunun genişliği %d'ye veya yüksekliği %d'ye bölünmüyor, bu görsel hatalara neden olabilir.

The format of texture %s is not RGBA which will cause visual bugs.
== %s dokusunun formatı RGBA değil, bu görsel hatalara neden olacak.

Preparing demo playback
== Demo oynatmaya hazırlanıyor

Connected
== Bağlanıldı

Loading map file from storage
== Harita dosyası yükleniyor

Why are you slowmo replaying to read this?
== Neden bunu okumak için ağır çekimde izliyorsunuz?

Initializing components
== Bileşenler başlatılıyor

Initializing assets
== Kaynaklar yükleniyor

Initializing map logic
== Harita içeriği yükleniyor

Sending initial client info
== İstemciye ilk bilgiler gönderiliyor

Warning
== Uyarı

Quitting. Please wait…
== Çıkılıyor. Lütfen bekleyin…

Restarting. Please wait…
== Yeniden başlatılıyor. Lütfen bekleyin…

Debug mode enabled. Press Ctrl+Shift+D to disable debug mode.
== Hata ayıklama modu etkinleştirildi. Devre dışı bırakmak için Ctrl+Shift+D tuşlarına basın.

Position:
== Pozisyon:

Speed:
== Hız:

Angle:
== Açı:

Multi-View
== Çoklu İzleme

Team %d
== Takım %d

Uploading map data to GPU
== Harita verisi GPU'ya yükleniyor

Trying to determine UDP connectivity…
== UDP bağlantısı belirlenmeye çalışılıyor…

UDP seems to be filtered.
== UDP filtrelenmiş görünüyor.

UDP and TCP IP addresses seem to be different. Try disabling VPN, proxy or network accelerators.
== UDP ve TCP IP adresleri farklı görünüyor. Proxy, VPN veya ağ hızlandırıcılarını devre dışı bırakmayı deneyin.

No answer from server yet.
== Henüz sunucudan cevap alınamadı.

Getting game info
== Oyun bilgisi alınıyor

Requesting to join the game
== Oyuna girmeye çalışıyor

Rename folder
== Klasör ismini değiştir

Existing Player
== Var olan oyuncu

Your nickname '%s' is already used (%d points). Do you still want to use it?
== Takma adınız '%s' başkası tarafından kullanılıyor (%d puan). Yine de kullanmak istiyor musunuz?

Checking for existing player with your name
== Adınıza sahip diğer oyuncular aranıyor

A demo with this name already exists
== Bu ada sahip bir demo zaten var

A folder with this name already exists
== Bu ada sahip bir klasör zaten var

Unable to rename the folder
== Klasör yeniden adlandırılamıyor

File '%s' already exists, do you want to overwrite it?
== '%s' dosyası zaten var, üzerine yazmak istiyor musunuz?

(paused)
== (duraklatıldı)

Speed
== Hız

Join Tutorial Server
== Öğretici sunucuya gir

Skip Tutorial
== Öğreticiyi atla

Theme
== Tema

Loading menu images
== Menü resimleri yükleniyor

AFR
== AFR

ASI
== ASI

AUS
== AUS

EUR
== EUR

NA
== NA

SA
== SA

CHN
== CHN

Getting server list from master server
== Ana sunucudan sunucu listesi alınıyor

%d of %d servers
== %2$d sunucunun %1$d tanesi

%d of %d server
== %2$d sunucunun %1$d tanesi

%d players
== %d oyuncu

%d player
== %d oyuncu

Are you sure that you want to disconnect and switch to a different server?
== Bağlantınızı kesip başka bir sunucuya girmek istediğinizden emin misiniz?

Copy info
== Bilgiyi kopyala

Leak IP
== IP'yi sızdır

No server selected
== Sunucu seçilmedi

Online clanmates (%d)
== Çevrim içi klan arkadaşları (%d)

[friends (server browser)]
Offline (%d)
== Çevrim dışı (%d)

Click to select server. Double click to join your friend.
== Sunucu seçmek için tıklayın. Arkadaşınıza katılmak için çift tıklayın.

Click to remove this player from your friends list.
== Bu oyuncuyu arkadaş listesinden silmek için tıkla.

Click to remove this clan from your friends list.
== Bu klanı arkadaş listesinden silmek için tıkla.

Are you sure that you want to remove the player '%s' from your friends list?
== '%s' oyuncusunu arkadaş listenizden silmek istediğinize emin misiniz?

Are you sure that you want to remove the clan '%s' from your friends list?
== '%s' klanını arkadaş listenizden silmek istediğinize emin misiniz?

Add Clan
== Klan ekle

Play the current demo
== Demoyu oynat

Pause the current demo
== Demoyu duraklat

Stop the current demo
== Demoyu durdur

Go back one tick
== Bir tık geri git

Go forward one tick
== Bir tık ileri git

Slow down the demo
== Demoyu yavaşlat

Speed up the demo
== Demoyu hızlandır

Mark the beginning of a cut (right click to reset)
== Bir kesitin başlangıcını işaretleyin (sıfırlamak için sağ tıkla)

Mark the end of a cut (right click to reset)
== Bir kesitin bitişini işaretleyin (sıfırlamak için sağ tıkla)

Export cut as a separate demo
== Kesiti ayrı bir demo olarak dışarı aktar

Go back one marker
== Bir işaret geri git

Go forward one marker
== Bir işaret ileri git

Close the demo player
== Demo oynatıcısını kapat

Toggle keyboard shortcuts
== Klavye kısayollarını kullan

Export demo cut
== Kesiti dışarı aktar

Cut interval
== Kesit aralığı

Cut length
== Kesit uzunluğu

Loading demo files
== Demo dosyaları yükleniyor

All combined
== Hepsi birlikte

Folder Link
== Klasör Linki

Demos directory
== Demo klasörü

Open the directory that contains the demo files
== Demo dosyalarını içeren klasörü aç

Are you sure that you want to delete the folder '%s'?
== '%s' klasörünü silmek istediğine emin misin?

Are you sure that you want to delete the demo '%s'?
== '%s' demosunu silmek istediğine emin misin?

Delete folder
== Klasörü sil

Unable to delete the demo '%s'
== '%s' demosu silinemiyor

Unable to delete the folder '%s'. Make sure it's empty first.
== '%s' klasörü silinemiyor. Önce boş olduğundan emin olun.

Loading ghost files
== Hayalet dosyaları yükleniyor

Menu opened. Press Esc key again to close menu.
== Menü açıldı. Menüyü kapatmak için Esc tuşuna tekrar basın.

Smooth Dynamic Camera
== Yumuşak dinamik kamera

Skip the main menu
== Ana menüyü atla

Save power by lowering refresh rate (higher input latency)
== Tazeleme hızını düşürerek güç tasarrufu yap (daha yüksek girdi gecikmesi)

Settings file
== Ayarlar dosyası

Open the settings file
== Ayarlar dosyasını aç

Config directory
== Konfigürasyon klasörü

Open the directory that contains the configuration and user files
== Konfigürasyon ve kullanıcı dosyalarını içeren klasörü aç

Themes directory
== Tema klasörü

Open the directory to add custom themes
== Özel temalar eklemek için klasörü aç

Loading skin files
== Skin dosyaları yükleniyor

Download skins
== Skinleri indir

Download community skins
== Topluluk skinlerini indir

Choose default eyes when joining a server
== Bir sunucuya girerken kullanılacak varsayılan gözleri seçin

Create a random skin
== Rastgele skin oluştur

Skin Database
== Skin Veri Tabanı

Skins directory
== Skin klasörü

Open the directory to add custom skins
== Özel skinler eklemek için klasörü açın

Chat command
== Sohbet komutu

Enable controller
== Kontrolcüyü etkinleştir

Controller
== Kontrolcü

Ingame controller mode
== Oyun içi kontrolcü modu

[Ingame controller mode]
Relative
== Bağıl

[Ingame controller mode]
Absolute
== Mutlak

Ingame controller sens.
== Oyun içi kontrolcü hassasiyeti

UI controller sens.
== Arayüz kontrolcü hassasiyeti 

Controller jitter tolerance
== Kontrolcü titreşim toleransı

No controller found. Plug in a controller.
== Kontrolcü bulunamadı. Bir Kontrolcü bağlayın.

Axis
== Eksen

Status
== Durum

Aim bind
== Nişan alma

Mouse
== Fare

Ingame mouse sens.
== Oyun hassasiyeti

UI mouse sens.
== Arayüz hassasiyeti

Reset controls
== Kontrolleri sıfırla

Are you sure that you want to reset the controls to their defaults?
== Kontrolleri varsayılan değerlerine döndürmek istediğine emin misin?

Cancel
== İptal et

Dummy
== Dummy

Windowed
== Pencereli

Windowed borderless
== Kenarsız pencereli

Windowed fullscreen
== Pencereli tam ekran

Desktop fullscreen
== Masaüstü tam ekran

Allows maps to render with more detail
== Haritaların daha detaylı işlenmesine izin ver

Renderer
== İşleyici

default
== varsayılan

custom
== özel

Graphics card
== Ekran kartı

auto
== otomatik

Game sound volume
== Oyun ses seviyesi

Chat sound volume
== Sohbet ses seviyesi

Background music volume
== Arka plan müziği ses seviyesi

Appearance
== Görünüm

Assets
== Kaynaklar

Name Plate
== İsim Etiketi

Hook Collisions
== Kanca kesişmeleri

Show health, shields and ammo
== Can, kalkan ve cephaneyi göster 

DDRace HUD
== DDRace arayüzü

Show DDRace HUD
== DDRace arayüzünü göster

Show jumps indicator
== Kaç zıplama kaldığını göster

Show dummy actions
== Dummy aksiyonlarını göster

Show player position
== Oyuncu pozisyonunu göster

Show player speed
== Oyuncu hızını göster

Show player target angle
== Oyuncu hedef açısını göster

Show freeze bars
== Freeze barını göster

Opacity of freeze bars inside freeze
== Freeze içerisindeyken freeze barının opaklığı

Use old chat style
== Eski sohbet stilini kullan

Preview
== Ön izleme

Hook collision line
== Kanca çizgisi

Hook collision line opacity
== Kanca çizgisi opaklığı

Colors of the hook collision line, in case of a possible collision with:
== Olası bir kesişme durumunda kanca çizgisinin renkleri:

Your movements are not taken into account when calculating the line colors
== Çizgi renkleri hesaplanırken hareketleriniz dikkate alınmaz

Nothing hookable
== Kanca atılamaz

Something hookable
== Kanca atılabilir

A Tee
== Bir tee

Normal Color
== Normal rengi

Highlight Color
== Vurgu rengi

Weapons
== Silahlar

Rifle Laser Outline Color
== Tüfeğin Lazer Dış Rengi

Rifle Laser Inner Color
== Tüfeğin Lazer İç Rengi

Shotgun Laser Outline Color
== Pompalı Tüfeğin Lazer Dış Rengi

Shotgun Laser Inner Color
== Pompalı Tüfeğin Lazer İç Rengi

Entities
== Yapılar

Door Laser Outline Color
== Kapının Lazer Dış Rengi

Door Laser Inner Color
== Kapının Lazer İç Rengi

Freeze Laser Outline Color
== Freeze Lazeri Dış Rengi

Freeze Laser Inner Color
== Freeze Lazeri İç Rengi

Set all to Rifle
== Hepsini tüfeğe göre ayarla

When you cross the start line, show a ghost tee replicating the movements of your best time
== Başlangıç çizgisini geçtiğinizde en iyi zamanınızın hareketlerini kopyalayan bir hayalet tee göster

Opacity
== Opaklık

Adjust the opacity of entities belonging to other teams, such as tees and name plates
== Teeler ve isim etiketleri gibi diğer takımlara ait varlıkların opaklığını ayarlayın

Quads are used for background decoration
== Dörtgen yapılar arka plan dekorasyonu için kullanılır

Tries to predict other entities to give a feel of low latency
== Düşük gecikme hissi vermek için diğer yapıları tahmin etmeye çalışır

Background
== Arka plan

Use current map as background
== Mevcut haritayı arka plan olarak kullan

Run on join
== Katılınca çalıştır

Chat command (e.g. showall 1)
== Sohbet komutu (örn. showall 1)

Unregister protocol and file extensions
== Protokol ve dosya uzantılarının kaydını sil

Emoticons
== İfadeler

Particles
== Parçacıklar

Extras
== Ekstralar

Loading assets
== Kaynaklar yükleniyor

Assets directory
== Kaynak klasörü

Open the directory to add custom assets
== Özel kaynak eklemek için klasörü açın

Discord
== Discord

https://ddnet.org/discord
== https://ddnet.org/discord

Tutorial
== Öğretici

Can't find a Tutorial server
== Öğretici sunucu bulunamıyor

Website
== Web sitesi

Settings
== Ayarlar

Stop server
== Sunucuyu durdur

Run server
== Sunucu aç

Server executable not found, can't run server
== Çalıştırılabilir sunucu bulunamadı, sunucu başlatılamıyor

Editor
== Editör

[Start menu]
Play
== Oyna

Loading race demo files
== Yarış demo dosyaları yükleniyor

Super
== Süper

Loading sound files
== Ses dosyaları yükleniyor

Moved ingame
== Hareket edildi

Go back the specified duration
== Belirtilen süre kadar geri git

[Demo player duration]
%s min.
== %s dk.

[Demo player duration]
%s sec.
== %s sn.

Change the skip duration
== Atlanacak süreyi değiştir

Go forward the specified duration
== Belirtilen süre kadar ileri git

Render cut to video
== Kesiti videoya dönüştür

Error playing demo
== Demo oynatırken hata oluştu

Failed saving the replay!
== Tekrar kaydedilemedi!

Saving settings to '%s' failed
== Ayarlar '%s' dosyasına kaydedilemedi

Error saving settings
== Ayarları kaydederken hata oluştu

Searching
== Aranıyor

Enter Username
== Kullanıcı adı girin

Enter Password
== Şifre girin

NOT CONNECTED
== BAĞLI DEĞİL

Match %d of %d
== %d'den %d'yi eşleştir

No results
== Sonuç yok

Lines %d - %d (%s)
== Satır %d - %d (%s)

Locked
== Sabit

Following
== Takipte

Loading commands…
== Komutlar yükleniyor…

Some map images could not be loaded. Check the local console for details.
== Bazı görseller yüklenemedi. Detaylar için konsolu kontrol edin.

Some map sounds could not be loaded. Check the local console for details.
== Bazı sesler yüklenemedi. Detaylar için konsolu kontrol edin.

Loading menu themes
== Temalar yükleniyor

Press a key…
== Bir tuşa basın…

Main menu
== Ana menü

Render complete
== Video işleme tamamlandı

Are you sure that you want to restart?
== Yeniden başlatmak istediğinizden eminmisiniz?

There's an unsaved map in the editor, you might want to save it.
== Editörde kaydedilmemiş bir harita var, kaydetmek isteyebilirsiniz

Continue anyway?
== Yine de devam et

Videos directory
== Video dizini

Video was saved to '%s'
== Video '%s' yoluna kaydedildi

Communities
== Topluluklar

Server filter
== Sunucu filtresi

Friends
== Arkadaşlar

Please use a different filename
== Farklı bir dosya adı kullanın

No demo selected
== Demo seçilmedi

Created
== Oluşturuldu

Loading…
== Yükleniyor…

Ghosts directory
== Hayalet dizini

Activate all
== Tümünü etkinleştir

Deactivate all
== Tümünü devre dışı bırak

Info Messages
== Bilgi Mesajları

Show local time always
== Yerel saati her zaman göster

Chat font size
== Yazı tipi büyüklüğü

Chat width
== Sohbet genişliği

Authed name color in scoreboard
== Skor tablosunda yetkili isim rengi

Same clan color in scoreboard
== Skor tablosunda aynı klan rengi

Show finish messages
== Bitirme mesajlarını göster

Enable ghost
== Hayaleti etkinleştir

Only save improvements
== Sadece iyileştirmeleri kaydet

Regular background color
== Normal arka plan rengi

Entities background color
== Yapı arka plan rengi

Loading demo file from storage
== Cihazdaki demo dosyası yükleniyor

No login required
== Giriş yapılmasına gerek yok

Netversion
==  Netversion

Player info change cooldown
== Oyuncu bilgisini değiştirmek için bekleme süresi

Always show chat
== Sohbeti her zaman göster

Show hook strength icon indicator
== Kancanın güç göstergesini göster

Show hook strength number indicator
== Kancanın güç numarası göstergesini göster

Show own player's hook collision line
== Karakterinin kanca çarpışma çizgini göster

Always show own player's hook collision line
== Karakterinin her zaman kanca çarpışma çizgini göster

Always show other players' hook collision lines
== Diğerlerinin kanca çarpışma çizgini göster

[Demo details]
map not included
== harita dahil edilmemiş

%d/%d KiB (%.1f KiB/s)
== %d/%d KiB (%.1f KiB/s)

Tee
== Tee

Show only chat messages from team members
== Sadece takım üyelerinin mesajlarını göster

[Spectating]
Following %s
== İzleniyor %s

Example of usage
== Kullanım örneği

Round %d/%d
== Yuvarlak %d/%d

[Spectators]
%d others…
== %d diğerleri…

[Team and size]
%d\n(%d/%d)
== %d\n(%d/%d)

Team %d (%d/%d)
== Takım %d (%d/%d)

https://wiki.ddnet.org/wiki/Mapping
== https://wiki.ddnet.org/wiki/Mapping/tr

Could not resolve connect address '%s'. See local console for details.
== '%s' bağlantı adresi çözümlenemedi. Detaylar için yerel konsola bakın.

Connect address error
== Bağlantı adresi hatası

Could not connect dummy
== Dummy bağlanamadı

Dummy is not allowed on this server
== Bu sunucuda dummy izin verilmiyor

Please wait…
== Lütfen bekleyin…

Show client IDs (scoreboard, chat, spectator)
== İstemci ID'sini göster (skor tablosu, sohbet, izleyici)

Are you sure that you want to delete '%s'?
== '%s' bunu silmek istediğine emin misin?

Delete skin
== Skini sil

Basic
== Basit

Custom
== Özel

Unable to delete skin
== Skin silinemiyor

Save skin
== Skini kaydet

Are you sure you want to save your skin? If a skin with this name already exists, it will be replaced.
== Skini kaydetmek istiyor musun? Bu isimde başka bir skin varsa, bu skin varolan skin yerine kaydedilecek.

Unable to save the skin
== Skin kaydedilemiyor

Unable to save the skin with a reserved name
== Skin kaydedilemiyor bu isimde zaten bir skin var

No local servers found (ports %d-%d)
== Yerel sunucu bulunamadı (bağlantı noktası %d-%d)

[Hertz]
Hz
== Hz

[skins]
Body
== Gövde

[skins]
Marking
== İşaretleme

[skins]
Decoration
== Dekorasyon

[skins]
Hands
== El

[skins]
Feet
== Ayak

[skins]
Eyes
== Göz

Some fonts could not be loaded. Check the local console for details.
== Bazı fontlar yüklenemiyor. Detaylar için konsolu kontrol edin.

Online friends (%d)
== Çevrim içi arkadaşlar (%d)

Add friends by entering their name below or by clicking their name in the player list.
== Aşağıya isim girerek veya oyuncu listesinden isme tıklayarak arkadaş ekle.

Add clanmates by entering their clan below and leaving the name blank.
== Klan arkadaşlarınızı klanlarını aşağıya girerek ve isimlerini boş bırakarak ekleyin.

Edit touch controls
== Dokunmatik ayarlarını düzelt

Close
== Kapat

Save changes
== Değişiklikleri kaydet

Error saving touch controls
== Dokunmatik ayarları kaydedilirken bir hata oldu

Could not save touch controls to file. See local console for details.
== Dokunmatik ayarları dosyalara kaydedilemedi. Detaylar için yerel konsola bakın.

Unsaved changes
== Kaydedilmemiş değişiklikler

Discard changes
== Değişiklikleri iptal et

Are you sure that you want to discard the current changes to the touch controls?
== Dokunmatik ayarlarında ki değişiklikleri iptal etmek istediğinden emin misin?

Are you sure that you want to reset the touch controls to default?
== Dokunmatik ayarlarını varsayılan ayarlarına döndürmek istediğinden emin misin?

Import from clipboard
== Panodan içeri aktar

Are you sure that you want to import the touch controls from the clipboard? This will overwrite your current touch controls.
== Dokunmatik ayarlarını panodan içeri aktarmak istediğine emin misin? Bu şu anki kontrollerin üzerine yazılacak. 

Export to clipboard
== Panodan dışarı aktar

Direct touch input while ingame
== Oyun içindeyken doğrudan dokunmatik giriş

[Direct touch input]
Disabled
== Devre dışı

[Direct touch input]
Active action
== Aktif aksiyon

[Direct touch input]
Aim
== Aim

[Direct touch input]
Fire
== Ateş

[Direct touch input]
Hook
== Kanca

Direct touch input while spectating
== Gezinme modundayken dokunarak doğrudan giriş

Error loading touch controls
== Dokunmatik ayarları yüklenirken bir hata oluştu

Could not load touch controls from file. See local console for details.
== Dokunmatik ayarları dosyalardan yüklenemedi. Detaylar için konsola bakın.

Could not load default touch controls from file. See local console for details.
== Varsayılan dokunmatik ayarları dosyalardan yüklenemedi. Detaylar için konsola bakın.

Could not load touch controls from clipboard. See local console for details.
== Dokunmatik ayarları panodan yüklenemedi. Detaylar için konsola bakın.

Width of your own hook collision line
== Kendi kancanın çarpışma çizgisi kalınlığı 

Width of others' hook collision line
== Başkalarının kancalarının çarpışma çizgisi kalınlığı

Preview 'Hook collisions' being pressed
== Ön izleme 'Kanca çarpışmaları' gösteriliyor

Aim
== Aim

Active: Fire
== Aktif: Ateş etme

Active: Hook
== Aktif: Kanca

"%s" is not compatible with pnglite and cannot be loaded by old DDNet versions:
== "%s" pnglite ile uyumlu değil ve eski DDnet versiyonları tarafından yüklenemiyor:

[Spectating Camera Mode Icon]
AUTO
== OTOMATİK

Toggle auto camera
== Otomatik kamerayı değiştir

https://wiki.ddnet.org/wiki/Touch_controls
== https://wiki.ddnet.org/wiki/Touch_controls

Show client IDs in name plates
== İstemci ID'sini isim kısmında göster

Hook Strength
== Kanca gücü

Size of hook strength icon and number indicator
== Kanca gücü simgesi ve sayı göstergesinin boyutu

Key Presses
== Tuş Basışları

Size of key press icons
== Tuşa basma simgesinin boyutu

Server could not be started. Make sure to grant the notification permission in the app settings so the server can run in the background.
== Sunucu başlatılamıyor. Sunucunun arka planda çalışması için ayarlardan bildirim iznini açtığınıza emin olun.

Auto-sync player camera
== Oyuncu kamerasını otomatik senkronize et

[Auto camera]
Disabled
== Devre dışı

[Auto camera]
Enabled
== Etkin

[Auto camera]
Unavailable for this player
== Bu oyuncu için kullanılamıyor

[Auto camera]
Inactive
== Aktif değil

[Auto camera]
Active
== Aktif

Loading maps…
== Harita yükleniyor…

Community
== Topluluk

[Team status]
forbidden
== yasak

[Team status]
solo
== solo

[Team status]
allowed
== izin verildi

[Team status]
required
== gerekli

Teams
== Takımlar

[Team size]
minimum
== minimum

[Team size]
maximum
== maksimum

Saves file
== Dosyayı kaydet 

Open the saves file
== Kayıt dosyasını aç

Show FPS
== FPS'i göster

Renders your frame rate in the top right
== Kare hızını sağ üstte gösterir

[Translation credits: Add your own name here when you update translations]
English translation by the DDNet Team
== Türkçe çeviri Learath2, ardadem, h-kaan, eghwand, Gokturk ve WarHammer tarafından yapıldı

Show spectator cursor
== İzlenenin imlecini göster

[Graphics error]
Out of VRAM. Try setting 'cl_skins_loaded_max' to a lower value or remove custom assets (skins, entities, etc.), especially those with high resolution.
== VRAM bitmiş. 'cl_skins_loaded_max' değerini daha düşük bir değere ayarlamayı veya özel varlıkları (kaplamalar, varlıklar vb.), özellikle de yüksek çözünürlüklü olanları kaldırmayı deneyin.

No demo with this filename exists
== Bu isimle bir demo bulunmuyor

This name cannot be used for files and folders
== Bu isim dosya ve klasörler için kullanılamıyor

Map size
== Harita boyutu

This skin name cannot be used.
== Bu skin adı kullanılamıyor.

Skin could not be loaded due to an error. Check the local console for details.
== Skin bir sebepten dolayı yüklenemiyor. Detay için yerel konsolu kontrol et.

Skin could not be found.
== Skin bulunamadı.

No skins match your filter criteria
== Kriterlerine uygun skinler bulunamadı

Show number of spectators
== İzleyici sayısını göster

[Show name plates]
None
== Hiçbiri

[Show name plates]
Own
== Kendi

[Show name plates]
Others
== Diğer

[Show name plates]
All
== Hepsi

Name plates offset
== Oyuncu isimleri çıkıntısı

Show friend icon in name plates
== Arkadaş ikonunu oyuncu isimlerinde göster

Show client IDs on a seperate line
== İstemci ID'lerini ayrı satırda göster

Client IDs size
== İstemci ID boyutu

Show players' key presses
== Oyuncu tuş basımlarını göster

[Show players' key presses]
None
== Hiçbiri

[Show players' key presses]
Own
== Kendi

[Show players' key presses]
Others
== Diğer

[Show players' key presses]
All
== Hepsi

Preview player's name plate
== Oyuncu ismini ön izle

Preview dummy's name plate
== Dummy ismini ön izle

Dragger Outline Color
== Dragger Ana hat Rengi

Dragger Inner Color
== Dragger İç Rengi

AntiPing: prediction margin
== AntiPing: tahmin marjı

[Spectating]
Following %d: %s
== İzleniyor %d: %s

Loading map
== Harita yükleniyor

Error checking player name
== Oyuncu adı kontrol edilirken hata oluştu

Could not check for existing player with your name. Check your internet connection.
== Adınıza sahip mevcut oyuncu olup olmadığı kontrol edilemedi. İnternet bağlantınızı kontrol edin.

Press Ctrl+Shift+G to disable debug graphs.
== Hata ayıklama grafiğini devre dışı bırakmak için Ctrl+Shift+G tuşlarına basın.

Server could not be started
== Sunucu başlatılamadı

Could not get server list from master server
== Ana sunucudan sunucu listesi alınamadı

[Demo playback]
Live
== Canlı

[Demo playback]
Go to Live
== Canlıya Geç

Save all changes before turning off the editor?
== Editör kapatılmadan önce tüm değişiklikler kaydedilsin mi?

Layout
== Düzen

Visibility
== Görünürlük

Behavior
== Davranış

Delete button
== Buton sil

Are you sure that you want to delete this button?
== Bu butonu silmek istediğine emin misin?

Duplicate
== Çoğalt

New button already created
== Yeni buton zaten oluşturuldu

A new button has already been created, please save or delete it before creating another one.
== Yeni bir buton zaten oluşturuldu, başka bir buton oluşturmadan önce lütfen kaydedin veya silin.

Please save your changes before duplicating a button.
== Bir butonu çoğaltmadan önce lütfen değişiklikleri kaydedin.

No space for button
== Buton için yeterli alan yok

There is not enough space available to place another button.
== Başka bir buton yerleştirmek için yeterli alan yok.

There is not enough space available to place another button with this size. The button has been resized.
== Bu büyüklükte bir butonu yerleştirmek için yeterli alan yok. Buton yeniden boyutlandırıldı.

Deselect
== Seçimi iptal et

You'll lose unsaved changes after deselecting.
== Seçimi iptal ettikten sonra kaydedilmemiş değişiklikler kaybolacak.

Width
== Genişlik

Height
== Yükseklik

Shape
== Şekil

[Touch button shape]
Rectangle
== Dikdörtgen

[Touch button shape]
Circle
== Daire

[Touch button label type]
Plain
== Düz

[Touch button label type]
Localized
== Sabit

[Touch button label type]
Icon
== Simge

Behavior type
== Davranış biçimi

[Touch button behavior]
Bind
== Atama

[Touch button behavior]
Bind Toggle
== Aç/Kapa

[Touch button behavior]
Predefined
== Ön tanımlı

Command
== Komut

Label
== Başlık

Label type
== Başlık türü

Add command
== Komut ekle

Delete command
== Komut sil

[Touch button visibility preview]
Included
== Dahil

[Touch button visibility preview]
Excluded
== Hariç

[Touch button visibility preview]
Ignore
== Yok say

Long press on a touch button to select it.
== Butonu seçmek için uzun bas.

New button
== Yeni buton

Select button by touch
== Butonu dokunarak seç

No buttons match your filter criteria
== Filtre kriterlerine uyan buton yok

File
== Dosya

Buttons
== Butonlar

Active color
== Aktif renk

Inactive color
== İnaktif renk

Preview button visibility while the editor is active.
== Editör aktifken önizleme butonunu göster.

Show all buttons
== Tüm butonları göster

Save all changes before switching selected button?
== Seçili butonu değiştirmeden önce tüm değişiklikler kaydedilsin mi?

Discard
== İptal et

There is not enough space available for the button. Check its visibilities and size.
== Buton için yeterli alan yok. Görünürlüğünü ve büyüklüğünü kontrol edin.

Selected button not visible
== Seçili buton görünmez

The selected button is not visible. Do you want to deselect it or edit its visibility?
== Seçili buton görünmez. Seçimi iptal etmek ya da görünürlüğünü değiştirmek ister misin?

Edit
== Düzenle

Width and height are required to be within the range from %d to %d.
== Genişlik ve yükseklik, %d ile %d aralığında olmalıdır.

Button position is outside of the screen.
== Buton pozisyonu ekranın dışında.

The selected button is overlapping with other buttons.
== Seçili buton diğer butonlarla çakışıyor.

Wrong button settings
== Hatalı buton ayarları

[Touch button visibilities]
Ingame
== Oyun içi

[Touch button visibilities]
Zoom Allowed
== Yakınlaştırma İzinli

[Touch button visibilities]
Vote Active
== Oylama Aktif

[Touch button visibilities]
Dummy Allowed
== Dummy İzinli

[Touch button visibilities]
Dummy Connected
== Dummy bağlandı

[Touch button visibilities]
Rcon Authed
== Rcon doğrulandı

[Touch button visibilities]
Demo Player
== Demo Oynatıcı

[Touch button visibilities]
Extra Menu
== Ekstra Menü

[Predefined touch button behaviors]
Ingame Menu
== Oyun İçi Menü

[Predefined touch button behaviors]
Extra Menu
== Ekstra Menü

[Predefined touch button behaviors]
Emoticon
== İfade

[Predefined touch button behaviors]
Spectate
== İzle

[Predefined touch button behaviors]
Swap Action
== Eylemi Değiştir

[Predefined touch button behaviors]
Use Action
== Eylemi Kullan

[Predefined touch button behaviors]
Joystick Action
== Joystick Eylemi

[Predefined touch button behaviors]
Joystick Aim
== Joystick Aim

[Predefined touch button behaviors]
Joystick Fire
== Joystick Ateş

[Predefined touch button behaviors]
Joystick Hook
== Joystick Kanca

Chat background color
== Sohbet arka plan rengi

Censor profanity
<<<<<<< HEAD
== Küfür Sansürü

Download
== İndir
=======
== 

Download
== 
>>>>>>> c85f7ee0
<|MERGE_RESOLUTION|>--- conflicted
+++ resolved
@@ -2483,14 +2483,7 @@
 == Sohbet arka plan rengi
 
 Censor profanity
-<<<<<<< HEAD
 == Küfür Sansürü
 
 Download
-== İndir
-=======
-== 
-
-Download
-== 
->>>>>>> c85f7ee0
+== İndir