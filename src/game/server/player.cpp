--- conflicted
+++ resolved
@@ -302,19 +302,11 @@
 
 void CPlayer::PostPostTick()
 {
-<<<<<<< HEAD
-#ifdef CONF_DEBUG
-	if(!g_Config.m_DbgDummies || m_ClientID < MAX_CLIENTS - g_Config.m_DbgDummies)
-#endif
-		if(!Server()->ClientIngame(m_ClientID))
-			return;
-=======
 	if(!Server()->ClientIngame(m_ClientID))
 		return;
 
 	if(!GameServer()->m_World.m_Paused && !m_pCharacter && m_Spawning && m_WeakHookSpawn)
 		TryRespawn();
->>>>>>> 8b0fccc6
 }
 
 void CPlayer::Snap(int SnappingClient)
