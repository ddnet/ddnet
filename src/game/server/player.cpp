/* (c) Magnus Auvinen. See licence.txt in the root of the distribution for more information. */
/* If you are missing that file, acquire a complete release at teeworlds.com.                */
#include "player.h"
#include "entities/character.h"
#include "gamecontext.h"
#include "gamecontroller.h"
#include "score.h"

#include <base/system.h>

#include <engine/antibot.h>
#include <engine/server.h>
#include <engine/shared/config.h>

#include <game/gamecore.h>
#include <game/teamscore.h>

MACRO_ALLOC_POOL_ID_IMPL(CPlayer, MAX_CLIENTS)

IServer *CPlayer::Server() const { return m_pGameServer->Server(); }

CPlayer::CPlayer(CGameContext *pGameServer, uint32_t UniqueClientID, int ClientID, int Team) :
	m_UniqueClientID(UniqueClientID)
{
	m_pGameServer = pGameServer;
	m_RespawnTick = Server()->Tick(); // gctf
	m_HasGhostCharInGame = false; // gctf
	m_ClientID = ClientID;
	m_Team = GameServer()->m_pController->GetStartTeam();
	m_NumInputs = 0;
	m_Spawning = false;
	Reset();
	GameServer()->Antibot()->OnPlayerInit(m_ClientID);
}

CPlayer::~CPlayer()
{
	GameServer()->Antibot()->OnPlayerDestroy(m_ClientID);
	delete m_pLastTarget;
	delete m_pCharacter;
	m_pCharacter = 0;
}

void CPlayer::Reset()
{
	m_DieTick = Server()->Tick();
	m_PreviousDieTick = m_DieTick;
	m_JoinTick = Server()->Tick();
	delete m_pCharacter;
	m_pCharacter = 0;
	m_SpectatorID = SPEC_FREEVIEW;
	m_LastActionTick = Server()->Tick();
	m_TeamChangeTick = Server()->Tick();
	m_LastInvited = 0;
	m_WeakHookSpawn = false;

	int *pIdMap = Server()->GetIdMap(m_ClientID);
	for(int i = 1; i < VANILLA_MAX_CLIENTS; i++)
	{
		pIdMap[i] = -1;
	}
	pIdMap[0] = m_ClientID;

	// DDRace

	m_LastCommandPos = 0;
	m_LastPlaytime = 0;
	m_ChatScore = 0;
	m_Moderating = false;
	m_EyeEmoteEnabled = true;
	if(Server()->IsSixup(m_ClientID))
		m_TimerType = TIMERTYPE_SIXUP;
	else
		m_TimerType = (g_Config.m_SvDefaultTimerType == TIMERTYPE_GAMETIMER || g_Config.m_SvDefaultTimerType == TIMERTYPE_GAMETIMER_AND_BROADCAST) ? TIMERTYPE_BROADCAST : g_Config.m_SvDefaultTimerType;

	m_DefEmote = EMOTE_NORMAL;
	m_Afk = true;
	m_LastWhisperTo = -1;
	m_LastSetSpectatorMode = 0;
	m_aTimeoutCode[0] = '\0';
	delete m_pLastTarget;
	m_pLastTarget = new CNetObj_PlayerInput({0});
	m_LastTargetInit = false;
	m_TuneZone = 0;
	m_TuneZoneOld = m_TuneZone;
	m_Halloween = false;
	m_FirstPacket = true;

	m_SendVoteIndex = -1;

	if(g_Config.m_Events)
	{
		const ETimeSeason Season = time_season();
		if(Season == SEASON_NEWYEAR)
		{
			m_DefEmote = EMOTE_HAPPY;
		}
		else if(Season == SEASON_HALLOWEEN)
		{
			m_DefEmote = EMOTE_ANGRY;
			m_Halloween = true;
		}
		else
		{
			m_DefEmote = EMOTE_NORMAL;
		}
	}
	m_OverrideEmoteReset = -1;

	GameServer()->Score()->PlayerData(m_ClientID)->Reset();

	m_Last_KickVote = 0;
	m_Last_Team = 0;
	m_ShowOthers = g_Config.m_SvShowOthersDefault;
	m_ShowAll = g_Config.m_SvShowAllDefault;
	m_ShowDistance = vec2(1200, 800);
	m_SpecTeam = false;
	m_NinjaJetpack = false;

	m_Paused = PAUSE_NONE;
	m_DND = false;

	m_LastPause = 0;
	m_Score.reset();
	m_Score = 0; // gctf

	// Variable initialized:
	m_Last_Team = 0;
	m_LastSQLQuery = 0;
	m_ScoreQueryResult = nullptr;
	m_ScoreFinishResult = nullptr;

	int64_t Now = Server()->Tick();
	int64_t TickSpeed = Server()->TickSpeed();
	// If the player joins within ten seconds of the server becoming
	// non-empty, allow them to vote immediately. This allows players to
	// vote after map changes or when they join an empty server.
	//
	// Otherwise, block voting in the beginning after joining.
	if(Now > GameServer()->m_NonEmptySince + 10 * TickSpeed)
		m_FirstVoteTick = Now + g_Config.m_SvJoinVoteDelay * TickSpeed;
	else
		m_FirstVoteTick = Now;

	m_NotEligibleForFinish = false;
	m_EligibleForFinishCheck = 0;
	m_VotedForPractice = false;
	m_SwapTargetsClientID = -1;
	m_BirthdayAnnounced = false;

	// gctf
	m_IsReadyToPlay = !GameServer()->m_pController->IsPlayerReadyMode();
	m_DeadSpecMode = false;
	m_GameStateBroadcast = false;
}

static int PlayerFlags_SixToSeven(int Flags)
{
	int Seven = 0;
	if(Flags & PLAYERFLAG_CHATTING)
		Seven |= protocol7::PLAYERFLAG_CHATTING;
	if(Flags & PLAYERFLAG_SCOREBOARD)
		Seven |= protocol7::PLAYERFLAG_SCOREBOARD;

	return Seven;
}

void CPlayer::Tick()
{
	if(m_ScoreQueryResult != nullptr && m_ScoreQueryResult->m_Completed)
	{
		ProcessScoreResult(*m_ScoreQueryResult);
		m_ScoreQueryResult = nullptr;
	}
	if(m_ScoreFinishResult != nullptr && m_ScoreFinishResult->m_Completed)
	{
		ProcessScoreResult(*m_ScoreFinishResult);
		m_ScoreFinishResult = nullptr;
	}

	if(!Server()->ClientIngame(m_ClientID))
		return;

	if(m_ChatScore > 0)
		m_ChatScore--;

	Server()->SetClientScore(m_ClientID, m_Score);

	if(m_Moderating && m_Afk)
	{
		m_Moderating = false;
		GameServer()->SendChatTarget(m_ClientID, "Active moderator mode disabled because you are afk.");

		if(!GameServer()->PlayerModerating())
			GameServer()->SendChat(-1, CGameContext::CHAT_ALL, "Server kick/spec votes are no longer actively moderated.");
	}

	// do latency stuff
	{
		IServer::CClientInfo Info;
		if(Server()->GetClientInfo(m_ClientID, &Info))
		{
			m_Latency.m_Accum += Info.m_Latency;
			m_Latency.m_AccumMax = maximum(m_Latency.m_AccumMax, Info.m_Latency);
			m_Latency.m_AccumMin = minimum(m_Latency.m_AccumMin, Info.m_Latency);
		}
		// each second
		if(Server()->Tick() % Server()->TickSpeed() == 0)
		{
			m_Latency.m_Avg = m_Latency.m_Accum / Server()->TickSpeed();
			m_Latency.m_Max = m_Latency.m_AccumMax;
			m_Latency.m_Min = m_Latency.m_AccumMin;
			m_Latency.m_Accum = 0;
			m_Latency.m_AccumMin = 1000;
			m_Latency.m_AccumMax = 0;
		}
	}

	if(Server()->GetNetErrorString(m_ClientID)[0])
	{
		SetAfk(true);

		char aBuf[512];
		str_format(aBuf, sizeof(aBuf), "'%s' would have timed out, but can use timeout protection now", Server()->ClientName(m_ClientID));
		GameServer()->SendChat(-1, CGameContext::CHAT_ALL, aBuf);
		Server()->ResetNetErrorString(m_ClientID);
	}

	if(!GameServer()->m_World.m_Paused)
	{
		if(!m_pCharacter && m_DieTick + Server()->TickSpeed() * 3 <= Server()->Tick())
			Respawn();

		if(m_pCharacter)
		{
			if(m_pCharacter->IsAlive())
			{
				ProcessPause();
				if(!m_Paused)
					m_ViewPos = m_pCharacter->m_Pos;
			}
			else if(!m_pCharacter->IsPaused())
			{
				delete m_pCharacter;
				m_pCharacter = 0;
			}
		}
		else if(m_Spawning && !m_WeakHookSpawn && m_RespawnTick <= Server()->Tick())
			TryRespawn();
	}
	else
	{
		++m_RespawnTick;
		++m_DieTick;
		++m_PreviousDieTick;
		++m_JoinTick;
		++m_LastActionTick;
		++m_TeamChangeTick;
	}

	m_TuneZoneOld = m_TuneZone; // determine needed tunings with viewpos
	int CurrentIndex = GameServer()->Collision()->GetMapIndex(m_ViewPos);
	m_TuneZone = GameServer()->Collision()->IsTune(CurrentIndex);

	if(m_TuneZone != m_TuneZoneOld) // don't send tunings all the time
	{
		GameServer()->SendTuningParams(m_ClientID, m_TuneZone);
	}

	if(m_OverrideEmoteReset >= 0 && m_OverrideEmoteReset <= Server()->Tick())
	{
		m_OverrideEmoteReset = -1;
	}

	if(m_Halloween && m_pCharacter && !m_pCharacter->IsPaused())
	{
		if(1200 - ((Server()->Tick() - m_pCharacter->GetLastAction()) % (1200)) < 5)
		{
			GameServer()->SendEmoticon(GetCID(), EMOTICON_GHOST, -1);
		}
	}
}

void CPlayer::PostTick()
{
	// update latency value
	if(m_PlayerFlags & PLAYERFLAG_IN_MENU)
		m_aCurLatency[m_ClientID] = GameServer()->m_apPlayers[m_ClientID]->m_Latency.m_Min;

	if(m_PlayerFlags & PLAYERFLAG_SCOREBOARD)
	{
		for(int i = 0; i < MAX_CLIENTS; ++i)
		{
			if(GameServer()->m_apPlayers[i] && GameServer()->m_apPlayers[i]->GetTeam() != TEAM_SPECTATORS)
				m_aCurLatency[i] = GameServer()->m_apPlayers[i]->m_Latency.m_Min;
		}
	}

	// update view pos for spectators
	if((m_Team == TEAM_SPECTATORS || m_Paused) && m_SpectatorID != SPEC_FREEVIEW && GameServer()->m_apPlayers[m_SpectatorID] && GameServer()->m_apPlayers[m_SpectatorID]->GetCharacter())
		m_ViewPos = GameServer()->m_apPlayers[m_SpectatorID]->GetCharacter()->m_Pos;
}

void CPlayer::PostPostTick()
{
	if(!Server()->ClientIngame(m_ClientID))
		return;

	if(!GameServer()->m_World.m_Paused && !m_pCharacter && m_Spawning && m_WeakHookSpawn)
		TryRespawn();
}

void CPlayer::Snap(int SnappingClient)
{
	if(!Server()->ClientIngame(m_ClientID))
		return;

	int id = m_ClientID;
	if(!Server()->Translate(id, SnappingClient))
		return;

	CNetObj_ClientInfo *pClientInfo = Server()->SnapNewItem<CNetObj_ClientInfo>(id);
	if(!pClientInfo)
		return;

	StrToInts(&pClientInfo->m_Name0, 4, Server()->ClientName(m_ClientID));
	StrToInts(&pClientInfo->m_Clan0, 3, Server()->ClientClan(m_ClientID));
	pClientInfo->m_Country = Server()->ClientCountry(m_ClientID);
	StrToInts(&pClientInfo->m_Skin0, 6, m_TeeInfos.m_aSkinName);
	pClientInfo->m_UseCustomColor = m_TeeInfos.m_UseCustomColor;
	pClientInfo->m_ColorBody = m_TeeInfos.m_ColorBody;
	pClientInfo->m_ColorFeet = m_TeeInfos.m_ColorFeet;

	int SnappingClientVersion = GameServer()->GetClientVersion(SnappingClient);
	int Latency = SnappingClient == SERVER_DEMO_CLIENT ? m_Latency.m_Min : GameServer()->m_apPlayers[SnappingClient]->m_aCurLatency[m_ClientID];

	int Score;
	// This is the time sent to the player while ingame (do not confuse to the one reported to the master server).
	// Due to clients expecting this as a negative value, we have to make sure it's negative.
	// Special numbers:
	// -9999: means no time and isn't displayed in the scoreboard.
	// if(m_Score.has_value())
	// {
	// 	// shift the time by a second if the player actually took 9999
	// 	// seconds to finish the map.
	// 	if(m_Score.value() == 9999)
	// 		Score = -10000;
	// 	else
	// 		Score = -m_Score.value();
	// }
	// else
	// {
	// 	Score = -9999;
	// }

	// // send 0 if times of others are not shown
	// if(SnappingClient != m_ClientID && g_Config.m_SvHideScore)
	// 	Score = -9999;

	Score = m_Score.value_or(0); // gctf

	if(!Server()->IsSixup(SnappingClient))
	{
		CNetObj_PlayerInfo *pPlayerInfo = Server()->SnapNewItem<CNetObj_PlayerInfo>(id);
		if(!pPlayerInfo)
			return;

		pPlayerInfo->m_Latency = Latency;
		pPlayerInfo->m_Score = Score;
		pPlayerInfo->m_Local = (int)(m_ClientID == SnappingClient && (m_Paused != PAUSE_PAUSED || SnappingClientVersion >= VERSION_DDNET_OLD));
		pPlayerInfo->m_ClientID = id;
		pPlayerInfo->m_Team = m_Team;
		if(SnappingClientVersion < VERSION_DDNET_INDEPENDENT_SPECTATORS_TEAM)
		{
			// In older versions the SPECTATORS TEAM was also used if the own player is in PAUSE_PAUSED or if any player is in PAUSE_SPEC.
			pPlayerInfo->m_Team = (m_Paused != PAUSE_PAUSED || m_ClientID != SnappingClient) && m_Paused < PAUSE_SPEC ? m_Team : TEAM_SPECTATORS;
		}

		// gctf
		if(!GameServer()->m_pController->IsGameRunning() &&
			GameServer()->m_World.m_Paused &&
			GameServer()->m_pController->GameState() != IGameController::IGS_END_MATCH &&
			GameServer()->m_pController->GameState() != IGameController::IGS_END_ROUND &&
			GetTeam() != TEAM_SPECTATORS &&
			(!GameServer()->m_pController->IsPlayerReadyMode() || m_IsReadyToPlay))
		{
			char aReady[512];
			char aName[64];
			static const int MaxNameLen = MAX_NAME_LENGTH - (str_length("\xE2\x9C\x93") + 2);
			str_truncate(aName, sizeof(aName), Server()->ClientName(m_ClientID), MaxNameLen);
			str_format(aReady, sizeof(aReady), "\xE2\x9C\x93 %s", aName);
			// 0.7 puts the checkmark at the end
			// we put it in the beginning because ddnet scoreboard cuts off long names
			// such as WWWWWWWWWW... which would also hide the checkmark in the end
			StrToInts(&pClientInfo->m_Name0, 4, aReady);
		}
	}
	else
	{
		protocol7::CNetObj_PlayerInfo *pPlayerInfo = Server()->SnapNewItem<protocol7::CNetObj_PlayerInfo>(id);
		if(!pPlayerInfo)
			return;

		pPlayerInfo->m_PlayerFlags = PlayerFlags_SixToSeven(m_PlayerFlags);
		if(SnappingClientVersion >= VERSION_DDRACE && (m_PlayerFlags & PLAYERFLAG_AIM))
			pPlayerInfo->m_PlayerFlags |= protocol7::PLAYERFLAG_AIM;
		if(Server()->ClientAuthed(m_ClientID))
			pPlayerInfo->m_PlayerFlags |= protocol7::PLAYERFLAG_ADMIN;
		if(!GameServer()->m_pController->IsPlayerReadyMode() || m_IsReadyToPlay)
			pPlayerInfo->m_PlayerFlags |= protocol7::PLAYERFLAG_READY;

		// Times are in milliseconds for 0.7
<<<<<<< HEAD
		// pPlayerInfo->m_Score = m_Score.has_value() ? GameServer()->Score()->PlayerData(id)->m_BestTime * 1000 : -1;
		pPlayerInfo->m_Score = Score; // gctf
=======
		pPlayerInfo->m_Score = m_Score.has_value() ? GameServer()->Score()->PlayerData(m_ClientID)->m_BestTime * 1000 : -1;
>>>>>>> eb86959e
		pPlayerInfo->m_Latency = Latency;
	}

	if(m_ClientID == SnappingClient && (m_Team == TEAM_SPECTATORS || m_Paused))
	{
		if(!Server()->IsSixup(SnappingClient))
		{
			CNetObj_SpectatorInfo *pSpectatorInfo = Server()->SnapNewItem<CNetObj_SpectatorInfo>(m_ClientID);
			if(!pSpectatorInfo)
				return;

			pSpectatorInfo->m_SpectatorID = m_SpectatorID;
			pSpectatorInfo->m_X = m_ViewPos.x;
			pSpectatorInfo->m_Y = m_ViewPos.y;
		}
		else
		{
			protocol7::CNetObj_SpectatorInfo *pSpectatorInfo = Server()->SnapNewItem<protocol7::CNetObj_SpectatorInfo>(m_ClientID);
			if(!pSpectatorInfo)
				return;

			pSpectatorInfo->m_SpecMode = m_SpectatorID == SPEC_FREEVIEW ? protocol7::SPEC_FREEVIEW : protocol7::SPEC_PLAYER;
			pSpectatorInfo->m_SpectatorID = m_SpectatorID;
			pSpectatorInfo->m_X = m_ViewPos.x;
			pSpectatorInfo->m_Y = m_ViewPos.y;
		}
	}

	CNetObj_DDNetPlayer *pDDNetPlayer = Server()->SnapNewItem<CNetObj_DDNetPlayer>(id);
	if(!pDDNetPlayer)
		return;

	pDDNetPlayer->m_AuthLevel = Server()->GetAuthedState(m_ClientID);
	pDDNetPlayer->m_Flags = 0;
	if(m_Afk)
		pDDNetPlayer->m_Flags |= EXPLAYERFLAG_AFK;
	if(m_Paused == PAUSE_SPEC)
		pDDNetPlayer->m_Flags |= EXPLAYERFLAG_SPEC;
	if(m_Paused == PAUSE_PAUSED)
		pDDNetPlayer->m_Flags |= EXPLAYERFLAG_PAUSED;

	if(Server()->IsSixup(SnappingClient) && m_pCharacter && m_pCharacter->m_DDRaceState == DDRACE_STARTED &&
		GameServer()->m_apPlayers[SnappingClient]->m_TimerType == TIMERTYPE_SIXUP)
	{
		protocol7::CNetObj_PlayerInfoRace *pRaceInfo = Server()->SnapNewItem<protocol7::CNetObj_PlayerInfoRace>(id);
		if(!pRaceInfo)
			return;
		pRaceInfo->m_RaceStartTick = m_pCharacter->m_StartTime;
	}

	bool ShowSpec = m_pCharacter && m_pCharacter->IsPaused() && m_pCharacter->CanSnapCharacter(SnappingClient);

	if(SnappingClient != SERVER_DEMO_CLIENT)
	{
		CPlayer *pSnapPlayer = GameServer()->m_apPlayers[SnappingClient];
		ShowSpec = ShowSpec && (GameServer()->GetDDRaceTeam(m_ClientID) == GameServer()->GetDDRaceTeam(SnappingClient) || pSnapPlayer->m_ShowOthers == SHOW_OTHERS_ON || (pSnapPlayer->GetTeam() == TEAM_SPECTATORS || pSnapPlayer->IsPaused()));
	}

	if(ShowSpec)
	{
		CNetObj_SpecChar *pSpecChar = Server()->SnapNewItem<CNetObj_SpecChar>(id);
		if(!pSpecChar)
			return;

		pSpecChar->m_X = m_pCharacter->Core()->m_Pos.x;
		pSpecChar->m_Y = m_pCharacter->Core()->m_Pos.y;
	}
}

void CPlayer::FakeSnap()
{
	if(GetClientVersion() >= VERSION_DDNET_OLD)
		return;

	if(Server()->IsSixup(m_ClientID))
		return;

	int FakeID = VANILLA_MAX_CLIENTS - 1;

	CNetObj_ClientInfo *pClientInfo = Server()->SnapNewItem<CNetObj_ClientInfo>(FakeID);

	if(!pClientInfo)
		return;

	StrToInts(&pClientInfo->m_Name0, 4, " ");
	StrToInts(&pClientInfo->m_Clan0, 3, "");
	StrToInts(&pClientInfo->m_Skin0, 6, "default");

	if(m_Paused != PAUSE_PAUSED)
		return;

	CNetObj_PlayerInfo *pPlayerInfo = Server()->SnapNewItem<CNetObj_PlayerInfo>(FakeID);
	if(!pPlayerInfo)
		return;

	pPlayerInfo->m_Latency = m_Latency.m_Min;
	pPlayerInfo->m_Local = 1;
	pPlayerInfo->m_ClientID = FakeID;
	pPlayerInfo->m_Score = -9999;
	pPlayerInfo->m_Team = TEAM_SPECTATORS;

	CNetObj_SpectatorInfo *pSpectatorInfo = Server()->SnapNewItem<CNetObj_SpectatorInfo>(FakeID);
	if(!pSpectatorInfo)
		return;

	pSpectatorInfo->m_SpectatorID = m_SpectatorID;
	pSpectatorInfo->m_X = m_ViewPos.x;
	pSpectatorInfo->m_Y = m_ViewPos.y;
}

void CPlayer::OnDisconnect()
{
	KillCharacter();

	m_Moderating = false;
}

void CPlayer::OnPredictedInput(CNetObj_PlayerInput *pNewInput)
{
	// skip the input if chat is active
	if((m_PlayerFlags & PLAYERFLAG_CHATTING) && (pNewInput->m_PlayerFlags & PLAYERFLAG_CHATTING))
		return;

	AfkTimer();

	m_NumInputs++;

	if(m_pCharacter && !m_Paused)
		m_pCharacter->OnPredictedInput(pNewInput);

	// Magic number when we can hope that client has successfully identified itself
	if(m_NumInputs == 20 && g_Config.m_SvClientSuggestion[0] != '\0' && GetClientVersion() <= VERSION_DDNET_OLD)
		GameServer()->SendBroadcast(g_Config.m_SvClientSuggestion, m_ClientID);
	else if(m_NumInputs == 200 && Server()->IsSixup(m_ClientID))
		GameServer()->SendBroadcast("This server uses an experimental translation from Teeworlds 0.7 to 0.6. Please report bugs on ddnet.org/discord", m_ClientID);
}

void CPlayer::OnDirectInput(CNetObj_PlayerInput *pNewInput)
{
	Server()->SetClientFlags(m_ClientID, pNewInput->m_PlayerFlags);

	AfkTimer();

	if(((!m_pCharacter && m_Team == TEAM_SPECTATORS) || m_Paused) && m_SpectatorID == SPEC_FREEVIEW)
		m_ViewPos = vec2(pNewInput->m_TargetX, pNewInput->m_TargetY);

	// check for activity
	if(mem_comp(pNewInput, m_pLastTarget, sizeof(CNetObj_PlayerInput)))
	{
		mem_copy(m_pLastTarget, pNewInput, sizeof(CNetObj_PlayerInput));
		// Ignore the first direct input and keep the player afk as it is sent automatically
		if(m_LastTargetInit)
			UpdatePlaytime();
		m_LastActionTick = Server()->Tick();
		m_LastTargetInit = true;
	}
}

void CPlayer::OnPredictedEarlyInput(CNetObj_PlayerInput *pNewInput)
{
	m_PlayerFlags = pNewInput->m_PlayerFlags;

	if(!m_pCharacter && m_Team != TEAM_SPECTATORS && (pNewInput->m_Fire & 1))
		m_Spawning = true;

	// skip the input if chat is active
	if(m_PlayerFlags & PLAYERFLAG_CHATTING)
		return;

	if(m_pCharacter && !m_Paused)
		m_pCharacter->OnDirectInput(pNewInput);
}

int CPlayer::GetClientVersion() const
{
	return m_pGameServer->GetClientVersion(m_ClientID);
}

CCharacter *CPlayer::GetCharacter()
{
	if(m_pCharacter && m_pCharacter->IsAlive())
		return m_pCharacter;
	return 0;
}

const CCharacter *CPlayer::GetCharacter() const
{
	if(m_pCharacter && m_pCharacter->IsAlive())
		return m_pCharacter;
	return 0;
}

void CPlayer::KillCharacter(int Weapon, bool SendKillMsg)
{
	if(m_pCharacter)
	{
		m_pCharacter->Die(m_ClientID, Weapon, SendKillMsg);

		delete m_pCharacter;
		m_pCharacter = 0;
	}
}

void CPlayer::Respawn(bool WeakHook)
{
	if(m_Team != TEAM_SPECTATORS)
	{
		m_WeakHookSpawn = WeakHook;
		m_Spawning = true;

		// gctf
		m_IsReadyToPlay = true;
		// m_DeadSpecMode = true;
		return;
	}

	m_DeadSpecMode = false;
}

CCharacter *CPlayer::ForceSpawn(vec2 Pos)
{
	m_Spawning = false;
	m_pCharacter = new(m_ClientID) CCharacter(&GameServer()->m_World, GameServer()->GetLastPlayerInput(m_ClientID));
	m_pCharacter->Spawn(this, Pos);
	m_Team = 0;
	return m_pCharacter;
}

void CPlayer::SetTeam(int Team, bool DoChatMsg)
{
	KillCharacter();

	m_Team = Team;
	m_LastSetTeam = Server()->Tick();
	m_LastActionTick = Server()->Tick();
	m_SpectatorID = SPEC_FREEVIEW;

	protocol7::CNetMsg_Sv_Team Msg;
	Msg.m_ClientID = m_ClientID;
	Msg.m_Team = m_Team;
	Msg.m_Silent = !DoChatMsg;
	Msg.m_CooldownTick = m_LastSetTeam + Server()->TickSpeed() * g_Config.m_SvTeamChangeDelay;
	Server()->SendPackMsg(&Msg, MSGFLAG_VITAL | MSGFLAG_NORECORD, -1);

	// we got to wait 0.5 secs before respawning
	m_RespawnTick = Server()->Tick() + Server()->TickSpeed() / 2;

	if(Team == TEAM_SPECTATORS)
	{
		// update spectator modes
		for(auto &pPlayer : GameServer()->m_apPlayers)
		{
			if(pPlayer && pPlayer->m_SpectatorID == m_ClientID)
				pPlayer->m_SpectatorID = SPEC_FREEVIEW;
		}
	}

	// m_DeadSpecMode = false; // gctf
}

bool CPlayer::SetTimerType(int TimerType)
{
	if(TimerType == TIMERTYPE_DEFAULT)
	{
		if(Server()->IsSixup(m_ClientID))
			m_TimerType = TIMERTYPE_SIXUP;
		else
			SetTimerType(g_Config.m_SvDefaultTimerType);

		return true;
	}

	if(Server()->IsSixup(m_ClientID))
	{
		if(TimerType == TIMERTYPE_SIXUP || TimerType == TIMERTYPE_NONE)
		{
			m_TimerType = TimerType;
			return true;
		}
		else
			return false;
	}

	if(TimerType == TIMERTYPE_GAMETIMER)
	{
		if(GetClientVersion() >= VERSION_DDNET_GAMETICK)
			m_TimerType = TimerType;
		else
			return false;
	}
	else if(TimerType == TIMERTYPE_GAMETIMER_AND_BROADCAST)
	{
		if(GetClientVersion() >= VERSION_DDNET_GAMETICK)
			m_TimerType = TimerType;
		else
		{
			m_TimerType = TIMERTYPE_BROADCAST;
			return false;
		}
	}
	else
		m_TimerType = TimerType;

	return true;
}

void CPlayer::TryRespawn()
{
	vec2 SpawnPos;

	if(!GameServer()->m_pController->CanSpawn(m_Team, &SpawnPos, GameServer()->GetDDRaceTeam(m_ClientID)))
		return;

	m_WeakHookSpawn = false;
	m_Spawning = false;
	m_pCharacter = new(m_ClientID) CCharacter(&GameServer()->m_World, GameServer()->GetLastPlayerInput(m_ClientID));
	m_ViewPos = SpawnPos;
	m_pCharacter->Spawn(this, SpawnPos);
	GameServer()->CreatePlayerSpawn(SpawnPos, GameServer()->m_pController->GetMaskForPlayerWorldEvent(m_ClientID));

	if(g_Config.m_SvTeam == SV_TEAM_FORCED_SOLO)
		m_pCharacter->SetSolo(true);
}

void CPlayer::UpdatePlaytime()
{
	m_LastPlaytime = time_get();
}

void CPlayer::AfkTimer()
{
	SetAfk(g_Config.m_SvMaxAfkTime != 0 && m_LastPlaytime < time_get() - time_freq() * g_Config.m_SvMaxAfkTime);
}

void CPlayer::SetAfk(bool Afk)
{
	if(m_Afk != Afk)
	{
		Server()->ExpireServerInfo();
		m_Afk = Afk;
	}
}

void CPlayer::SetInitialAfk(bool Afk)
{
	if(g_Config.m_SvMaxAfkTime == 0)
	{
		SetAfk(false);
		return;
	}

	SetAfk(Afk);

	// Ensure that the AFK state is not reset again automatically
	if(Afk)
		m_LastPlaytime = time_get() - time_freq() * g_Config.m_SvMaxAfkTime - 1;
	else
		m_LastPlaytime = time_get();
}

int CPlayer::GetDefaultEmote() const
{
	if(m_OverrideEmoteReset >= 0)
		return m_OverrideEmote;

	return m_DefEmote;
}

void CPlayer::OverrideDefaultEmote(int Emote, int Tick)
{
	m_OverrideEmote = Emote;
	m_OverrideEmoteReset = Tick;
	m_LastEyeEmote = Server()->Tick();
}

bool CPlayer::CanOverrideDefaultEmote() const
{
	return m_LastEyeEmote == 0 || m_LastEyeEmote + (int64_t)g_Config.m_SvEyeEmoteChangeDelay * Server()->TickSpeed() < Server()->Tick();
}

void CPlayer::ProcessPause()
{
	if(m_ForcePauseTime && m_ForcePauseTime < Server()->Tick())
	{
		m_ForcePauseTime = 0;
		Pause(PAUSE_NONE, true);
	}

	if(m_Paused == PAUSE_SPEC && !m_pCharacter->IsPaused() && m_pCharacter->IsGrounded() && m_pCharacter->m_Pos == m_pCharacter->m_PrevPos)
	{
		m_pCharacter->Pause(true);
		GameServer()->CreateDeath(m_pCharacter->m_Pos, m_ClientID, GameServer()->m_pController->GetMaskForPlayerWorldEvent(m_ClientID));
		GameServer()->CreateSound(m_pCharacter->m_Pos, SOUND_PLAYER_DIE, GameServer()->m_pController->GetMaskForPlayerWorldEvent(m_ClientID));
	}
}

int CPlayer::Pause(int State, bool Force)
{
	if(State < PAUSE_NONE || State > PAUSE_SPEC) // Invalid pause state passed
		return 0;

	if(!m_pCharacter)
		return 0;

	char aBuf[128];
	if(State != m_Paused)
	{
		// Get to wanted state
		switch(State)
		{
		case PAUSE_PAUSED:
		case PAUSE_NONE:
			if(m_pCharacter->IsPaused()) // First condition might be unnecessary
			{
				if(!Force && m_LastPause && m_LastPause + (int64_t)g_Config.m_SvSpecFrequency * Server()->TickSpeed() > Server()->Tick())
				{
					GameServer()->SendChatTarget(m_ClientID, "Can't /spec that quickly.");
					return m_Paused; // Do not update state. Do not collect $200
				}
				m_pCharacter->Pause(false);
				m_ViewPos = m_pCharacter->m_Pos;
				GameServer()->CreatePlayerSpawn(m_pCharacter->m_Pos, GameServer()->m_pController->GetMaskForPlayerWorldEvent(m_ClientID));
			}
			[[fallthrough]];
		case PAUSE_SPEC:
			if(g_Config.m_SvPauseMessages)
			{
				str_format(aBuf, sizeof(aBuf), (State > PAUSE_NONE) ? "'%s' speced" : "'%s' resumed", Server()->ClientName(m_ClientID));
				GameServer()->SendChat(-1, CGameContext::CHAT_ALL, aBuf);
			}
			break;
		}

		// Update state
		m_Paused = State;
		m_LastPause = Server()->Tick();

		// Sixup needs a teamchange
		protocol7::CNetMsg_Sv_Team Msg;
		Msg.m_ClientID = m_ClientID;
		Msg.m_CooldownTick = Server()->Tick();
		Msg.m_Silent = true;
		Msg.m_Team = m_Paused ? protocol7::TEAM_SPECTATORS : m_Team;

		GameServer()->Server()->SendPackMsg(&Msg, MSGFLAG_VITAL | MSGFLAG_NORECORD, m_ClientID);
	}

	return m_Paused;
}

int CPlayer::ForcePause(int Time)
{
	m_ForcePauseTime = Server()->Tick() + Server()->TickSpeed() * Time;

	if(g_Config.m_SvPauseMessages)
	{
		char aBuf[128];
		str_format(aBuf, sizeof(aBuf), "'%s' was force-paused for %ds", Server()->ClientName(m_ClientID), Time);
		GameServer()->SendChat(-1, CGameContext::CHAT_ALL, aBuf);
	}

	return Pause(PAUSE_SPEC, true);
}

int CPlayer::IsPaused()
{
	return m_ForcePauseTime ? m_ForcePauseTime : -1 * m_Paused;
}

bool CPlayer::IsPlaying()
{
	return m_pCharacter && m_pCharacter->IsAlive();
}

void CPlayer::SpectatePlayerName(const char *pName)
{
	if(!pName)
		return;

	for(int i = 0; i < MAX_CLIENTS; ++i)
	{
		if(i != m_ClientID && Server()->ClientIngame(i) && !str_comp(pName, Server()->ClientName(i)))
		{
			m_SpectatorID = i;
			return;
		}
	}
}

void CPlayer::ProcessScoreResult(CScorePlayerResult &Result)
{
	if(Result.m_Success) // SQL request was successful
	{
		switch(Result.m_MessageKind)
		{
		case CScorePlayerResult::DIRECT:
			for(auto &aMessage : Result.m_Data.m_aaMessages)
			{
				if(aMessage[0] == 0)
					break;
				GameServer()->SendChatTarget(m_ClientID, aMessage);
			}
			break;
		case CScorePlayerResult::ALL:
		{
			bool PrimaryMessage = true;
			for(auto &aMessage : Result.m_Data.m_aaMessages)
			{
				if(aMessage[0] == 0)
					break;

				if(GameServer()->ProcessSpamProtection(m_ClientID) && PrimaryMessage)
					break;

				GameServer()->SendChat(-1, CGameContext::CHAT_ALL, aMessage, -1);
				PrimaryMessage = false;
			}
			break;
		}
		case CScorePlayerResult::BROADCAST:
			if(Result.m_Data.m_aBroadcast[0] != 0)
				GameServer()->SendBroadcast(Result.m_Data.m_aBroadcast, -1);
			break;
		case CScorePlayerResult::MAP_VOTE:
			GameServer()->m_VoteType = CGameContext::VOTE_TYPE_OPTION;
			GameServer()->m_LastMapVote = time_get();

			char aCmd[256];
			str_format(aCmd, sizeof(aCmd),
				"sv_reset_file types/%s/flexreset.cfg; change_map \"%s\"",
				Result.m_Data.m_MapVote.m_aServer, Result.m_Data.m_MapVote.m_aMap);

			char aChatmsg[512];
			str_format(aChatmsg, sizeof(aChatmsg), "'%s' called vote to change server option '%s' (%s)",
				Server()->ClientName(m_ClientID), Result.m_Data.m_MapVote.m_aMap, "/map");

			GameServer()->CallVote(m_ClientID, Result.m_Data.m_MapVote.m_aMap, aCmd, "/map", aChatmsg);
			break;
		case CScorePlayerResult::PLAYER_INFO:
			if(Result.m_Data.m_Info.m_Time.has_value())
			{
				GameServer()->Score()->PlayerData(m_ClientID)->Set(Result.m_Data.m_Info.m_Time.value(), Result.m_Data.m_Info.m_aTimeCp);
				// m_Score = Result.m_Data.m_Info.m_Time; // gctf
			}
			Server()->ExpireServerInfo();
			int Birthday = Result.m_Data.m_Info.m_Birthday;
			if(Birthday != 0 && !m_BirthdayAnnounced)
			{
				char aBuf[512];
				str_format(aBuf, sizeof(aBuf),
					"Happy DDNet birthday to %s for finishing their first map %d year%s ago!",
					Server()->ClientName(m_ClientID), Birthday, Birthday > 1 ? "s" : "");
				GameServer()->SendChat(-1, CGameContext::CHAT_ALL, aBuf, m_ClientID);
				str_format(aBuf, sizeof(aBuf),
					"Happy DDNet birthday, %s!\nYou have finished your first map exactly %d year%s ago!",
					Server()->ClientName(m_ClientID), Birthday, Birthday > 1 ? "s" : "");
				GameServer()->SendBroadcast(aBuf, m_ClientID);
				m_BirthdayAnnounced = true;
			}
			GameServer()->SendRecord(m_ClientID);
			break;
		}
	}
}<|MERGE_RESOLUTION|>--- conflicted
+++ resolved
@@ -410,12 +410,8 @@
 			pPlayerInfo->m_PlayerFlags |= protocol7::PLAYERFLAG_READY;
 
 		// Times are in milliseconds for 0.7
-<<<<<<< HEAD
-		// pPlayerInfo->m_Score = m_Score.has_value() ? GameServer()->Score()->PlayerData(id)->m_BestTime * 1000 : -1;
+		// pPlayerInfo->m_Score = m_Score.has_value() ? GameServer()->Score()->PlayerData(m_ClientID)->m_BestTime * 1000 : -1;
 		pPlayerInfo->m_Score = Score; // gctf
-=======
-		pPlayerInfo->m_Score = m_Score.has_value() ? GameServer()->Score()->PlayerData(m_ClientID)->m_BestTime * 1000 : -1;
->>>>>>> eb86959e
 		pPlayerInfo->m_Latency = Latency;
 	}
 
