/* (c) Magnus Auvinen. See licence.txt in the root of the distribution for more information. */
/* If you are missing that file, acquire a complete release at teeworlds.com.                */
#include "player.h"
#include "entities/character.h"
#include "gamecontext.h"
#include "gamecontroller.h"
#include "score.h"

#include <base/system.h>

#include <engine/antibot.h>
#include <engine/server.h>
#include <engine/shared/config.h>

#include <game/gamecore.h>
#include <game/teamscore.h>

MACRO_ALLOC_POOL_ID_IMPL(CPlayer, MAX_CLIENTS)

IServer *CPlayer::Server() const { return m_pGameServer->Server(); }

CPlayer::CPlayer(CGameContext *pGameServer, uint32_t UniqueClientID, int ClientID, int Team) :
	m_UniqueClientID(UniqueClientID)
{
	m_pGameServer = pGameServer;
	m_RespawnTick = Server()->Tick(); // gctf
	m_HasGhostCharInGame = false; // gctf
	m_ClientID = ClientID;
	m_Team = GameServer()->m_pController->GetStartTeam();
	m_NumInputs = 0;
	m_Spawning = false;
	Reset();
	GameServer()->Antibot()->OnPlayerInit(m_ClientID);
}

CPlayer::~CPlayer()
{
	GameServer()->Antibot()->OnPlayerDestroy(m_ClientID);
	delete m_pLastTarget;
	delete m_pCharacter;
	m_pCharacter = 0;
}

void CPlayer::Reset()
{
	m_DieTick = Server()->Tick();
	m_PreviousDieTick = m_DieTick;
	m_JoinTick = Server()->Tick();
	delete m_pCharacter;
	m_pCharacter = 0;
	m_SpectatorID = SPEC_FREEVIEW;
	m_LastActionTick = Server()->Tick();
	m_TeamChangeTick = Server()->Tick();
	m_LastInvited = 0;
	m_WeakHookSpawn = false;

	int *pIdMap = Server()->GetIdMap(m_ClientID);
	for(int i = 1; i < VANILLA_MAX_CLIENTS; i++)
	{
		pIdMap[i] = -1;
	}
	pIdMap[0] = m_ClientID;

	// DDRace

	m_LastCommandPos = 0;
	m_LastPlaytime = 0;
	m_ChatScore = 0;
	m_Moderating = false;
	m_EyeEmoteEnabled = true;
	if(Server()->IsSixup(m_ClientID))
		m_TimerType = TIMERTYPE_SIXUP;
	else
		m_TimerType = (g_Config.m_SvDefaultTimerType == TIMERTYPE_GAMETIMER || g_Config.m_SvDefaultTimerType == TIMERTYPE_GAMETIMER_AND_BROADCAST) ? TIMERTYPE_BROADCAST : g_Config.m_SvDefaultTimerType;

	m_DefEmote = EMOTE_NORMAL;
	m_Afk = true;
	m_LastWhisperTo = -1;
	m_LastSetSpectatorMode = 0;
	m_aTimeoutCode[0] = '\0';
	delete m_pLastTarget;
	m_pLastTarget = new CNetObj_PlayerInput({0});
	m_LastTargetInit = false;
	m_TuneZone = 0;
	m_TuneZoneOld = m_TuneZone;
	m_Halloween = false;
	m_FirstPacket = true;

	m_SendVoteIndex = -1;

	if(g_Config.m_Events)
	{
		const ETimeSeason Season = time_season();
		if(Season == SEASON_NEWYEAR)
		{
			m_DefEmote = EMOTE_HAPPY;
		}
		else if(Season == SEASON_HALLOWEEN)
		{
			m_DefEmote = EMOTE_ANGRY;
			m_Halloween = true;
		}
		else
		{
			m_DefEmote = EMOTE_NORMAL;
		}
	}
	m_OverrideEmoteReset = -1;

	GameServer()->Score()->PlayerData(m_ClientID)->Reset();

	m_Last_KickVote = 0;
	m_Last_Team = 0;
	m_ShowOthers = g_Config.m_SvShowOthersDefault;
	m_ShowAll = g_Config.m_SvShowAllDefault;
	m_ShowDistance = vec2(1200, 800);
	m_SpecTeam = false;
	m_NinjaJetpack = false;

	m_Paused = PAUSE_NONE;
	m_DND = false;

	m_LastPause = 0;
	m_Score.reset();
	m_Score = 0; // gctf

	// Variable initialized:
	m_Last_Team = 0;
	m_LastSQLQuery = 0;
	m_ScoreQueryResult = nullptr;
	m_ScoreFinishResult = nullptr;

	int64_t Now = Server()->Tick();
	int64_t TickSpeed = Server()->TickSpeed();
	// If the player joins within ten seconds of the server becoming
	// non-empty, allow them to vote immediately. This allows players to
	// vote after map changes or when they join an empty server.
	//
	// Otherwise, block voting in the beginning after joining.
	if(Now > GameServer()->m_NonEmptySince + 10 * TickSpeed)
		m_FirstVoteTick = Now + g_Config.m_SvJoinVoteDelay * TickSpeed;
	else
		m_FirstVoteTick = Now;

	m_NotEligibleForFinish = false;
	m_EligibleForFinishCheck = 0;
	m_VotedForPractice = false;
	m_SwapTargetsClientID = -1;
	m_BirthdayAnnounced = false;

	// gctf
	m_IsReadyToPlay = !GameServer()->m_pController->IsPlayerReadyMode();
	m_DeadSpecMode = false;
	m_GameStateBroadcast = false;
}

static int PlayerFlags_SixToSeven(int Flags)
{
	int Seven = 0;
	if(Flags & PLAYERFLAG_CHATTING)
		Seven |= protocol7::PLAYERFLAG_CHATTING;
	if(Flags & PLAYERFLAG_SCOREBOARD)
		Seven |= protocol7::PLAYERFLAG_SCOREBOARD;

	return Seven;
}

void CPlayer::Tick()
{
	if(m_ScoreQueryResult != nullptr && m_ScoreQueryResult->m_Completed)
	{
		ProcessScoreResult(*m_ScoreQueryResult);
		m_ScoreQueryResult = nullptr;
	}
	if(m_ScoreFinishResult != nullptr && m_ScoreFinishResult->m_Completed)
	{
		ProcessScoreResult(*m_ScoreFinishResult);
		m_ScoreFinishResult = nullptr;
	}

	if(!Server()->ClientIngame(m_ClientID))
		return;

	if(m_ChatScore > 0)
		m_ChatScore--;

	Server()->SetClientScore(m_ClientID, m_Score);

	if(m_Moderating && m_Afk)
	{
		m_Moderating = false;
		GameServer()->SendChatTarget(m_ClientID, "Active moderator mode disabled because you are afk.");

		if(!GameServer()->PlayerModerating())
			GameServer()->SendChat(-1, CGameContext::CHAT_ALL, "Server kick/spec votes are no longer actively moderated.");
	}

	// do latency stuff
	{
		IServer::CClientInfo Info;
		if(Server()->GetClientInfo(m_ClientID, &Info))
		{
			m_Latency.m_Accum += Info.m_Latency;
			m_Latency.m_AccumMax = maximum(m_Latency.m_AccumMax, Info.m_Latency);
			m_Latency.m_AccumMin = minimum(m_Latency.m_AccumMin, Info.m_Latency);
		}
		// each second
		if(Server()->Tick() % Server()->TickSpeed() == 0)
		{
			m_Latency.m_Avg = m_Latency.m_Accum / Server()->TickSpeed();
			m_Latency.m_Max = m_Latency.m_AccumMax;
			m_Latency.m_Min = m_Latency.m_AccumMin;
			m_Latency.m_Accum = 0;
			m_Latency.m_AccumMin = 1000;
			m_Latency.m_AccumMax = 0;
		}
	}

	if(Server()->GetNetErrorString(m_ClientID)[0])
	{
		SetAfk(true);

		char aBuf[512];
		str_format(aBuf, sizeof(aBuf), "'%s' would have timed out, but can use timeout protection now", Server()->ClientName(m_ClientID));
		GameServer()->SendChat(-1, CGameContext::CHAT_ALL, aBuf);
		Server()->ResetNetErrorString(m_ClientID);
	}

	if(!GameServer()->m_World.m_Paused)
	{
		if(!m_pCharacter && m_DieTick + Server()->TickSpeed() * 3 <= Server()->Tick())
			Respawn();

		if(m_pCharacter)
		{
			if(m_pCharacter->IsAlive())
			{
				ProcessPause();
				if(!m_Paused)
					m_ViewPos = m_pCharacter->m_Pos;
			}
			else if(!m_pCharacter->IsPaused())
			{
				delete m_pCharacter;
				m_pCharacter = 0;
			}
		}
		else if(m_Spawning && !m_WeakHookSpawn && m_RespawnTick <= Server()->Tick())
			TryRespawn();
	}
	else
	{
		++m_RespawnTick;
		++m_DieTick;
		++m_PreviousDieTick;
		++m_JoinTick;
		++m_LastActionTick;
		++m_TeamChangeTick;
	}

	m_TuneZoneOld = m_TuneZone; // determine needed tunings with viewpos
	int CurrentIndex = GameServer()->Collision()->GetMapIndex(m_ViewPos);
	m_TuneZone = GameServer()->Collision()->IsTune(CurrentIndex);

	if(m_TuneZone != m_TuneZoneOld) // don't send tunings all the time
	{
		GameServer()->SendTuningParams(m_ClientID, m_TuneZone);
	}

	if(m_OverrideEmoteReset >= 0 && m_OverrideEmoteReset <= Server()->Tick())
	{
		m_OverrideEmoteReset = -1;
	}

	if(m_Halloween && m_pCharacter && !m_pCharacter->IsPaused())
	{
		if(1200 - ((Server()->Tick() - m_pCharacter->GetLastAction()) % (1200)) < 5)
		{
			GameServer()->SendEmoticon(GetCID(), EMOTICON_GHOST, -1);
		}
	}
}

void CPlayer::PostTick()
{
	// update latency value
	if(m_PlayerFlags & PLAYERFLAG_IN_MENU)
		m_aCurLatency[m_ClientID] = GameServer()->m_apPlayers[m_ClientID]->m_Latency.m_Min;

	if(m_PlayerFlags & PLAYERFLAG_SCOREBOARD)
	{
		for(int i = 0; i < MAX_CLIENTS; ++i)
		{
			if(GameServer()->m_apPlayers[i] && GameServer()->m_apPlayers[i]->GetTeam() != TEAM_SPECTATORS)
				m_aCurLatency[i] = GameServer()->m_apPlayers[i]->m_Latency.m_Min;
		}
	}

	// update view pos for spectators
	if((m_Team == TEAM_SPECTATORS || m_Paused) && m_SpectatorID != SPEC_FREEVIEW && GameServer()->m_apPlayers[m_SpectatorID] && GameServer()->m_apPlayers[m_SpectatorID]->GetCharacter())
		m_ViewPos = GameServer()->m_apPlayers[m_SpectatorID]->GetCharacter()->m_Pos;
}

void CPlayer::PostPostTick()
{
	if(!Server()->ClientIngame(m_ClientID))
		return;

	if(!GameServer()->m_World.m_Paused && !m_pCharacter && m_Spawning && m_WeakHookSpawn)
		TryRespawn();
}

void CPlayer::Snap(int SnappingClient)
{
	if(!Server()->ClientIngame(m_ClientID))
		return;

	int id = m_ClientID;
	if(!Server()->Translate(id, SnappingClient))
		return;

	CNetObj_ClientInfo *pClientInfo = Server()->SnapNewItem<CNetObj_ClientInfo>(id);
	if(!pClientInfo)
		return;

	StrToInts(&pClientInfo->m_Name0, 4, Server()->ClientName(m_ClientID));
	StrToInts(&pClientInfo->m_Clan0, 3, Server()->ClientClan(m_ClientID));
	pClientInfo->m_Country = Server()->ClientCountry(m_ClientID);
	StrToInts(&pClientInfo->m_Skin0, 6, m_TeeInfos.m_aSkinName);
	pClientInfo->m_UseCustomColor = m_TeeInfos.m_UseCustomColor;
	pClientInfo->m_ColorBody = m_TeeInfos.m_ColorBody;
	pClientInfo->m_ColorFeet = m_TeeInfos.m_ColorFeet;

	int SnappingClientVersion = GameServer()->GetClientVersion(SnappingClient);
	int Latency = SnappingClient == SERVER_DEMO_CLIENT ? m_Latency.m_Min : GameServer()->m_apPlayers[SnappingClient]->m_aCurLatency[m_ClientID];

	int Score;
	// This is the time sent to the player while ingame (do not confuse to the one reported to the master server).
	// Due to clients expecting this as a negative value, we have to make sure it's negative.
	// Special numbers:
	// -9999: means no time and isn't displayed in the scoreboard.
	// if(m_Score.has_value())
	// {
	// 	// shift the time by a second if the player actually took 9999
	// 	// seconds to finish the map.
	// 	if(m_Score.value() == 9999)
	// 		Score = -10000;
	// 	else
	// 		Score = -m_Score.value();
	// }
	// else
	// {
	// 	Score = -9999;
	// }

	// // send 0 if times of others are not shown
	// if(SnappingClient != m_ClientID && g_Config.m_SvHideScore)
	// 	Score = -9999;

	Score = m_Score.value_or(0); // gctf

	if(!Server()->IsSixup(SnappingClient))
	{
		CNetObj_PlayerInfo *pPlayerInfo = Server()->SnapNewItem<CNetObj_PlayerInfo>(id);
		if(!pPlayerInfo)
			return;

		pPlayerInfo->m_Latency = Latency;
		pPlayerInfo->m_Score = Score;
		pPlayerInfo->m_Local = (int)(m_ClientID == SnappingClient && (m_Paused != PAUSE_PAUSED || SnappingClientVersion >= VERSION_DDNET_OLD));
		pPlayerInfo->m_ClientID = id;
		pPlayerInfo->m_Team = m_Team;
		if(SnappingClientVersion < VERSION_DDNET_INDEPENDENT_SPECTATORS_TEAM)
		{
			// In older versions the SPECTATORS TEAM was also used if the own player is in PAUSE_PAUSED or if any player is in PAUSE_SPEC.
			pPlayerInfo->m_Team = (m_Paused != PAUSE_PAUSED || m_ClientID != SnappingClient) && m_Paused < PAUSE_SPEC ? m_Team : TEAM_SPECTATORS;
		}

		// gctf
		if(!GameServer()->m_pController->IsGameRunning() &&
			GameServer()->m_World.m_Paused &&
			GameServer()->m_pController->GameState() != IGameController::IGS_END_MATCH &&
			GameServer()->m_pController->GameState() != IGameController::IGS_END_ROUND &&
			GetTeam() != TEAM_SPECTATORS &&
			(!GameServer()->m_pController->IsPlayerReadyMode() || m_IsReadyToPlay))
		{
			char aReady[512];
			char aName[64];
			static const int MaxNameLen = MAX_NAME_LENGTH - (str_length("\xE2\x9C\x93") + 2);
			str_truncate(aName, sizeof(aName), Server()->ClientName(m_ClientID), MaxNameLen);
			str_format(aReady, sizeof(aReady), "\xE2\x9C\x93 %s", aName);
			// 0.7 puts the checkmark at the end
			// we put it in the beginning because ddnet scoreboard cuts off long names
			// such as WWWWWWWWWW... which would also hide the checkmark in the end
			StrToInts(&pClientInfo->m_Name0, 4, aReady);
		}
	}
	else
	{
		protocol7::CNetObj_PlayerInfo *pPlayerInfo = Server()->SnapNewItem<protocol7::CNetObj_PlayerInfo>(id);
		if(!pPlayerInfo)
			return;

		pPlayerInfo->m_PlayerFlags = PlayerFlags_SixToSeven(m_PlayerFlags);
		if(SnappingClientVersion >= VERSION_DDRACE && (m_PlayerFlags & PLAYERFLAG_AIM))
			pPlayerInfo->m_PlayerFlags |= protocol7::PLAYERFLAG_AIM;
		if(Server()->ClientAuthed(m_ClientID) && (!g_Config.m_SvHideAdmins || Server()->GetAuthedState(SnappingClient) != AUTHED_NO))
			pPlayerInfo->m_PlayerFlags |= protocol7::PLAYERFLAG_ADMIN;
		if(!GameServer()->m_pController->IsPlayerReadyMode() || m_IsReadyToPlay)
			pPlayerInfo->m_PlayerFlags |= protocol7::PLAYERFLAG_READY;

		// Times are in milliseconds for 0.7
		// pPlayerInfo->m_Score = m_Score.has_value() ? GameServer()->Score()->PlayerData(m_ClientID)->m_BestTime * 1000 : -1;
		pPlayerInfo->m_Score = Score; // gctf
		pPlayerInfo->m_Latency = Latency;
	}

	if(m_ClientID == SnappingClient && (m_Team == TEAM_SPECTATORS || m_Paused))
	{
		if(!Server()->IsSixup(SnappingClient))
		{
			CNetObj_SpectatorInfo *pSpectatorInfo = Server()->SnapNewItem<CNetObj_SpectatorInfo>(m_ClientID);
			if(!pSpectatorInfo)
				return;

			pSpectatorInfo->m_SpectatorID = m_SpectatorID;
			pSpectatorInfo->m_X = m_ViewPos.x;
			pSpectatorInfo->m_Y = m_ViewPos.y;
		}
		else
		{
			protocol7::CNetObj_SpectatorInfo *pSpectatorInfo = Server()->SnapNewItem<protocol7::CNetObj_SpectatorInfo>(m_ClientID);
			if(!pSpectatorInfo)
				return;

			pSpectatorInfo->m_SpecMode = m_SpectatorID == SPEC_FREEVIEW ? protocol7::SPEC_FREEVIEW : protocol7::SPEC_PLAYER;
			pSpectatorInfo->m_SpectatorID = m_SpectatorID;
			pSpectatorInfo->m_X = m_ViewPos.x;
			pSpectatorInfo->m_Y = m_ViewPos.y;
		}
	}

	CNetObj_DDNetPlayer *pDDNetPlayer = Server()->SnapNewItem<CNetObj_DDNetPlayer>(id);
	if(!pDDNetPlayer)
		return;

	pDDNetPlayer->m_AuthLevel = Server()->GetAuthedState(m_ClientID);
	// ddnet-insta
	if(g_Config.m_SvHideAdmins && Server()->GetAuthedState(SnappingClient) == AUTHED_NO)
		pDDNetPlayer->m_AuthLevel = AUTHED_NO;
	pDDNetPlayer->m_Flags = 0;
	if(m_Afk)
		pDDNetPlayer->m_Flags |= EXPLAYERFLAG_AFK;
	if(m_Paused == PAUSE_SPEC)
		pDDNetPlayer->m_Flags |= EXPLAYERFLAG_SPEC;
	if(m_Paused == PAUSE_PAUSED)
		pDDNetPlayer->m_Flags |= EXPLAYERFLAG_PAUSED;

	if(Server()->IsSixup(SnappingClient) && m_pCharacter && m_pCharacter->m_DDRaceState == DDRACE_STARTED &&
		GameServer()->m_apPlayers[SnappingClient]->m_TimerType == TIMERTYPE_SIXUP)
	{
		protocol7::CNetObj_PlayerInfoRace *pRaceInfo = Server()->SnapNewItem<protocol7::CNetObj_PlayerInfoRace>(id);
		if(!pRaceInfo)
			return;
		pRaceInfo->m_RaceStartTick = m_pCharacter->m_StartTime;
	}

	bool ShowSpec = m_pCharacter && m_pCharacter->IsPaused() && m_pCharacter->CanSnapCharacter(SnappingClient);

	if(SnappingClient != SERVER_DEMO_CLIENT)
	{
		CPlayer *pSnapPlayer = GameServer()->m_apPlayers[SnappingClient];
		ShowSpec = ShowSpec && (GameServer()->GetDDRaceTeam(m_ClientID) == GameServer()->GetDDRaceTeam(SnappingClient) || pSnapPlayer->m_ShowOthers == SHOW_OTHERS_ON || (pSnapPlayer->GetTeam() == TEAM_SPECTATORS || pSnapPlayer->IsPaused()));
	}

	if(ShowSpec)
	{
		CNetObj_SpecChar *pSpecChar = Server()->SnapNewItem<CNetObj_SpecChar>(id);
		if(!pSpecChar)
			return;

		pSpecChar->m_X = m_pCharacter->Core()->m_Pos.x;
		pSpecChar->m_Y = m_pCharacter->Core()->m_Pos.y;
	}
}

void CPlayer::FakeSnap()
{
	if(GetClientVersion() >= VERSION_DDNET_OLD)
		return;

	if(Server()->IsSixup(m_ClientID))
		return;

	int FakeID = VANILLA_MAX_CLIENTS - 1;

	CNetObj_ClientInfo *pClientInfo = Server()->SnapNewItem<CNetObj_ClientInfo>(FakeID);

	if(!pClientInfo)
		return;

	StrToInts(&pClientInfo->m_Name0, 4, " ");
	StrToInts(&pClientInfo->m_Clan0, 3, "");
	StrToInts(&pClientInfo->m_Skin0, 6, "default");

	if(m_Paused != PAUSE_PAUSED)
		return;

	CNetObj_PlayerInfo *pPlayerInfo = Server()->SnapNewItem<CNetObj_PlayerInfo>(FakeID);
	if(!pPlayerInfo)
		return;

	pPlayerInfo->m_Latency = m_Latency.m_Min;
	pPlayerInfo->m_Local = 1;
	pPlayerInfo->m_ClientID = FakeID;
	pPlayerInfo->m_Score = -9999;
	pPlayerInfo->m_Team = TEAM_SPECTATORS;

	CNetObj_SpectatorInfo *pSpectatorInfo = Server()->SnapNewItem<CNetObj_SpectatorInfo>(FakeID);
	if(!pSpectatorInfo)
		return;

	pSpectatorInfo->m_SpectatorID = m_SpectatorID;
	pSpectatorInfo->m_X = m_ViewPos.x;
	pSpectatorInfo->m_Y = m_ViewPos.y;
}

void CPlayer::OnDisconnect()
{
	KillCharacter();

	m_Moderating = false;
}

void CPlayer::OnPredictedInput(CNetObj_PlayerInput *pNewInput)
{
	// skip the input if chat is active
	if((m_PlayerFlags & PLAYERFLAG_CHATTING) && (pNewInput->m_PlayerFlags & PLAYERFLAG_CHATTING))
		return;

	AfkTimer();

	m_NumInputs++;

	if(m_pCharacter && !m_Paused)
		m_pCharacter->OnPredictedInput(pNewInput);

	// Magic number when we can hope that client has successfully identified itself
	if(m_NumInputs == 20 && g_Config.m_SvClientSuggestion[0] != '\0' && GetClientVersion() <= VERSION_DDNET_OLD)
		GameServer()->SendBroadcast(g_Config.m_SvClientSuggestion, m_ClientID);
	else if(m_NumInputs == 200 && Server()->IsSixup(m_ClientID))
		GameServer()->SendBroadcast("This server uses an experimental translation from Teeworlds 0.7 to 0.6. Please report bugs on ddnet.org/discord", m_ClientID);
}

void CPlayer::OnDirectInput(CNetObj_PlayerInput *pNewInput)
{
	Server()->SetClientFlags(m_ClientID, pNewInput->m_PlayerFlags);

	AfkTimer();

	if(((!m_pCharacter && m_Team == TEAM_SPECTATORS) || m_Paused) && m_SpectatorID == SPEC_FREEVIEW)
		m_ViewPos = vec2(pNewInput->m_TargetX, pNewInput->m_TargetY);

	// check for activity
	if(mem_comp(pNewInput, m_pLastTarget, sizeof(CNetObj_PlayerInput)))
	{
		mem_copy(m_pLastTarget, pNewInput, sizeof(CNetObj_PlayerInput));
		// Ignore the first direct input and keep the player afk as it is sent automatically
		if(m_LastTargetInit)
			UpdatePlaytime();
		m_LastActionTick = Server()->Tick();
		m_LastTargetInit = true;
	}
}

void CPlayer::OnPredictedEarlyInput(CNetObj_PlayerInput *pNewInput)
{
	m_PlayerFlags = pNewInput->m_PlayerFlags;

	if(!m_pCharacter && m_Team != TEAM_SPECTATORS && (pNewInput->m_Fire & 1))
		m_Spawning = true;

	// skip the input if chat is active
	if(m_PlayerFlags & PLAYERFLAG_CHATTING)
		return;

	if(m_pCharacter && !m_Paused)
		m_pCharacter->OnDirectInput(pNewInput);
}

int CPlayer::GetClientVersion() const
{
	return m_pGameServer->GetClientVersion(m_ClientID);
}

CCharacter *CPlayer::GetCharacter()
{
	if(m_pCharacter && m_pCharacter->IsAlive())
		return m_pCharacter;
	return 0;
}

const CCharacter *CPlayer::GetCharacter() const
{
	if(m_pCharacter && m_pCharacter->IsAlive())
		return m_pCharacter;
	return 0;
}

void CPlayer::KillCharacter(int Weapon, bool SendKillMsg)
{
	if(m_pCharacter)
	{
		m_pCharacter->Die(m_ClientID, Weapon, SendKillMsg);

		delete m_pCharacter;
		m_pCharacter = 0;
	}
}

void CPlayer::Respawn(bool WeakHook)
{
	if(m_Team != TEAM_SPECTATORS)
	{
		m_WeakHookSpawn = WeakHook;
		m_Spawning = true;

		// gctf
		m_IsReadyToPlay = true;
		// m_DeadSpecMode = true;
		return;
	}

	m_DeadSpecMode = false;
}

CCharacter *CPlayer::ForceSpawn(vec2 Pos)
{
	m_Spawning = false;
	m_pCharacter = new(m_ClientID) CCharacter(&GameServer()->m_World, GameServer()->GetLastPlayerInput(m_ClientID));
	m_pCharacter->Spawn(this, Pos);
	m_Team = 0;
	return m_pCharacter;
}

void CPlayer::SetTeam(int Team, bool DoChatMsg)
{
	KillCharacter();

	m_Team = Team;
	m_LastSetTeam = Server()->Tick();
	m_LastActionTick = Server()->Tick();
	m_SpectatorID = SPEC_FREEVIEW;

	protocol7::CNetMsg_Sv_Team Msg;
	Msg.m_ClientID = m_ClientID;
	Msg.m_Team = m_Team;
	Msg.m_Silent = !DoChatMsg;
	Msg.m_CooldownTick = m_LastSetTeam + Server()->TickSpeed() * g_Config.m_SvTeamChangeDelay;
	Server()->SendPackMsg(&Msg, MSGFLAG_VITAL | MSGFLAG_NORECORD, -1);

	// we got to wait 0.5 secs before respawning
	m_RespawnTick = Server()->Tick() + Server()->TickSpeed() / 2;

	if(Team == TEAM_SPECTATORS)
	{
		// update spectator modes
		for(auto &pPlayer : GameServer()->m_apPlayers)
		{
			if(pPlayer && pPlayer->m_SpectatorID == m_ClientID)
				pPlayer->m_SpectatorID = SPEC_FREEVIEW;
		}
	}

<<<<<<< HEAD
	// m_DeadSpecMode = false; // gctf
=======
	if(!GameServer()->m_pController->IsTeamPlay())
	{
		Server()->ExpireServerInfo();
	}
>>>>>>> 9c8a0816
}

bool CPlayer::SetTimerType(int TimerType)
{
	if(TimerType == TIMERTYPE_DEFAULT)
	{
		if(Server()->IsSixup(m_ClientID))
			m_TimerType = TIMERTYPE_SIXUP;
		else
			SetTimerType(g_Config.m_SvDefaultTimerType);

		return true;
	}

	if(Server()->IsSixup(m_ClientID))
	{
		if(TimerType == TIMERTYPE_SIXUP || TimerType == TIMERTYPE_NONE)
		{
			m_TimerType = TimerType;
			return true;
		}
		else
			return false;
	}

	if(TimerType == TIMERTYPE_GAMETIMER)
	{
		if(GetClientVersion() >= VERSION_DDNET_GAMETICK)
			m_TimerType = TimerType;
		else
			return false;
	}
	else if(TimerType == TIMERTYPE_GAMETIMER_AND_BROADCAST)
	{
		if(GetClientVersion() >= VERSION_DDNET_GAMETICK)
			m_TimerType = TimerType;
		else
		{
			m_TimerType = TIMERTYPE_BROADCAST;
			return false;
		}
	}
	else
		m_TimerType = TimerType;

	return true;
}

void CPlayer::TryRespawn()
{
	vec2 SpawnPos;

	if(!GameServer()->m_pController->CanSpawn(m_Team, &SpawnPos, GameServer()->GetDDRaceTeam(m_ClientID)))
		return;

	m_WeakHookSpawn = false;
	m_Spawning = false;
	m_pCharacter = new(m_ClientID) CCharacter(&GameServer()->m_World, GameServer()->GetLastPlayerInput(m_ClientID));
	m_ViewPos = SpawnPos;
	m_pCharacter->Spawn(this, SpawnPos);
	GameServer()->CreatePlayerSpawn(SpawnPos, GameServer()->m_pController->GetMaskForPlayerWorldEvent(m_ClientID));

	if(g_Config.m_SvTeam == SV_TEAM_FORCED_SOLO)
		m_pCharacter->SetSolo(true);
}

void CPlayer::UpdatePlaytime()
{
	m_LastPlaytime = time_get();
}

void CPlayer::AfkTimer()
{
	SetAfk(g_Config.m_SvMaxAfkTime != 0 && m_LastPlaytime < time_get() - time_freq() * g_Config.m_SvMaxAfkTime);
}

void CPlayer::SetAfk(bool Afk)
{
	if(m_Afk != Afk)
	{
		Server()->ExpireServerInfo();
		m_Afk = Afk;
	}
}

void CPlayer::SetInitialAfk(bool Afk)
{
	if(g_Config.m_SvMaxAfkTime == 0)
	{
		SetAfk(false);
		return;
	}

	SetAfk(Afk);

	// Ensure that the AFK state is not reset again automatically
	if(Afk)
		m_LastPlaytime = time_get() - time_freq() * g_Config.m_SvMaxAfkTime - 1;
	else
		m_LastPlaytime = time_get();
}

int CPlayer::GetDefaultEmote() const
{
	if(m_OverrideEmoteReset >= 0)
		return m_OverrideEmote;

	return m_DefEmote;
}

void CPlayer::OverrideDefaultEmote(int Emote, int Tick)
{
	m_OverrideEmote = Emote;
	m_OverrideEmoteReset = Tick;
	m_LastEyeEmote = Server()->Tick();
}

bool CPlayer::CanOverrideDefaultEmote() const
{
	return m_LastEyeEmote == 0 || m_LastEyeEmote + (int64_t)g_Config.m_SvEyeEmoteChangeDelay * Server()->TickSpeed() < Server()->Tick();
}

void CPlayer::ProcessPause()
{
	if(m_ForcePauseTime && m_ForcePauseTime < Server()->Tick())
	{
		m_ForcePauseTime = 0;
		Pause(PAUSE_NONE, true);
	}

	if(m_Paused == PAUSE_SPEC && !m_pCharacter->IsPaused() && m_pCharacter->IsGrounded() && m_pCharacter->m_Pos == m_pCharacter->m_PrevPos)
	{
		m_pCharacter->Pause(true);
		GameServer()->CreateDeath(m_pCharacter->m_Pos, m_ClientID, GameServer()->m_pController->GetMaskForPlayerWorldEvent(m_ClientID));
		GameServer()->CreateSound(m_pCharacter->m_Pos, SOUND_PLAYER_DIE, GameServer()->m_pController->GetMaskForPlayerWorldEvent(m_ClientID));
	}
}

int CPlayer::Pause(int State, bool Force)
{
	if(State < PAUSE_NONE || State > PAUSE_SPEC) // Invalid pause state passed
		return 0;

	if(!m_pCharacter)
		return 0;

	char aBuf[128];
	if(State != m_Paused)
	{
		// Get to wanted state
		switch(State)
		{
		case PAUSE_PAUSED:
		case PAUSE_NONE:
			if(m_pCharacter->IsPaused()) // First condition might be unnecessary
			{
				if(!Force && m_LastPause && m_LastPause + (int64_t)g_Config.m_SvSpecFrequency * Server()->TickSpeed() > Server()->Tick())
				{
					GameServer()->SendChatTarget(m_ClientID, "Can't /spec that quickly.");
					return m_Paused; // Do not update state. Do not collect $200
				}
				m_pCharacter->Pause(false);
				m_ViewPos = m_pCharacter->m_Pos;
				GameServer()->CreatePlayerSpawn(m_pCharacter->m_Pos, GameServer()->m_pController->GetMaskForPlayerWorldEvent(m_ClientID));
			}
			[[fallthrough]];
		case PAUSE_SPEC:
			if(g_Config.m_SvPauseMessages)
			{
				str_format(aBuf, sizeof(aBuf), (State > PAUSE_NONE) ? "'%s' speced" : "'%s' resumed", Server()->ClientName(m_ClientID));
				GameServer()->SendChat(-1, CGameContext::CHAT_ALL, aBuf);
			}
			break;
		}

		// Update state
		m_Paused = State;
		m_LastPause = Server()->Tick();

		// Sixup needs a teamchange
		protocol7::CNetMsg_Sv_Team Msg;
		Msg.m_ClientID = m_ClientID;
		Msg.m_CooldownTick = Server()->Tick();
		Msg.m_Silent = true;
		Msg.m_Team = m_Paused ? protocol7::TEAM_SPECTATORS : m_Team;

		GameServer()->Server()->SendPackMsg(&Msg, MSGFLAG_VITAL | MSGFLAG_NORECORD, m_ClientID);
	}

	return m_Paused;
}

int CPlayer::ForcePause(int Time)
{
	m_ForcePauseTime = Server()->Tick() + Server()->TickSpeed() * Time;

	if(g_Config.m_SvPauseMessages)
	{
		char aBuf[128];
		str_format(aBuf, sizeof(aBuf), "'%s' was force-paused for %ds", Server()->ClientName(m_ClientID), Time);
		GameServer()->SendChat(-1, CGameContext::CHAT_ALL, aBuf);
	}

	return Pause(PAUSE_SPEC, true);
}

int CPlayer::IsPaused() const
{
	return m_ForcePauseTime ? m_ForcePauseTime : -1 * m_Paused;
}

bool CPlayer::IsPlaying() const
{
	return m_pCharacter && m_pCharacter->IsAlive();
}

void CPlayer::SpectatePlayerName(const char *pName)
{
	if(!pName)
		return;

	for(int i = 0; i < MAX_CLIENTS; ++i)
	{
		if(i != m_ClientID && Server()->ClientIngame(i) && !str_comp(pName, Server()->ClientName(i)))
		{
			m_SpectatorID = i;
			return;
		}
	}
}

void CPlayer::ProcessScoreResult(CScorePlayerResult &Result)
{
	if(Result.m_Success) // SQL request was successful
	{
		switch(Result.m_MessageKind)
		{
		case CScorePlayerResult::DIRECT:
			for(auto &aMessage : Result.m_Data.m_aaMessages)
			{
				if(aMessage[0] == 0)
					break;
				GameServer()->SendChatTarget(m_ClientID, aMessage);
			}
			break;
		case CScorePlayerResult::ALL:
		{
			bool PrimaryMessage = true;
			for(auto &aMessage : Result.m_Data.m_aaMessages)
			{
				if(aMessage[0] == 0)
					break;

				if(GameServer()->ProcessSpamProtection(m_ClientID) && PrimaryMessage)
					break;

				GameServer()->SendChat(-1, CGameContext::CHAT_ALL, aMessage, -1);
				PrimaryMessage = false;
			}
			break;
		}
		case CScorePlayerResult::BROADCAST:
			if(Result.m_Data.m_aBroadcast[0] != 0)
				GameServer()->SendBroadcast(Result.m_Data.m_aBroadcast, -1);
			break;
		case CScorePlayerResult::MAP_VOTE:
			GameServer()->m_VoteType = CGameContext::VOTE_TYPE_OPTION;
			GameServer()->m_LastMapVote = time_get();

			char aCmd[256];
			str_format(aCmd, sizeof(aCmd),
				"sv_reset_file types/%s/flexreset.cfg; change_map \"%s\"",
				Result.m_Data.m_MapVote.m_aServer, Result.m_Data.m_MapVote.m_aMap);

			char aChatmsg[512];
			str_format(aChatmsg, sizeof(aChatmsg), "'%s' called vote to change server option '%s' (%s)",
				Server()->ClientName(m_ClientID), Result.m_Data.m_MapVote.m_aMap, "/map");

			GameServer()->CallVote(m_ClientID, Result.m_Data.m_MapVote.m_aMap, aCmd, "/map", aChatmsg);
			break;
		case CScorePlayerResult::PLAYER_INFO:
			if(Result.m_Data.m_Info.m_Time.has_value())
			{
				GameServer()->Score()->PlayerData(m_ClientID)->Set(Result.m_Data.m_Info.m_Time.value(), Result.m_Data.m_Info.m_aTimeCp);
				// m_Score = Result.m_Data.m_Info.m_Time; // gctf
			}
			Server()->ExpireServerInfo();
			int Birthday = Result.m_Data.m_Info.m_Birthday;
			if(Birthday != 0 && !m_BirthdayAnnounced)
			{
				char aBuf[512];
				str_format(aBuf, sizeof(aBuf),
					"Happy DDNet birthday to %s for finishing their first map %d year%s ago!",
					Server()->ClientName(m_ClientID), Birthday, Birthday > 1 ? "s" : "");
				GameServer()->SendChat(-1, CGameContext::CHAT_ALL, aBuf, m_ClientID);
				str_format(aBuf, sizeof(aBuf),
					"Happy DDNet birthday, %s!\nYou have finished your first map exactly %d year%s ago!",
					Server()->ClientName(m_ClientID), Birthday, Birthday > 1 ? "s" : "");
				GameServer()->SendBroadcast(aBuf, m_ClientID);
				m_BirthdayAnnounced = true;
			}
			GameServer()->SendRecord(m_ClientID);
			break;
		}
	}
}<|MERGE_RESOLUTION|>--- conflicted
+++ resolved
@@ -672,14 +672,10 @@
 		}
 	}
 
-<<<<<<< HEAD
-	// m_DeadSpecMode = false; // gctf
-=======
 	if(!GameServer()->m_pController->IsTeamPlay())
 	{
 		Server()->ExpireServerInfo();
 	}
->>>>>>> 9c8a0816
 }
 
 bool CPlayer::SetTimerType(int TimerType)
