--- conflicted
+++ resolved
@@ -25,22 +25,15 @@
 	vec2 GetPos(float Time);
 	void FillInfo(CNetObj_Projectile *pProj);
 
-<<<<<<< HEAD
 	// gctf
 	bool IsAffected(int ClientID) const;
 	void SetAffected(int ClientID, bool Affected);
 
-	virtual void Reset();
-	virtual void Tick();
-	virtual void TickPaused();
-	virtual void Snap(int SnappingClient);
-=======
 	virtual void Reset() override;
 	virtual void Tick() override;
 	virtual void TickPaused() override;
 	virtual void Snap(int SnappingClient) override;
 	virtual void SwapClients(int Client1, int Client2) override;
->>>>>>> 45812338
 
 private:
 	vec2 m_Direction;
