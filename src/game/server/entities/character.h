/* (c) Magnus Auvinen. See licence.txt in the root of the distribution for more information. */
/* If you are missing that file, acquire a complete release at teeworlds.com.                */
#ifndef GAME_SERVER_ENTITIES_CHARACTER_H
#define GAME_SERVER_ENTITIES_CHARACTER_H

#include <game/server/entity.h>
#include <game/server/save.h>

class CGameTeams;
class CGameWorld;
class IAntibot;
struct CAntibotCharacterData;

enum
{
	FAKETUNE_FREEZE = 1,
	FAKETUNE_SOLO = 2,
	FAKETUNE_NOJUMP = 4,
	FAKETUNE_NOCOLL = 8,
	FAKETUNE_NOHOOK = 16,
	FAKETUNE_JETPACK = 32,
	FAKETUNE_NOHAMMER = 64,
};

class CCharacter : public CEntity
{
	MACRO_ALLOC_POOL_ID()

	friend class CSaveTee; // need to use core

public:
	CCharacter(CGameWorld *pWorld, CNetObj_PlayerInput LastInput);

	void Reset() override;
	void Destroy() override;
	void PreTick();
	void Tick() override;
	void TickDeferred() override;
	void TickPaused() override;
	void Snap(int SnappingClient) override;
	void PostSnap() override;
	void SwapClients(int Client1, int Client2) override;

	bool CanSnapCharacter(int SnappingClient);
	bool IsSnappingCharacterInView(int SnappingClientId);

	bool IsGrounded();

	void SetWeapon(int W);
	void SetJetpack(bool Active);
	void SetSolo(bool Solo);
	void SetSuper(bool Super);
	void SetLiveFrozen(bool Active);
	void SetDeepFrozen(bool Active);
	void HandleWeaponSwitch();
	void DoWeaponSwitch();

	void HandleWeapons();
	void HandleNinja();
	void HandleJetpack();

	void OnPredictedInput(CNetObj_PlayerInput *pNewInput);
	void OnDirectInput(CNetObj_PlayerInput *pNewInput);
	void ReleaseHook();
	void ResetHook();
	void ResetInput();
	void FireWeapon();

	void Die(int Killer, int Weapon, bool SendKillMsg = true);
	bool TakeDamage(vec2 Force, int Dmg, int From, int Weapon);

	bool Spawn(class CPlayer *pPlayer, vec2 Pos);
	bool Remove();

	bool IncreaseHealth(int Amount);
	bool IncreaseArmor(int Amount);

	void GiveWeapon(int Weapon, bool Remove = false, int Ammo = -1);
	void GiveNinja();
	void RemoveNinja();
	void SetEndlessHook(bool Enable);

	void SetEmote(int Emote, int Tick);

	void Rescue();

	int NeededFaketuning() { return m_NeededFaketuning; }
	bool IsAlive() const { return m_Alive; }
	bool IsPaused() const { return m_Paused; }
	class CPlayer *GetPlayer() { return m_pPlayer; }
	CClientMask TeamMask();

	void SetPosition(const vec2 &Position);
	void Move(vec2 RelPos);

	void ResetVelocity();
	void SetVelocity(vec2 NewVelocity);
	void SetRawVelocity(vec2 NewVelocity);
	void AddVelocity(vec2 Addition);
	void ApplyMoveRestrictions();

private:
	// player controlling this character
	class CPlayer *m_pPlayer;

	bool m_Alive;
	bool m_Paused;
	int m_PausedTick;
	int m_NeededFaketuning;

	// weapon info
	CEntity *m_apHitObjects[10];
	int m_NumObjectsHit;

	int m_LastWeapon;
	int m_QueuedWeapon;

	int m_ReloadTimer;
	int m_AttackTick;

	int m_MoveRestrictions;

	int m_DamageTaken;

	int m_EmoteType;
	int m_EmoteStop;

	// last tick that the player took any action ie some input
	int m_LastAction;
	int m_LastNoAmmoSound;

	// these are non-heldback inputs
	CNetObj_PlayerInput m_LatestPrevPrevInput;
	CNetObj_PlayerInput m_LatestPrevInput;
	CNetObj_PlayerInput m_LatestInput;

	// input
	CNetObj_PlayerInput m_PrevInput;
	CNetObj_PlayerInput m_Input;
	CNetObj_PlayerInput m_SavedInput;
	int m_NumInputs;

	int m_DamageTakenTick;

	int m_Health;
	int m_Armor;

	int m_TriggeredEvents7;

	// the player core for the physics
	CCharacterCore m_Core;
	CGameTeams *m_pTeams = nullptr;

	// info for dead reckoning
	int m_ReckoningTick; // tick that we are performing dead reckoning From
	CCharacterCore m_SendCore; // core that we should send
	CCharacterCore m_ReckoningCore; // the dead reckoning core

	// DDRace

	void SnapCharacter(int SnappingClient, int Id);
	static bool IsSwitchActiveCb(int Number, void *pUser);
	void SetTimeCheckpoint(int TimeCheckpoint);
	void HandleTiles(int Index);
	float m_Time;
	int m_LastBroadcast;
	void DDRaceInit();
	void HandleSkippableTiles(int Index);
	void ForceSetRescue(int RescueMode);
	void DDRaceTick();
	void DDRacePostCoreTick();
	void HandleBroadcast();
	void HandleTuneLayer();
	void SendZoneMsgs();
	IAntibot *Antibot();

	bool m_SetSavePos[NUM_RESCUEMODES];
	CSaveTee m_RescueTee[NUM_RESCUEMODES];

public:
	CGameTeams *Teams() { return m_pTeams; }
	void SetTeams(CGameTeams *pTeams);
	bool TrySetRescue(int RescueMode);

	void FillAntibot(CAntibotCharacterData *pData);
	void Pause(bool Pause);
	bool Freeze(int Seconds);
	bool Freeze();
	bool UnFreeze();
	void GiveAllWeapons();
	void ResetPickups();
	void ResetJumps();
	int m_DDRaceState;
	int Team();
	bool CanCollide(int ClientId);
	bool SameTeam(int ClientId);
	bool m_NinjaJetpack;
	int m_TeamBeforeSuper;
	int m_FreezeTime;
	bool m_FrozenLastTick;
	bool m_FreezeHammer;
	int m_TuneZone;
	int m_TuneZoneOld;
	int m_PainSoundTimer;
	int m_LastMove;
	int m_StartTime;
	vec2 m_PrevPos;
	int m_TeleCheckpoint;

	int m_TimeCpBroadcastEndTick;
	int m_LastTimeCp;
	int m_LastTimeCpBroadcasted;
	float m_aCurrentTimeCp[MAX_CHECKPOINTS];

	int m_TileIndex;
	int m_TileFIndex;

	int64_t m_LastStartWarning;
	int64_t m_LastRescue;
	bool m_LastRefillJumps;
	bool m_LastPenalty;
	bool m_LastBonus;
	vec2 m_TeleGunPos;
	bool m_TeleGunTeleport;
	bool m_IsBlueTeleGunTeleport;
	int m_StrongWeakId;

	int m_SpawnTick;
	int m_WeaponChangeTick;

	// Setters/Getters because i don't want to modify vanilla vars access modifiers
	int GetLastWeapon() { return m_LastWeapon; }
	void SetLastWeapon(int LastWeap) { m_LastWeapon = LastWeap; }
	int GetActiveWeapon() { return m_Core.m_ActiveWeapon; }
	void SetActiveWeapon(int ActiveWeap) { m_Core.m_ActiveWeapon = ActiveWeap; }
	void SetLastAction(int LastAction) { m_LastAction = LastAction; }
	int GetArmor() { return m_Armor; }
	void SetArmor(int Armor) { m_Armor = Armor; }
	CCharacterCore GetCore() { return m_Core; }
	void SetCore(CCharacterCore Core) { m_Core = Core; }
	const CCharacterCore *Core() const { return &m_Core; }
	bool GetWeaponGot(int Type) { return m_Core.m_aWeapons[Type].m_Got; }
	void SetWeaponGot(int Type, bool Value) { m_Core.m_aWeapons[Type].m_Got = Value; }
	int GetWeaponAmmo(int Type) { return m_Core.m_aWeapons[Type].m_Ammo; }
	void SetWeaponAmmo(int Type, int Value) { m_Core.m_aWeapons[Type].m_Ammo = Value; }
	void SetNinjaActivationDir(vec2 ActivationDir) { m_Core.m_Ninja.m_ActivationDir = ActivationDir; }
	void SetNinjaActivationTick(int ActivationTick) { m_Core.m_Ninja.m_ActivationTick = ActivationTick; }
	void SetNinjaCurrentMoveTime(int CurrentMoveTime) { m_Core.m_Ninja.m_CurrentMoveTime = CurrentMoveTime; }

	int GetLastAction() const { return m_LastAction; }

	bool HasTelegunGun() { return m_Core.m_HasTelegunGun; }
	bool HasTelegunGrenade() { return m_Core.m_HasTelegunGrenade; }
	bool HasTelegunLaser() { return m_Core.m_HasTelegunLaser; }

	bool HammerHitDisabled() { return m_Core.m_HammerHitDisabled; }
	bool ShotgunHitDisabled() { return m_Core.m_ShotgunHitDisabled; }
	bool LaserHitDisabled() { return m_Core.m_LaserHitDisabled; }
	bool GrenadeHitDisabled() { return m_Core.m_GrenadeHitDisabled; }

	bool IsSuper() { return m_Core.m_Super; }

<<<<<<< HEAD
	CSaveTee &GetRescueTeeRef() { return m_RescueTee; }

	// ddnet-insta
	/*
		Reset instagib tee without resetting ddnet or teeworlds tee
		update grenade ammo state without selfkill
		useful for votes
	*/
	void ResetInstaSettings();
	bool m_IsGodmode;
=======
	CSaveTee &GetLastRescueTeeRef(int Mode = RESCUEMODE_AUTO) { return m_RescueTee[Mode]; }
>>>>>>> 5ad62b57
};

enum
{
	DDRACE_NONE = 0,
	DDRACE_STARTED,
	DDRACE_CHEAT, // no time and won't start again unless ordered by a mod or death
	DDRACE_FINISHED
};

#endif<|MERGE_RESOLUTION|>--- conflicted
+++ resolved
@@ -260,8 +260,7 @@
 
 	bool IsSuper() { return m_Core.m_Super; }
 
-<<<<<<< HEAD
-	CSaveTee &GetRescueTeeRef() { return m_RescueTee; }
+	CSaveTee &GetLastRescueTeeRef(int Mode = RESCUEMODE_AUTO) { return m_RescueTee[Mode]; }
 
 	// ddnet-insta
 	/*
@@ -271,9 +270,6 @@
 	*/
 	void ResetInstaSettings();
 	bool m_IsGodmode;
-=======
-	CSaveTee &GetLastRescueTeeRef(int Mode = RESCUEMODE_AUTO) { return m_RescueTee[Mode]; }
->>>>>>> 5ad62b57
 };
 
 enum
