--- conflicted
+++ resolved
@@ -24,16 +24,10 @@
 void CDoor::Open(int Tick, bool ActivatedTeam[])
 {
 	for (int i = 0; i < MAX_CLIENTS; ++i) {
-<<<<<<< HEAD
-		if(ActivatedTeam[i]) m_EvalTick[i] = Tick;
-		//m_Opened[i] = ActivatedTeam[i];
-		if(ActivatedTeam[i]) Open(i);
-=======
 		if(ActivatedTeam[i]) { 
 			m_EvalTick[i] = Tick;
 			Open(i);
 		}
->>>>>>> cd59d111
 	}
 }
 
