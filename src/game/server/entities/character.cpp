--- conflicted
+++ resolved
@@ -612,7 +612,6 @@
 
 	// fire Weapon, if wanted
 	FireWeapon();
-<<<<<<< HEAD
 
 	//Ammo regen on Grenade
 	int AmmoRegenTime = 0;
@@ -648,10 +647,6 @@
 			m_aWeapons[m_Core.m_ActiveWeapon].m_AmmoRegenStart = -1;
 		}
 	}
-
-	return;
-=======
->>>>>>> 45812338
 }
 
 void CCharacter::GiveNinja()
