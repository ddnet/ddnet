/* (c) Magnus Auvinen. See licence.txt in the root of the distribution for more information. */
/* If you are missing that file, acquire a complete release at teeworlds.com.                */
#include "character.h"
#include "laser.h"
#include "pickup.h"
#include "projectile.h"

#include <antibot/antibot_data.h>

#include <engine/antibot.h>
#include <engine/shared/config.h>

#include <game/generated/protocol.h>
#include <game/generated/server_data.h>
#include <game/mapitems.h>

#include <game/server/gamecontext.h>
#include <game/server/gamecontroller.h>
#include <game/server/player.h>
#include <game/server/score.h>
#include <game/server/teams.h>

MACRO_ALLOC_POOL_ID_IMPL(CCharacter, MAX_CLIENTS)

// Character, "physical" player's part
CCharacter::CCharacter(CGameWorld *pWorld, CNetObj_PlayerInput LastInput) :
	CEntity(pWorld, CGameWorld::ENTTYPE_CHARACTER, vec2(0, 0), CCharacterCore::PhysicalSize())
{
	m_Health = 0;
	m_Armor = 0;
	m_TriggeredEvents7 = 0;
	m_StrongWeakId = 0;

	m_Input = LastInput;
	// never initialize both to zero
	m_Input.m_TargetX = 0;
	m_Input.m_TargetY = -1;

	m_LatestPrevPrevInput = m_LatestPrevInput = m_LatestInput = m_PrevInput = m_SavedInput = m_Input;

	m_LastTimeCp = -1;
	m_LastTimeCpBroadcasted = -1;
	for(float &CurrentTimeCp : m_aCurrentTimeCp)
	{
		CurrentTimeCp = 0.0f;
	}
}

void CCharacter::Reset()
{
	StopRecording();
	Destroy();
}

bool CCharacter::Spawn(CPlayer *pPlayer, vec2 Pos)
{
	m_EmoteStop = -1;
	m_LastAction = -1;
	m_LastNoAmmoSound = -1;
	m_LastWeapon = GameServer()->GetDDNetInstaWeapon();
	m_QueuedWeapon = -1;
	m_LastRefillJumps = false;
	m_LastPenalty = false;
	m_LastBonus = false;

	m_TeleGunTeleport = false;
	m_IsBlueTeleGunTeleport = false;

	m_pPlayer = pPlayer;
	m_Pos = Pos;

	mem_zero(&m_LatestPrevPrevInput, sizeof(m_LatestPrevPrevInput));
	m_LatestPrevPrevInput.m_TargetY = -1;
	m_NumInputs = 0;
	m_SpawnTick = Server()->Tick();
	m_WeaponChangeTick = Server()->Tick();
	Antibot()->OnSpawn(m_pPlayer->GetCid());

	m_Core.Reset();
	m_Core.Init(&GameServer()->m_World.m_Core, Collision());
	m_Core.m_ActiveWeapon = GameServer()->GetDDNetInstaWeapon();
	m_Core.m_Pos = m_Pos;
	m_Core.m_Id = m_pPlayer->GetCid();
	GameServer()->m_World.m_Core.m_apCharacters[m_pPlayer->GetCid()] = &m_Core;

	m_ReckoningTick = 0;
	m_SendCore = CCharacterCore();
	m_ReckoningCore = CCharacterCore();

	GameServer()->m_World.InsertEntity(this);
	m_Alive = true;

	GameServer()->m_pController->OnCharacterSpawn(this);

	DDRaceInit();

	m_TuneZone = Collision()->IsTune(Collision()->GetMapIndex(Pos));
	m_TuneZoneOld = -1; // no zone leave msg on spawn
	m_NeededFaketuning = 0; // reset fake tunings on respawn and send the client
	SendZoneMsgs(); // we want a entermessage also on spawn
	GameServer()->SendTuningParams(m_pPlayer->GetCid(), m_TuneZone);

	TrySetRescue(RESCUEMODE_MANUAL);
	Server()->StartRecord(m_pPlayer->GetCid());

	int Team = GameServer()->m_aTeamMapping[m_pPlayer->GetCid()];

	if(Team != -1)
	{
		GameServer()->m_pController->Teams().SetForceCharacterTeam(m_pPlayer->GetCid(), Team);
		GameServer()->m_aTeamMapping[m_pPlayer->GetCid()] = -1;

		if(GameServer()->m_apSavedTeams[Team])
		{
			GameServer()->m_apSavedTeams[Team]->Load(GameServer(), Team, true, true);
			delete GameServer()->m_apSavedTeams[Team];
			GameServer()->m_apSavedTeams[Team] = nullptr;
		}

		if(GameServer()->m_apSavedTees[m_pPlayer->GetCid()])
		{
			GameServer()->m_apSavedTees[m_pPlayer->GetCid()]->Load(m_pPlayer->GetCharacter(), Team);
			delete GameServer()->m_apSavedTees[m_pPlayer->GetCid()];
			GameServer()->m_apSavedTees[m_pPlayer->GetCid()] = nullptr;
		}
	}

	return true;
}

void CCharacter::Destroy()
{
	GameServer()->m_World.m_Core.m_apCharacters[m_pPlayer->GetCid()] = 0;
	m_Alive = false;
	SetSolo(false);
}

void CCharacter::SetWeapon(int W)
{
	if(W == m_Core.m_ActiveWeapon)
		return;

	m_LastWeapon = m_Core.m_ActiveWeapon;
	m_QueuedWeapon = -1;
	m_Core.m_ActiveWeapon = W;
	GameServer()->CreateSound(m_Pos, SOUND_WEAPON_SWITCH, TeamMask());

	if(m_Core.m_ActiveWeapon < 0 || m_Core.m_ActiveWeapon >= NUM_WEAPONS)
		m_Core.m_ActiveWeapon = 0;
}

void CCharacter::SetJetpack(bool Active)
{
	m_Core.m_Jetpack = Active;
}

void CCharacter::SetJumps(int Jumps)
{
	m_Core.m_Jumps = Jumps;
}

void CCharacter::SetSolo(bool Solo)
{
	m_Core.m_Solo = Solo;
	Teams()->m_Core.SetSolo(m_pPlayer->GetCid(), Solo);
}

void CCharacter::SetSuper(bool Super)
{
	m_Core.m_Super = Super;
	if(Super)
	{
		m_TeamBeforeSuper = Team();
		Teams()->SetCharacterTeam(GetPlayer()->GetCid(), TEAM_SUPER);
		m_DDRaceState = DDRACE_CHEAT;
	}
	else
	{
		Teams()->SetForceCharacterTeam(GetPlayer()->GetCid(), m_TeamBeforeSuper);
	}
}

void CCharacter::SetLiveFrozen(bool Active)
{
	m_Core.m_LiveFrozen = Active;
}

void CCharacter::SetDeepFrozen(bool Active)
{
	m_Core.m_DeepFrozen = Active;
}

bool CCharacter::IsGrounded()
{
	if(Collision()->CheckPoint(m_Pos.x + GetProximityRadius() / 2, m_Pos.y + GetProximityRadius() / 2 + 5))
		return true;
	if(Collision()->CheckPoint(m_Pos.x - GetProximityRadius() / 2, m_Pos.y + GetProximityRadius() / 2 + 5))
		return true;

	int MoveRestrictionsBelow = Collision()->GetMoveRestrictions(m_Pos + vec2(0, GetProximityRadius() / 2 + 4), 0.0f);
	return (MoveRestrictionsBelow & CANTMOVE_DOWN) != 0;
}

void CCharacter::HandleJetpack()
{
	vec2 Direction = normalize(vec2(m_LatestInput.m_TargetX, m_LatestInput.m_TargetY));

	bool FullAuto = false;
	if(m_Core.m_ActiveWeapon == WEAPON_GRENADE || m_Core.m_ActiveWeapon == WEAPON_SHOTGUN || m_Core.m_ActiveWeapon == WEAPON_LASER)
		FullAuto = true;
	if(m_Core.m_Jetpack && m_Core.m_ActiveWeapon == WEAPON_GUN)
		FullAuto = true;

	// check if we gonna fire
	bool WillFire = false;
	if(CountInput(m_LatestPrevInput.m_Fire, m_LatestInput.m_Fire).m_Presses)
		WillFire = true;

	if(FullAuto && (m_LatestInput.m_Fire & 1) && m_Core.m_aWeapons[m_Core.m_ActiveWeapon].m_Ammo)
		WillFire = true;

	if(!WillFire)
		return;

	// check for ammo
	if(!m_Core.m_aWeapons[m_Core.m_ActiveWeapon].m_Ammo || m_FreezeTime)
	{
		return;
	}

	switch(m_Core.m_ActiveWeapon)
	{
	case WEAPON_GUN:
	{
		if(m_Core.m_Jetpack)
		{
			float Strength = GetTuning(m_TuneZone)->m_JetpackStrength;
			TakeDamage(Direction * -1.0f * (Strength / 100.0f / 6.11f), 0, m_pPlayer->GetCid(), m_Core.m_ActiveWeapon);
		}
	}
	}
}

void CCharacter::HandleNinja()
{
	if(m_Core.m_ActiveWeapon != WEAPON_NINJA)
		return;

	if((Server()->Tick() - m_Core.m_Ninja.m_ActivationTick) > (g_pData->m_Weapons.m_Ninja.m_Duration * Server()->TickSpeed() / 1000))
	{
		// time's up, return
		RemoveNinja();
		return;
	}

	int NinjaTime = m_Core.m_Ninja.m_ActivationTick + (g_pData->m_Weapons.m_Ninja.m_Duration * Server()->TickSpeed() / 1000) - Server()->Tick();

	if(NinjaTime % Server()->TickSpeed() == 0 && NinjaTime / Server()->TickSpeed() <= 5)
	{
		GameServer()->CreateDamageInd(m_Pos, 0, NinjaTime / Server()->TickSpeed(), TeamMask() & GameServer()->ClientsMaskExcludeClientVersionAndHigher(VERSION_DDNET_NEW_HUD));
	}

	GameServer()->m_pController->SetArmorProgress(this, NinjaTime);

	// force ninja Weapon
	SetWeapon(WEAPON_NINJA);

	m_Core.m_Ninja.m_CurrentMoveTime--;

	if(m_Core.m_Ninja.m_CurrentMoveTime == 0)
	{
		// reset velocity
		m_Core.m_Vel = m_Core.m_Ninja.m_ActivationDir * m_Core.m_Ninja.m_OldVelAmount;
	}

	if(m_Core.m_Ninja.m_CurrentMoveTime > 0)
	{
		// Set velocity
		m_Core.m_Vel = m_Core.m_Ninja.m_ActivationDir * g_pData->m_Weapons.m_Ninja.m_Velocity;
		vec2 OldPos = m_Pos;
		vec2 GroundElasticity = vec2(
			GetTuning(m_TuneZone)->m_GroundElasticityX,
			GetTuning(m_TuneZone)->m_GroundElasticityY);

		Collision()->MoveBox(&m_Core.m_Pos, &m_Core.m_Vel, vec2(GetProximityRadius(), GetProximityRadius()), GroundElasticity);

		// reset velocity so the client doesn't predict stuff
		ResetVelocity();

		// check if we Hit anything along the way
		{
			CEntity *apEnts[MAX_CLIENTS];
			float Radius = GetProximityRadius() * 2.0f;
			int Num = GameServer()->m_World.FindEntities(OldPos, Radius, apEnts, MAX_CLIENTS, CGameWorld::ENTTYPE_CHARACTER);

			// check that we're not in solo part
			if(Teams()->m_Core.GetSolo(m_pPlayer->GetCid()))
				return;

			for(int i = 0; i < Num; ++i)
			{
				auto *pChr = static_cast<CCharacter *>(apEnts[i]);
				if(pChr == this)
					continue;

				// Don't hit players in other teams
				if(Team() != pChr->Team())
					continue;

				// Don't hit players in solo parts
				if(Teams()->m_Core.GetSolo(pChr->m_pPlayer->GetCid()))
					return;

				// make sure we haven't Hit this object before
				bool AlreadyHit = false;
				for(int j = 0; j < m_NumObjectsHit; j++)
				{
					if(m_apHitObjects[j] == pChr)
						AlreadyHit = true;
				}
				if(AlreadyHit)
					continue;

				// check so we are sufficiently close
				if(distance(pChr->m_Pos, m_Pos) > (GetProximityRadius() * 2.0f))
					continue;

				// Hit a player, give them damage and stuffs...
				GameServer()->CreateSound(pChr->m_Pos, SOUND_NINJA_HIT, TeamMask());
				// set his velocity to fast upward (for now)
				if(m_NumObjectsHit < 10)
					m_apHitObjects[m_NumObjectsHit++] = pChr;

				pChr->TakeDamage(vec2(0, -10.0f), g_pData->m_Weapons.m_Ninja.m_pBase->m_Damage, m_pPlayer->GetCid(), WEAPON_NINJA);
			}
		}

		return;
	}
}

void CCharacter::DoWeaponSwitch()
{
	// make sure we can switch
	if(m_ReloadTimer != 0 || m_QueuedWeapon == -1 || m_Core.m_aWeapons[WEAPON_NINJA].m_Got || !m_Core.m_aWeapons[m_QueuedWeapon].m_Got)
		return;

	// switch Weapon
	SetWeapon(m_QueuedWeapon);
}

void CCharacter::HandleWeaponSwitch()
{
	int WantedWeapon = m_Core.m_ActiveWeapon;
	if(m_QueuedWeapon != -1)
		WantedWeapon = m_QueuedWeapon;

	bool Anything = false;
	for(int i = 0; i < NUM_WEAPONS - 1; ++i)
		if(m_Core.m_aWeapons[i].m_Got)
			Anything = true;
	if(!Anything)
		return;
	// select Weapon
	int Next = CountInput(m_LatestPrevInput.m_NextWeapon, m_LatestInput.m_NextWeapon).m_Presses;
	int Prev = CountInput(m_LatestPrevInput.m_PrevWeapon, m_LatestInput.m_PrevWeapon).m_Presses;

	if(Next < 128) // make sure we only try sane stuff
	{
		while(Next) // Next Weapon selection
		{
			WantedWeapon = (WantedWeapon + 1) % NUM_WEAPONS;
			if(m_Core.m_aWeapons[WantedWeapon].m_Got)
				Next--;
		}
	}

	if(Prev < 128) // make sure we only try sane stuff
	{
		while(Prev) // Prev Weapon selection
		{
			WantedWeapon = (WantedWeapon - 1) < 0 ? NUM_WEAPONS - 1 : WantedWeapon - 1;
			if(m_Core.m_aWeapons[WantedWeapon].m_Got)
				Prev--;
		}
	}

	// Direct Weapon selection
	if(m_LatestInput.m_WantedWeapon)
		WantedWeapon = m_Input.m_WantedWeapon - 1;

	// check for insane values
	if(WantedWeapon >= 0 && WantedWeapon < NUM_WEAPONS && WantedWeapon != m_Core.m_ActiveWeapon && m_Core.m_aWeapons[WantedWeapon].m_Got)
		m_QueuedWeapon = WantedWeapon;

	DoWeaponSwitch();
}

void CCharacter::FireWeapon()
{
	if(m_ReloadTimer != 0)
	{
		if(m_LatestInput.m_Fire & 1)
		{
			Antibot()->OnHammerFireReloading(m_pPlayer->GetCid());
		}
		return;
	}

	DoWeaponSwitch();
	vec2 MouseTarget = vec2(m_LatestInput.m_TargetX, m_LatestInput.m_TargetY);
	vec2 Direction = normalize(MouseTarget);

	bool FullAuto = false;
	if(m_Core.m_ActiveWeapon == WEAPON_GRENADE || m_Core.m_ActiveWeapon == WEAPON_SHOTGUN || m_Core.m_ActiveWeapon == WEAPON_LASER)
		FullAuto = true;
	if(m_Core.m_Jetpack && m_Core.m_ActiveWeapon == WEAPON_GUN)
		FullAuto = true;
	// allow firing directly after coming out of freeze or being unfrozen
	// by something
	if(m_FrozenLastTick)
		FullAuto = true;

	// don't fire hammer when player is deep and sv_deepfly is disabled
	if(!g_Config.m_SvDeepfly && m_Core.m_ActiveWeapon == WEAPON_HAMMER && m_Core.m_DeepFrozen)
		return;

	// check if we gonna fire
	bool WillFire = false;
	if(CountInput(m_LatestPrevInput.m_Fire, m_LatestInput.m_Fire).m_Presses)
		WillFire = true;

	if(FullAuto && (m_LatestInput.m_Fire & 1) && m_Core.m_aWeapons[m_Core.m_ActiveWeapon].m_Ammo)
		WillFire = true;

	if(!WillFire)
		return;

	if(m_FreezeTime)
	{
		// Timer stuff to avoid shrieking orchestra caused by unfreeze-plasma
		if(m_PainSoundTimer <= 0 && !(m_LatestPrevInput.m_Fire & 1))
		{
			m_PainSoundTimer = 1 * Server()->TickSpeed();
			GameServer()->CreateSound(m_Pos, SOUND_PLAYER_PAIN_LONG, TeamMask());
		}
		return;
	}

	// check for ammo
	if(!m_Core.m_aWeapons[m_Core.m_ActiveWeapon].m_Ammo)
		return;

	vec2 ProjStartPos = m_Pos + Direction * GetProximityRadius() * 0.75f;

	// ddnet-insta
	if(GameServer()->m_pController->OnFireWeapon(*this, m_Core.m_ActiveWeapon, Direction, MouseTarget, ProjStartPos))
		return;

	switch(m_Core.m_ActiveWeapon)
	{
	case WEAPON_HAMMER:
	{
		// reset objects Hit
		m_NumObjectsHit = 0;
		GameServer()->CreateSound(m_Pos, SOUND_HAMMER_FIRE, TeamMask());

		Antibot()->OnHammerFire(m_pPlayer->GetCid());

		if(m_Core.m_HammerHitDisabled)
			break;

		CEntity *apEnts[MAX_CLIENTS];
		int Hits = 0;
		int Num = GameServer()->m_World.FindEntities(ProjStartPos, GetProximityRadius() * 0.5f, apEnts,
			MAX_CLIENTS, CGameWorld::ENTTYPE_CHARACTER);

		for(int i = 0; i < Num; ++i)
		{
			auto *pTarget = static_cast<CCharacter *>(apEnts[i]);

			//if ((pTarget == this) || Collision()->IntersectLine(ProjStartPos, pTarget->m_Pos, NULL, NULL))
			if((pTarget == this || (pTarget->IsAlive() && !CanCollide(pTarget->GetPlayer()->GetCid()))))
				continue;

			// set his velocity to fast upward (for now)
			if(length(pTarget->m_Pos - ProjStartPos) > 0.0f)
				GameServer()->CreateHammerHit(pTarget->m_Pos - normalize(pTarget->m_Pos - ProjStartPos) * GetProximityRadius() * 0.5f, TeamMask());
			else
				GameServer()->CreateHammerHit(ProjStartPos, TeamMask());

			vec2 Dir;
			if(length(pTarget->m_Pos - m_Pos) > 0.0f)
				Dir = normalize(pTarget->m_Pos - m_Pos);
			else
				Dir = vec2(0.f, -1.f);

			float Strength = GetTuning(m_TuneZone)->m_HammerStrength;

			vec2 Temp = pTarget->m_Core.m_Vel + normalize(Dir + vec2(0.f, -1.1f)) * 10.0f;
			Temp = ClampVel(pTarget->m_MoveRestrictions, Temp);
			Temp -= pTarget->m_Core.m_Vel;
			pTarget->TakeDamage((vec2(0.f, -1.0f) + Temp) * Strength, g_pData->m_Weapons.m_Hammer.m_pBase->m_Damage,
				m_pPlayer->GetCid(), m_Core.m_ActiveWeapon);
			pTarget->UnFreeze();

			if(m_FreezeHammer)
				pTarget->Freeze();

			Antibot()->OnHammerHit(m_pPlayer->GetCid(), pTarget->GetPlayer()->GetCid());

			Hits++;
		}

		// if we Hit anything, we have to wait for the reload
		if(Hits)
		{
			float FireDelay = GetTuning(m_TuneZone)->m_HammerHitFireDelay;
			m_ReloadTimer = FireDelay * Server()->TickSpeed() / 1000;
		}
	}
	break;

	case WEAPON_GUN:
	{
		if(!m_Core.m_Jetpack || !m_pPlayer->m_NinjaJetpack || m_Core.m_HasTelegunGun)
		{
			int Lifetime = (int)(Server()->TickSpeed() * GetTuning(m_TuneZone)->m_GunLifetime);

			new CProjectile(
				GameWorld(),
				WEAPON_GUN, //Type
				m_pPlayer->GetCid(), //Owner
				ProjStartPos, //Pos
				Direction, //Dir
				Lifetime, //Span
				false, //Freeze
				false, //Explosive
				-1, //SoundImpact
				MouseTarget //InitDir
			);

			GameServer()->CreateSound(m_Pos, SOUND_GUN_FIRE, TeamMask()); // NOLINT(clang-analyzer-unix.Malloc)
		}
	}
	break;

	case WEAPON_SHOTGUN:
	{
		float LaserReach = GetTuning(m_TuneZone)->m_LaserReach;

		new CLaser(&GameServer()->m_World, m_Pos, Direction, LaserReach, m_pPlayer->GetCid(), WEAPON_SHOTGUN);
		GameServer()->CreateSound(m_Pos, SOUND_SHOTGUN_FIRE, TeamMask()); // NOLINT(clang-analyzer-unix.Malloc)
	}
	break;

	case WEAPON_GRENADE:
	{
		int Lifetime = (int)(Server()->TickSpeed() * GetTuning(m_TuneZone)->m_GrenadeLifetime);

		new CProjectile(
			GameWorld(),
			WEAPON_GRENADE, //Type
			m_pPlayer->GetCid(), //Owner
			ProjStartPos, //Pos
			Direction, //Dir
			Lifetime, //Span
			false, //Freeze
			true, //Explosive
			SOUND_GRENADE_EXPLODE, //SoundImpact
			MouseTarget // MouseTarget
		);

		GameServer()->CreateSound(m_Pos, SOUND_GRENADE_FIRE, TeamMask()); // NOLINT(clang-analyzer-unix.Malloc)
	}
	break;

	case WEAPON_LASER:
	{
		float LaserReach = GetTuning(m_TuneZone)->m_LaserReach;

		new CLaser(GameWorld(), m_Pos, Direction, LaserReach, m_pPlayer->GetCid(), WEAPON_LASER);
		GameServer()->CreateSound(m_Pos, SOUND_LASER_FIRE, TeamMask()); // NOLINT(clang-analyzer-unix.Malloc)
	}
	break;

	case WEAPON_NINJA:
	{
		// reset Hit objects
		m_NumObjectsHit = 0;

		m_Core.m_Ninja.m_ActivationDir = Direction;
		m_Core.m_Ninja.m_CurrentMoveTime = g_pData->m_Weapons.m_Ninja.m_Movetime * Server()->TickSpeed() / 1000;
		m_Core.m_Ninja.m_OldVelAmount = length(m_Core.m_Vel);

		GameServer()->CreateSound(m_Pos, SOUND_NINJA_FIRE, TeamMask());
	}
	break;
	}

	m_AttackTick = Server()->Tick();

	if(!m_ReloadTimer)
	{
		float FireDelay;
		GetTuning(m_TuneZone)->Get(38 + m_Core.m_ActiveWeapon, &FireDelay);
		m_ReloadTimer = FireDelay * Server()->TickSpeed() / 1000;
	}
}

void CCharacter::HandleWeapons()
{
	//ninja
	HandleNinja();
	HandleJetpack();

	if(m_PainSoundTimer > 0)
		m_PainSoundTimer--;

	// check reload timer
	if(m_ReloadTimer)
	{
		m_ReloadTimer--;
		return;
	}

	// fire Weapon, if wanted
	FireWeapon();

	//Ammo regen on Grenade
	int AmmoRegenTime = 0;
	int MaxAmmo = 0;
	if(m_Core.m_ActiveWeapon == WEAPON_GRENADE && g_Config.m_SvGrenadeAmmoRegen)
	{
		AmmoRegenTime = g_Config.m_SvGrenadeAmmoRegenTime;
		MaxAmmo = g_Config.m_SvGrenadeAmmoRegenNum;
	}
	else
	{
		// ammo regen
		AmmoRegenTime = g_pData->m_Weapons.m_aId[m_Core.m_ActiveWeapon].m_Ammoregentime;
		MaxAmmo = g_pData->m_Weapons.m_aId[m_Core.m_ActiveWeapon].m_Maxammo;
	}
	if(AmmoRegenTime && m_Core.m_aWeapons[m_Core.m_ActiveWeapon].m_Ammo >= 0)
	{
		// If equipped and not active, regen ammo?
		if(m_ReloadTimer <= 0)
		{
			if(m_Core.m_aWeapons[m_Core.m_ActiveWeapon].m_AmmoRegenStart < 0)
				m_Core.m_aWeapons[m_Core.m_ActiveWeapon].m_AmmoRegenStart = Server()->Tick();

			if((Server()->Tick() - m_Core.m_aWeapons[m_Core.m_ActiveWeapon].m_AmmoRegenStart) >= AmmoRegenTime * Server()->TickSpeed() / 1000)
			{
				// Add some ammo
				m_Core.m_aWeapons[m_Core.m_ActiveWeapon].m_Ammo = minimum(m_Core.m_aWeapons[m_Core.m_ActiveWeapon].m_Ammo + 1, MaxAmmo);
				m_Core.m_aWeapons[m_Core.m_ActiveWeapon].m_AmmoRegenStart = -1;
			}
		}
		else
		{
			m_Core.m_aWeapons[m_Core.m_ActiveWeapon].m_AmmoRegenStart = -1;
		}
	}
}

void CCharacter::GiveNinja()
{
	m_Core.m_Ninja.m_ActivationTick = Server()->Tick();
	m_Core.m_aWeapons[WEAPON_NINJA].m_Got = true;
	m_Core.m_aWeapons[WEAPON_NINJA].m_Ammo = -1;
	if(m_Core.m_ActiveWeapon != WEAPON_NINJA)
		m_LastWeapon = m_Core.m_ActiveWeapon;
	m_Core.m_ActiveWeapon = WEAPON_NINJA;

	if(!m_Core.m_aWeapons[WEAPON_NINJA].m_Got)
		GameServer()->CreateSound(m_Pos, SOUND_PICKUP_NINJA, TeamMask());
}

void CCharacter::RemoveNinja()
{
	m_Core.m_Ninja.m_ActivationDir = vec2(0, 0);
	m_Core.m_Ninja.m_ActivationTick = 0;
	m_Core.m_Ninja.m_CurrentMoveTime = 0;
	m_Core.m_Ninja.m_OldVelAmount = 0;
	m_Core.m_aWeapons[WEAPON_NINJA].m_Got = false;
	m_Core.m_aWeapons[WEAPON_NINJA].m_Ammo = 0;
	m_Core.m_ActiveWeapon = m_LastWeapon;

	SetWeapon(m_Core.m_ActiveWeapon);
}

void CCharacter::SetEmote(int Emote, int Tick)
{
	m_EmoteType = Emote;
	m_EmoteStop = Tick;
}

void CCharacter::OnPredictedInput(CNetObj_PlayerInput *pNewInput)
{
	// check for changes
	if(mem_comp(&m_SavedInput, pNewInput, sizeof(CNetObj_PlayerInput)) != 0)
		m_LastAction = Server()->Tick();

	// copy new input
	mem_copy(&m_Input, pNewInput, sizeof(m_Input));

	// it is not allowed to aim in the center
	if(m_Input.m_TargetX == 0 && m_Input.m_TargetY == 0)
		m_Input.m_TargetY = -1;

	mem_copy(&m_SavedInput, &m_Input, sizeof(m_SavedInput));
}

void CCharacter::OnDirectInput(CNetObj_PlayerInput *pNewInput)
{
	mem_copy(&m_LatestPrevInput, &m_LatestInput, sizeof(m_LatestInput));
	mem_copy(&m_LatestInput, pNewInput, sizeof(m_LatestInput));
	m_NumInputs++;

	// it is not allowed to aim in the center
	if(m_LatestInput.m_TargetX == 0 && m_LatestInput.m_TargetY == 0)
		m_LatestInput.m_TargetY = -1;

	Antibot()->OnDirectInput(m_pPlayer->GetCid());

	if(m_NumInputs > 1 && m_pPlayer->GetTeam() != TEAM_SPECTATORS)
	{
		HandleWeaponSwitch();
		FireWeapon();
	}

	mem_copy(&m_LatestPrevPrevInput, &m_LatestPrevInput, sizeof(m_LatestInput));
	mem_copy(&m_LatestPrevInput, &m_LatestInput, sizeof(m_LatestInput));
}

void CCharacter::ReleaseHook()
{
	m_Core.SetHookedPlayer(-1);
	m_Core.m_HookState = HOOK_RETRACTED;
	m_Core.m_TriggeredEvents |= COREEVENT_HOOK_RETRACT;
}

void CCharacter::ResetHook()
{
	ReleaseHook();
	m_Core.m_HookPos = m_Core.m_Pos;
}

void CCharacter::ResetInput()
{
	m_Input.m_Direction = 0;
	// simulate releasing the fire button
	if((m_Input.m_Fire & 1) != 0)
		m_Input.m_Fire++;
	m_Input.m_Fire &= INPUT_STATE_MASK;
	m_Input.m_Jump = 0;
	m_LatestPrevInput = m_LatestInput = m_Input;
}

void CCharacter::PreTick()
{
	if(m_StartTime > Server()->Tick())
	{
		// Prevent the player from getting a negative time
		// The main reason why this can happen is because of time penalty tiles
		// However, other reasons are hereby also excluded
		GameServer()->SendChatTarget(m_pPlayer->GetCid(), "You died of old age");
		Die(m_pPlayer->GetCid(), WEAPON_WORLD);
	}

	if(m_Paused)
		return;

	// set emote
	if(m_EmoteStop < Server()->Tick())
	{
		SetEmote(m_pPlayer->GetDefaultEmote(), -1);
	}

	DDRaceTick();

	Antibot()->OnCharacterTick(m_pPlayer->GetCid());

	m_Core.m_Input = m_Input;
	m_Core.Tick(true, !g_Config.m_SvNoWeakHook);
}

void CCharacter::Tick()
{
	if(g_Config.m_SvNoWeakHook)
	{
		if(m_Paused)
			return;

		m_Core.TickDeferred();
	}
	else
	{
		PreTick();
	}

	if(!m_PrevInput.m_Hook && m_Input.m_Hook && !(m_Core.m_TriggeredEvents & COREEVENT_HOOK_ATTACH_PLAYER))
	{
		Antibot()->OnHookAttach(m_pPlayer->GetCid(), false);
	}

	// handle Weapons
	HandleWeapons();

	DDRacePostCoreTick();

	if(m_Core.m_TriggeredEvents & COREEVENT_HOOK_ATTACH_PLAYER)
	{
		const int HookedPlayer = m_Core.HookedPlayer();
		if(HookedPlayer != -1 && GameServer()->m_apPlayers[HookedPlayer]->GetTeam() != TEAM_SPECTATORS)
		{
			Antibot()->OnHookAttach(m_pPlayer->GetCid(), true);
		}
		if(g_Config.m_SvKillHook)
		{
			CCharacter *pChr = GameServer()->m_apPlayers[HookedPlayer]->GetCharacter();
			if(pChr)
				pChr->TakeDamage(vec2(0, 0), 10, m_pPlayer->GetCid(), WEAPON_GAME);
		}
	}

	// Previnput
	m_PrevInput = m_Input;

	m_PrevPos = m_Core.m_Pos;
}

void CCharacter::TickDeferred()
{
	// advance the dummy
	{
		CWorldCore TempWorld;
		m_ReckoningCore.Init(&TempWorld, Collision(), &Teams()->m_Core);
		m_ReckoningCore.m_Id = m_pPlayer->GetCid();
		m_ReckoningCore.Tick(false);
		m_ReckoningCore.Move();
		m_ReckoningCore.Quantize();
	}

	//lastsentcore
	vec2 StartPos = m_Core.m_Pos;
	vec2 StartVel = m_Core.m_Vel;
	bool StuckBefore = Collision()->TestBox(m_Core.m_Pos, CCharacterCore::PhysicalSizeVec2());

	m_Core.m_Id = m_pPlayer->GetCid();
	m_Core.Move();
	bool StuckAfterMove = Collision()->TestBox(m_Core.m_Pos, CCharacterCore::PhysicalSizeVec2());
	m_Core.Quantize();
	bool StuckAfterQuant = Collision()->TestBox(m_Core.m_Pos, CCharacterCore::PhysicalSizeVec2());
	m_Pos = m_Core.m_Pos;

	if(!StuckBefore && (StuckAfterMove || StuckAfterQuant))
	{
		// Hackish solution to get rid of strict-aliasing warning
		union
		{
			float f;
			unsigned u;
		} StartPosX, StartPosY, StartVelX, StartVelY;

		StartPosX.f = StartPos.x;
		StartPosY.f = StartPos.y;
		StartVelX.f = StartVel.x;
		StartVelY.f = StartVel.y;

		char aBuf[256];
		str_format(aBuf, sizeof(aBuf), "STUCK!!! %d %d %d %f %f %f %f %x %x %x %x",
			StuckBefore,
			StuckAfterMove,
			StuckAfterQuant,
			StartPos.x, StartPos.y,
			StartVel.x, StartVel.y,
			StartPosX.u, StartPosY.u,
			StartVelX.u, StartVelY.u);
		GameServer()->Console()->Print(IConsole::OUTPUT_LEVEL_DEBUG, "game", aBuf);
	}

	{
		int Events = m_Core.m_TriggeredEvents;
		int CID = m_pPlayer->GetCid();

		// Some sounds are triggered client-side for the acting player (or for all players on Sixup)
		// so we need to avoid duplicating them
		CClientMask TeamMaskExceptSelfAndSixup = Teams()->TeamMask(Team(), CID, CID, CGameContext::FLAG_SIX);
		// Some are triggered client-side but only on Sixup
		CClientMask TeamMaskExceptSixup = Teams()->TeamMask(Team(), -1, CID, CGameContext::FLAG_SIX);

		if(Events & COREEVENT_GROUND_JUMP)
			GameServer()->CreateSound(m_Pos, SOUND_PLAYER_JUMP, TeamMaskExceptSelfAndSixup);

		if(Events & COREEVENT_HOOK_ATTACH_PLAYER)
			GameServer()->CreateSound(m_Pos, SOUND_HOOK_ATTACH_PLAYER, TeamMaskExceptSixup);

		if(Events & COREEVENT_HOOK_ATTACH_GROUND)
			GameServer()->CreateSound(m_Pos, SOUND_HOOK_ATTACH_GROUND, TeamMaskExceptSelfAndSixup);

		if(Events & COREEVENT_HOOK_HIT_NOHOOK)
			GameServer()->CreateSound(m_Pos, SOUND_HOOK_NOATTACH, TeamMaskExceptSelfAndSixup);

		if(Events & COREEVENT_GROUND_JUMP)
			m_TriggeredEvents7 |= protocol7::COREEVENTFLAG_GROUND_JUMP;
		if(Events & COREEVENT_AIR_JUMP)
			m_TriggeredEvents7 |= protocol7::COREEVENTFLAG_AIR_JUMP;
		if(Events & COREEVENT_HOOK_ATTACH_PLAYER)
			m_TriggeredEvents7 |= protocol7::COREEVENTFLAG_HOOK_ATTACH_PLAYER;
		if(Events & COREEVENT_HOOK_ATTACH_GROUND)
			m_TriggeredEvents7 |= protocol7::COREEVENTFLAG_HOOK_ATTACH_GROUND;
		if(Events & COREEVENT_HOOK_HIT_NOHOOK)
			m_TriggeredEvents7 |= protocol7::COREEVENTFLAG_HOOK_HIT_NOHOOK;
	}

	if(m_pPlayer->GetTeam() == TEAM_SPECTATORS)
	{
		m_Pos.x = m_Input.m_TargetX;
		m_Pos.y = m_Input.m_TargetY;
	}

	// update the m_SendCore if needed
	{
		CNetObj_Character Predicted;
		CNetObj_Character Current;
		mem_zero(&Predicted, sizeof(Predicted));
		mem_zero(&Current, sizeof(Current));
		m_ReckoningCore.Write(&Predicted);
		m_Core.Write(&Current);

		// only allow dead reckoning for a top of 3 seconds
		if(m_Core.m_Reset || m_ReckoningTick + Server()->TickSpeed() * 3 < Server()->Tick() || mem_comp(&Predicted, &Current, sizeof(CNetObj_Character)) != 0)
		{
			m_ReckoningTick = Server()->Tick();
			m_SendCore = m_Core;
			m_ReckoningCore = m_Core;
			m_Core.m_Reset = false;
		}
	}
}

void CCharacter::TickPaused()
{
	++m_AttackTick;
	++m_DamageTakenTick;
	++m_Core.m_Ninja.m_ActivationTick;
	++m_ReckoningTick;
	if(m_LastAction != -1)
		++m_LastAction;
	if(m_Core.m_aWeapons[m_Core.m_ActiveWeapon].m_AmmoRegenStart > -1)
		++m_Core.m_aWeapons[m_Core.m_ActiveWeapon].m_AmmoRegenStart;
	if(m_EmoteStop > -1)
		++m_EmoteStop;
}

bool CCharacter::IncreaseHealth(int Amount)
{
	if(m_Health >= 10)
		return false;
	m_Health = clamp(m_Health + Amount, 0, 10);
	return true;
}

bool CCharacter::IncreaseArmor(int Amount)
{
	if(m_Armor >= 10)
		return false;
	m_Armor = clamp(m_Armor + Amount, 0, 10);
	return true;
}

void CCharacter::StopRecording()
{
	if(Server()->IsRecording(m_pPlayer->GetCid()))
	{
		CPlayerData *pData = GameServer()->Score()->PlayerData(m_pPlayer->GetCid());

		if(pData->m_RecordStopTick - Server()->Tick() <= Server()->TickSpeed() && pData->m_RecordStopTick != -1)
			Server()->SaveDemo(m_pPlayer->GetCid(), pData->m_RecordFinishTime);
		else
			Server()->StopRecord(m_pPlayer->GetCid());

		pData->m_RecordStopTick = -1;
	}
}

void CCharacter::Die(int Killer, int Weapon, bool SendKillMsg)
{
	StopRecording();
	m_pPlayer->m_RespawnTick = Server()->Tick() + Server()->TickSpeed() / 2;
	int ModeSpecial = GameServer()->m_pController->OnCharacterDeath(this, (Killer < 0) ? nullptr : GameServer()->m_apPlayers[Killer], Weapon);

	char aBuf[512];
	if(Killer < 0 || !GameServer()->m_apPlayers[Killer])
	{
		str_format(aBuf, sizeof(aBuf), "kill killer='%d:%d:' victim='%d:%d:%s' weapon=%d special=%d",
			Killer, -1 - Killer,
			m_pPlayer->GetCid(), m_pPlayer->GetTeam(), Server()->ClientName(m_pPlayer->GetCid()), Weapon, ModeSpecial);
	}
	else
	{
		str_format(aBuf, sizeof(aBuf), "kill killer='%d:%d:%s' victim='%d:%d:%s' weapon=%d special=%d",
			Killer, GameServer()->m_apPlayers[Killer]->GetTeam(), Server()->ClientName(Killer),
			m_pPlayer->GetCid(), m_pPlayer->GetTeam(), Server()->ClientName(m_pPlayer->GetCid()), Weapon, ModeSpecial);
	}
	GameServer()->Console()->Print(IConsole::OUTPUT_LEVEL_STANDARD, "game", aBuf);

	// send the kill message
	if(SendKillMsg && (Team() == TEAM_FLOCK || Teams()->TeamFlock(Team()) || Teams()->Count(Team()) == 1 || Teams()->GetTeamState(Team()) == CGameTeams::TEAMSTATE_OPEN || !Teams()->TeamLocked(Team())))
	{
		CNetMsg_Sv_KillMsg Msg;
		Msg.m_Killer = Killer;
		Msg.m_Victim = m_pPlayer->GetCid();
		Msg.m_Weapon = Weapon;
		Msg.m_ModeSpecial = ModeSpecial;
		Server()->SendPackMsg(&Msg, MSGFLAG_VITAL, -1);
	}

	// a nice sound
	GameServer()->CreateSound(m_Pos, SOUND_PLAYER_DIE, TeamMask());

	// this is to rate limit respawning to 3 secs
	m_pPlayer->m_PreviousDieTick = m_pPlayer->m_DieTick;
	m_pPlayer->m_DieTick = Server()->Tick();

	m_Alive = false;
	SetSolo(false);

	GameServer()->m_World.RemoveEntity(this);
	GameServer()->m_World.m_Core.m_apCharacters[m_pPlayer->GetCid()] = 0;
	GameServer()->CreateDeath(m_Pos, m_pPlayer->GetCid(), TeamMask());
	Teams()->OnCharacterDeath(GetPlayer()->GetCid(), Weapon);
}

bool CCharacter::TakeDamage(vec2 Force, int Dmg, int From, int Weapon)
{
	if(GameServer()->m_pController->OnCharacterTakeDamage(Force, Dmg, From, Weapon, *this))
		return false;

	if(Dmg)
	{
		SetEmote(EMOTE_PAIN, Server()->Tick() + 500 * Server()->TickSpeed() / 1000);
	}

	vec2 Temp = m_Core.m_Vel + Force;
	m_Core.m_Vel = ClampVel(m_MoveRestrictions, Temp);

	return true;
}

//TODO: Move the emote stuff to a function
void CCharacter::SnapCharacter(int SnappingClient, int Id)
{
	int SnappingClientVersion = GameServer()->GetClientVersion(SnappingClient);
	CCharacterCore *pCore;
	int Tick, Emote = m_EmoteType, Weapon = m_Core.m_ActiveWeapon, AmmoCount = 0,
		  Health = 0, Armor = 0;
	if(!m_ReckoningTick || GameServer()->m_World.m_Paused)
	{
		Tick = 0;
		pCore = &m_Core;
	}
	else
	{
		Tick = m_ReckoningTick;
		pCore = &m_SendCore;
	}

	// change eyes and use ninja graphic if player is frozen
	if(m_Core.m_DeepFrozen || m_FreezeTime > 0 || m_Core.m_LiveFrozen)
	{
		if(Emote == EMOTE_NORMAL)
			Emote = (m_Core.m_DeepFrozen || m_Core.m_LiveFrozen) ? EMOTE_PAIN : EMOTE_BLINK;

		if((m_Core.m_DeepFrozen || m_FreezeTime > 0) && SnappingClientVersion < VERSION_DDNET_NEW_HUD)
			Weapon = WEAPON_NINJA;
	}

	// solo, collision, jetpack and ninjajetpack prediction
	if(m_pPlayer->GetCid() == SnappingClient)
	{
		int Faketuning = 0;
		if(m_pPlayer->GetClientVersion() < VERSION_DDNET_NEW_HUD)
		{
			if(m_Core.m_Jetpack && Weapon != WEAPON_NINJA)
				Faketuning |= FAKETUNE_JETPACK;
			if(m_Core.m_Solo)
				Faketuning |= FAKETUNE_SOLO;
			if(m_Core.m_HammerHitDisabled)
				Faketuning |= FAKETUNE_NOHAMMER;
			if(m_Core.m_CollisionDisabled)
				Faketuning |= FAKETUNE_NOCOLL;
			if(m_Core.m_HookHitDisabled)
				Faketuning |= FAKETUNE_NOHOOK;
			if(!m_Core.m_EndlessJump && m_Core.m_Jumps == 0)
				Faketuning |= FAKETUNE_NOJUMP;
		}
		if(Faketuning != m_NeededFaketuning)
		{
			m_NeededFaketuning = Faketuning;
			GameServer()->SendTuningParams(m_pPlayer->GetCid(), m_TuneZone); // update tunings
		}
	}

	// change eyes, use ninja graphic and set ammo count if player has ninjajetpack
	if(m_pPlayer->m_NinjaJetpack && m_Core.m_Jetpack && m_Core.m_ActiveWeapon == WEAPON_GUN && !m_Core.m_DeepFrozen && m_FreezeTime == 0 && !m_Core.m_HasTelegunGun)
	{
		if(Emote == EMOTE_NORMAL)
			Emote = EMOTE_HAPPY;
		Weapon = WEAPON_NINJA;
		AmmoCount = 10;
	}

	if(m_pPlayer->GetCid() == SnappingClient || SnappingClient == SERVER_DEMO_CLIENT ||
		(!g_Config.m_SvStrictSpectateMode && m_pPlayer->GetCid() == GameServer()->m_apPlayers[SnappingClient]->m_SpectatorId))
	{
		Health = m_Health;
		Armor = m_Armor;
		if(m_Core.m_aWeapons[m_Core.m_ActiveWeapon].m_Ammo > 0)
			AmmoCount = (m_FreezeTime == 0) ? m_Core.m_aWeapons[m_Core.m_ActiveWeapon].m_Ammo : 0;
	}

	if(GetPlayer()->IsAfk() || GetPlayer()->IsPaused())
	{
		if(m_FreezeTime > 0 || m_Core.m_DeepFrozen || m_Core.m_LiveFrozen)
			Emote = EMOTE_NORMAL;
		else
			Emote = EMOTE_BLINK;
	}

	if(Emote == EMOTE_NORMAL)
	{
		if(5 * Server()->TickSpeed() - ((Server()->Tick() - m_LastAction) % (5 * Server()->TickSpeed())) < 5)
			Emote = EMOTE_BLINK;
	}

	if(!Server()->IsSixup(SnappingClient))
	{
		CNetObj_Character *pCharacter = Server()->SnapNewItem<CNetObj_Character>(Id);
		if(!pCharacter)
			return;

		pCore->Write(pCharacter);

		pCharacter->m_Tick = Tick;
		pCharacter->m_Emote = Emote;

		if(pCharacter->m_HookedPlayer != -1)
		{
			if(!Server()->Translate(pCharacter->m_HookedPlayer, SnappingClient))
				pCharacter->m_HookedPlayer = -1;
		}

		pCharacter->m_AttackTick = m_AttackTick;
		pCharacter->m_Direction = m_Input.m_Direction;
		pCharacter->m_Weapon = Weapon;
		pCharacter->m_AmmoCount = AmmoCount;
		pCharacter->m_Health = Health;
		pCharacter->m_Armor = Armor;
		pCharacter->m_PlayerFlags = GetPlayer()->m_PlayerFlags;
	}
	else
	{
		protocol7::CNetObj_Character *pCharacter = Server()->SnapNewItem<protocol7::CNetObj_Character>(Id);
		if(!pCharacter)
			return;

		pCore->Write(reinterpret_cast<CNetObj_CharacterCore *>(static_cast<protocol7::CNetObj_CharacterCore *>(pCharacter)));
		if(pCharacter->m_Angle > (int)(pi * 256.0f))
		{
			pCharacter->m_Angle -= (int)(2.0f * pi * 256.0f);
		}

		// m_HookTick can be negative when using the hook_duration tune, which 0.7 clients
		// will consider invalid. https://github.com/ddnet/ddnet/issues/3915
		pCharacter->m_HookTick = maximum(0, pCharacter->m_HookTick);

		pCharacter->m_Tick = Tick;
		pCharacter->m_Emote = Emote;
		pCharacter->m_AttackTick = m_AttackTick;
		pCharacter->m_Direction = m_Input.m_Direction;
		pCharacter->m_Weapon = Weapon;
		pCharacter->m_AmmoCount = AmmoCount;

		if(m_FreezeTime > 0 || m_Core.m_DeepFrozen)
			pCharacter->m_AmmoCount = m_Core.m_FreezeStart + g_Config.m_SvFreezeDelay * Server()->TickSpeed();
		else if(Weapon == WEAPON_NINJA)
			pCharacter->m_AmmoCount = m_Core.m_Ninja.m_ActivationTick + g_pData->m_Weapons.m_Ninja.m_Duration * Server()->TickSpeed() / 1000;

		pCharacter->m_Health = Health;
		pCharacter->m_Armor = Armor;
		pCharacter->m_TriggeredEvents = m_TriggeredEvents7;
	}
}

bool CCharacter::CanSnapCharacter(int SnappingClient)
{
	if(SnappingClient == SERVER_DEMO_CLIENT)
		return true;

	CCharacter *pSnapChar = GameServer()->GetPlayerChar(SnappingClient);
	CPlayer *pSnapPlayer = GameServer()->m_apPlayers[SnappingClient];

	if(pSnapPlayer->GetTeam() == TEAM_SPECTATORS || pSnapPlayer->IsPaused())
	{
		if(pSnapPlayer->m_SpectatorId != SPEC_FREEVIEW && !CanCollide(pSnapPlayer->m_SpectatorId) && (pSnapPlayer->m_ShowOthers == SHOW_OTHERS_OFF || (pSnapPlayer->m_ShowOthers == SHOW_OTHERS_ONLY_TEAM && !SameTeam(pSnapPlayer->m_SpectatorId))))
			return false;
		else if(pSnapPlayer->m_SpectatorId == SPEC_FREEVIEW && !CanCollide(SnappingClient) && pSnapPlayer->m_SpecTeam && !SameTeam(SnappingClient))
			return false;
	}
	else if(pSnapChar && !pSnapChar->m_Core.m_Super && !CanCollide(SnappingClient) && (pSnapPlayer->m_ShowOthers == SHOW_OTHERS_OFF || (pSnapPlayer->m_ShowOthers == SHOW_OTHERS_ONLY_TEAM && !SameTeam(SnappingClient))))
		return false;

	return true;
}

bool CCharacter::IsSnappingCharacterInView(int SnappingClientId)
{
	int Id = m_pPlayer->GetCid();

	// A player may not be clipped away if his hook or a hook attached to him is in the field of view
	bool PlayerAndHookNotInView = NetworkClippedLine(SnappingClientId, m_Pos, m_Core.m_HookPos);
	bool AttachedHookInView = false;
	if(PlayerAndHookNotInView)
	{
		for(const auto &AttachedPlayerId : m_Core.m_AttachedPlayers)
		{
			const CCharacter *pOtherPlayer = GameServer()->GetPlayerChar(AttachedPlayerId);
			if(pOtherPlayer && pOtherPlayer->m_Core.HookedPlayer() == Id)
			{
				if(!NetworkClippedLine(SnappingClientId, m_Pos, pOtherPlayer->m_Pos))
				{
					AttachedHookInView = true;
					break;
				}
			}
		}
	}
	if(PlayerAndHookNotInView && !AttachedHookInView)
	{
		return false;
	}
	return true;
}

void CCharacter::Snap(int SnappingClient)
{
	int Id = m_pPlayer->GetCid();

	if(!Server()->Translate(Id, SnappingClient))
		return;

	if(!CanSnapCharacter(SnappingClient))
	{
		return;
	}

	if(!IsSnappingCharacterInView(SnappingClient))
		return;

	SnapCharacter(SnappingClient, Id);

	CNetObj_DDNetCharacter *pDDNetCharacter = Server()->SnapNewItem<CNetObj_DDNetCharacter>(Id);
	if(!pDDNetCharacter)
		return;

	pDDNetCharacter->m_Flags = 0;
	if(m_Core.m_Solo)
		pDDNetCharacter->m_Flags |= CHARACTERFLAG_SOLO;
	if(m_Core.m_Super)
		pDDNetCharacter->m_Flags |= CHARACTERFLAG_SUPER;
	if(m_Core.m_EndlessHook)
		pDDNetCharacter->m_Flags |= CHARACTERFLAG_ENDLESS_HOOK;
	if(m_Core.m_CollisionDisabled || !Tuning()->m_PlayerCollision)
		pDDNetCharacter->m_Flags |= CHARACTERFLAG_COLLISION_DISABLED;
	if(m_Core.m_HookHitDisabled || !Tuning()->m_PlayerHooking)
		pDDNetCharacter->m_Flags |= CHARACTERFLAG_HOOK_HIT_DISABLED;
	if(m_Core.m_EndlessJump)
		pDDNetCharacter->m_Flags |= CHARACTERFLAG_ENDLESS_JUMP;
	if(m_Core.m_Jetpack)
		pDDNetCharacter->m_Flags |= CHARACTERFLAG_JETPACK;
	if(m_Core.m_HammerHitDisabled)
		pDDNetCharacter->m_Flags |= CHARACTERFLAG_HAMMER_HIT_DISABLED;
	if(m_Core.m_ShotgunHitDisabled)
		pDDNetCharacter->m_Flags |= CHARACTERFLAG_SHOTGUN_HIT_DISABLED;
	if(m_Core.m_GrenadeHitDisabled)
		pDDNetCharacter->m_Flags |= CHARACTERFLAG_GRENADE_HIT_DISABLED;
	if(m_Core.m_LaserHitDisabled)
		pDDNetCharacter->m_Flags |= CHARACTERFLAG_LASER_HIT_DISABLED;
	if(m_Core.m_HasTelegunGun)
		pDDNetCharacter->m_Flags |= CHARACTERFLAG_TELEGUN_GUN;
	if(m_Core.m_HasTelegunGrenade)
		pDDNetCharacter->m_Flags |= CHARACTERFLAG_TELEGUN_GRENADE;
	if(m_Core.m_HasTelegunLaser)
		pDDNetCharacter->m_Flags |= CHARACTERFLAG_TELEGUN_LASER;
	if(m_Core.m_aWeapons[WEAPON_HAMMER].m_Got)
		pDDNetCharacter->m_Flags |= CHARACTERFLAG_WEAPON_HAMMER;
	if(m_Core.m_aWeapons[WEAPON_GUN].m_Got)
		pDDNetCharacter->m_Flags |= CHARACTERFLAG_WEAPON_GUN;
	if(m_Core.m_aWeapons[WEAPON_SHOTGUN].m_Got)
		pDDNetCharacter->m_Flags |= CHARACTERFLAG_WEAPON_SHOTGUN;
	if(m_Core.m_aWeapons[WEAPON_GRENADE].m_Got)
		pDDNetCharacter->m_Flags |= CHARACTERFLAG_WEAPON_GRENADE;
	if(m_Core.m_aWeapons[WEAPON_LASER].m_Got)
		pDDNetCharacter->m_Flags |= CHARACTERFLAG_WEAPON_LASER;
	if(m_Core.m_ActiveWeapon == WEAPON_NINJA)
		pDDNetCharacter->m_Flags |= CHARACTERFLAG_WEAPON_NINJA;
	if(m_Core.m_LiveFrozen)
		pDDNetCharacter->m_Flags |= CHARACTERFLAG_MOVEMENTS_DISABLED;

	pDDNetCharacter->m_FreezeEnd = m_Core.m_DeepFrozen ? -1 : m_FreezeTime == 0 ? 0 : Server()->Tick() + m_FreezeTime;
	pDDNetCharacter->m_Jumps = m_Core.m_Jumps;
	pDDNetCharacter->m_TeleCheckpoint = m_TeleCheckpoint;
	pDDNetCharacter->m_StrongWeakId = m_StrongWeakId;

	// Display Information
	pDDNetCharacter->m_JumpedTotal = m_Core.m_JumpedTotal;
	pDDNetCharacter->m_NinjaActivationTick = m_Core.m_Ninja.m_ActivationTick;
	pDDNetCharacter->m_FreezeStart = m_Core.m_FreezeStart;
	if(m_Core.m_IsInFreeze)
	{
		pDDNetCharacter->m_Flags |= CHARACTERFLAG_IN_FREEZE;
	}
	if(Teams()->IsPractice(Team()))
	{
		pDDNetCharacter->m_Flags |= CHARACTERFLAG_PRACTICE_MODE;
	}
	if(Teams()->TeamLocked(Team()))
	{
		pDDNetCharacter->m_Flags |= CHARACTERFLAG_LOCK_MODE;
	}
	if(Teams()->TeamFlock(Team()))
	{
		pDDNetCharacter->m_Flags |= CHARACTERFLAG_TEAM0_MODE;
	}
	pDDNetCharacter->m_TargetX = m_Core.m_Input.m_TargetX;
	pDDNetCharacter->m_TargetY = m_Core.m_Input.m_TargetY;
}

void CCharacter::PostSnap()
{
	m_TriggeredEvents7 = 0;
}

// DDRace

bool CCharacter::CanCollide(int ClientId)
{
	return Teams()->m_Core.CanCollide(GetPlayer()->GetCid(), ClientId);
}
bool CCharacter::SameTeam(int ClientId)
{
	return Teams()->m_Core.SameTeam(GetPlayer()->GetCid(), ClientId);
}

int CCharacter::Team()
{
	return Teams()->m_Core.Team(m_pPlayer->GetCid());
}

void CCharacter::FillAntibot(CAntibotCharacterData *pData)
{
	pData->m_Pos = m_Pos;
	pData->m_Vel = m_Core.m_Vel;
	pData->m_Angle = m_Core.m_Angle;
	pData->m_HookedPlayer = m_Core.HookedPlayer();
	pData->m_SpawnTick = m_SpawnTick;
	pData->m_WeaponChangeTick = m_WeaponChangeTick;
	pData->m_aLatestInputs[0].m_TargetX = m_LatestInput.m_TargetX;
	pData->m_aLatestInputs[0].m_TargetY = m_LatestInput.m_TargetY;
	pData->m_aLatestInputs[1].m_TargetX = m_LatestPrevInput.m_TargetX;
	pData->m_aLatestInputs[1].m_TargetY = m_LatestPrevInput.m_TargetY;
	pData->m_aLatestInputs[2].m_TargetX = m_LatestPrevPrevInput.m_TargetX;
	pData->m_aLatestInputs[2].m_TargetY = m_LatestPrevPrevInput.m_TargetY;
}

void CCharacter::HandleBroadcast()
{
	CPlayerData *pData = GameServer()->Score()->PlayerData(m_pPlayer->GetCid());

	if(m_DDRaceState == DDRACE_STARTED && m_pPlayer->GetClientVersion() == VERSION_VANILLA &&
		m_LastTimeCpBroadcasted != m_LastTimeCp && m_LastTimeCp > -1 &&
		m_TimeCpBroadcastEndTick > Server()->Tick() && pData->m_BestTime && pData->m_aBestTimeCp[m_LastTimeCp] != 0)
	{
		char aBroadcast[128];
		float Diff = m_aCurrentTimeCp[m_LastTimeCp] - pData->m_aBestTimeCp[m_LastTimeCp];
		str_format(aBroadcast, sizeof(aBroadcast), "Checkpoint | Diff : %+5.2f", Diff);
		GameServer()->SendBroadcast(aBroadcast, m_pPlayer->GetCid());
		m_LastTimeCpBroadcasted = m_LastTimeCp;
		m_LastBroadcast = Server()->Tick();
	}
	else if((m_pPlayer->m_TimerType == CPlayer::TIMERTYPE_BROADCAST || m_pPlayer->m_TimerType == CPlayer::TIMERTYPE_GAMETIMER_AND_BROADCAST) && m_DDRaceState == DDRACE_STARTED && m_LastBroadcast + Server()->TickSpeed() * g_Config.m_SvTimeInBroadcastInterval <= Server()->Tick())
	{
		char aBuf[32];
		int Time = (int64_t)100 * ((float)(Server()->Tick() - m_StartTime) / ((float)Server()->TickSpeed()));
		str_time(Time, TIME_HOURS, aBuf, sizeof(aBuf));
		GameServer()->SendBroadcast(aBuf, m_pPlayer->GetCid(), false);
		m_LastTimeCpBroadcasted = m_LastTimeCp;
		m_LastBroadcast = Server()->Tick();
	}
}

void CCharacter::HandleSkippableTiles(int Index)
{
	// handle death-tiles and leaving gamelayer
	if((Collision()->GetCollisionAt(m_Pos.x + GetProximityRadius() / 3.f, m_Pos.y - GetProximityRadius() / 3.f) == TILE_DEATH ||
		   Collision()->GetCollisionAt(m_Pos.x + GetProximityRadius() / 3.f, m_Pos.y + GetProximityRadius() / 3.f) == TILE_DEATH ||
		   Collision()->GetCollisionAt(m_Pos.x - GetProximityRadius() / 3.f, m_Pos.y - GetProximityRadius() / 3.f) == TILE_DEATH ||
		   Collision()->GetCollisionAt(m_Pos.x - GetProximityRadius() / 3.f, m_Pos.y + GetProximityRadius() / 3.f) == TILE_DEATH ||
		   Collision()->GetFCollisionAt(m_Pos.x + GetProximityRadius() / 3.f, m_Pos.y - GetProximityRadius() / 3.f) == TILE_DEATH ||
		   Collision()->GetFCollisionAt(m_Pos.x + GetProximityRadius() / 3.f, m_Pos.y + GetProximityRadius() / 3.f) == TILE_DEATH ||
		   Collision()->GetFCollisionAt(m_Pos.x - GetProximityRadius() / 3.f, m_Pos.y - GetProximityRadius() / 3.f) == TILE_DEATH ||
		   Collision()->GetFCollisionAt(m_Pos.x - GetProximityRadius() / 3.f, m_Pos.y + GetProximityRadius() / 3.f) == TILE_DEATH) &&
		!m_Core.m_Super && !(Team() && Teams()->TeeFinished(m_pPlayer->GetCid())))
	{
		Die(m_pPlayer->GetCid(), WEAPON_WORLD);
		return;
	}

	if(GameLayerClipped(m_Pos))
	{
		Die(m_pPlayer->GetCid(), WEAPON_WORLD);
		return;
	}

	if(Index < 0)
		return;

	// handle speedup tiles
	if(Collision()->IsSpeedup(Index))
	{
		vec2 Direction, TempVel = m_Core.m_Vel;
		int Force, MaxSpeed = 0;
		float TeeAngle, SpeederAngle, DiffAngle, SpeedLeft, TeeSpeed;
		Collision()->GetSpeedup(Index, &Direction, &Force, &MaxSpeed);
		if(Force == 255 && MaxSpeed)
		{
			m_Core.m_Vel = Direction * (MaxSpeed / 5);
		}
		else
		{
			if(MaxSpeed > 0 && MaxSpeed < 5)
				MaxSpeed = 5;
			if(MaxSpeed > 0)
			{
				if(Direction.x > 0.0000001f)
					SpeederAngle = -std::atan(Direction.y / Direction.x);
				else if(Direction.x < 0.0000001f)
					SpeederAngle = std::atan(Direction.y / Direction.x) + 2.0f * std::asin(1.0f);
				else if(Direction.y > 0.0000001f)
					SpeederAngle = std::asin(1.0f);
				else
					SpeederAngle = std::asin(-1.0f);

				if(SpeederAngle < 0)
					SpeederAngle = 4.0f * std::asin(1.0f) + SpeederAngle;

				if(TempVel.x > 0.0000001f)
					TeeAngle = -std::atan(TempVel.y / TempVel.x);
				else if(TempVel.x < 0.0000001f)
					TeeAngle = std::atan(TempVel.y / TempVel.x) + 2.0f * std::asin(1.0f);
				else if(TempVel.y > 0.0000001f)
					TeeAngle = std::asin(1.0f);
				else
					TeeAngle = std::asin(-1.0f);

				if(TeeAngle < 0)
					TeeAngle = 4.0f * std::asin(1.0f) + TeeAngle;

				TeeSpeed = std::sqrt(std::pow(TempVel.x, 2) + std::pow(TempVel.y, 2));

				DiffAngle = SpeederAngle - TeeAngle;
				SpeedLeft = MaxSpeed / 5.0f - std::cos(DiffAngle) * TeeSpeed;
				if(absolute((int)SpeedLeft) > Force && SpeedLeft > 0.0000001f)
					TempVel += Direction * Force;
				else if(absolute((int)SpeedLeft) > Force)
					TempVel += Direction * -Force;
				else
					TempVel += Direction * SpeedLeft;
			}
			else
				TempVel += Direction * Force;

			m_Core.m_Vel = ClampVel(m_MoveRestrictions, TempVel);
		}
	}
}

bool CCharacter::IsSwitchActiveCb(int Number, void *pUser)
{
	CCharacter *pThis = (CCharacter *)pUser;
	auto &aSwitchers = pThis->Switchers();
	return !aSwitchers.empty() && pThis->Team() != TEAM_SUPER && aSwitchers[Number].m_aStatus[pThis->Team()];
}

void CCharacter::SetTimeCheckpoint(int TimeCheckpoint)
{
	if(TimeCheckpoint > -1 && m_DDRaceState == DDRACE_STARTED && m_aCurrentTimeCp[TimeCheckpoint] == 0.0f && m_Time != 0.0f)
	{
		m_LastTimeCp = TimeCheckpoint;
		m_aCurrentTimeCp[m_LastTimeCp] = m_Time;
		m_TimeCpBroadcastEndTick = Server()->Tick() + Server()->TickSpeed() * 2;
		if(m_pPlayer->GetClientVersion() >= VERSION_DDRACE)
		{
			CPlayerData *pData = GameServer()->Score()->PlayerData(m_pPlayer->GetCid());
			if(pData->m_aBestTimeCp[m_LastTimeCp] != 0.0f)
			{
				CNetMsg_Sv_DDRaceTime Msg;
				Msg.m_Time = (int)(m_Time * 100.0f);
				Msg.m_Finish = 0;
				float Diff = (m_aCurrentTimeCp[m_LastTimeCp] - pData->m_aBestTimeCp[m_LastTimeCp]) * 100;
				Msg.m_Check = (int)Diff;
				Server()->SendPackMsg(&Msg, MSGFLAG_VITAL, m_pPlayer->GetCid());
			}
		}
	}
}

void CCharacter::HandleTiles(int Index)
{
	int MapIndex = Index;
	//int PureMapIndex = Collision()->GetPureMapIndex(m_Pos);
	m_TileIndex = Collision()->GetTileIndex(MapIndex);
	m_TileFIndex = Collision()->GetFTileIndex(MapIndex);
	m_MoveRestrictions = Collision()->GetMoveRestrictions(IsSwitchActiveCb, this, m_Pos, 18.0f, MapIndex);
	if(Index < 0)
	{
		m_LastRefillJumps = false;
		m_LastPenalty = false;
		m_LastBonus = false;
		return;
	}
	SetTimeCheckpoint(Collision()->IsTimeCheckpoint(MapIndex));
	SetTimeCheckpoint(Collision()->IsFTimeCheckpoint(MapIndex));
	int TeleCheckpoint = Collision()->IsTeleCheckpoint(MapIndex);
	if(TeleCheckpoint)
		m_TeleCheckpoint = TeleCheckpoint;

	GameServer()->m_pController->HandleCharacterTiles(this, Index);
	if(!m_Alive)
		return;

	// freeze
	if(((m_TileIndex == TILE_FREEZE) || (m_TileFIndex == TILE_FREEZE)) && !m_Core.m_Super && !m_Core.m_DeepFrozen)
	{
		Freeze();
	}
	else if(((m_TileIndex == TILE_UNFREEZE) || (m_TileFIndex == TILE_UNFREEZE)) && !m_Core.m_DeepFrozen)
		UnFreeze();

	// deep freeze
	if(((m_TileIndex == TILE_DFREEZE) || (m_TileFIndex == TILE_DFREEZE)) && !m_Core.m_Super && !m_Core.m_DeepFrozen)
		m_Core.m_DeepFrozen = true;
	else if(((m_TileIndex == TILE_DUNFREEZE) || (m_TileFIndex == TILE_DUNFREEZE)) && !m_Core.m_Super && m_Core.m_DeepFrozen)
		m_Core.m_DeepFrozen = false;

	// live freeze
	if(((m_TileIndex == TILE_LFREEZE) || (m_TileFIndex == TILE_LFREEZE)) && !m_Core.m_Super)
	{
		m_Core.m_LiveFrozen = true;
	}
	else if(((m_TileIndex == TILE_LUNFREEZE) || (m_TileFIndex == TILE_LUNFREEZE)) && !m_Core.m_Super)
	{
		m_Core.m_LiveFrozen = false;
	}

	// endless hook
	if(((m_TileIndex == TILE_EHOOK_ENABLE) || (m_TileFIndex == TILE_EHOOK_ENABLE)))
	{
		SetEndlessHook(true);
	}
	else if(((m_TileIndex == TILE_EHOOK_DISABLE) || (m_TileFIndex == TILE_EHOOK_DISABLE)))
	{
		SetEndlessHook(false);
	}

	// hit others
	if(((m_TileIndex == TILE_HIT_DISABLE) || (m_TileFIndex == TILE_HIT_DISABLE)) && (!m_Core.m_HammerHitDisabled || !m_Core.m_ShotgunHitDisabled || !m_Core.m_GrenadeHitDisabled || !m_Core.m_LaserHitDisabled))
	{
		GameServer()->SendChatTarget(GetPlayer()->GetCid(), "You can't hit others");
		m_Core.m_HammerHitDisabled = true;
		m_Core.m_ShotgunHitDisabled = true;
		m_Core.m_GrenadeHitDisabled = true;
		m_Core.m_LaserHitDisabled = true;
	}
	else if(((m_TileIndex == TILE_HIT_ENABLE) || (m_TileFIndex == TILE_HIT_ENABLE)) && (m_Core.m_HammerHitDisabled || m_Core.m_ShotgunHitDisabled || m_Core.m_GrenadeHitDisabled || m_Core.m_LaserHitDisabled))
	{
		GameServer()->SendChatTarget(GetPlayer()->GetCid(), "You can hit others");
		m_Core.m_ShotgunHitDisabled = false;
		m_Core.m_GrenadeHitDisabled = false;
		m_Core.m_HammerHitDisabled = false;
		m_Core.m_LaserHitDisabled = false;
	}

	// collide with others
	if(((m_TileIndex == TILE_NPC_DISABLE) || (m_TileFIndex == TILE_NPC_DISABLE)) && !m_Core.m_CollisionDisabled)
	{
		GameServer()->SendChatTarget(GetPlayer()->GetCid(), "You can't collide with others");
		m_Core.m_CollisionDisabled = true;
	}
	else if(((m_TileIndex == TILE_NPC_ENABLE) || (m_TileFIndex == TILE_NPC_ENABLE)) && m_Core.m_CollisionDisabled)
	{
		GameServer()->SendChatTarget(GetPlayer()->GetCid(), "You can collide with others");
		m_Core.m_CollisionDisabled = false;
	}

	// hook others
	if(((m_TileIndex == TILE_NPH_DISABLE) || (m_TileFIndex == TILE_NPH_DISABLE)) && !m_Core.m_HookHitDisabled)
	{
		GameServer()->SendChatTarget(GetPlayer()->GetCid(), "You can't hook others");
		m_Core.m_HookHitDisabled = true;
	}
	else if(((m_TileIndex == TILE_NPH_ENABLE) || (m_TileFIndex == TILE_NPH_ENABLE)) && m_Core.m_HookHitDisabled)
	{
		GameServer()->SendChatTarget(GetPlayer()->GetCid(), "You can hook others");
		m_Core.m_HookHitDisabled = false;
	}

	// unlimited air jumps
	if(((m_TileIndex == TILE_UNLIMITED_JUMPS_ENABLE) || (m_TileFIndex == TILE_UNLIMITED_JUMPS_ENABLE)) && !m_Core.m_EndlessJump)
	{
		GameServer()->SendChatTarget(GetPlayer()->GetCid(), "You have unlimited air jumps");
		m_Core.m_EndlessJump = true;
	}
	else if(((m_TileIndex == TILE_UNLIMITED_JUMPS_DISABLE) || (m_TileFIndex == TILE_UNLIMITED_JUMPS_DISABLE)) && m_Core.m_EndlessJump)
	{
		GameServer()->SendChatTarget(GetPlayer()->GetCid(), "You don't have unlimited air jumps");
		m_Core.m_EndlessJump = false;
	}

	// walljump
	if((m_TileIndex == TILE_WALLJUMP) || (m_TileFIndex == TILE_WALLJUMP))
	{
		if(m_Core.m_Vel.y > 0 && m_Core.m_Colliding && m_Core.m_LeftWall)
		{
			m_Core.m_LeftWall = false;
			m_Core.m_JumpedTotal = m_Core.m_Jumps >= 2 ? m_Core.m_Jumps - 2 : 0;
			m_Core.m_Jumped = 1;
		}
	}

	// jetpack gun
	if(((m_TileIndex == TILE_JETPACK_ENABLE) || (m_TileFIndex == TILE_JETPACK_ENABLE)) && !m_Core.m_Jetpack)
	{
		GameServer()->SendChatTarget(GetPlayer()->GetCid(), "You have a jetpack gun");
		m_Core.m_Jetpack = true;
	}
	else if(((m_TileIndex == TILE_JETPACK_DISABLE) || (m_TileFIndex == TILE_JETPACK_DISABLE)) && m_Core.m_Jetpack)
	{
		GameServer()->SendChatTarget(GetPlayer()->GetCid(), "You lost your jetpack gun");
		m_Core.m_Jetpack = false;
	}

	// refill jumps
	if(((m_TileIndex == TILE_REFILL_JUMPS) || (m_TileFIndex == TILE_REFILL_JUMPS)) && !m_LastRefillJumps)
	{
		m_Core.m_JumpedTotal = 0;
		m_Core.m_Jumped = 0;
		m_LastRefillJumps = true;
	}
	if((m_TileIndex != TILE_REFILL_JUMPS) && (m_TileFIndex != TILE_REFILL_JUMPS))
	{
		m_LastRefillJumps = false;
	}

	// Teleport gun
	if(((m_TileIndex == TILE_TELE_GUN_ENABLE) || (m_TileFIndex == TILE_TELE_GUN_ENABLE)) && !m_Core.m_HasTelegunGun)
	{
		m_Core.m_HasTelegunGun = true;

		GameServer()->SendChatTarget(GetPlayer()->GetCid(), "Teleport gun enabled");
	}
	else if(((m_TileIndex == TILE_TELE_GUN_DISABLE) || (m_TileFIndex == TILE_TELE_GUN_DISABLE)) && m_Core.m_HasTelegunGun)
	{
		m_Core.m_HasTelegunGun = false;

		GameServer()->SendChatTarget(GetPlayer()->GetCid(), "Teleport gun disabled");
	}

	if(((m_TileIndex == TILE_TELE_GRENADE_ENABLE) || (m_TileFIndex == TILE_TELE_GRENADE_ENABLE)) && !m_Core.m_HasTelegunGrenade)
	{
		m_Core.m_HasTelegunGrenade = true;

		GameServer()->SendChatTarget(GetPlayer()->GetCid(), "Teleport grenade enabled");
	}
	else if(((m_TileIndex == TILE_TELE_GRENADE_DISABLE) || (m_TileFIndex == TILE_TELE_GRENADE_DISABLE)) && m_Core.m_HasTelegunGrenade)
	{
		m_Core.m_HasTelegunGrenade = false;

		GameServer()->SendChatTarget(GetPlayer()->GetCid(), "Teleport grenade disabled");
	}

	if(((m_TileIndex == TILE_TELE_LASER_ENABLE) || (m_TileFIndex == TILE_TELE_LASER_ENABLE)) && !m_Core.m_HasTelegunLaser)
	{
		m_Core.m_HasTelegunLaser = true;

		GameServer()->SendChatTarget(GetPlayer()->GetCid(), "Teleport laser enabled");
	}
	else if(((m_TileIndex == TILE_TELE_LASER_DISABLE) || (m_TileFIndex == TILE_TELE_LASER_DISABLE)) && m_Core.m_HasTelegunLaser)
	{
		m_Core.m_HasTelegunLaser = false;

		GameServer()->SendChatTarget(GetPlayer()->GetCid(), "Teleport laser disabled");
	}

	// stopper
	if(m_Core.m_Vel.y > 0 && (m_MoveRestrictions & CANTMOVE_DOWN))
	{
		m_Core.m_Jumped = 0;
		m_Core.m_JumpedTotal = 0;
	}
	ApplyMoveRestrictions();

	// handle switch tiles
	if(Collision()->GetSwitchType(MapIndex) == TILE_SWITCHOPEN && Team() != TEAM_SUPER && Collision()->GetSwitchNumber(MapIndex) > 0)
	{
		Switchers()[Collision()->GetSwitchNumber(MapIndex)].m_aStatus[Team()] = true;
		Switchers()[Collision()->GetSwitchNumber(MapIndex)].m_aEndTick[Team()] = 0;
		Switchers()[Collision()->GetSwitchNumber(MapIndex)].m_aType[Team()] = TILE_SWITCHOPEN;
		Switchers()[Collision()->GetSwitchNumber(MapIndex)].m_aLastUpdateTick[Team()] = Server()->Tick();
	}
	else if(Collision()->GetSwitchType(MapIndex) == TILE_SWITCHTIMEDOPEN && Team() != TEAM_SUPER && Collision()->GetSwitchNumber(MapIndex) > 0)
	{
		Switchers()[Collision()->GetSwitchNumber(MapIndex)].m_aStatus[Team()] = true;
		Switchers()[Collision()->GetSwitchNumber(MapIndex)].m_aEndTick[Team()] = Server()->Tick() + 1 + Collision()->GetSwitchDelay(MapIndex) * Server()->TickSpeed();
		Switchers()[Collision()->GetSwitchNumber(MapIndex)].m_aType[Team()] = TILE_SWITCHTIMEDOPEN;
		Switchers()[Collision()->GetSwitchNumber(MapIndex)].m_aLastUpdateTick[Team()] = Server()->Tick();
	}
	else if(Collision()->GetSwitchType(MapIndex) == TILE_SWITCHTIMEDCLOSE && Team() != TEAM_SUPER && Collision()->GetSwitchNumber(MapIndex) > 0)
	{
		Switchers()[Collision()->GetSwitchNumber(MapIndex)].m_aStatus[Team()] = false;
		Switchers()[Collision()->GetSwitchNumber(MapIndex)].m_aEndTick[Team()] = Server()->Tick() + 1 + Collision()->GetSwitchDelay(MapIndex) * Server()->TickSpeed();
		Switchers()[Collision()->GetSwitchNumber(MapIndex)].m_aType[Team()] = TILE_SWITCHTIMEDCLOSE;
		Switchers()[Collision()->GetSwitchNumber(MapIndex)].m_aLastUpdateTick[Team()] = Server()->Tick();
	}
	else if(Collision()->GetSwitchType(MapIndex) == TILE_SWITCHCLOSE && Team() != TEAM_SUPER && Collision()->GetSwitchNumber(MapIndex) > 0)
	{
		Switchers()[Collision()->GetSwitchNumber(MapIndex)].m_aStatus[Team()] = false;
		Switchers()[Collision()->GetSwitchNumber(MapIndex)].m_aEndTick[Team()] = 0;
		Switchers()[Collision()->GetSwitchNumber(MapIndex)].m_aType[Team()] = TILE_SWITCHCLOSE;
		Switchers()[Collision()->GetSwitchNumber(MapIndex)].m_aLastUpdateTick[Team()] = Server()->Tick();
	}
	else if(Collision()->GetSwitchType(MapIndex) == TILE_FREEZE && Team() != TEAM_SUPER)
	{
		if(Collision()->GetSwitchNumber(MapIndex) == 0 || Switchers()[Collision()->GetSwitchNumber(MapIndex)].m_aStatus[Team()])
		{
			Freeze(Collision()->GetSwitchDelay(MapIndex));
		}
	}
	else if(Collision()->GetSwitchType(MapIndex) == TILE_DFREEZE && Team() != TEAM_SUPER)
	{
		if(Collision()->GetSwitchNumber(MapIndex) == 0 || Switchers()[Collision()->GetSwitchNumber(MapIndex)].m_aStatus[Team()])
			m_Core.m_DeepFrozen = true;
	}
	else if(Collision()->GetSwitchType(MapIndex) == TILE_DUNFREEZE && Team() != TEAM_SUPER)
	{
		if(Collision()->GetSwitchNumber(MapIndex) == 0 || Switchers()[Collision()->GetSwitchNumber(MapIndex)].m_aStatus[Team()])
			m_Core.m_DeepFrozen = false;
	}
	else if(Collision()->GetSwitchType(MapIndex) == TILE_LFREEZE && Team() != TEAM_SUPER)
	{
		if(Collision()->GetSwitchNumber(MapIndex) == 0 || Switchers()[Collision()->GetSwitchNumber(MapIndex)].m_aStatus[Team()])
		{
			m_Core.m_LiveFrozen = true;
		}
	}
	else if(Collision()->GetSwitchType(MapIndex) == TILE_LUNFREEZE && Team() != TEAM_SUPER)
	{
		if(Collision()->GetSwitchNumber(MapIndex) == 0 || Switchers()[Collision()->GetSwitchNumber(MapIndex)].m_aStatus[Team()])
		{
			m_Core.m_LiveFrozen = false;
		}
	}
	else if(Collision()->GetSwitchType(MapIndex) == TILE_HIT_ENABLE && m_Core.m_HammerHitDisabled && Collision()->GetSwitchDelay(MapIndex) == WEAPON_HAMMER)
	{
		GameServer()->SendChatTarget(GetPlayer()->GetCid(), "You can hammer hit others");
		m_Core.m_HammerHitDisabled = false;
	}
	else if(Collision()->GetSwitchType(MapIndex) == TILE_HIT_DISABLE && !(m_Core.m_HammerHitDisabled) && Collision()->GetSwitchDelay(MapIndex) == WEAPON_HAMMER)
	{
		GameServer()->SendChatTarget(GetPlayer()->GetCid(), "You can't hammer hit others");
		m_Core.m_HammerHitDisabled = true;
	}
	else if(Collision()->GetSwitchType(MapIndex) == TILE_HIT_ENABLE && m_Core.m_ShotgunHitDisabled && Collision()->GetSwitchDelay(MapIndex) == WEAPON_SHOTGUN)
	{
		GameServer()->SendChatTarget(GetPlayer()->GetCid(), "You can shoot others with shotgun");
		m_Core.m_ShotgunHitDisabled = false;
	}
	else if(Collision()->GetSwitchType(MapIndex) == TILE_HIT_DISABLE && !(m_Core.m_ShotgunHitDisabled) && Collision()->GetSwitchDelay(MapIndex) == WEAPON_SHOTGUN)
	{
		GameServer()->SendChatTarget(GetPlayer()->GetCid(), "You can't shoot others with shotgun");
		m_Core.m_ShotgunHitDisabled = true;
	}
	else if(Collision()->GetSwitchType(MapIndex) == TILE_HIT_ENABLE && m_Core.m_GrenadeHitDisabled && Collision()->GetSwitchDelay(MapIndex) == WEAPON_GRENADE)
	{
		GameServer()->SendChatTarget(GetPlayer()->GetCid(), "You can shoot others with grenade");
		m_Core.m_GrenadeHitDisabled = false;
	}
	else if(Collision()->GetSwitchType(MapIndex) == TILE_HIT_DISABLE && !(m_Core.m_GrenadeHitDisabled) && Collision()->GetSwitchDelay(MapIndex) == WEAPON_GRENADE)
	{
		GameServer()->SendChatTarget(GetPlayer()->GetCid(), "You can't shoot others with grenade");
		m_Core.m_GrenadeHitDisabled = true;
	}
	else if(Collision()->GetSwitchType(MapIndex) == TILE_HIT_ENABLE && m_Core.m_LaserHitDisabled && Collision()->GetSwitchDelay(MapIndex) == WEAPON_LASER)
	{
		GameServer()->SendChatTarget(GetPlayer()->GetCid(), "You can shoot others with laser");
		m_Core.m_LaserHitDisabled = false;
	}
	else if(Collision()->GetSwitchType(MapIndex) == TILE_HIT_DISABLE && !(m_Core.m_LaserHitDisabled) && Collision()->GetSwitchDelay(MapIndex) == WEAPON_LASER)
	{
		GameServer()->SendChatTarget(GetPlayer()->GetCid(), "You can't shoot others with laser");
		m_Core.m_LaserHitDisabled = true;
	}
	else if(Collision()->GetSwitchType(MapIndex) == TILE_JUMP)
	{
		int NewJumps = Collision()->GetSwitchDelay(MapIndex);
		if(NewJumps == 255)
		{
			NewJumps = -1;
		}

		if(NewJumps != m_Core.m_Jumps)
		{
			char aBuf[256];
			if(NewJumps == -1)
				str_copy(aBuf, "You only have your ground jump now");
			else if(NewJumps == 1)
				str_format(aBuf, sizeof(aBuf), "You can jump %d time", NewJumps);
			else
				str_format(aBuf, sizeof(aBuf), "You can jump %d times", NewJumps);
			GameServer()->SendChatTarget(GetPlayer()->GetCid(), aBuf);
			m_Core.m_Jumps = NewJumps;
		}
	}
	else if(Collision()->GetSwitchType(MapIndex) == TILE_ADD_TIME && !m_LastPenalty)
	{
		int min = Collision()->GetSwitchDelay(MapIndex);
		int sec = Collision()->GetSwitchNumber(MapIndex);
		int Team = Teams()->m_Core.Team(m_Core.m_Id);

		m_StartTime -= (min * 60 + sec) * Server()->TickSpeed();

		if((g_Config.m_SvTeam == SV_TEAM_FORCED_SOLO || (Team != TEAM_FLOCK && !Teams()->TeamFlock(Team))) && Team != TEAM_SUPER)
		{
			for(int i = 0; i < MAX_CLIENTS; i++)
			{
				if(Teams()->m_Core.Team(i) == Team && i != m_Core.m_Id && GameServer()->m_apPlayers[i])
				{
					CCharacter *pChar = GameServer()->m_apPlayers[i]->GetCharacter();

					if(pChar)
						pChar->m_StartTime = m_StartTime;
				}
			}
		}

		m_LastPenalty = true;
	}
	else if(Collision()->GetSwitchType(MapIndex) == TILE_SUBTRACT_TIME && !m_LastBonus)
	{
		int min = Collision()->GetSwitchDelay(MapIndex);
		int sec = Collision()->GetSwitchNumber(MapIndex);
		int Team = Teams()->m_Core.Team(m_Core.m_Id);

		m_StartTime += (min * 60 + sec) * Server()->TickSpeed();
		if(m_StartTime > Server()->Tick())
			m_StartTime = Server()->Tick();

		if((g_Config.m_SvTeam == SV_TEAM_FORCED_SOLO || (Team != TEAM_FLOCK && !Teams()->TeamFlock(Team))) && Team != TEAM_SUPER)
		{
			for(int i = 0; i < MAX_CLIENTS; i++)
			{
				if(Teams()->m_Core.Team(i) == Team && i != m_Core.m_Id && GameServer()->m_apPlayers[i])
				{
					CCharacter *pChar = GameServer()->m_apPlayers[i]->GetCharacter();

					if(pChar)
						pChar->m_StartTime = m_StartTime;
				}
			}
		}

		m_LastBonus = true;
	}

	if(Collision()->GetSwitchType(MapIndex) != TILE_ADD_TIME)
	{
		m_LastPenalty = false;
	}

	if(Collision()->GetSwitchType(MapIndex) != TILE_SUBTRACT_TIME)
	{
		m_LastBonus = false;
	}

	int z = Collision()->IsTeleport(MapIndex);
	if(!g_Config.m_SvOldTeleportHook && !g_Config.m_SvOldTeleportWeapons && z && !Collision()->TeleOuts(z - 1).empty())
	{
		if(m_Core.m_Super)
			return;
		int TeleOut = GameWorld()->m_Core.RandomOr0(Collision()->TeleOuts(z - 1).size());
		m_Core.m_Pos = Collision()->TeleOuts(z - 1)[TeleOut];
		if(!g_Config.m_SvTeleportHoldHook)
		{
			ResetHook();
		}
		if(g_Config.m_SvTeleportLoseWeapons)
			ResetPickups();
		return;
	}
	int evilz = Collision()->IsEvilTeleport(MapIndex);
	if(evilz && !Collision()->TeleOuts(evilz - 1).empty())
	{
		if(m_Core.m_Super)
			return;
		int TeleOut = GameWorld()->m_Core.RandomOr0(Collision()->TeleOuts(evilz - 1).size());
		m_Core.m_Pos = Collision()->TeleOuts(evilz - 1)[TeleOut];
		if(!g_Config.m_SvOldTeleportHook && !g_Config.m_SvOldTeleportWeapons)
		{
			m_Core.m_Vel = vec2(0, 0);

			if(!g_Config.m_SvTeleportHoldHook)
			{
				ResetHook();
				GameWorld()->ReleaseHooked(GetPlayer()->GetCid());
			}
			if(g_Config.m_SvTeleportLoseWeapons)
			{
				ResetPickups();
			}
		}
		return;
	}
	if(Collision()->IsCheckEvilTeleport(MapIndex))
	{
		if(m_Core.m_Super)
			return;
		// first check if there is a TeleCheckOut for the current recorded checkpoint, if not check previous checkpoints
		for(int k = m_TeleCheckpoint - 1; k >= 0; k--)
		{
			if(!Collision()->TeleCheckOuts(k).empty())
			{
				int TeleOut = GameWorld()->m_Core.RandomOr0(Collision()->TeleCheckOuts(k).size());
				m_Core.m_Pos = Collision()->TeleCheckOuts(k)[TeleOut];
				m_Core.m_Vel = vec2(0, 0);

				if(!g_Config.m_SvTeleportHoldHook)
				{
					ResetHook();
					GameWorld()->ReleaseHooked(GetPlayer()->GetCid());
				}

				return;
			}
		}
		// if no checkpointout have been found (or if there no recorded checkpoint), teleport to start
		vec2 SpawnPos;
		if(GameServer()->m_pController->CanSpawn(m_pPlayer->GetTeam(), &SpawnPos, GameServer()->GetDDRaceTeam(GetPlayer()->GetCid())))
		{
			m_Core.m_Pos = SpawnPos;
			m_Core.m_Vel = vec2(0, 0);

			if(!g_Config.m_SvTeleportHoldHook)
			{
				ResetHook();
				GameWorld()->ReleaseHooked(GetPlayer()->GetCid());
			}
		}
		return;
	}
	if(Collision()->IsCheckTeleport(MapIndex))
	{
		if(m_Core.m_Super)
			return;
		// first check if there is a TeleCheckOut for the current recorded checkpoint, if not check previous checkpoints
		for(int k = m_TeleCheckpoint - 1; k >= 0; k--)
		{
			if(!Collision()->TeleCheckOuts(k).empty())
			{
				int TeleOut = GameWorld()->m_Core.RandomOr0(Collision()->TeleCheckOuts(k).size());
				m_Core.m_Pos = Collision()->TeleCheckOuts(k)[TeleOut];

				if(!g_Config.m_SvTeleportHoldHook)
				{
					ResetHook();
				}

				return;
			}
		}
		// if no checkpointout have been found (or if there no recorded checkpoint), teleport to start
		vec2 SpawnPos;
		if(GameServer()->m_pController->CanSpawn(m_pPlayer->GetTeam(), &SpawnPos, GameServer()->GetDDRaceTeam(GetPlayer()->GetCid())))
		{
			m_Core.m_Pos = SpawnPos;

			if(!g_Config.m_SvTeleportHoldHook)
			{
				ResetHook();
			}
		}
		return;
	}
}

void CCharacter::HandleTuneLayer()
{
	m_TuneZoneOld = m_TuneZone;
	int CurrentIndex = Collision()->GetMapIndex(m_Pos);
	m_TuneZone = Collision()->IsTune(CurrentIndex);

	if(m_TuneZone)
		m_Core.m_Tuning = TuningList()[m_TuneZone]; // throw tunings from specific zone into gamecore
	else
		m_Core.m_Tuning = *Tuning();

	if(m_TuneZone != m_TuneZoneOld) // don't send tunigs all the time
	{
		// send zone msgs
		SendZoneMsgs();
	}
}

void CCharacter::SendZoneMsgs()
{
	// send zone leave msg
	// (m_TuneZoneOld >= 0: avoid zone leave msgs on spawn)
	if(m_TuneZoneOld >= 0 && GameServer()->m_aaZoneLeaveMsg[m_TuneZoneOld][0])
	{
		const char *pCur = GameServer()->m_aaZoneLeaveMsg[m_TuneZoneOld];
		const char *pPos;
		while((pPos = str_find(pCur, "\\n")))
		{
			char aBuf[256];
			str_copy(aBuf, pCur, pPos - pCur + 1);
			aBuf[pPos - pCur + 1] = '\0';
			pCur = pPos + 2;
			GameServer()->SendChatTarget(m_pPlayer->GetCid(), aBuf);
		}
		GameServer()->SendChatTarget(m_pPlayer->GetCid(), pCur);
	}
	// send zone enter msg
	if(GameServer()->m_aaZoneEnterMsg[m_TuneZone][0])
	{
		const char *pCur = GameServer()->m_aaZoneEnterMsg[m_TuneZone];
		const char *pPos;
		while((pPos = str_find(pCur, "\\n")))
		{
			char aBuf[256];
			str_copy(aBuf, pCur, pPos - pCur + 1);
			aBuf[pPos - pCur + 1] = '\0';
			pCur = pPos + 2;
			GameServer()->SendChatTarget(m_pPlayer->GetCid(), aBuf);
		}
		GameServer()->SendChatTarget(m_pPlayer->GetCid(), pCur);
	}
}

IAntibot *CCharacter::Antibot()
{
	return GameServer()->Antibot();
}

void CCharacter::SetTeams(CGameTeams *pTeams)
{
	m_pTeams = pTeams;
	m_Core.SetTeamsCore(&m_pTeams->m_Core);
}

bool CCharacter::TrySetRescue(int RescueMode)
{
	bool Set = false;
	if(g_Config.m_SvRescue || ((g_Config.m_SvTeam == SV_TEAM_FORCED_SOLO || Team() > TEAM_FLOCK) && Team() >= TEAM_FLOCK && Team() < TEAM_SUPER))
	{
		// check for nearby health pickups (also freeze)
		bool InHealthPickup = false;
		if(!m_Core.m_IsInFreeze)
		{
			CEntity *apEnts[9];
			int Num = GameWorld()->FindEntities(m_Pos, GetProximityRadius() + CPickup::ms_CollisionExtraSize, apEnts, std::size(apEnts), CGameWorld::ENTTYPE_PICKUP);
			for(int i = 0; i < Num; ++i)
			{
				CPickup *pPickup = static_cast<CPickup *>(apEnts[i]);
				if(pPickup->Type() == POWERUP_HEALTH)
				{
					// This uses a separate variable InHealthPickup instead of setting m_Core.m_IsInFreeze
					// as the latter causes freezebars to flicker when standing in the freeze range of a
					// health pickup. When the same code for client prediction is added, the freezebars
					// still flicker, but only when standing at the edge of the health pickup's freeze range.
					InHealthPickup = true;
					break;
				}
			}
		}

		if(!m_Core.m_IsInFreeze && IsGrounded() && !m_Core.m_DeepFrozen && !InHealthPickup)
		{
			ForceSetRescue(RescueMode);
			Set = true;
		}
	}

	return Set;
}

void CCharacter::ForceSetRescue(int RescueMode)
{
	m_RescueTee[RescueMode].Save(this);
	m_SetSavePos[RescueMode] = true;
}

void CCharacter::DDRaceTick()
{
	mem_copy(&m_Input, &m_SavedInput, sizeof(m_Input));
<<<<<<< HEAD
	// m_Armor = clamp(10 - (m_FreezeTime / 15), 0, 10); // ddnet-insta
=======
	GameServer()->m_pController->SetArmorProgress(this, m_FreezeTime);
>>>>>>> 36f0bcc5
	if(m_Input.m_Direction != 0 || m_Input.m_Jump != 0)
		m_LastMove = Server()->Tick();

	if(m_Core.m_LiveFrozen && !m_Core.m_Super)
	{
		m_Input.m_Direction = 0;
		m_Input.m_Jump = 0;
		// Hook is possible in live freeze
	}
	if(m_FreezeTime > 0)
	{
		if(m_FreezeTime % Server()->TickSpeed() == Server()->TickSpeed() - 1)
		{
			GameServer()->CreateDamageInd(m_Pos, 0, (m_FreezeTime + 1) / Server()->TickSpeed(), TeamMask() & GameServer()->ClientsMaskExcludeClientVersionAndHigher(VERSION_DDNET_NEW_HUD));
		}
		m_FreezeTime--;
		m_Input.m_Direction = 0;
		m_Input.m_Jump = 0;
		m_Input.m_Hook = 0;
		if(m_FreezeTime == 1)
			UnFreeze();
	}

	HandleTuneLayer(); // need this before coretick

	// check if the tee is in any type of freeze
	int Index = Collision()->GetPureMapIndex(m_Pos);
	const int aTiles[] = {
		Collision()->GetTileIndex(Index),
		Collision()->GetFTileIndex(Index),
		Collision()->GetSwitchType(Index)};
	m_Core.m_IsInFreeze = false;
	for(const int Tile : aTiles)
	{
		if(Tile == TILE_FREEZE || Tile == TILE_DFREEZE || Tile == TILE_LFREEZE)
		{
			m_Core.m_IsInFreeze = true;
			break;
		}
	}

	// look for save position for rescue feature
	// always update auto rescue
	TrySetRescue(RESCUEMODE_AUTO);

	m_Core.m_Id = GetPlayer()->GetCid();
}

void CCharacter::DDRacePostCoreTick()
{
	m_Time = (float)(Server()->Tick() - m_StartTime) / ((float)Server()->TickSpeed());

	if(m_Core.m_EndlessHook || (m_Core.m_Super && g_Config.m_SvEndlessSuperHook))
		m_Core.m_HookTick = 0;

	m_FrozenLastTick = false;

	if(m_Core.m_DeepFrozen && !m_Core.m_Super)
		Freeze();

	// following jump rules can be overridden by tiles, like Refill Jumps, Stopper and Wall Jump
	if(m_Core.m_Jumps == -1)
	{
		// The player has only one ground jump, so his feet are always dark
		m_Core.m_Jumped |= 2;
	}
	else if(m_Core.m_Jumps == 0)
	{
		// The player has no jumps at all, so his feet are always dark
		m_Core.m_Jumped |= 2;
	}
	else if(m_Core.m_Jumps == 1 && m_Core.m_Jumped > 0)
	{
		// If the player has only one jump, each jump is the last one
		m_Core.m_Jumped |= 2;
	}
	else if(m_Core.m_JumpedTotal < m_Core.m_Jumps - 1 && m_Core.m_Jumped > 1)
	{
		// The player has not yet used up all his jumps, so his feet remain light
		m_Core.m_Jumped = 1;
	}

	if((m_Core.m_Super || m_Core.m_EndlessJump) && m_Core.m_Jumped > 1)
	{
		// Super players and players with infinite jumps always have light feet
		m_Core.m_Jumped = 1;
	}

	int CurrentIndex = Collision()->GetMapIndex(m_Pos);
	HandleSkippableTiles(CurrentIndex);
	if(!m_Alive)
		return;

	// handle Anti-Skip tiles
	std::vector<int> vIndices = Collision()->GetMapIndices(m_PrevPos, m_Pos);
	if(!vIndices.empty())
	{
		for(int &Index : vIndices)
		{
			HandleTiles(Index);
			if(!m_Alive)
				return;
		}
	}
	else
	{
		HandleTiles(CurrentIndex);
		if(!m_Alive)
			return;
	}

	// teleport gun
	if(m_TeleGunTeleport)
	{
		GameServer()->CreateDeath(m_Pos, m_pPlayer->GetCid(), TeamMask());
		m_Core.m_Pos = m_TeleGunPos;
		if(!m_IsBlueTeleGunTeleport)
			m_Core.m_Vel = vec2(0, 0);
		GameServer()->CreateDeath(m_TeleGunPos, m_pPlayer->GetCid(), TeamMask());
		GameServer()->CreateSound(m_TeleGunPos, SOUND_WEAPON_SPAWN, TeamMask());
		m_TeleGunTeleport = false;
		m_IsBlueTeleGunTeleport = false;
	}

	HandleBroadcast();
}

bool CCharacter::Freeze(int Seconds)
{
	if(Seconds <= 0 || m_Core.m_Super || m_FreezeTime > Seconds * Server()->TickSpeed())
		return false;
	if(m_FreezeTime == 0 || m_Core.m_FreezeStart < Server()->Tick() - Server()->TickSpeed())
	{
		m_Armor = 0;
		m_FreezeTime = Seconds * Server()->TickSpeed();
		m_Core.m_FreezeStart = Server()->Tick();
		return true;
	}
	return false;
}

bool CCharacter::Freeze()
{
	return Freeze(g_Config.m_SvFreezeDelay);
}

bool CCharacter::UnFreeze()
{
	if(m_FreezeTime > 0)
	{
		m_Armor = 10;
		if(!m_Core.m_aWeapons[m_Core.m_ActiveWeapon].m_Got)
			m_Core.m_ActiveWeapon = WEAPON_GUN;
		m_FreezeTime = 0;
		m_Core.m_FreezeStart = 0;
		m_FrozenLastTick = true;
		return true;
	}
	return false;
}

void CCharacter::ResetJumps()
{
	m_Core.m_JumpedTotal = 0;
	m_Core.m_Jumped = 0;
}

void CCharacter::GiveWeapon(int Weapon, bool Remove, int Ammo)
{
	if(Weapon == WEAPON_NINJA)
	{
		if(Remove)
			RemoveNinja();
		else
			GiveNinja();
		return;
	}

	if(Remove)
	{
		if(GetActiveWeapon() == Weapon)
			SetActiveWeapon(WEAPON_GUN);
	}
	else
	{
		m_Core.m_aWeapons[Weapon].m_Ammo = Ammo;
	}

	m_Core.m_aWeapons[Weapon].m_Got = !Remove;
}

void CCharacter::GiveAllWeapons()
{
	for(int i = WEAPON_GUN; i < NUM_WEAPONS - 1; i++)
	{
		GiveWeapon(i);
	}
}

void CCharacter::ResetPickups()
{
	for(int i = WEAPON_SHOTGUN; i < NUM_WEAPONS - 1; i++)
	{
		m_Core.m_aWeapons[i].m_Got = false;
		if(m_Core.m_ActiveWeapon == i)
			m_Core.m_ActiveWeapon = WEAPON_GUN;
	}
}

void CCharacter::SetEndlessHook(bool Enable)
{
	if(m_Core.m_EndlessHook == Enable)
	{
		return;
	}
	GameServer()->SendChatTarget(GetPlayer()->GetCid(), Enable ? "Endless hook has been activated" : "Endless hook has been deactivated");

	m_Core.m_EndlessHook = Enable;
}

void CCharacter::Pause(bool Pause)
{
	m_Paused = Pause;
	if(Pause)
	{
		GameServer()->m_World.m_Core.m_apCharacters[m_pPlayer->GetCid()] = 0;
		GameServer()->m_World.RemoveEntity(this);

		if(m_Core.HookedPlayer() != -1) // Keeping hook would allow cheats
		{
			ResetHook();
			GameWorld()->ReleaseHooked(GetPlayer()->GetCid());
		}
		m_PausedTick = Server()->Tick();
	}
	else
	{
		m_Core.m_Vel = vec2(0, 0);
		GameServer()->m_World.m_Core.m_apCharacters[m_pPlayer->GetCid()] = &m_Core;
		GameServer()->m_World.InsertEntity(this);
		if(m_Core.m_FreezeStart > 0 && m_PausedTick >= 0)
		{
			m_Core.m_FreezeStart += Server()->Tick() - m_PausedTick;
		}
	}
}

void CCharacter::DDRaceInit()
{
	m_Paused = false;
	m_DDRaceState = DDRACE_NONE;
	m_PrevPos = m_Pos;
	for(bool &Set : m_SetSavePos)
		Set = false;
	m_LastBroadcast = 0;
	m_TeamBeforeSuper = 0;
	m_Core.m_Id = GetPlayer()->GetCid();
	m_TeleCheckpoint = 0;
	m_Core.m_EndlessHook = g_Config.m_SvEndlessDrag;
	if(g_Config.m_SvHit)
	{
		m_Core.m_HammerHitDisabled = false;
		m_Core.m_ShotgunHitDisabled = false;
		m_Core.m_GrenadeHitDisabled = false;
		m_Core.m_LaserHitDisabled = false;
	}
	else
	{
		m_Core.m_HammerHitDisabled = true;
		m_Core.m_ShotgunHitDisabled = true;
		m_Core.m_GrenadeHitDisabled = true;
		m_Core.m_LaserHitDisabled = true;
	}
	m_Core.m_Jumps = 2;
	m_FreezeHammer = false;

	int Team = Teams()->m_Core.Team(m_Core.m_Id);

	if(Teams()->TeamLocked(Team) && !Teams()->TeamFlock(Team))
	{
		for(int i = 0; i < MAX_CLIENTS; i++)
		{
			if(Teams()->m_Core.Team(i) == Team && i != m_Core.m_Id && GameServer()->m_apPlayers[i])
			{
				CCharacter *pChar = GameServer()->m_apPlayers[i]->GetCharacter();

				if(pChar)
				{
					m_DDRaceState = pChar->m_DDRaceState;
					m_StartTime = pChar->m_StartTime;
				}
			}
		}
	}

	if(g_Config.m_SvTeam == SV_TEAM_MANDATORY && Team == TEAM_FLOCK)
	{
		GameServer()->SendStartWarning(GetPlayer()->GetCid(), "Please join a team before you start");
	}
}

void CCharacter::Rescue()
{
	if(m_SetSavePos[GetPlayer()->m_RescueMode] && !m_Core.m_Super)
	{
		if(m_LastRescue + (int64_t)g_Config.m_SvRescueDelay * Server()->TickSpeed() > Server()->Tick())
		{
			char aBuf[256];
			str_format(aBuf, sizeof(aBuf), "You have to wait %d seconds until you can rescue yourself", (int)((m_LastRescue + (int64_t)g_Config.m_SvRescueDelay * Server()->TickSpeed() - Server()->Tick()) / Server()->TickSpeed()));
			GameServer()->SendChatTarget(GetPlayer()->GetCid(), aBuf);
			return;
		}

		float StartTime = m_StartTime;
		m_RescueTee[GetPlayer()->m_RescueMode].Load(this, Team());
		// Don't load these from saved tee:
		m_Core.m_Vel = vec2(0, 0);
		m_Core.m_HookState = HOOK_IDLE;
		m_StartTime = StartTime;
		m_SavedInput.m_Direction = 0;
		m_SavedInput.m_Jump = 0;
		// simulate releasing the fire button
		if((m_SavedInput.m_Fire & 1) != 0)
			m_SavedInput.m_Fire++;
		m_SavedInput.m_Fire &= INPUT_STATE_MASK;
		m_SavedInput.m_Hook = 0;
		m_pPlayer->Pause(CPlayer::PAUSE_NONE, true);
	}
}

CClientMask CCharacter::TeamMask()
{
	return Teams()->TeamMask(Team(), -1, GetPlayer()->GetCid());
}

void CCharacter::SetPosition(const vec2 &Position)
{
	m_Core.m_Pos = Position;
}

void CCharacter::Move(vec2 RelPos)
{
	m_Core.m_Pos += RelPos;
}

void CCharacter::ResetVelocity()
{
	m_Core.m_Vel = vec2(0, 0);
}

void CCharacter::SetVelocity(vec2 NewVelocity)
{
	m_Core.m_Vel = ClampVel(m_MoveRestrictions, NewVelocity);
}

// The method is needed only to reproduce 'shotgun bug' ddnet#5258
// Use SetVelocity() instead.
void CCharacter::SetRawVelocity(vec2 NewVelocity)
{
	m_Core.m_Vel = NewVelocity;
}

void CCharacter::AddVelocity(vec2 Addition)
{
	SetVelocity(m_Core.m_Vel + Addition);
}

void CCharacter::ApplyMoveRestrictions()
{
	m_Core.m_Vel = ClampVel(m_MoveRestrictions, m_Core.m_Vel);
}

void CCharacter::SwapClients(int Client1, int Client2)
{
	const int HookedPlayer = m_Core.HookedPlayer();
	m_Core.SetHookedPlayer(HookedPlayer == Client1 ? Client2 : HookedPlayer == Client2 ? Client1 : HookedPlayer);
}

// ddnet-insta

void CCharacter::ResetInstaSettings()
{
	int Ammo = -1;
	if(GameServer()->GetDDNetInstaWeapon() == WEAPON_GRENADE)
	{
		Ammo = g_Config.m_SvGrenadeAmmoRegen ? g_Config.m_SvGrenadeAmmoRegenNum : -1;
		m_Core.m_aWeapons[m_Core.m_ActiveWeapon].m_AmmoRegenStart = -1;
	}
	GiveWeapon(GameServer()->GetDDNetInstaWeapon(), false, Ammo);
}<|MERGE_RESOLUTION|>--- conflicted
+++ resolved
@@ -2113,11 +2113,7 @@
 void CCharacter::DDRaceTick()
 {
 	mem_copy(&m_Input, &m_SavedInput, sizeof(m_Input));
-<<<<<<< HEAD
-	// m_Armor = clamp(10 - (m_FreezeTime / 15), 0, 10); // ddnet-insta
-=======
 	GameServer()->m_pController->SetArmorProgress(this, m_FreezeTime);
->>>>>>> 36f0bcc5
 	if(m_Input.m_Direction != 0 || m_Input.m_Jump != 0)
 		m_LastMove = Server()->Tick();
 
