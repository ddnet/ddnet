--- conflicted
+++ resolved
@@ -48,26 +48,7 @@
 
 void CCharacter::Reset()
 {
-<<<<<<< HEAD
-	// this will conflict with ddnet when
-	// https://github.com/ddnet/ddnet/pull/7588
-	// is merged
-	// just accept incoming changes
-	if(Server()->IsRecording(m_pPlayer->GetCid()))
-	{
-		CPlayerData *pData = GameServer()->Score()->PlayerData(m_pPlayer->GetCid());
-
-		if(pData->m_RecordStopTick - Server()->Tick() <= Server()->TickSpeed() && pData->m_RecordStopTick != -1)
-			Server()->SaveDemo(m_pPlayer->GetCid(), pData->m_RecordFinishTime);
-		else
-			Server()->StopRecord(m_pPlayer->GetCid());
-
-		pData->m_RecordStopTick = -1;
-	}
-
-=======
 	StopRecording();
->>>>>>> 989a3765
 	Destroy();
 }
 
@@ -1015,15 +996,11 @@
 	}
 }
 
-<<<<<<< HEAD
+void CCharacter::Die(int Killer, int Weapon, bool SendKillMsg)
+{
+	StopRecording();
 	m_pPlayer->m_RespawnTick = Server()->Tick() + Server()->TickSpeed() / 2;
 	int ModeSpecial = GameServer()->m_pController->OnCharacterDeath(this, (Killer < 0) ? nullptr : GameServer()->m_apPlayers[Killer], Weapon);
-=======
-void CCharacter::Die(int Killer, int Weapon, bool SendKillMsg)
-{
-	StopRecording();
-	int ModeSpecial = GameServer()->m_pController->OnCharacterDeath(this, GameServer()->m_apPlayers[Killer], Weapon);
->>>>>>> 989a3765
 
 	char aBuf[512];
 	if(Killer < 0 || !GameServer()->m_apPlayers[Killer])
