/* (c) Magnus Auvinen. See licence.txt in the root of the distribution for more information. */
/* If you are missing that file, acquire a complete release at teeworlds.com.                */
#include "character.h"
#include "laser.h"
#include "projectile.h"

#include <antibot/antibot_data.h>

#include <engine/antibot.h>
#include <engine/shared/config.h>

#include <game/generated/protocol.h>
#include <game/generated/server_data.h>
#include <game/mapitems.h>

#include <game/server/gamecontext.h>
#include <game/server/gamecontroller.h>
#include <game/server/player.h>
#include <game/server/score.h>
#include <game/server/teams.h>

MACRO_ALLOC_POOL_ID_IMPL(CCharacter, MAX_CLIENTS)

// Character, "physical" player's part
CCharacter::CCharacter(CGameWorld *pWorld, CNetObj_PlayerInput LastInput) :
	CEntity(pWorld, CGameWorld::ENTTYPE_CHARACTER, vec2(0, 0), CCharacterCore::PhysicalSize())
{
	m_Health = 0;
	m_Armor = 0;
	m_StrongWeakID = 0;

	m_Input = LastInput;
	// never initialize both to zero
	m_Input.m_TargetX = 0;
	m_Input.m_TargetY = -1;

	m_LatestPrevPrevInput = m_LatestPrevInput = m_LatestInput = m_PrevInput = m_SavedInput = m_Input;

	m_LastTimeCp = -1;
	m_LastTimeCpBroadcasted = -1;
	for(float &CurrentTimeCp : m_aCurrentTimeCp)
	{
		CurrentTimeCp = 0.0f;
	}
}

void CCharacter::Reset()
{
	Destroy();
}

bool CCharacter::Spawn(CPlayer *pPlayer, vec2 Pos)
{
	m_EmoteStop = -1;
	m_LastAction = -1;
	m_LastNoAmmoSound = -1;
	m_LastWeapon = WEAPON_GRENADE;
	m_QueuedWeapon = -1;
	m_LastRefillJumps = false;
	m_LastPenalty = false;
	m_LastBonus = false;

	m_TeleGunTeleport = false;
	m_IsBlueTeleGunTeleport = false;

	m_pPlayer = pPlayer;
	m_Pos = Pos;

	mem_zero(&m_LatestPrevPrevInput, sizeof(m_LatestPrevPrevInput));
	m_LatestPrevPrevInput.m_TargetY = -1;
	m_NumInputs = 0;
	m_SpawnTick = Server()->Tick();
	m_WeaponChangeTick = Server()->Tick();
	Antibot()->OnSpawn(m_pPlayer->GetCID());

	m_Core.Reset();
<<<<<<< HEAD
	m_Core.Init(&GameServer()->m_World.m_Core, GameServer()->Collision());
	m_Core.m_ActiveWeapon = WEAPON_GRENADE;
=======
	m_Core.Init(&GameServer()->m_World.m_Core, Collision());
	m_Core.m_ActiveWeapon = WEAPON_GUN;
>>>>>>> 3478146e
	m_Core.m_Pos = m_Pos;
	m_Core.m_Id = m_pPlayer->GetCID();
	GameServer()->m_World.m_Core.m_apCharacters[m_pPlayer->GetCID()] = &m_Core;

	m_ReckoningTick = 0;
	m_SendCore = CCharacterCore();
	m_ReckoningCore = CCharacterCore();

	GameServer()->m_World.InsertEntity(this);
	m_Alive = true;

	GameServer()->m_pController->OnCharacterSpawn(this);

	DDRaceInit();

	m_TuneZone = Collision()->IsTune(Collision()->GetMapIndex(Pos));
	m_TuneZoneOld = -1; // no zone leave msg on spawn
	m_NeededFaketuning = 0; // reset fake tunings on respawn and send the client
	SendZoneMsgs(); // we want a entermessage also on spawn
	GameServer()->SendTuningParams(m_pPlayer->GetCID(), m_TuneZone);

	Server()->StartRecord(m_pPlayer->GetCID());

	return true;
}

void CCharacter::Destroy()
{
	GameServer()->m_World.m_Core.m_apCharacters[m_pPlayer->GetCID()] = 0;
	m_Alive = false;
	SetSolo(false);
}

void CCharacter::SetWeapon(int W)
{
	if(W == m_Core.m_ActiveWeapon)
		return;

	m_LastWeapon = m_Core.m_ActiveWeapon;
	m_QueuedWeapon = -1;
	m_Core.m_ActiveWeapon = W;
	GameServer()->CreateSound(m_Pos, SOUND_WEAPON_SWITCH, TeamMask());

	if(m_Core.m_ActiveWeapon < 0 || m_Core.m_ActiveWeapon >= NUM_WEAPONS)
		m_Core.m_ActiveWeapon = 0;
}

void CCharacter::SetJetpack(bool Active)
{
	m_Core.m_Jetpack = Active;
}

void CCharacter::SetSolo(bool Solo)
{
	m_Core.m_Solo = Solo;
	Teams()->m_Core.SetSolo(m_pPlayer->GetCID(), Solo);

	if(Solo)
		m_NeededFaketuning |= FAKETUNE_SOLO;
	else
		m_NeededFaketuning &= ~FAKETUNE_SOLO;

	GameServer()->SendTuningParams(m_pPlayer->GetCID(), m_TuneZone); // update tunings
}

void CCharacter::SetSuper(bool Super)
{
	m_Core.m_Super = Super;
	if(Super)
	{
		m_TeamBeforeSuper = Team();
		Teams()->SetCharacterTeam(GetPlayer()->GetCID(), TEAM_SUPER);
		m_DDRaceState = DDRACE_CHEAT;
	}
	else
	{
		Teams()->SetForceCharacterTeam(GetPlayer()->GetCID(), m_TeamBeforeSuper);
	}
}

void CCharacter::SetLiveFrozen(bool Active)
{
	m_Core.m_LiveFrozen = Active;
}

void CCharacter::SetDeepFrozen(bool Active)
{
	m_Core.m_DeepFrozen = Active;
}

bool CCharacter::IsGrounded()
{
	if(Collision()->CheckPoint(m_Pos.x + GetProximityRadius() / 2, m_Pos.y + GetProximityRadius() / 2 + 5))
		return true;
	if(Collision()->CheckPoint(m_Pos.x - GetProximityRadius() / 2, m_Pos.y + GetProximityRadius() / 2 + 5))
		return true;

	int MoveRestrictionsBelow = Collision()->GetMoveRestrictions(m_Pos + vec2(0, GetProximityRadius() / 2 + 4), 0.0f);
	return (MoveRestrictionsBelow & CANTMOVE_DOWN) != 0;
}

void CCharacter::HandleJetpack()
{
	vec2 Direction = normalize(vec2(m_LatestInput.m_TargetX, m_LatestInput.m_TargetY));

	bool FullAuto = false;
	if(m_Core.m_ActiveWeapon == WEAPON_GRENADE || m_Core.m_ActiveWeapon == WEAPON_SHOTGUN || m_Core.m_ActiveWeapon == WEAPON_LASER)
		FullAuto = true;
	if(m_Core.m_Jetpack && m_Core.m_ActiveWeapon == WEAPON_GUN)
		FullAuto = true;

	// check if we gonna fire
	bool WillFire = false;
	if(CountInput(m_LatestPrevInput.m_Fire, m_LatestInput.m_Fire).m_Presses)
		WillFire = true;

	if(FullAuto && (m_LatestInput.m_Fire & 1) && m_Core.m_aWeapons[m_Core.m_ActiveWeapon].m_Ammo)
		WillFire = true;

	if(!WillFire)
		return;

	// check for ammo
	if(!m_Core.m_aWeapons[m_Core.m_ActiveWeapon].m_Ammo || m_FreezeTime)
	{
		return;
	}

	switch(m_Core.m_ActiveWeapon)
	{
	case WEAPON_GUN:
	{
		if(m_Core.m_Jetpack)
		{
			float Strength;
			if(!m_TuneZone)
				Strength = GameServer()->Tuning()->m_JetpackStrength;
			else
				Strength = GameServer()->TuningList()[m_TuneZone].m_JetpackStrength;
			TakeDamage(Direction * -1.0f * (Strength / 100.0f / 6.11f), 0, m_pPlayer->GetCID(), m_Core.m_ActiveWeapon);
		}
	}
	}
}

void CCharacter::HandleNinja()
{
	if(m_Core.m_ActiveWeapon != WEAPON_NINJA)
		return;

	if((Server()->Tick() - m_Core.m_Ninja.m_ActivationTick) > (g_pData->m_Weapons.m_Ninja.m_Duration * Server()->TickSpeed() / 1000))
	{
		// time's up, return
		RemoveNinja();
		return;
	}

	int NinjaTime = m_Core.m_Ninja.m_ActivationTick + (g_pData->m_Weapons.m_Ninja.m_Duration * Server()->TickSpeed() / 1000) - Server()->Tick();

	if(NinjaTime % Server()->TickSpeed() == 0 && NinjaTime / Server()->TickSpeed() <= 5)
	{
		GameServer()->CreateDamageInd(m_Pos, 0, NinjaTime / Server()->TickSpeed(), TeamMask() & GameServer()->ClientsMaskExcludeClientVersionAndHigher(VERSION_DDNET_NEW_HUD));
	}

	m_Armor = clamp(10 - (NinjaTime / 15), 0, 10);

	// force ninja Weapon
	SetWeapon(WEAPON_NINJA);

	m_Core.m_Ninja.m_CurrentMoveTime--;

	if(m_Core.m_Ninja.m_CurrentMoveTime == 0)
	{
		// reset velocity
		m_Core.m_Vel = m_Core.m_Ninja.m_ActivationDir * m_Core.m_Ninja.m_OldVelAmount;
	}

	if(m_Core.m_Ninja.m_CurrentMoveTime > 0)
	{
		// Set velocity
		m_Core.m_Vel = m_Core.m_Ninja.m_ActivationDir * g_pData->m_Weapons.m_Ninja.m_Velocity;
		vec2 OldPos = m_Pos;
		Collision()->MoveBox(&m_Core.m_Pos, &m_Core.m_Vel, vec2(GetProximityRadius(), GetProximityRadius()), 0.f);

		// reset velocity so the client doesn't predict stuff
		m_Core.m_Vel = vec2(0.f, 0.f);

		// check if we Hit anything along the way
		{
			CCharacter *apEnts[MAX_CLIENTS];
			vec2 Dir = m_Pos - OldPos;
			float Radius = GetProximityRadius() * 2.0f;
			vec2 Center = OldPos + Dir * 0.5f;
			int Num = GameServer()->m_World.FindEntities(Center, Radius, (CEntity **)apEnts, MAX_CLIENTS, CGameWorld::ENTTYPE_CHARACTER);

			// check that we're not in solo part
			if(Teams()->m_Core.GetSolo(m_pPlayer->GetCID()))
				return;

			for(int i = 0; i < Num; ++i)
			{
				if(apEnts[i] == this)
					continue;

				// Don't hit players in other teams
				if(Team() != apEnts[i]->Team())
					continue;

				// Don't hit players in solo parts
				if(Teams()->m_Core.GetSolo(apEnts[i]->m_pPlayer->GetCID()))
					return;

				// make sure we haven't Hit this object before
				bool bAlreadyHit = false;
				for(int j = 0; j < m_NumObjectsHit; j++)
				{
					if(m_apHitObjects[j] == apEnts[i])
						bAlreadyHit = true;
				}
				if(bAlreadyHit)
					continue;

				// check so we are sufficiently close
				if(distance(apEnts[i]->m_Pos, m_Pos) > (GetProximityRadius() * 2.0f))
					continue;

				// Hit a player, give them damage and stuffs...
				GameServer()->CreateSound(apEnts[i]->m_Pos, SOUND_NINJA_HIT, TeamMask());
				// set his velocity to fast upward (for now)
				if(m_NumObjectsHit < 10)
					m_apHitObjects[m_NumObjectsHit++] = apEnts[i];

				apEnts[i]->TakeDamage(vec2(0, -10.0f), g_pData->m_Weapons.m_Ninja.m_pBase->m_Damage, m_pPlayer->GetCID(), WEAPON_NINJA);
			}
		}

		return;
	}
}

void CCharacter::DoWeaponSwitch()
{
	// make sure we can switch
	if(m_ReloadTimer != 0 || m_QueuedWeapon == -1 || m_Core.m_aWeapons[WEAPON_NINJA].m_Got || !m_Core.m_aWeapons[m_QueuedWeapon].m_Got)
		return;

	// switch Weapon
	SetWeapon(m_QueuedWeapon);
}

void CCharacter::HandleWeaponSwitch()
{
	int WantedWeapon = m_Core.m_ActiveWeapon;
	if(m_QueuedWeapon != -1)
		WantedWeapon = m_QueuedWeapon;

	bool Anything = false;
	for(int i = 0; i < NUM_WEAPONS - 1; ++i)
		if(m_Core.m_aWeapons[i].m_Got)
			Anything = true;
	if(!Anything)
		return;
	// select Weapon
	int Next = CountInput(m_LatestPrevInput.m_NextWeapon, m_LatestInput.m_NextWeapon).m_Presses;
	int Prev = CountInput(m_LatestPrevInput.m_PrevWeapon, m_LatestInput.m_PrevWeapon).m_Presses;

	if(Next < 128) // make sure we only try sane stuff
	{
		while(Next) // Next Weapon selection
		{
			WantedWeapon = (WantedWeapon + 1) % NUM_WEAPONS;
			if(m_Core.m_aWeapons[WantedWeapon].m_Got)
				Next--;
		}
	}

	if(Prev < 128) // make sure we only try sane stuff
	{
		while(Prev) // Prev Weapon selection
		{
			WantedWeapon = (WantedWeapon - 1) < 0 ? NUM_WEAPONS - 1 : WantedWeapon - 1;
			if(m_Core.m_aWeapons[WantedWeapon].m_Got)
				Prev--;
		}
	}

	// Direct Weapon selection
	if(m_LatestInput.m_WantedWeapon)
		WantedWeapon = m_Input.m_WantedWeapon - 1;

	// check for insane values
	if(WantedWeapon >= 0 && WantedWeapon < NUM_WEAPONS && WantedWeapon != m_Core.m_ActiveWeapon && m_Core.m_aWeapons[WantedWeapon].m_Got)
		m_QueuedWeapon = WantedWeapon;

	DoWeaponSwitch();
}

void CCharacter::FireWeapon()
{
	if(m_ReloadTimer != 0)
	{
		if(m_LatestInput.m_Fire & 1)
		{
			Antibot()->OnHammerFireReloading(m_pPlayer->GetCID());
		}
		return;
	}

	DoWeaponSwitch();
	vec2 Direction = normalize(vec2(m_LatestInput.m_TargetX, m_LatestInput.m_TargetY));

	bool FullAuto = false;
	if(m_Core.m_ActiveWeapon == WEAPON_GRENADE || m_Core.m_ActiveWeapon == WEAPON_SHOTGUN || m_Core.m_ActiveWeapon == WEAPON_LASER)
		FullAuto = true;
	if(m_Core.m_Jetpack && m_Core.m_ActiveWeapon == WEAPON_GUN)
		FullAuto = true;
	// allow firing directly after coming out of freeze or being unfrozen
	// by something
	if(m_FrozenLastTick)
		FullAuto = true;

	// don't fire hammer when player is deep and sv_deepfly is disabled
	if(!g_Config.m_SvDeepfly && m_Core.m_ActiveWeapon == WEAPON_HAMMER && m_Core.m_DeepFrozen)
		return;

	// check if we gonna fire
	bool WillFire = false;
	if(CountInput(m_LatestPrevInput.m_Fire, m_LatestInput.m_Fire).m_Presses)
		WillFire = true;

	if(FullAuto && (m_LatestInput.m_Fire & 1) && m_Core.m_aWeapons[m_Core.m_ActiveWeapon].m_Ammo)
		WillFire = true;

	if(!WillFire)
		return;

	if(m_FreezeTime)
	{
		// Timer stuff to avoid shrieking orchestra caused by unfreeze-plasma
		if(m_PainSoundTimer <= 0 && !(m_LatestPrevInput.m_Fire & 1))
		{
			m_PainSoundTimer = 1 * Server()->TickSpeed();
			GameServer()->CreateSound(m_Pos, SOUND_PLAYER_PAIN_LONG, TeamMask());
		}
		return;
	}

	// check for ammo
	if(!m_Core.m_aWeapons[m_Core.m_ActiveWeapon].m_Ammo)
		return;

	vec2 ProjStartPos = m_Pos + Direction * GetProximityRadius() * 0.75f;

	switch(m_Core.m_ActiveWeapon)
	{
	case WEAPON_HAMMER:
	{
		// reset objects Hit
		m_NumObjectsHit = 0;
		GameServer()->CreateSound(m_Pos, SOUND_HAMMER_FIRE, TeamMask());

		Antibot()->OnHammerFire(m_pPlayer->GetCID());

		if(m_Core.m_HammerHitDisabled)
			break;

		CCharacter *apEnts[MAX_CLIENTS];
		int Hits = 0;
		int Num = GameServer()->m_World.FindEntities(ProjStartPos, GetProximityRadius() * 0.5f, (CEntity **)apEnts,
			MAX_CLIENTS, CGameWorld::ENTTYPE_CHARACTER);

		for(int i = 0; i < Num; ++i)
		{
			CCharacter *pTarget = apEnts[i];

			//if ((pTarget == this) || Collision()->IntersectLine(ProjStartPos, pTarget->m_Pos, NULL, NULL))
			if((pTarget == this || (pTarget->IsAlive() && !CanCollide(pTarget->GetPlayer()->GetCID()))))
				continue;

			// set his velocity to fast upward (for now)
			if(length(pTarget->m_Pos - ProjStartPos) > 0.0f)
				GameServer()->CreateHammerHit(pTarget->m_Pos - normalize(pTarget->m_Pos - ProjStartPos) * GetProximityRadius() * 0.5f, TeamMask());
			else
				GameServer()->CreateHammerHit(ProjStartPos, TeamMask());

			vec2 Dir;
			if(length(pTarget->m_Pos - m_Pos) > 0.0f)
				Dir = normalize(pTarget->m_Pos - m_Pos);
			else
				Dir = vec2(0.f, -1.f);

			float Strength;
			if(!m_TuneZone)
				Strength = GameServer()->Tuning()->m_HammerStrength;
			else
				Strength = GameServer()->TuningList()[m_TuneZone].m_HammerStrength;

			vec2 Temp = pTarget->m_Core.m_Vel + normalize(Dir + vec2(0.f, -1.1f)) * 10.0f;
			Temp = ClampVel(pTarget->m_MoveRestrictions, Temp);
			Temp -= pTarget->m_Core.m_Vel;
			pTarget->TakeDamage((vec2(0.f, -1.0f) + Temp) * Strength, g_pData->m_Weapons.m_Hammer.m_pBase->m_Damage,
				m_pPlayer->GetCID(), m_Core.m_ActiveWeapon);
			pTarget->UnFreeze();

			if(m_FreezeHammer)
				pTarget->Freeze();

			Antibot()->OnHammerHit(m_pPlayer->GetCID(), pTarget->GetPlayer()->GetCID());

			Hits++;
		}

		// if we Hit anything, we have to wait for the reload
		if(Hits)
		{
			float FireDelay;
			if(!m_TuneZone)
				FireDelay = GameServer()->Tuning()->m_HammerHitFireDelay;
			else
				FireDelay = GameServer()->TuningList()[m_TuneZone].m_HammerHitFireDelay;
			m_ReloadTimer = FireDelay * Server()->TickSpeed() / 1000;
		}
	}
	break;

	case WEAPON_GUN:
	{
		if(!m_Core.m_Jetpack || !m_pPlayer->m_NinjaJetpack || m_Core.m_HasTelegunGun)
		{
			int Lifetime;
			if(!m_TuneZone)
				Lifetime = (int)(Server()->TickSpeed() * GameServer()->Tuning()->m_GunLifetime);
			else
				Lifetime = (int)(Server()->TickSpeed() * GameServer()->TuningList()[m_TuneZone].m_GunLifetime);

			new CProjectile(
				GameWorld(),
				WEAPON_GUN, //Type
				m_pPlayer->GetCID(), //Owner
				ProjStartPos, //Pos
				Direction, //Dir
				Lifetime, //Span
				false, //Freeze
				false, //Explosive
				0, //Force
				-1 //SoundImpact
			);

			GameServer()->CreateSound(m_Pos, SOUND_GUN_FIRE, TeamMask());
		}
	}
	break;

	case WEAPON_SHOTGUN:
	{
		float LaserReach;
		if(!m_TuneZone)
			LaserReach = GameServer()->Tuning()->m_LaserReach;
		else
			LaserReach = GameServer()->TuningList()[m_TuneZone].m_LaserReach;

		new CLaser(&GameServer()->m_World, m_Pos, Direction, LaserReach, m_pPlayer->GetCID(), WEAPON_SHOTGUN);
		GameServer()->CreateSound(m_Pos, SOUND_SHOTGUN_FIRE, TeamMask());
	}
	break;

	case WEAPON_GRENADE:
	{
		int Lifetime;
		if(!m_TuneZone)
			Lifetime = (int)(Server()->TickSpeed() * GameServer()->Tuning()->m_GrenadeLifetime);
		else
			Lifetime = (int)(Server()->TickSpeed() * GameServer()->TuningList()[m_TuneZone].m_GrenadeLifetime);

		new CProjectile(
			GameWorld(),
			WEAPON_GRENADE, //Type
			m_pPlayer->GetCID(), //Owner
			ProjStartPos, //Pos
			Direction, //Dir
			Lifetime, //Span
			false, //Freeze
			true, //Explosive
			0, //Force
			SOUND_GRENADE_EXPLODE //SoundImpact
		); //SoundImpact

		GameServer()->CreateSound(m_Pos, SOUND_GRENADE_FIRE, TeamMask());
	}
	break;

	case WEAPON_LASER:
	{
		float LaserReach;
		if(!m_TuneZone)
			LaserReach = GameServer()->Tuning()->m_LaserReach;
		else
			LaserReach = GameServer()->TuningList()[m_TuneZone].m_LaserReach;

		new CLaser(GameWorld(), m_Pos, Direction, LaserReach, m_pPlayer->GetCID(), WEAPON_LASER);
		GameServer()->CreateSound(m_Pos, SOUND_LASER_FIRE, TeamMask());
	}
	break;

	case WEAPON_NINJA:
	{
		// reset Hit objects
		m_NumObjectsHit = 0;

		m_Core.m_Ninja.m_ActivationDir = Direction;
		m_Core.m_Ninja.m_CurrentMoveTime = g_pData->m_Weapons.m_Ninja.m_Movetime * Server()->TickSpeed() / 1000;
		m_Core.m_Ninja.m_OldVelAmount = length(m_Core.m_Vel);

		GameServer()->CreateSound(m_Pos, SOUND_NINJA_FIRE, TeamMask());
	}
	break;
	}

	m_AttackTick = Server()->Tick();

<<<<<<< HEAD
	if(m_aWeapons[m_Core.m_ActiveWeapon].m_Ammo > 0) // -1 == unlimited
		m_aWeapons[m_Core.m_ActiveWeapon].m_Ammo--;

=======
>>>>>>> 3478146e
	if(!m_ReloadTimer)
	{
		float FireDelay;
		if(!m_TuneZone)
			GameServer()->Tuning()->Get(38 + m_Core.m_ActiveWeapon, &FireDelay);
		else
			GameServer()->TuningList()[m_TuneZone].Get(38 + m_Core.m_ActiveWeapon, &FireDelay);
		m_ReloadTimer = FireDelay * Server()->TickSpeed() / 1000;
	}
}

void CCharacter::HandleWeapons()
{
	//ninja
	HandleNinja();
	HandleJetpack();

	if(m_PainSoundTimer > 0)
		m_PainSoundTimer--;

	// check reload timer
	if(m_ReloadTimer)
	{
		m_ReloadTimer--;
		return;
	}

	// fire Weapon, if wanted
	FireWeapon();

	//Ammo regen on Grenade
	int AmmoRegenTime = 0;
	int MaxAmmo = 0;
	if(m_Core.m_ActiveWeapon == WEAPON_GRENADE && g_Config.m_SvGrenadeAmmoRegen)
	{
		AmmoRegenTime = g_Config.m_SvGrenadeAmmoRegenTime;
		MaxAmmo = g_Config.m_SvGrenadeAmmoRegenNum;
	}
	else
	{
		// ammo regen
		AmmoRegenTime = g_pData->m_Weapons.m_aId[m_Core.m_ActiveWeapon].m_Ammoregentime;
		MaxAmmo = g_pData->m_Weapons.m_aId[m_Core.m_ActiveWeapon].m_Maxammo;
	}
	if(AmmoRegenTime && m_aWeapons[m_Core.m_ActiveWeapon].m_Ammo >= 0)
	{
		// If equipped and not active, regen ammo?
		if(m_ReloadTimer <= 0)
		{
			if(m_aWeapons[m_Core.m_ActiveWeapon].m_AmmoRegenStart < 0)
				m_aWeapons[m_Core.m_ActiveWeapon].m_AmmoRegenStart = Server()->Tick();

			if((Server()->Tick() - m_aWeapons[m_Core.m_ActiveWeapon].m_AmmoRegenStart) >= AmmoRegenTime * Server()->TickSpeed() / 1000)
			{
				// Add some ammo
				m_aWeapons[m_Core.m_ActiveWeapon].m_Ammo = minimum(m_aWeapons[m_Core.m_ActiveWeapon].m_Ammo + 1, MaxAmmo);
				m_aWeapons[m_Core.m_ActiveWeapon].m_AmmoRegenStart = -1;
			}
		}
		else
		{
			m_aWeapons[m_Core.m_ActiveWeapon].m_AmmoRegenStart = -1;
		}
	}
}

void CCharacter::GiveNinja()
{
	m_Core.m_Ninja.m_ActivationTick = Server()->Tick();
	m_Core.m_aWeapons[WEAPON_NINJA].m_Got = true;
	m_Core.m_aWeapons[WEAPON_NINJA].m_Ammo = -1;
	if(m_Core.m_ActiveWeapon != WEAPON_NINJA)
		m_LastWeapon = m_Core.m_ActiveWeapon;
	m_Core.m_ActiveWeapon = WEAPON_NINJA;

	if(!m_Core.m_aWeapons[WEAPON_NINJA].m_Got)
		GameServer()->CreateSound(m_Pos, SOUND_PICKUP_NINJA, TeamMask());
}

void CCharacter::RemoveNinja()
{
	m_Core.m_Ninja.m_CurrentMoveTime = 0;
	m_Core.m_aWeapons[WEAPON_NINJA].m_Got = false;
	m_Core.m_ActiveWeapon = m_LastWeapon;

	SetWeapon(m_Core.m_ActiveWeapon);
}

void CCharacter::SetEmote(int Emote, int Tick)
{
	m_EmoteType = Emote;
	m_EmoteStop = Tick;
}

void CCharacter::OnPredictedInput(CNetObj_PlayerInput *pNewInput)
{
	// check for changes
	if(mem_comp(&m_SavedInput, pNewInput, sizeof(CNetObj_PlayerInput)) != 0)
		m_LastAction = Server()->Tick();

	// copy new input
	mem_copy(&m_Input, pNewInput, sizeof(m_Input));

	// it is not allowed to aim in the center
	if(m_Input.m_TargetX == 0 && m_Input.m_TargetY == 0)
		m_Input.m_TargetY = -1;

	mem_copy(&m_SavedInput, &m_Input, sizeof(m_SavedInput));
}

void CCharacter::OnDirectInput(CNetObj_PlayerInput *pNewInput)
{
	mem_copy(&m_LatestPrevInput, &m_LatestInput, sizeof(m_LatestInput));
	mem_copy(&m_LatestInput, pNewInput, sizeof(m_LatestInput));
	m_NumInputs++;

	// it is not allowed to aim in the center
	if(m_LatestInput.m_TargetX == 0 && m_LatestInput.m_TargetY == 0)
		m_LatestInput.m_TargetY = -1;

	Antibot()->OnDirectInput(m_pPlayer->GetCID());

	if(m_NumInputs > 1 && m_pPlayer->GetTeam() != TEAM_SPECTATORS)
	{
		HandleWeaponSwitch();
		FireWeapon();
	}

	mem_copy(&m_LatestPrevPrevInput, &m_LatestPrevInput, sizeof(m_LatestInput));
	mem_copy(&m_LatestPrevInput, &m_LatestInput, sizeof(m_LatestInput));
}

void CCharacter::ResetHook()
{
	m_Core.SetHookedPlayer(-1);
	m_Core.m_HookState = HOOK_RETRACTED;
	m_Core.m_TriggeredEvents |= COREEVENT_HOOK_RETRACT;
	m_Core.m_HookPos = m_Core.m_Pos;
}

void CCharacter::ResetInput()
{
	m_Input.m_Direction = 0;
	// simulate releasing the fire button
	if((m_Input.m_Fire & 1) != 0)
		m_Input.m_Fire++;
	m_Input.m_Fire &= INPUT_STATE_MASK;
	m_Input.m_Jump = 0;
	m_LatestPrevInput = m_LatestInput = m_Input;
}

void CCharacter::PreTick()
{
	if(m_StartTime > Server()->Tick())
	{
		// Prevent the player from getting a negative time
		// The main reason why this can happen is because of time penalty tiles
		// However, other reasons are hereby also excluded
		GameServer()->SendChatTarget(m_pPlayer->GetCID(), "You died of old age");
		Die(m_pPlayer->GetCID(), WEAPON_WORLD);
	}

	if(m_Paused)
		return;

	// set emote
	if(m_EmoteStop < Server()->Tick())
	{
		m_EmoteType = m_pPlayer->GetDefaultEmote();
		m_EmoteStop = -1;
	}

	DDRaceTick();

	Antibot()->OnCharacterTick(m_pPlayer->GetCID());

	m_Core.m_Input = m_Input;
	m_Core.Tick(true, !g_Config.m_SvNoWeakHookAndBounce);
}

void CCharacter::Tick()
{
	if(g_Config.m_SvNoWeakHookAndBounce)
	{
		if(m_Paused)
			return;

		m_Core.TickDeferred();
	}
	else
	{
		PreTick();
	}

	if(!m_PrevInput.m_Hook && m_Input.m_Hook && !(m_Core.m_TriggeredEvents & COREEVENT_HOOK_ATTACH_PLAYER))
	{
		Antibot()->OnHookAttach(m_pPlayer->GetCID(), false);
	}

	// handle Weapons
	HandleWeapons();

	DDRacePostCoreTick();

	if(m_Core.m_TriggeredEvents & COREEVENT_HOOK_ATTACH_PLAYER)
	{
		if(m_Core.m_HookedPlayer != -1 && GameServer()->m_apPlayers[m_Core.m_HookedPlayer]->GetTeam() != TEAM_SPECTATORS)
		{
			Antibot()->OnHookAttach(m_pPlayer->GetCID(), true);
		}
	}

	// Previnput
	m_PrevInput = m_Input;

	m_PrevPos = m_Core.m_Pos;
}

void CCharacter::TickDeferred()
{
	// advance the dummy
	{
		CWorldCore TempWorld;
		m_ReckoningCore.Init(&TempWorld, Collision(), &Teams()->m_Core, m_pTeleOuts);
		m_ReckoningCore.m_Id = m_pPlayer->GetCID();
		m_ReckoningCore.Tick(false);
		m_ReckoningCore.Move();
		m_ReckoningCore.Quantize();
	}

	//lastsentcore
	vec2 StartPos = m_Core.m_Pos;
	vec2 StartVel = m_Core.m_Vel;
	bool StuckBefore = Collision()->TestBox(m_Core.m_Pos, CCharacterCore::PhysicalSizeVec2());

	m_Core.m_Id = m_pPlayer->GetCID();
	m_Core.Move();
	bool StuckAfterMove = Collision()->TestBox(m_Core.m_Pos, CCharacterCore::PhysicalSizeVec2());
	m_Core.Quantize();
	bool StuckAfterQuant = Collision()->TestBox(m_Core.m_Pos, CCharacterCore::PhysicalSizeVec2());
	m_Pos = m_Core.m_Pos;

	if(!StuckBefore && (StuckAfterMove || StuckAfterQuant))
	{
		// Hackish solution to get rid of strict-aliasing warning
		union
		{
			float f;
			unsigned u;
		} StartPosX, StartPosY, StartVelX, StartVelY;

		StartPosX.f = StartPos.x;
		StartPosY.f = StartPos.y;
		StartVelX.f = StartVel.x;
		StartVelY.f = StartVel.y;

		char aBuf[256];
		str_format(aBuf, sizeof(aBuf), "STUCK!!! %d %d %d %f %f %f %f %x %x %x %x",
			StuckBefore,
			StuckAfterMove,
			StuckAfterQuant,
			StartPos.x, StartPos.y,
			StartVel.x, StartVel.y,
			StartPosX.u, StartPosY.u,
			StartVelX.u, StartVelY.u);
		GameServer()->Console()->Print(IConsole::OUTPUT_LEVEL_DEBUG, "game", aBuf);
	}

	{
		int Events = m_Core.m_TriggeredEvents;
		int CID = m_pPlayer->GetCID();

		int64_t TeamMask = Teams()->TeamMask(Team(), -1, CID);
		// Some sounds are triggered client-side for the acting player
		// so we need to avoid duplicating them
		int64_t TeamMaskExceptSelf = Teams()->TeamMask(Team(), CID, CID);
		// Some are triggered client-side but only on Sixup
		int64_t TeamMaskExceptSelfIfSixup = Server()->IsSixup(CID) ? TeamMaskExceptSelf : TeamMask;

		if(Events & COREEVENT_GROUND_JUMP)
			GameServer()->CreateSound(m_Pos, SOUND_PLAYER_JUMP, TeamMaskExceptSelf);

		if(Events & COREEVENT_HOOK_ATTACH_PLAYER)
			GameServer()->CreateSound(m_Pos, SOUND_HOOK_ATTACH_PLAYER, TeamMaskExceptSelfIfSixup);

		if(Events & COREEVENT_HOOK_ATTACH_GROUND)
			GameServer()->CreateSound(m_Pos, SOUND_HOOK_ATTACH_GROUND, TeamMaskExceptSelf);

		if(Events & COREEVENT_HOOK_HIT_NOHOOK)
			GameServer()->CreateSound(m_Pos, SOUND_HOOK_NOATTACH, TeamMaskExceptSelf);
	}

	if(m_pPlayer->GetTeam() == TEAM_SPECTATORS)
	{
		m_Pos.x = m_Input.m_TargetX;
		m_Pos.y = m_Input.m_TargetY;
	}

	// update the m_SendCore if needed
	{
		CNetObj_Character Predicted;
		CNetObj_Character Current;
		mem_zero(&Predicted, sizeof(Predicted));
		mem_zero(&Current, sizeof(Current));
		m_ReckoningCore.Write(&Predicted);
		m_Core.Write(&Current);

		// only allow dead reackoning for a top of 3 seconds
		if(m_Core.m_Reset || m_ReckoningTick + Server()->TickSpeed() * 3 < Server()->Tick() || mem_comp(&Predicted, &Current, sizeof(CNetObj_Character)) != 0)
		{
			m_ReckoningTick = Server()->Tick();
			m_SendCore = m_Core;
			m_ReckoningCore = m_Core;
			m_Core.m_Reset = false;
		}
	}
}

void CCharacter::TickPaused()
{
	++m_AttackTick;
	++m_DamageTakenTick;
	++m_Core.m_Ninja.m_ActivationTick;
	++m_ReckoningTick;
	if(m_LastAction != -1)
		++m_LastAction;
	if(m_Core.m_aWeapons[m_Core.m_ActiveWeapon].m_AmmoRegenStart > -1)
		++m_Core.m_aWeapons[m_Core.m_ActiveWeapon].m_AmmoRegenStart;
	if(m_EmoteStop > -1)
		++m_EmoteStop;
}

bool CCharacter::IncreaseHealth(int Amount)
{
	if(m_Health >= 10)
		return false;
	m_Health = clamp(m_Health + Amount, 0, 10);
	return true;
}

bool CCharacter::IncreaseArmor(int Amount)
{
	if(m_Armor >= 10)
		return false;
	m_Armor = clamp(m_Armor + Amount, 0, 10);
	return true;
}

void CCharacter::Die(int Killer, int Weapon)
{
	if(Server()->IsRecording(m_pPlayer->GetCID()))
		Server()->StopRecord(m_pPlayer->GetCID());

	m_pPlayer->m_RespawnTick = Server()->Tick() + Server()->TickSpeed() / 2;
	int ModeSpecial = GameServer()->m_pController->OnCharacterDeath(this, GameServer()->m_apPlayers[Killer], Weapon);

	char aBuf[256];
	str_format(aBuf, sizeof(aBuf), "kill killer='%d:%s' victim='%d:%s' weapon=%d special=%d",
		Killer, Server()->ClientName(Killer),
		m_pPlayer->GetCID(), Server()->ClientName(m_pPlayer->GetCID()), Weapon, ModeSpecial);
	GameServer()->Console()->Print(IConsole::OUTPUT_LEVEL_DEBUG, "game", aBuf);

	// send the kill message
	CNetMsg_Sv_KillMsg Msg;
	Msg.m_Killer = Killer;
	Msg.m_Victim = m_pPlayer->GetCID();
	Msg.m_Weapon = Weapon;
	Msg.m_ModeSpecial = ModeSpecial;
	Server()->SendPackMsg(&Msg, MSGFLAG_VITAL, -1);

	// a nice sound
	GameServer()->CreateSound(m_Pos, SOUND_PLAYER_DIE, TeamMask());

	// this is to rate limit respawning to 3 secs
	m_pPlayer->m_PreviousDieTick = m_pPlayer->m_DieTick;
	m_pPlayer->m_DieTick = Server()->Tick();

	m_Alive = false;
	SetSolo(false);

	GameServer()->m_World.RemoveEntity(this);
	GameServer()->m_World.m_Core.m_apCharacters[m_pPlayer->GetCID()] = 0;
	GameServer()->CreateDeath(m_Pos, m_pPlayer->GetCID(), TeamMask());
	Teams()->OnCharacterDeath(GetPlayer()->GetCID(), Weapon);
}

bool CCharacter::TakeDamage(vec2 Force, int Dmg, int From, int Weapon)
{
<<<<<<< HEAD
	// m_Core.m_Vel += Force;

	// TODO: gctf cfg team damage
	// if(GameServer()->m_pController->IsFriendlyFire(m_pPlayer->GetCID(), From) && !g_Config.m_SvTeamdamage)
	if(GameServer()->m_pController->IsFriendlyFire(m_pPlayer->GetCID(), From))
		return false;

	/*
	// m_pPlayer only inflicts half damage on self
	if(From == m_pPlayer->GetCID())
		Dmg = maximum(1, Dmg/2);

	m_DamageTaken++;

	// create healthmod indicator
	if(Server()->Tick() < m_DamageTakenTick+25)
	{
		// make sure that the damage indicators doesn't group together
		GameServer()->CreateDamageInd(m_Pos, m_DamageTaken*0.25f, Dmg);
	}
	else
	{
		m_DamageTaken = 0;
		GameServer()->CreateDamageInd(m_Pos, 0, Dmg);
	}

	if(Dmg)
	{
		if(m_Armor)
		{
			if(Dmg > 1)
			{
				m_Health--;
				Dmg--;
			}

			if(Dmg > m_Armor)
			{
				Dmg -= m_Armor;
				m_Armor = 0;
			}
			else
			{
				m_Armor -= Dmg;
				Dmg = 0;
			}
		}

		m_Health -= Dmg;
	}

	m_DamageTakenTick = Server()->Tick();

	// do damage Hit sound
	if(From >= 0 && From != m_pPlayer->GetCID() && GameServer()->m_apPlayers[From])
	{
		int64_t Mask = CmaskOne(From);
		for(int i = 0; i < MAX_CLIENTS; i++)
		{
			if(GameServer()->m_apPlayers[i] && GameServer()->m_apPlayers[i]->GetTeam() == TEAM_SPECTATORS && GameServer()->m_apPlayers[i]->m_SpectatorID == From)
				Mask |= CmaskOne(i);
		}
		GameServer()->CreateSound(GameServer()->m_apPlayers[From]->m_ViewPos, SOUND_HIT, Mask);
	}
	*/

	if(From == m_pPlayer->GetCID())
	{
		Dmg = 0;
		//Give back ammo on grenade self push//Only if not infinite ammo and activated
		if(Weapon == WEAPON_GRENADE && g_Config.m_SvGrenadeAmmoRegen && g_Config.m_SvGrenadeAmmoRegenSpeedNade)
		{
			SetWeaponAmmo(WEAPON_GRENADE, minimum(m_aWeapons[WEAPON_GRENADE].m_Ammo + 1, g_Config.m_SvGrenadeAmmoRegenNum));
		}
	}

	// no self damage
	if(Dmg >= 4)
		m_Health = From == m_pPlayer->GetCID() ? m_Health : 0;

	// check for death
	if(m_Health <= 0)
	{
		Die(From, Weapon);

		// set attacker's face to happy (taunt!)
		if(From >= 0 && From != m_pPlayer->GetCID() && GameServer()->m_apPlayers[From])
		{
			CCharacter *pChr = GameServer()->m_apPlayers[From]->GetCharacter();
			if(pChr)
			{
				pChr->m_EmoteType = EMOTE_HAPPY;
				pChr->m_EmoteStop = Server()->Tick() + Server()->TickSpeed();
			}
		}

		return false;
	}

	/*
	if (Dmg > 2)
		GameServer()->CreateSound(m_Pos, SOUND_PLAYER_PAIN_LONG);
	else
		GameServer()->CreateSound(m_Pos, SOUND_PLAYER_PAIN_SHORT);*/

=======
>>>>>>> 3478146e
	if(Dmg)
	{
		m_EmoteType = EMOTE_PAIN;
		m_EmoteStop = Server()->Tick() + 500 * Server()->TickSpeed() / 1000;
	}

	vec2 Temp = m_Core.m_Vel + Force;
	m_Core.m_Vel = ClampVel(m_MoveRestrictions, Temp);

	return true;
}

//TODO: Move the emote stuff to a function
void CCharacter::SnapCharacter(int SnappingClient, int ID)
{
	int SnappingClientVersion = GameServer()->GetClientVersion(SnappingClient);
	CCharacterCore *pCore;
	int Tick, Emote = m_EmoteType, Weapon = m_Core.m_ActiveWeapon, AmmoCount = 0,
		  Health = 0, Armor = 0;
	if(!m_ReckoningTick || GameServer()->m_World.m_Paused)
	{
		Tick = 0;
		pCore = &m_Core;
	}
	else
	{
		Tick = m_ReckoningTick;
		pCore = &m_SendCore;
	}

	// change eyes and use ninja graphic if player is frozen
	if(m_Core.m_DeepFrozen || m_FreezeTime > 0 || m_FreezeTime == -1 || m_Core.m_LiveFrozen)
	{
		if(Emote == EMOTE_NORMAL)
			Emote = (m_Core.m_DeepFrozen || m_Core.m_LiveFrozen) ? EMOTE_PAIN : EMOTE_BLINK;

		if((m_Core.m_DeepFrozen || m_FreezeTime > 0 || m_FreezeTime == -1) && SnappingClientVersion < VERSION_DDNET_NEW_HUD)
			Weapon = WEAPON_NINJA;
	}

	// This could probably happen when m_Jetpack changes instead
	// jetpack and ninjajetpack prediction
	if(m_pPlayer->GetCID() == SnappingClient)
	{
		if(m_Core.m_Jetpack && Weapon != WEAPON_NINJA)
		{
			if(!(m_NeededFaketuning & FAKETUNE_JETPACK))
			{
				m_NeededFaketuning |= FAKETUNE_JETPACK;
				GameServer()->SendTuningParams(m_pPlayer->GetCID(), m_TuneZone);
			}
		}
		else
		{
			if(m_NeededFaketuning & FAKETUNE_JETPACK)
			{
				m_NeededFaketuning &= ~FAKETUNE_JETPACK;
				GameServer()->SendTuningParams(m_pPlayer->GetCID(), m_TuneZone);
			}
		}
	}

	// change eyes, use ninja graphic and set ammo count if player has ninjajetpack
	if(m_pPlayer->m_NinjaJetpack && m_Core.m_Jetpack && m_Core.m_ActiveWeapon == WEAPON_GUN && !m_Core.m_DeepFrozen &&
		!(m_FreezeTime > 0 || m_FreezeTime == -1) && !m_Core.m_HasTelegunGun)
	{
		if(Emote == EMOTE_NORMAL)
			Emote = EMOTE_HAPPY;
		Weapon = WEAPON_NINJA;
		AmmoCount = 10;
	}

	if(m_pPlayer->GetCID() == SnappingClient || SnappingClient == SERVER_DEMO_CLIENT ||
		(!g_Config.m_SvStrictSpectateMode && m_pPlayer->GetCID() == GameServer()->m_apPlayers[SnappingClient]->m_SpectatorID))
	{
		Health = m_Health;
		Armor = m_Armor;
		if(m_Core.m_aWeapons[m_Core.m_ActiveWeapon].m_Ammo > 0)
			AmmoCount = (!m_FreezeTime) ? m_Core.m_aWeapons[m_Core.m_ActiveWeapon].m_Ammo : 0;
	}

	if(GetPlayer()->m_Afk || GetPlayer()->IsPaused())
	{
		if(m_FreezeTime > 0 || m_FreezeTime == -1 || m_Core.m_DeepFrozen || m_Core.m_LiveFrozen)
			Emote = EMOTE_NORMAL;
		else
			Emote = EMOTE_BLINK;
	}

	if(Emote == EMOTE_NORMAL)
	{
		if(250 - ((Server()->Tick() - m_LastAction) % (250)) < 5)
			Emote = EMOTE_BLINK;
	}

	if(!Server()->IsSixup(SnappingClient))
	{
		CNetObj_Character *pCharacter = static_cast<CNetObj_Character *>(Server()->SnapNewItem(NETOBJTYPE_CHARACTER, ID, sizeof(CNetObj_Character)));
		if(!pCharacter)
			return;

		pCore->Write(pCharacter);

		pCharacter->m_Tick = Tick;
		pCharacter->m_Emote = Emote;

		if(pCharacter->m_HookedPlayer != -1)
		{
			if(!Server()->Translate(pCharacter->m_HookedPlayer, SnappingClient))
				pCharacter->m_HookedPlayer = -1;
		}

		pCharacter->m_AttackTick = m_AttackTick;
		pCharacter->m_Direction = m_Input.m_Direction;
		pCharacter->m_Weapon = Weapon;
		pCharacter->m_AmmoCount = AmmoCount;
		pCharacter->m_Health = Health;
		pCharacter->m_Armor = Armor;
		pCharacter->m_PlayerFlags = GetPlayer()->m_PlayerFlags;
	}
	else
	{
		protocol7::CNetObj_Character *pCharacter = static_cast<protocol7::CNetObj_Character *>(Server()->SnapNewItem(NETOBJTYPE_CHARACTER, ID, sizeof(protocol7::CNetObj_Character)));
		if(!pCharacter)
			return;

		pCore->Write(reinterpret_cast<CNetObj_CharacterCore *>(static_cast<protocol7::CNetObj_CharacterCore *>(pCharacter)));
		if(pCharacter->m_Angle > (int)(pi * 256.0f))
		{
			pCharacter->m_Angle -= (int)(2.0f * pi * 256.0f);
		}

		pCharacter->m_Tick = Tick;
		pCharacter->m_Emote = Emote;
		pCharacter->m_AttackTick = m_AttackTick;
		pCharacter->m_Direction = m_Input.m_Direction;
		pCharacter->m_Weapon = Weapon;
		pCharacter->m_AmmoCount = AmmoCount;

		if(m_FreezeTime > 0 || m_FreezeTime == -1 || m_Core.m_DeepFrozen)
			pCharacter->m_AmmoCount = m_Core.m_FreezeStart + g_Config.m_SvFreezeDelay * Server()->TickSpeed();
		else if(Weapon == WEAPON_NINJA)
			pCharacter->m_AmmoCount = m_Core.m_Ninja.m_ActivationTick + g_pData->m_Weapons.m_Ninja.m_Duration * Server()->TickSpeed() / 1000;

		pCharacter->m_Health = Health;
		pCharacter->m_Armor = Armor;
		pCharacter->m_TriggeredEvents = 0;
	}
}

bool CCharacter::CanSnapCharacter(int SnappingClient)
{
	if(SnappingClient == SERVER_DEMO_CLIENT)
		return true;

	CCharacter *pSnapChar = GameServer()->GetPlayerChar(SnappingClient);
	CPlayer *pSnapPlayer = GameServer()->m_apPlayers[SnappingClient];

	if(pSnapPlayer->GetTeam() == TEAM_SPECTATORS || pSnapPlayer->IsPaused())
	{
		if(pSnapPlayer->m_SpectatorID != SPEC_FREEVIEW && !CanCollide(pSnapPlayer->m_SpectatorID) && (pSnapPlayer->m_ShowOthers == SHOW_OTHERS_OFF || (pSnapPlayer->m_ShowOthers == SHOW_OTHERS_ONLY_TEAM && !SameTeam(pSnapPlayer->m_SpectatorID))))
			return false;
		else if(pSnapPlayer->m_SpectatorID == SPEC_FREEVIEW && !CanCollide(SnappingClient) && pSnapPlayer->m_SpecTeam && !SameTeam(SnappingClient))
			return false;
	}
	else if(pSnapChar && !pSnapChar->m_Core.m_Super && !CanCollide(SnappingClient) && (pSnapPlayer->m_ShowOthers == SHOW_OTHERS_OFF || (pSnapPlayer->m_ShowOthers == SHOW_OTHERS_ONLY_TEAM && !SameTeam(SnappingClient))))
		return false;

	return true;
}

void CCharacter::Snap(int SnappingClient)
{
	int ID = m_pPlayer->GetCID();

	if(!Server()->Translate(ID, SnappingClient))
		return;

	if(!CanSnapCharacter(SnappingClient))
	{
		return;
	}

	// A player may not be clipped away if his hook or a hook attached to him is in the field of view
	bool PlayerAndHookNotInView = NetworkClippedLine(SnappingClient, m_Pos, m_Core.m_HookPos);
	bool AttachedHookInView = false;
	if(PlayerAndHookNotInView)
	{
		for(const auto &AttachedPlayerID : m_Core.m_AttachedPlayers)
		{
			CCharacter *pOtherPlayer = GameServer()->GetPlayerChar(AttachedPlayerID);
			if(pOtherPlayer && pOtherPlayer->m_Core.m_HookedPlayer == ID)
			{
				if(!NetworkClippedLine(SnappingClient, m_Pos, pOtherPlayer->m_Pos))
				{
					AttachedHookInView = true;
					break;
				}
			}
		}
	}
	if(PlayerAndHookNotInView && !AttachedHookInView)
	{
		return;
	}

	SnapCharacter(SnappingClient, ID);

	CNetObj_DDNetCharacter *pDDNetCharacter = static_cast<CNetObj_DDNetCharacter *>(Server()->SnapNewItem(NETOBJTYPE_DDNETCHARACTER, ID, sizeof(CNetObj_DDNetCharacter)));
	if(!pDDNetCharacter)
		return;

	pDDNetCharacter->m_Flags = 0;
	if(m_Core.m_Solo)
		pDDNetCharacter->m_Flags |= CHARACTERFLAG_SOLO;
	if(m_Core.m_Super)
		pDDNetCharacter->m_Flags |= CHARACTERFLAG_SUPER;
	if(m_Core.m_EndlessHook)
		pDDNetCharacter->m_Flags |= CHARACTERFLAG_ENDLESS_HOOK;
	if(m_Core.m_CollisionDisabled || !GameServer()->Tuning()->m_PlayerCollision)
		pDDNetCharacter->m_Flags |= CHARACTERFLAG_COLLISION_DISABLED;
	if(m_Core.m_HookHitDisabled || !GameServer()->Tuning()->m_PlayerHooking)
		pDDNetCharacter->m_Flags |= CHARACTERFLAG_HOOK_HIT_DISABLED;
	if(m_Core.m_EndlessJump)
		pDDNetCharacter->m_Flags |= CHARACTERFLAG_ENDLESS_JUMP;
	if(m_Core.m_Jetpack)
		pDDNetCharacter->m_Flags |= CHARACTERFLAG_JETPACK;
	if(m_Core.m_HammerHitDisabled)
		pDDNetCharacter->m_Flags |= CHARACTERFLAG_HAMMER_HIT_DISABLED;
	if(m_Core.m_ShotgunHitDisabled)
		pDDNetCharacter->m_Flags |= CHARACTERFLAG_SHOTGUN_HIT_DISABLED;
	if(m_Core.m_GrenadeHitDisabled)
		pDDNetCharacter->m_Flags |= CHARACTERFLAG_GRENADE_HIT_DISABLED;
	if(m_Core.m_LaserHitDisabled)
		pDDNetCharacter->m_Flags |= CHARACTERFLAG_LASER_HIT_DISABLED;
	if(m_Core.m_HasTelegunGun)
		pDDNetCharacter->m_Flags |= CHARACTERFLAG_TELEGUN_GUN;
	if(m_Core.m_HasTelegunGrenade)
		pDDNetCharacter->m_Flags |= CHARACTERFLAG_TELEGUN_GRENADE;
	if(m_Core.m_HasTelegunLaser)
		pDDNetCharacter->m_Flags |= CHARACTERFLAG_TELEGUN_LASER;
	if(m_Core.m_aWeapons[WEAPON_HAMMER].m_Got)
		pDDNetCharacter->m_Flags |= CHARACTERFLAG_WEAPON_HAMMER;
	if(m_Core.m_aWeapons[WEAPON_GUN].m_Got)
		pDDNetCharacter->m_Flags |= CHARACTERFLAG_WEAPON_GUN;
	if(m_Core.m_aWeapons[WEAPON_SHOTGUN].m_Got)
		pDDNetCharacter->m_Flags |= CHARACTERFLAG_WEAPON_SHOTGUN;
	if(m_Core.m_aWeapons[WEAPON_GRENADE].m_Got)
		pDDNetCharacter->m_Flags |= CHARACTERFLAG_WEAPON_GRENADE;
	if(m_Core.m_aWeapons[WEAPON_LASER].m_Got)
		pDDNetCharacter->m_Flags |= CHARACTERFLAG_WEAPON_LASER;
	if(m_Core.m_ActiveWeapon == WEAPON_NINJA)
		pDDNetCharacter->m_Flags |= CHARACTERFLAG_WEAPON_NINJA;
	if(m_Core.m_LiveFrozen)
		pDDNetCharacter->m_Flags |= CHARACTERFLAG_MOVEMENTS_DISABLED;

	pDDNetCharacter->m_FreezeEnd = m_Core.m_DeepFrozen ? -1 : m_FreezeTime == 0 ? 0 : Server()->Tick() + m_FreezeTime;
	pDDNetCharacter->m_Jumps = m_Core.m_Jumps;
	pDDNetCharacter->m_TeleCheckpoint = m_TeleCheckpoint;
	pDDNetCharacter->m_StrongWeakID = m_StrongWeakID;

	// Display Informations
	pDDNetCharacter->m_JumpedTotal = m_Core.m_JumpedTotal;
	pDDNetCharacter->m_NinjaActivationTick = m_Core.m_Ninja.m_ActivationTick;
	pDDNetCharacter->m_FreezeStart = m_Core.m_FreezeStart;
	if(m_Core.m_IsInFreeze)
	{
		pDDNetCharacter->m_Flags |= CHARACTERFLAG_IN_FREEZE;
	}
	if(Teams()->IsPractice(Team()))
	{
		pDDNetCharacter->m_Flags |= CHARACTERFLAG_PRACTICE_MODE;
	}
	pDDNetCharacter->m_TargetX = m_Core.m_Input.m_TargetX;
	pDDNetCharacter->m_TargetY = m_Core.m_Input.m_TargetY;
}

// DDRace

bool CCharacter::CanCollide(int ClientID)
{
	return Teams()->m_Core.CanCollide(GetPlayer()->GetCID(), ClientID);
}
bool CCharacter::SameTeam(int ClientID)
{
	return Teams()->m_Core.SameTeam(GetPlayer()->GetCID(), ClientID);
}

int CCharacter::Team()
{
	return Teams()->m_Core.Team(m_pPlayer->GetCID());
}

void CCharacter::SetTeleports(std::map<int, std::vector<vec2>> *pTeleOuts, std::map<int, std::vector<vec2>> *pTeleCheckOuts)
{
	m_pTeleOuts = pTeleOuts;
	m_pTeleCheckOuts = pTeleCheckOuts;
	m_Core.m_pTeleOuts = pTeleOuts;
}

void CCharacter::FillAntibot(CAntibotCharacterData *pData)
{
	pData->m_Pos = m_Pos;
	pData->m_Vel = m_Core.m_Vel;
	pData->m_Angle = m_Core.m_Angle;
	pData->m_HookedPlayer = m_Core.m_HookedPlayer;
	pData->m_SpawnTick = m_SpawnTick;
	pData->m_WeaponChangeTick = m_WeaponChangeTick;
	pData->m_aLatestInputs[0].m_TargetX = m_LatestInput.m_TargetX;
	pData->m_aLatestInputs[0].m_TargetY = m_LatestInput.m_TargetY;
	pData->m_aLatestInputs[1].m_TargetX = m_LatestPrevInput.m_TargetX;
	pData->m_aLatestInputs[1].m_TargetY = m_LatestPrevInput.m_TargetY;
	pData->m_aLatestInputs[2].m_TargetX = m_LatestPrevPrevInput.m_TargetX;
	pData->m_aLatestInputs[2].m_TargetY = m_LatestPrevPrevInput.m_TargetY;
}

void CCharacter::HandleBroadcast()
{
	CPlayerData *pData = GameServer()->Score()->PlayerData(m_pPlayer->GetCID());

	if(m_DDRaceState == DDRACE_STARTED && m_pPlayer->GetClientVersion() == VERSION_VANILLA &&
		m_LastTimeCpBroadcasted != m_LastTimeCp && m_LastTimeCp > -1 &&
		m_TimeCpBroadcastEndTick > Server()->Tick() && pData->m_BestTime && pData->m_aBestTimeCp[m_LastTimeCp] != 0)
	{
		char aBroadcast[128];
		float Diff = m_aCurrentTimeCp[m_LastTimeCp] - pData->m_aBestTimeCp[m_LastTimeCp];
		str_format(aBroadcast, sizeof(aBroadcast), "Checkpoint | Diff : %+5.2f", Diff);
		GameServer()->SendBroadcast(aBroadcast, m_pPlayer->GetCID());
		m_LastTimeCpBroadcasted = m_LastTimeCp;
		m_LastBroadcast = Server()->Tick();
	}
	else if((m_pPlayer->m_TimerType == CPlayer::TIMERTYPE_BROADCAST || m_pPlayer->m_TimerType == CPlayer::TIMERTYPE_GAMETIMER_AND_BROADCAST) && m_DDRaceState == DDRACE_STARTED && m_LastBroadcast + Server()->TickSpeed() * g_Config.m_SvTimeInBroadcastInterval <= Server()->Tick())
	{
		char aBuf[32];
		int Time = (int64_t)100 * ((float)(Server()->Tick() - m_StartTime) / ((float)Server()->TickSpeed()));
		str_time(Time, TIME_HOURS, aBuf, sizeof(aBuf));
		GameServer()->SendBroadcast(aBuf, m_pPlayer->GetCID(), false);
		m_LastTimeCpBroadcasted = m_LastTimeCp;
		m_LastBroadcast = Server()->Tick();
	}
}

void CCharacter::HandleSkippableTiles(int Index)
{
	// handle death-tiles and leaving gamelayer
	if((Collision()->GetCollisionAt(m_Pos.x + GetProximityRadius() / 3.f, m_Pos.y - GetProximityRadius() / 3.f) == TILE_DEATH ||
		   Collision()->GetCollisionAt(m_Pos.x + GetProximityRadius() / 3.f, m_Pos.y + GetProximityRadius() / 3.f) == TILE_DEATH ||
		   Collision()->GetCollisionAt(m_Pos.x - GetProximityRadius() / 3.f, m_Pos.y - GetProximityRadius() / 3.f) == TILE_DEATH ||
		   Collision()->GetCollisionAt(m_Pos.x - GetProximityRadius() / 3.f, m_Pos.y + GetProximityRadius() / 3.f) == TILE_DEATH ||
		   Collision()->GetFCollisionAt(m_Pos.x + GetProximityRadius() / 3.f, m_Pos.y - GetProximityRadius() / 3.f) == TILE_DEATH ||
		   Collision()->GetFCollisionAt(m_Pos.x + GetProximityRadius() / 3.f, m_Pos.y + GetProximityRadius() / 3.f) == TILE_DEATH ||
		   Collision()->GetFCollisionAt(m_Pos.x - GetProximityRadius() / 3.f, m_Pos.y - GetProximityRadius() / 3.f) == TILE_DEATH ||
		   Collision()->GetFCollisionAt(m_Pos.x - GetProximityRadius() / 3.f, m_Pos.y + GetProximityRadius() / 3.f) == TILE_DEATH) &&
		!m_Core.m_Super && !(Team() && Teams()->TeeFinished(m_pPlayer->GetCID())))
	{
		Die(m_pPlayer->GetCID(), WEAPON_WORLD);
		return;
	}

	if(GameLayerClipped(m_Pos))
	{
		Die(m_pPlayer->GetCID(), WEAPON_WORLD);
		return;
	}

	if(Index < 0)
		return;

	// handle speedup tiles
	if(Collision()->IsSpeedup(Index))
	{
		vec2 Direction, TempVel = m_Core.m_Vel;
		int Force, MaxSpeed = 0;
		float TeeAngle, SpeederAngle, DiffAngle, SpeedLeft, TeeSpeed;
		Collision()->GetSpeedup(Index, &Direction, &Force, &MaxSpeed);
		if(Force == 255 && MaxSpeed)
		{
			m_Core.m_Vel = Direction * (MaxSpeed / 5);
		}
		else
		{
			if(MaxSpeed > 0 && MaxSpeed < 5)
				MaxSpeed = 5;
			if(MaxSpeed > 0)
			{
				if(Direction.x > 0.0000001f)
					SpeederAngle = -atan(Direction.y / Direction.x);
				else if(Direction.x < 0.0000001f)
					SpeederAngle = atan(Direction.y / Direction.x) + 2.0f * asin(1.0f);
				else if(Direction.y > 0.0000001f)
					SpeederAngle = asin(1.0f);
				else
					SpeederAngle = asin(-1.0f);

				if(SpeederAngle < 0)
					SpeederAngle = 4.0f * asin(1.0f) + SpeederAngle;

				if(TempVel.x > 0.0000001f)
					TeeAngle = -atan(TempVel.y / TempVel.x);
				else if(TempVel.x < 0.0000001f)
					TeeAngle = atan(TempVel.y / TempVel.x) + 2.0f * asin(1.0f);
				else if(TempVel.y > 0.0000001f)
					TeeAngle = asin(1.0f);
				else
					TeeAngle = asin(-1.0f);

				if(TeeAngle < 0)
					TeeAngle = 4.0f * asin(1.0f) + TeeAngle;

				TeeSpeed = sqrt(pow(TempVel.x, 2) + pow(TempVel.y, 2));

				DiffAngle = SpeederAngle - TeeAngle;
				SpeedLeft = MaxSpeed / 5.0f - cos(DiffAngle) * TeeSpeed;
				if(abs((int)SpeedLeft) > Force && SpeedLeft > 0.0000001f)
					TempVel += Direction * Force;
				else if(abs((int)SpeedLeft) > Force)
					TempVel += Direction * -Force;
				else
					TempVel += Direction * SpeedLeft;
			}
			else
				TempVel += Direction * Force;

			m_Core.m_Vel = ClampVel(m_MoveRestrictions, TempVel);
		}
	}
}

bool CCharacter::IsSwitchActiveCb(int Number, void *pUser)
{
	CCharacter *pThis = (CCharacter *)pUser;
	auto &aSwitchers = pThis->Switchers();
	return !aSwitchers.empty() && pThis->Team() != TEAM_SUPER && aSwitchers[Number].m_aStatus[pThis->Team()];
}

void CCharacter::SetTimeCheckpoint(int TimeCheckpoint)
{
	if(TimeCheckpoint > -1 && m_DDRaceState == DDRACE_STARTED && m_aCurrentTimeCp[TimeCheckpoint] == 0.0f && m_Time != 0.0f)
	{
		m_LastTimeCp = TimeCheckpoint;
		m_aCurrentTimeCp[m_LastTimeCp] = m_Time;
		m_TimeCpBroadcastEndTick = Server()->Tick() + Server()->TickSpeed() * 2;
		if(m_pPlayer->GetClientVersion() >= VERSION_DDRACE)
		{
			CPlayerData *pData = GameServer()->Score()->PlayerData(m_pPlayer->GetCID());
			if(pData->m_BestTime && pData->m_aBestTimeCp[m_LastTimeCp] != 0.0f)
			{
				CNetMsg_Sv_DDRaceTime Msg;
				Msg.m_Time = (int)(m_Time * 100.0f);
				Msg.m_Finish = 0;
				float Diff = (m_aCurrentTimeCp[m_LastTimeCp] - pData->m_aBestTimeCp[m_LastTimeCp]) * 100;
				Msg.m_Check = (int)Diff;
				Server()->SendPackMsg(&Msg, MSGFLAG_VITAL, m_pPlayer->GetCID());
			}
		}
	}
}

void CCharacter::HandleTiles(int Index)
{
	int MapIndex = Index;
	//int PureMapIndex = Collision()->GetPureMapIndex(m_Pos);
	m_TileIndex = Collision()->GetTileIndex(MapIndex);
	m_TileFIndex = Collision()->GetFTileIndex(MapIndex);
	m_MoveRestrictions = Collision()->GetMoveRestrictions(IsSwitchActiveCb, this, m_Pos, 18.0f, MapIndex);
	if(Index < 0)
	{
		m_LastRefillJumps = false;
		m_LastPenalty = false;
		m_LastBonus = false;
		return;
	}
	SetTimeCheckpoint(Collision()->IsTimeCheckpoint(MapIndex));
	SetTimeCheckpoint(Collision()->IsFTimeCheckpoint(MapIndex));
	int TeleCheckpoint = Collision()->IsTeleCheckpoint(MapIndex);
	if(TeleCheckpoint)
		m_TeleCheckpoint = TeleCheckpoint;

	GameServer()->m_pController->HandleCharacterTiles(this, Index);

	// freeze
	if(((m_TileIndex == TILE_FREEZE) || (m_TileFIndex == TILE_FREEZE)) && !m_Core.m_Super && !m_Core.m_DeepFrozen)
	{
		Freeze();
	}
	else if(((m_TileIndex == TILE_UNFREEZE) || (m_TileFIndex == TILE_UNFREEZE)) && !m_Core.m_DeepFrozen)
		UnFreeze();

	// deep freeze
	if(((m_TileIndex == TILE_DFREEZE) || (m_TileFIndex == TILE_DFREEZE)) && !m_Core.m_Super && !m_Core.m_DeepFrozen)
		m_Core.m_DeepFrozen = true;
	else if(((m_TileIndex == TILE_DUNFREEZE) || (m_TileFIndex == TILE_DUNFREEZE)) && !m_Core.m_Super && m_Core.m_DeepFrozen)
		m_Core.m_DeepFrozen = false;

	// live freeze
	if(((m_TileIndex == TILE_LFREEZE) || (m_TileFIndex == TILE_LFREEZE)) && !m_Core.m_Super)
	{
		m_Core.m_LiveFrozen = true;
	}
	else if(((m_TileIndex == TILE_LUNFREEZE) || (m_TileFIndex == TILE_LUNFREEZE)) && !m_Core.m_Super)
	{
		m_Core.m_LiveFrozen = false;
	}

	// endless hook
	if(((m_TileIndex == TILE_EHOOK_ENABLE) || (m_TileFIndex == TILE_EHOOK_ENABLE)))
	{
		SetEndlessHook(true);
	}
	else if(((m_TileIndex == TILE_EHOOK_DISABLE) || (m_TileFIndex == TILE_EHOOK_DISABLE)))
	{
		SetEndlessHook(false);
	}

	// hit others
	if(((m_TileIndex == TILE_HIT_DISABLE) || (m_TileFIndex == TILE_HIT_DISABLE)) && (!m_Core.m_HammerHitDisabled || !m_Core.m_ShotgunHitDisabled || !m_Core.m_GrenadeHitDisabled || !m_Core.m_LaserHitDisabled))
	{
		GameServer()->SendChatTarget(GetPlayer()->GetCID(), "You can't hit others");
		m_Core.m_HammerHitDisabled = true;
		m_Core.m_ShotgunHitDisabled = true;
		m_Core.m_GrenadeHitDisabled = true;
		m_Core.m_LaserHitDisabled = true;
		m_NeededFaketuning |= FAKETUNE_NOHAMMER;
		GameServer()->SendTuningParams(m_pPlayer->GetCID(), m_TuneZone); // update tunings
	}
	else if(((m_TileIndex == TILE_HIT_ENABLE) || (m_TileFIndex == TILE_HIT_ENABLE)) && (m_Core.m_HammerHitDisabled || m_Core.m_ShotgunHitDisabled || m_Core.m_GrenadeHitDisabled || m_Core.m_LaserHitDisabled))
	{
		GameServer()->SendChatTarget(GetPlayer()->GetCID(), "You can hit others");
		m_Core.m_ShotgunHitDisabled = false;
		m_Core.m_GrenadeHitDisabled = false;
		m_Core.m_HammerHitDisabled = false;
		m_Core.m_LaserHitDisabled = false;
		m_NeededFaketuning &= ~FAKETUNE_NOHAMMER;
		GameServer()->SendTuningParams(m_pPlayer->GetCID(), m_TuneZone); // update tunings
	}

	// collide with others
	if(((m_TileIndex == TILE_NPC_DISABLE) || (m_TileFIndex == TILE_NPC_DISABLE)) && !m_Core.m_CollisionDisabled)
	{
		GameServer()->SendChatTarget(GetPlayer()->GetCID(), "You can't collide with others");
		m_Core.m_CollisionDisabled = true;
		m_NeededFaketuning |= FAKETUNE_NOCOLL;
		GameServer()->SendTuningParams(m_pPlayer->GetCID(), m_TuneZone); // update tunings
	}
	else if(((m_TileIndex == TILE_NPC_ENABLE) || (m_TileFIndex == TILE_NPC_ENABLE)) && m_Core.m_CollisionDisabled)
	{
		GameServer()->SendChatTarget(GetPlayer()->GetCID(), "You can collide with others");
		m_Core.m_CollisionDisabled = false;
		m_NeededFaketuning &= ~FAKETUNE_NOCOLL;
		GameServer()->SendTuningParams(m_pPlayer->GetCID(), m_TuneZone); // update tunings
	}

	// hook others
	if(((m_TileIndex == TILE_NPH_DISABLE) || (m_TileFIndex == TILE_NPH_DISABLE)) && !m_Core.m_HookHitDisabled)
	{
		GameServer()->SendChatTarget(GetPlayer()->GetCID(), "You can't hook others");
		m_Core.m_HookHitDisabled = true;
		m_NeededFaketuning |= FAKETUNE_NOHOOK;
		GameServer()->SendTuningParams(m_pPlayer->GetCID(), m_TuneZone); // update tunings
	}
	else if(((m_TileIndex == TILE_NPH_ENABLE) || (m_TileFIndex == TILE_NPH_ENABLE)) && m_Core.m_HookHitDisabled)
	{
		GameServer()->SendChatTarget(GetPlayer()->GetCID(), "You can hook others");
		m_Core.m_HookHitDisabled = false;
		m_NeededFaketuning &= ~FAKETUNE_NOHOOK;
		GameServer()->SendTuningParams(m_pPlayer->GetCID(), m_TuneZone); // update tunings
	}

	// unlimited air jumps
	if(((m_TileIndex == TILE_UNLIMITED_JUMPS_ENABLE) || (m_TileFIndex == TILE_UNLIMITED_JUMPS_ENABLE)) && !m_Core.m_EndlessJump)
	{
		GameServer()->SendChatTarget(GetPlayer()->GetCID(), "You have unlimited air jumps");
		m_Core.m_EndlessJump = true;
		if(m_Core.m_Jumps == 0)
		{
			m_NeededFaketuning &= ~FAKETUNE_NOJUMP;
			GameServer()->SendTuningParams(m_pPlayer->GetCID(), m_TuneZone); // update tunings
		}
	}
	else if(((m_TileIndex == TILE_UNLIMITED_JUMPS_DISABLE) || (m_TileFIndex == TILE_UNLIMITED_JUMPS_DISABLE)) && m_Core.m_EndlessJump)
	{
		GameServer()->SendChatTarget(GetPlayer()->GetCID(), "You don't have unlimited air jumps");
		m_Core.m_EndlessJump = false;
		if(m_Core.m_Jumps == 0)
		{
			m_NeededFaketuning |= FAKETUNE_NOJUMP;
			GameServer()->SendTuningParams(m_pPlayer->GetCID(), m_TuneZone); // update tunings
		}
	}

	// walljump
	if((m_TileIndex == TILE_WALLJUMP) || (m_TileFIndex == TILE_WALLJUMP))
	{
		if(m_Core.m_Vel.y > 0 && m_Core.m_Colliding && m_Core.m_LeftWall)
		{
			m_Core.m_LeftWall = false;
			m_Core.m_JumpedTotal = m_Core.m_Jumps >= 2 ? m_Core.m_Jumps - 2 : 0;
			m_Core.m_Jumped = 1;
		}
	}

	// jetpack gun
	if(((m_TileIndex == TILE_JETPACK_ENABLE) || (m_TileFIndex == TILE_JETPACK_ENABLE)) && !m_Core.m_Jetpack)
	{
		GameServer()->SendChatTarget(GetPlayer()->GetCID(), "You have a jetpack gun");
		m_Core.m_Jetpack = true;
	}
	else if(((m_TileIndex == TILE_JETPACK_DISABLE) || (m_TileFIndex == TILE_JETPACK_DISABLE)) && m_Core.m_Jetpack)
	{
		GameServer()->SendChatTarget(GetPlayer()->GetCID(), "You lost your jetpack gun");
		m_Core.m_Jetpack = false;
	}

	// refill jumps
	if(((m_TileIndex == TILE_REFILL_JUMPS) || (m_TileFIndex == TILE_REFILL_JUMPS)) && !m_LastRefillJumps)
	{
		m_Core.m_JumpedTotal = 0;
		m_Core.m_Jumped = 0;
		m_LastRefillJumps = true;
	}
	if((m_TileIndex != TILE_REFILL_JUMPS) && (m_TileFIndex != TILE_REFILL_JUMPS))
	{
		m_LastRefillJumps = false;
	}

	// Teleport gun
	if(((m_TileIndex == TILE_TELE_GUN_ENABLE) || (m_TileFIndex == TILE_TELE_GUN_ENABLE)) && !m_Core.m_HasTelegunGun)
	{
		m_Core.m_HasTelegunGun = true;

		GameServer()->SendChatTarget(GetPlayer()->GetCID(), "Teleport gun enabled");
	}
	else if(((m_TileIndex == TILE_TELE_GUN_DISABLE) || (m_TileFIndex == TILE_TELE_GUN_DISABLE)) && m_Core.m_HasTelegunGun)
	{
		m_Core.m_HasTelegunGun = false;

		GameServer()->SendChatTarget(GetPlayer()->GetCID(), "Teleport gun disabled");
	}

	if(((m_TileIndex == TILE_TELE_GRENADE_ENABLE) || (m_TileFIndex == TILE_TELE_GRENADE_ENABLE)) && !m_Core.m_HasTelegunGrenade)
	{
		m_Core.m_HasTelegunGrenade = true;

		GameServer()->SendChatTarget(GetPlayer()->GetCID(), "Teleport grenade enabled");
	}
	else if(((m_TileIndex == TILE_TELE_GRENADE_DISABLE) || (m_TileFIndex == TILE_TELE_GRENADE_DISABLE)) && m_Core.m_HasTelegunGrenade)
	{
		m_Core.m_HasTelegunGrenade = false;

		GameServer()->SendChatTarget(GetPlayer()->GetCID(), "Teleport grenade disabled");
	}

	if(((m_TileIndex == TILE_TELE_LASER_ENABLE) || (m_TileFIndex == TILE_TELE_LASER_ENABLE)) && !m_Core.m_HasTelegunLaser)
	{
		m_Core.m_HasTelegunLaser = true;

		GameServer()->SendChatTarget(GetPlayer()->GetCID(), "Teleport laser enabled");
	}
	else if(((m_TileIndex == TILE_TELE_LASER_DISABLE) || (m_TileFIndex == TILE_TELE_LASER_DISABLE)) && m_Core.m_HasTelegunLaser)
	{
		m_Core.m_HasTelegunLaser = false;

		GameServer()->SendChatTarget(GetPlayer()->GetCID(), "Teleport laser disabled");
	}

	// stopper
	if(m_Core.m_Vel.y > 0 && (m_MoveRestrictions & CANTMOVE_DOWN))
	{
		m_Core.m_Jumped = 0;
		m_Core.m_JumpedTotal = 0;
	}
	m_Core.m_Vel = ClampVel(m_MoveRestrictions, m_Core.m_Vel);

	// handle switch tiles
	if(Collision()->GetSwitchType(MapIndex) == TILE_SWITCHOPEN && Team() != TEAM_SUPER && Collision()->GetSwitchNumber(MapIndex) > 0)
	{
		Switchers()[Collision()->GetSwitchNumber(MapIndex)].m_aStatus[Team()] = true;
		Switchers()[Collision()->GetSwitchNumber(MapIndex)].m_aEndTick[Team()] = 0;
		Switchers()[Collision()->GetSwitchNumber(MapIndex)].m_aType[Team()] = TILE_SWITCHOPEN;
		Switchers()[Collision()->GetSwitchNumber(MapIndex)].m_aLastUpdateTick[Team()] = Server()->Tick();
	}
	else if(Collision()->GetSwitchType(MapIndex) == TILE_SWITCHTIMEDOPEN && Team() != TEAM_SUPER && Collision()->GetSwitchNumber(MapIndex) > 0)
	{
		Switchers()[Collision()->GetSwitchNumber(MapIndex)].m_aStatus[Team()] = true;
		Switchers()[Collision()->GetSwitchNumber(MapIndex)].m_aEndTick[Team()] = Server()->Tick() + 1 + Collision()->GetSwitchDelay(MapIndex) * Server()->TickSpeed();
		Switchers()[Collision()->GetSwitchNumber(MapIndex)].m_aType[Team()] = TILE_SWITCHTIMEDOPEN;
		Switchers()[Collision()->GetSwitchNumber(MapIndex)].m_aLastUpdateTick[Team()] = Server()->Tick();
	}
	else if(Collision()->GetSwitchType(MapIndex) == TILE_SWITCHTIMEDCLOSE && Team() != TEAM_SUPER && Collision()->GetSwitchNumber(MapIndex) > 0)
	{
		Switchers()[Collision()->GetSwitchNumber(MapIndex)].m_aStatus[Team()] = false;
		Switchers()[Collision()->GetSwitchNumber(MapIndex)].m_aEndTick[Team()] = Server()->Tick() + 1 + Collision()->GetSwitchDelay(MapIndex) * Server()->TickSpeed();
		Switchers()[Collision()->GetSwitchNumber(MapIndex)].m_aType[Team()] = TILE_SWITCHTIMEDCLOSE;
		Switchers()[Collision()->GetSwitchNumber(MapIndex)].m_aLastUpdateTick[Team()] = Server()->Tick();
	}
	else if(Collision()->GetSwitchType(MapIndex) == TILE_SWITCHCLOSE && Team() != TEAM_SUPER && Collision()->GetSwitchNumber(MapIndex) > 0)
	{
		Switchers()[Collision()->GetSwitchNumber(MapIndex)].m_aStatus[Team()] = false;
		Switchers()[Collision()->GetSwitchNumber(MapIndex)].m_aEndTick[Team()] = 0;
		Switchers()[Collision()->GetSwitchNumber(MapIndex)].m_aType[Team()] = TILE_SWITCHCLOSE;
		Switchers()[Collision()->GetSwitchNumber(MapIndex)].m_aLastUpdateTick[Team()] = Server()->Tick();
	}
	else if(Collision()->GetSwitchType(MapIndex) == TILE_FREEZE && Team() != TEAM_SUPER)
	{
		if(Collision()->GetSwitchNumber(MapIndex) == 0 || Switchers()[Collision()->GetSwitchNumber(MapIndex)].m_aStatus[Team()])
		{
			Freeze(Collision()->GetSwitchDelay(MapIndex));
		}
	}
	else if(Collision()->GetSwitchType(MapIndex) == TILE_DFREEZE && Team() != TEAM_SUPER)
	{
		if(Collision()->GetSwitchNumber(MapIndex) == 0 || Switchers()[Collision()->GetSwitchNumber(MapIndex)].m_aStatus[Team()])
			m_Core.m_DeepFrozen = true;
	}
	else if(Collision()->GetSwitchType(MapIndex) == TILE_DUNFREEZE && Team() != TEAM_SUPER)
	{
		if(Collision()->GetSwitchNumber(MapIndex) == 0 || Switchers()[Collision()->GetSwitchNumber(MapIndex)].m_aStatus[Team()])
			m_Core.m_DeepFrozen = false;
	}
	else if(Collision()->GetSwitchType(MapIndex) == TILE_LFREEZE && Team() != TEAM_SUPER)
	{
		if(Collision()->GetSwitchNumber(MapIndex) == 0 || Switchers()[Collision()->GetSwitchNumber(MapIndex)].m_aStatus[Team()])
		{
			m_Core.m_LiveFrozen = true;
		}
	}
	else if(Collision()->GetSwitchType(MapIndex) == TILE_LUNFREEZE && Team() != TEAM_SUPER)
	{
		if(Collision()->GetSwitchNumber(MapIndex) == 0 || Switchers()[Collision()->GetSwitchNumber(MapIndex)].m_aStatus[Team()])
		{
			m_Core.m_LiveFrozen = false;
		}
	}
	else if(Collision()->GetSwitchType(MapIndex) == TILE_HIT_ENABLE && m_Core.m_HammerHitDisabled && Collision()->GetSwitchDelay(MapIndex) == WEAPON_HAMMER)
	{
		GameServer()->SendChatTarget(GetPlayer()->GetCID(), "You can hammer hit others");
		m_NeededFaketuning &= ~FAKETUNE_NOHAMMER;
		m_Core.m_HammerHitDisabled = false;
		GameServer()->SendTuningParams(m_pPlayer->GetCID(), m_TuneZone); // update tunings
	}
	else if(Collision()->GetSwitchType(MapIndex) == TILE_HIT_DISABLE && !(m_Core.m_HammerHitDisabled) && Collision()->GetSwitchDelay(MapIndex) == WEAPON_HAMMER)
	{
		GameServer()->SendChatTarget(GetPlayer()->GetCID(), "You can't hammer hit others");
		m_NeededFaketuning |= FAKETUNE_NOHAMMER;
		m_Core.m_HammerHitDisabled = true;
		GameServer()->SendTuningParams(m_pPlayer->GetCID(), m_TuneZone); // update tunings
	}
	else if(Collision()->GetSwitchType(MapIndex) == TILE_HIT_ENABLE && m_Core.m_ShotgunHitDisabled && Collision()->GetSwitchDelay(MapIndex) == WEAPON_SHOTGUN)
	{
		GameServer()->SendChatTarget(GetPlayer()->GetCID(), "You can shoot others with shotgun");
		m_Core.m_ShotgunHitDisabled = false;
	}
	else if(Collision()->GetSwitchType(MapIndex) == TILE_HIT_DISABLE && !(m_Core.m_ShotgunHitDisabled) && Collision()->GetSwitchDelay(MapIndex) == WEAPON_SHOTGUN)
	{
		GameServer()->SendChatTarget(GetPlayer()->GetCID(), "You can't shoot others with shotgun");
		m_Core.m_ShotgunHitDisabled = true;
	}
	else if(Collision()->GetSwitchType(MapIndex) == TILE_HIT_ENABLE && m_Core.m_GrenadeHitDisabled && Collision()->GetSwitchDelay(MapIndex) == WEAPON_GRENADE)
	{
		GameServer()->SendChatTarget(GetPlayer()->GetCID(), "You can shoot others with grenade");
		m_Core.m_GrenadeHitDisabled = false;
	}
	else if(Collision()->GetSwitchType(MapIndex) == TILE_HIT_DISABLE && !(m_Core.m_GrenadeHitDisabled) && Collision()->GetSwitchDelay(MapIndex) == WEAPON_GRENADE)
	{
		GameServer()->SendChatTarget(GetPlayer()->GetCID(), "You can't shoot others with grenade");
		m_Core.m_GrenadeHitDisabled = true;
	}
	else if(Collision()->GetSwitchType(MapIndex) == TILE_HIT_ENABLE && m_Core.m_LaserHitDisabled && Collision()->GetSwitchDelay(MapIndex) == WEAPON_LASER)
	{
		GameServer()->SendChatTarget(GetPlayer()->GetCID(), "You can shoot others with laser");
		m_Core.m_LaserHitDisabled = false;
	}
	else if(Collision()->GetSwitchType(MapIndex) == TILE_HIT_DISABLE && !(m_Core.m_LaserHitDisabled) && Collision()->GetSwitchDelay(MapIndex) == WEAPON_LASER)
	{
		GameServer()->SendChatTarget(GetPlayer()->GetCID(), "You can't shoot others with laser");
		m_Core.m_LaserHitDisabled = true;
	}
	else if(Collision()->GetSwitchType(MapIndex) == TILE_JUMP)
	{
		int NewJumps = Collision()->GetSwitchDelay(MapIndex);
		if(NewJumps == 255)
		{
			NewJumps = -1;
		}

		if(NewJumps != m_Core.m_Jumps)
		{
			char aBuf[256];
			if(NewJumps == -1)
				str_format(aBuf, sizeof(aBuf), "You only have your ground jump now");
			else if(NewJumps == 1)
				str_format(aBuf, sizeof(aBuf), "You can jump %d time", NewJumps);
			else
				str_format(aBuf, sizeof(aBuf), "You can jump %d times", NewJumps);
			GameServer()->SendChatTarget(GetPlayer()->GetCID(), aBuf);

			if(NewJumps == 0 && !m_Core.m_EndlessJump)
			{
				m_NeededFaketuning |= FAKETUNE_NOJUMP;
				GameServer()->SendTuningParams(m_pPlayer->GetCID(), m_TuneZone); // update tunings
			}
			else if(m_Core.m_Jumps == 0)
			{
				m_NeededFaketuning &= ~FAKETUNE_NOJUMP;
				GameServer()->SendTuningParams(m_pPlayer->GetCID(), m_TuneZone); // update tunings
			}

			m_Core.m_Jumps = NewJumps;
		}
	}
	else if(Collision()->GetSwitchType(MapIndex) == TILE_ADD_TIME && !m_LastPenalty)
	{
		int min = Collision()->GetSwitchDelay(MapIndex);
		int sec = Collision()->GetSwitchNumber(MapIndex);
		int Team = Teams()->m_Core.Team(m_Core.m_Id);

		m_StartTime -= (min * 60 + sec) * Server()->TickSpeed();

		if((g_Config.m_SvTeam == SV_TEAM_FORCED_SOLO || Team != TEAM_FLOCK) && Team != TEAM_SUPER)
		{
			for(int i = 0; i < MAX_CLIENTS; i++)
			{
				if(Teams()->m_Core.Team(i) == Team && i != m_Core.m_Id && GameServer()->m_apPlayers[i])
				{
					CCharacter *pChar = GameServer()->m_apPlayers[i]->GetCharacter();

					if(pChar)
						pChar->m_StartTime = m_StartTime;
				}
			}
		}

		m_LastPenalty = true;
	}
	else if(Collision()->GetSwitchType(MapIndex) == TILE_SUBTRACT_TIME && !m_LastBonus)
	{
		int min = Collision()->GetSwitchDelay(MapIndex);
		int sec = Collision()->GetSwitchNumber(MapIndex);
		int Team = Teams()->m_Core.Team(m_Core.m_Id);

		m_StartTime += (min * 60 + sec) * Server()->TickSpeed();
		if(m_StartTime > Server()->Tick())
			m_StartTime = Server()->Tick();

		if((g_Config.m_SvTeam == SV_TEAM_FORCED_SOLO || Team != TEAM_FLOCK) && Team != TEAM_SUPER)
		{
			for(int i = 0; i < MAX_CLIENTS; i++)
			{
				if(Teams()->m_Core.Team(i) == Team && i != m_Core.m_Id && GameServer()->m_apPlayers[i])
				{
					CCharacter *pChar = GameServer()->m_apPlayers[i]->GetCharacter();

					if(pChar)
						pChar->m_StartTime = m_StartTime;
				}
			}
		}

		m_LastBonus = true;
	}

	if(Collision()->GetSwitchType(MapIndex) != TILE_ADD_TIME)
	{
		m_LastPenalty = false;
	}

	if(Collision()->GetSwitchType(MapIndex) != TILE_SUBTRACT_TIME)
	{
		m_LastBonus = false;
	}

	int z = Collision()->IsTeleport(MapIndex);
	if(!g_Config.m_SvOldTeleportHook && !g_Config.m_SvOldTeleportWeapons && z && !(*m_pTeleOuts)[z - 1].empty())
	{
		if(m_Core.m_Super)
			return;
		int TeleOut = m_Core.m_pWorld->RandomOr0((*m_pTeleOuts)[z - 1].size());
		m_Core.m_Pos = (*m_pTeleOuts)[z - 1][TeleOut];
		if(!g_Config.m_SvTeleportHoldHook)
		{
			ResetHook();
		}
		if(g_Config.m_SvTeleportLoseWeapons)
			ResetPickups();
		return;
	}
	int evilz = Collision()->IsEvilTeleport(MapIndex);
	if(evilz && !(*m_pTeleOuts)[evilz - 1].empty())
	{
		if(m_Core.m_Super)
			return;
		int TeleOut = m_Core.m_pWorld->RandomOr0((*m_pTeleOuts)[evilz - 1].size());
		m_Core.m_Pos = (*m_pTeleOuts)[evilz - 1][TeleOut];
		if(!g_Config.m_SvOldTeleportHook && !g_Config.m_SvOldTeleportWeapons)
		{
			m_Core.m_Vel = vec2(0, 0);

			if(!g_Config.m_SvTeleportHoldHook)
			{
				ResetHook();
				GameWorld()->ReleaseHooked(GetPlayer()->GetCID());
			}
			if(g_Config.m_SvTeleportLoseWeapons)
			{
				ResetPickups();
			}
		}
		return;
	}
	if(Collision()->IsCheckEvilTeleport(MapIndex))
	{
		if(m_Core.m_Super)
			return;
		// first check if there is a TeleCheckOut for the current recorded checkpoint, if not check previous checkpoints
		for(int k = m_TeleCheckpoint - 1; k >= 0; k--)
		{
			if(!(*m_pTeleCheckOuts)[k].empty())
			{
				int TeleOut = m_Core.m_pWorld->RandomOr0((*m_pTeleCheckOuts)[k].size());
				m_Core.m_Pos = (*m_pTeleCheckOuts)[k][TeleOut];
				m_Core.m_Vel = vec2(0, 0);

				if(!g_Config.m_SvTeleportHoldHook)
				{
					ResetHook();
					GameWorld()->ReleaseHooked(GetPlayer()->GetCID());
				}

				return;
			}
		}
		// if no checkpointout have been found (or if there no recorded checkpoint), teleport to start
		vec2 SpawnPos;
		if(GameServer()->m_pController->CanSpawn(m_pPlayer->GetTeam(), &SpawnPos, GameServer()->GetDDRaceTeam(GetPlayer()->GetCID())))
		{
			m_Core.m_Pos = SpawnPos;
			m_Core.m_Vel = vec2(0, 0);

			if(!g_Config.m_SvTeleportHoldHook)
			{
				ResetHook();
				GameWorld()->ReleaseHooked(GetPlayer()->GetCID());
			}
		}
		return;
	}
	if(Collision()->IsCheckTeleport(MapIndex))
	{
		if(m_Core.m_Super)
			return;
		// first check if there is a TeleCheckOut for the current recorded checkpoint, if not check previous checkpoints
		for(int k = m_TeleCheckpoint - 1; k >= 0; k--)
		{
			if(!(*m_pTeleCheckOuts)[k].empty())
			{
				int TeleOut = m_Core.m_pWorld->RandomOr0((*m_pTeleCheckOuts)[k].size());
				m_Core.m_Pos = (*m_pTeleCheckOuts)[k][TeleOut];

				if(!g_Config.m_SvTeleportHoldHook)
				{
					ResetHook();
				}

				return;
			}
		}
		// if no checkpointout have been found (or if there no recorded checkpoint), teleport to start
		vec2 SpawnPos;
		if(GameServer()->m_pController->CanSpawn(m_pPlayer->GetTeam(), &SpawnPos, GameServer()->GetDDRaceTeam(GetPlayer()->GetCID())))
		{
			m_Core.m_Pos = SpawnPos;

			if(!g_Config.m_SvTeleportHoldHook)
			{
				ResetHook();
			}
		}
		return;
	}
}

void CCharacter::HandleTuneLayer()
{
	m_TuneZoneOld = m_TuneZone;
	int CurrentIndex = Collision()->GetMapIndex(m_Pos);
	m_TuneZone = Collision()->IsTune(CurrentIndex);

	if(m_TuneZone)
		m_Core.m_Tuning = GameServer()->TuningList()[m_TuneZone]; // throw tunings from specific zone into gamecore
	else
		m_Core.m_Tuning = *GameServer()->Tuning();

	if(m_TuneZone != m_TuneZoneOld) // don't send tunigs all the time
	{
		// send zone msgs
		SendZoneMsgs();
	}
}

void CCharacter::SendZoneMsgs()
{
	// send zone leave msg
	// (m_TuneZoneOld >= 0: avoid zone leave msgs on spawn)
	if(m_TuneZoneOld >= 0 && GameServer()->m_aaZoneLeaveMsg[m_TuneZoneOld][0])
	{
		const char *pCur = GameServer()->m_aaZoneLeaveMsg[m_TuneZoneOld];
		const char *pPos;
		while((pPos = str_find(pCur, "\\n")))
		{
			char aBuf[256];
			str_copy(aBuf, pCur, pPos - pCur + 1);
			aBuf[pPos - pCur + 1] = '\0';
			pCur = pPos + 2;
			GameServer()->SendChatTarget(m_pPlayer->GetCID(), aBuf);
		}
		GameServer()->SendChatTarget(m_pPlayer->GetCID(), pCur);
	}
	// send zone enter msg
	if(GameServer()->m_aaZoneEnterMsg[m_TuneZone][0])
	{
		const char *pCur = GameServer()->m_aaZoneEnterMsg[m_TuneZone];
		const char *pPos;
		while((pPos = str_find(pCur, "\\n")))
		{
			char aBuf[256];
			str_copy(aBuf, pCur, pPos - pCur + 1);
			aBuf[pPos - pCur + 1] = '\0';
			pCur = pPos + 2;
			GameServer()->SendChatTarget(m_pPlayer->GetCID(), aBuf);
		}
		GameServer()->SendChatTarget(m_pPlayer->GetCID(), pCur);
	}
}

IAntibot *CCharacter::Antibot()
{
	return GameServer()->Antibot();
}

void CCharacter::SetTeams(CGameTeams *pTeams)
{
	m_pTeams = pTeams;
	m_Core.SetTeamsCore(&m_pTeams->m_Core);
}

void CCharacter::SetRescue()
{
	m_RescueTee.Save(this);
	m_SetSavePos = true;
}

void CCharacter::DDRaceTick()
{
	mem_copy(&m_Input, &m_SavedInput, sizeof(m_Input));
	m_Armor = (m_FreezeTime >= 0) ? clamp(10 - (m_FreezeTime / 15), 0, 10) : 0;
	if(m_Input.m_Direction != 0 || m_Input.m_Jump != 0)
		m_LastMove = Server()->Tick();

	if(m_Core.m_LiveFrozen && !m_Core.m_Super)
	{
		m_Input.m_Direction = 0;
		m_Input.m_Jump = 0;
		// Hook is possible in live freeze
	}
	if(m_FreezeTime > 0 || m_FreezeTime == -1)
	{
		if(m_FreezeTime % Server()->TickSpeed() == Server()->TickSpeed() - 1 || m_FreezeTime == -1)
		{
			GameServer()->CreateDamageInd(m_Pos, 0, (m_FreezeTime + 1) / Server()->TickSpeed(), TeamMask() & GameServer()->ClientsMaskExcludeClientVersionAndHigher(VERSION_DDNET_NEW_HUD));
		}
		if(m_FreezeTime > 0)
			m_FreezeTime--;
		else
			m_Core.m_Ninja.m_ActivationTick = Server()->Tick();
		m_Input.m_Direction = 0;
		m_Input.m_Jump = 0;
		m_Input.m_Hook = 0;
		if(m_FreezeTime == 1)
			UnFreeze();
	}

	HandleTuneLayer(); // need this before coretick

	// check if the tee is in any type of freeze
	int Index = Collision()->GetPureMapIndex(m_Pos);
	const int aTiles[] = {
		Collision()->GetTileIndex(Index),
		Collision()->GetFTileIndex(Index),
		Collision()->GetSwitchType(Index)};
	m_Core.m_IsInFreeze = false;
	for(const int Tile : aTiles)
	{
		if(Tile == TILE_FREEZE || Tile == TILE_DFREEZE || Tile == TILE_LFREEZE)
		{
			m_Core.m_IsInFreeze = true;
			break;
		}
	}

	// look for save position for rescue feature
	if(g_Config.m_SvRescue || ((g_Config.m_SvTeam == SV_TEAM_FORCED_SOLO || Team() > TEAM_FLOCK) && Team() >= TEAM_FLOCK && Team() < TEAM_SUPER))
	{
		if(!m_Core.m_IsInFreeze && IsGrounded() && !m_Core.m_DeepFrozen)
		{
			SetRescue();
		}
	}

	m_Core.m_Id = GetPlayer()->GetCID();
}

void CCharacter::DDRacePostCoreTick()
{
	m_Time = (float)(Server()->Tick() - m_StartTime) / ((float)Server()->TickSpeed());

	if(m_Core.m_EndlessHook || (m_Core.m_Super && g_Config.m_SvEndlessSuperHook))
		m_Core.m_HookTick = 0;

	m_FrozenLastTick = false;

	if(m_Core.m_DeepFrozen && !m_Core.m_Super)
		Freeze();

	// following jump rules can be overridden by tiles, like Refill Jumps, Stopper and Wall Jump
	if(m_Core.m_Jumps == -1)
	{
		// The player has only one ground jump, so his feet are always dark
		m_Core.m_Jumped |= 2;
	}
	else if(m_Core.m_Jumps == 0)
	{
		// The player has no jumps at all, so his feet are always dark
		m_Core.m_Jumped |= 2;
	}
	else if(m_Core.m_Jumps == 1 && m_Core.m_Jumped > 0)
	{
		// If the player has only one jump, each jump is the last one
		m_Core.m_Jumped |= 2;
	}
	else if(m_Core.m_JumpedTotal < m_Core.m_Jumps - 1 && m_Core.m_Jumped > 1)
	{
		// The player has not yet used up all his jumps, so his feet remain light
		m_Core.m_Jumped = 1;
	}

	if((m_Core.m_Super || m_Core.m_EndlessJump) && m_Core.m_Jumped > 1)
	{
		// Super players and players with infinite jumps always have light feet
		m_Core.m_Jumped = 1;
	}

	int CurrentIndex = Collision()->GetMapIndex(m_Pos);
	HandleSkippableTiles(CurrentIndex);
	if(!m_Alive)
		return;

	// handle Anti-Skip tiles
	std::list<int> Indices = Collision()->GetMapIndices(m_PrevPos, m_Pos);
	if(!Indices.empty())
	{
		for(int &Index : Indices)
		{
			HandleTiles(Index);
			if(!m_Alive)
				return;
		}
	}
	else
	{
		HandleTiles(CurrentIndex);
		if(!m_Alive)
			return;
	}

	// teleport gun
	if(m_TeleGunTeleport)
	{
		GameServer()->CreateDeath(m_Pos, m_pPlayer->GetCID(), TeamMask());
		m_Core.m_Pos = m_TeleGunPos;
		if(!m_IsBlueTeleGunTeleport)
			m_Core.m_Vel = vec2(0, 0);
		GameServer()->CreateDeath(m_TeleGunPos, m_pPlayer->GetCID(), TeamMask());
		GameServer()->CreateSound(m_TeleGunPos, SOUND_WEAPON_SPAWN, TeamMask());
		m_TeleGunTeleport = false;
		m_IsBlueTeleGunTeleport = false;
	}

	HandleBroadcast();
}

bool CCharacter::Freeze(int Seconds)
{
	if((Seconds <= 0 || m_Core.m_Super || m_FreezeTime == -1 || m_FreezeTime > Seconds * Server()->TickSpeed()) && Seconds != -1)
		return false;
	if(m_Core.m_FreezeStart < Server()->Tick() - Server()->TickSpeed() || Seconds == -1)
	{
		m_Armor = 0;
		m_FreezeTime = Seconds == -1 ? Seconds : Seconds * Server()->TickSpeed();
		m_Core.m_FreezeStart = Server()->Tick();
		return true;
	}
	return false;
}

bool CCharacter::Freeze()
{
	return Freeze(g_Config.m_SvFreezeDelay);
}

bool CCharacter::UnFreeze()
{
	if(m_FreezeTime > 0)
	{
		m_Armor = 10;
		if(!m_Core.m_aWeapons[m_Core.m_ActiveWeapon].m_Got)
			m_Core.m_ActiveWeapon = WEAPON_GUN;
		m_FreezeTime = 0;
		m_Core.m_FreezeStart = 0;
		m_FrozenLastTick = true;
		return true;
	}
	return false;
}

void CCharacter::GiveWeapon(int Weapon, bool Remove, int Ammo)
{
	if(Weapon == WEAPON_NINJA)
	{
		if(Remove)
			RemoveNinja();
		else
			GiveNinja();
		return;
	}

	if(Remove)
	{
		if(GetActiveWeapon() == Weapon)
			SetActiveWeapon(WEAPON_GUN);
	}
	else
	{
<<<<<<< HEAD
		m_aWeapons[Weapon].m_Ammo = Ammo;
=======
		m_Core.m_aWeapons[Weapon].m_Ammo = -1;
>>>>>>> 3478146e
	}

	m_Core.m_aWeapons[Weapon].m_Got = !Remove;
}

void CCharacter::GiveAllWeapons()
{
	for(int i = WEAPON_GUN; i < NUM_WEAPONS - 1; i++)
	{
		GiveWeapon(i);
	}
}

void CCharacter::ResetPickups()
{
	for(int i = WEAPON_SHOTGUN; i < NUM_WEAPONS - 1; i++)
	{
		m_Core.m_aWeapons[i].m_Got = false;
		if(m_Core.m_ActiveWeapon == i)
			m_Core.m_ActiveWeapon = WEAPON_GUN;
	}
}

void CCharacter::SetEndlessHook(bool Enable)
{
	if(m_Core.m_EndlessHook == Enable)
	{
		return;
	}
	GameServer()->SendChatTarget(GetPlayer()->GetCID(), Enable ? "Endless hook has been activated" : "Endless hook has been deactivated");

	m_Core.m_EndlessHook = Enable;
}

void CCharacter::Pause(bool Pause)
{
	m_Paused = Pause;
	if(Pause)
	{
		GameServer()->m_World.m_Core.m_apCharacters[m_pPlayer->GetCID()] = 0;
		GameServer()->m_World.RemoveEntity(this);

		if(m_Core.m_HookedPlayer != -1) // Keeping hook would allow cheats
		{
			ResetHook();
			GameWorld()->ReleaseHooked(GetPlayer()->GetCID());
		}
	}
	else
	{
		m_Core.m_Vel = vec2(0, 0);
		GameServer()->m_World.m_Core.m_apCharacters[m_pPlayer->GetCID()] = &m_Core;
		GameServer()->m_World.InsertEntity(this);
	}
}

void CCharacter::DDRaceInit()
{
	m_Paused = false;
	m_DDRaceState = DDRACE_NONE;
	m_PrevPos = m_Pos;
	m_SetSavePos = false;
	m_LastBroadcast = 0;
	m_TeamBeforeSuper = 0;
	m_Core.m_Id = GetPlayer()->GetCID();
	m_TeleCheckpoint = 0;
	m_Core.m_EndlessHook = g_Config.m_SvEndlessDrag;
	if(g_Config.m_SvHit)
	{
		m_Core.m_HammerHitDisabled = false;
		m_Core.m_ShotgunHitDisabled = false;
		m_Core.m_GrenadeHitDisabled = false;
		m_Core.m_LaserHitDisabled = false;
	}
	else
	{
		m_Core.m_HammerHitDisabled = true;
		m_Core.m_ShotgunHitDisabled = true;
		m_Core.m_GrenadeHitDisabled = true;
		m_Core.m_LaserHitDisabled = true;
	}
	m_Core.m_Jumps = 2;
	m_FreezeHammer = false;

	int Team = Teams()->m_Core.Team(m_Core.m_Id);

	if(Teams()->TeamLocked(Team))
	{
		for(int i = 0; i < MAX_CLIENTS; i++)
		{
			if(Teams()->m_Core.Team(i) == Team && i != m_Core.m_Id && GameServer()->m_apPlayers[i])
			{
				CCharacter *pChar = GameServer()->m_apPlayers[i]->GetCharacter();

				if(pChar)
				{
					m_DDRaceState = pChar->m_DDRaceState;
					m_StartTime = pChar->m_StartTime;
				}
			}
		}
	}

	if(g_Config.m_SvTeam == SV_TEAM_MANDATORY && Team == TEAM_FLOCK)
	{
		GameServer()->SendStartWarning(GetPlayer()->GetCID(), "Please join a team before you start");
	}
}

void CCharacter::Rescue()
{
	if(m_SetSavePos && !m_Core.m_Super)
	{
		if(m_LastRescue + (int64_t)g_Config.m_SvRescueDelay * Server()->TickSpeed() > Server()->Tick())
		{
			char aBuf[256];
			str_format(aBuf, sizeof(aBuf), "You have to wait %d seconds until you can rescue yourself", (int)((m_LastRescue + (int64_t)g_Config.m_SvRescueDelay * Server()->TickSpeed() - Server()->Tick()) / Server()->TickSpeed()));
			GameServer()->SendChatTarget(GetPlayer()->GetCID(), aBuf);
			return;
		}

		float StartTime = m_StartTime;
		m_RescueTee.Load(this, Team());
		// Don't load these from saved tee:
		m_Core.m_Vel = vec2(0, 0);
		m_Core.m_HookState = HOOK_IDLE;
		m_StartTime = StartTime;
		m_SavedInput.m_Direction = 0;
		m_SavedInput.m_Jump = 0;
		// simulate releasing the fire button
		if((m_SavedInput.m_Fire & 1) != 0)
			m_SavedInput.m_Fire++;
		m_SavedInput.m_Fire &= INPUT_STATE_MASK;
		m_SavedInput.m_Hook = 0;
		m_pPlayer->Pause(CPlayer::PAUSE_NONE, true);
	}
}

int64_t CCharacter::TeamMask()
{
	return Teams()->TeamMask(Team(), -1, GetPlayer()->GetCID());
}

void CCharacter::SwapClients(int Client1, int Client2)
{
	m_Core.SetHookedPlayer(m_Core.m_HookedPlayer == Client1 ? Client2 : m_Core.m_HookedPlayer == Client2 ? Client1 : m_Core.m_HookedPlayer);
}<|MERGE_RESOLUTION|>--- conflicted
+++ resolved
@@ -74,13 +74,8 @@
 	Antibot()->OnSpawn(m_pPlayer->GetCID());
 
 	m_Core.Reset();
-<<<<<<< HEAD
-	m_Core.Init(&GameServer()->m_World.m_Core, GameServer()->Collision());
+	m_Core.Init(&GameServer()->m_World.m_Core, Collision());
 	m_Core.m_ActiveWeapon = WEAPON_GRENADE;
-=======
-	m_Core.Init(&GameServer()->m_World.m_Core, Collision());
-	m_Core.m_ActiveWeapon = WEAPON_GUN;
->>>>>>> 3478146e
 	m_Core.m_Pos = m_Pos;
 	m_Core.m_Id = m_pPlayer->GetCID();
 	GameServer()->m_World.m_Core.m_apCharacters[m_pPlayer->GetCID()] = &m_Core;
@@ -601,12 +596,9 @@
 
 	m_AttackTick = Server()->Tick();
 
-<<<<<<< HEAD
-	if(m_aWeapons[m_Core.m_ActiveWeapon].m_Ammo > 0) // -1 == unlimited
-		m_aWeapons[m_Core.m_ActiveWeapon].m_Ammo--;
-
-=======
->>>>>>> 3478146e
+	if(m_Core.m_aWeapons[m_Core.m_ActiveWeapon].m_Ammo > 0) // -1 == unlimited
+		m_Core.m_aWeapons[m_Core.m_ActiveWeapon].m_Ammo--;
+
 	if(!m_ReloadTimer)
 	{
 		float FireDelay;
@@ -651,24 +643,24 @@
 		AmmoRegenTime = g_pData->m_Weapons.m_aId[m_Core.m_ActiveWeapon].m_Ammoregentime;
 		MaxAmmo = g_pData->m_Weapons.m_aId[m_Core.m_ActiveWeapon].m_Maxammo;
 	}
-	if(AmmoRegenTime && m_aWeapons[m_Core.m_ActiveWeapon].m_Ammo >= 0)
+	if(AmmoRegenTime && m_Core.m_aWeapons[m_Core.m_ActiveWeapon].m_Ammo >= 0)
 	{
 		// If equipped and not active, regen ammo?
 		if(m_ReloadTimer <= 0)
 		{
-			if(m_aWeapons[m_Core.m_ActiveWeapon].m_AmmoRegenStart < 0)
-				m_aWeapons[m_Core.m_ActiveWeapon].m_AmmoRegenStart = Server()->Tick();
-
-			if((Server()->Tick() - m_aWeapons[m_Core.m_ActiveWeapon].m_AmmoRegenStart) >= AmmoRegenTime * Server()->TickSpeed() / 1000)
+			if(m_Core.m_aWeapons[m_Core.m_ActiveWeapon].m_AmmoRegenStart < 0)
+				m_Core.m_aWeapons[m_Core.m_ActiveWeapon].m_AmmoRegenStart = Server()->Tick();
+
+			if((Server()->Tick() - m_Core.m_aWeapons[m_Core.m_ActiveWeapon].m_AmmoRegenStart) >= AmmoRegenTime * Server()->TickSpeed() / 1000)
 			{
 				// Add some ammo
-				m_aWeapons[m_Core.m_ActiveWeapon].m_Ammo = minimum(m_aWeapons[m_Core.m_ActiveWeapon].m_Ammo + 1, MaxAmmo);
-				m_aWeapons[m_Core.m_ActiveWeapon].m_AmmoRegenStart = -1;
+				m_Core.m_aWeapons[m_Core.m_ActiveWeapon].m_Ammo = minimum(m_Core.m_aWeapons[m_Core.m_ActiveWeapon].m_Ammo + 1, MaxAmmo);
+				m_Core.m_aWeapons[m_Core.m_ActiveWeapon].m_AmmoRegenStart = -1;
 			}
 		}
 		else
 		{
-			m_aWeapons[m_Core.m_ActiveWeapon].m_AmmoRegenStart = -1;
+			m_Core.m_aWeapons[m_Core.m_ActiveWeapon].m_AmmoRegenStart = -1;
 		}
 	}
 }
@@ -995,7 +987,6 @@
 
 bool CCharacter::TakeDamage(vec2 Force, int Dmg, int From, int Weapon)
 {
-<<<<<<< HEAD
 	// m_Core.m_Vel += Force;
 
 	// TODO: gctf cfg team damage
@@ -1068,7 +1059,7 @@
 		//Give back ammo on grenade self push//Only if not infinite ammo and activated
 		if(Weapon == WEAPON_GRENADE && g_Config.m_SvGrenadeAmmoRegen && g_Config.m_SvGrenadeAmmoRegenSpeedNade)
 		{
-			SetWeaponAmmo(WEAPON_GRENADE, minimum(m_aWeapons[WEAPON_GRENADE].m_Ammo + 1, g_Config.m_SvGrenadeAmmoRegenNum));
+			SetWeaponAmmo(WEAPON_GRENADE, minimum(m_Core.m_aWeapons[WEAPON_GRENADE].m_Ammo + 1, g_Config.m_SvGrenadeAmmoRegenNum));
 		}
 	}
 
@@ -1101,8 +1092,6 @@
 	else
 		GameServer()->CreateSound(m_Pos, SOUND_PLAYER_PAIN_SHORT);*/
 
-=======
->>>>>>> 3478146e
 	if(Dmg)
 	{
 		m_EmoteType = EMOTE_PAIN;
@@ -2345,11 +2334,7 @@
 	}
 	else
 	{
-<<<<<<< HEAD
-		m_aWeapons[Weapon].m_Ammo = Ammo;
-=======
-		m_Core.m_aWeapons[Weapon].m_Ammo = -1;
->>>>>>> 3478146e
+		m_Core.m_aWeapons[Weapon].m_Ammo = Ammo;
 	}
 
 	m_Core.m_aWeapons[Weapon].m_Got = !Remove;
