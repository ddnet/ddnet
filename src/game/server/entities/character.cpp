/* (c) Magnus Auvinen. See licence.txt in the root of the distribution for more information. */
/* If you are missing that file, acquire a complete release at teeworlds.com.                */
#include <antibot/antibot_data.h>
#include <engine/shared/config.h>
#include <game/mapitems.h>
#include <game/server/gamecontext.h>
#include <new>

#include "character.h"
#include "laser.h"
#include "projectile.h"

#include "light.h"
#include <game/server/gamemodes/DDRace.h>
#include <game/server/score.h>

MACRO_ALLOC_POOL_ID_IMPL(CCharacter, MAX_CLIENTS)

// Character, "physical" player's part
CCharacter::CCharacter(CGameWorld *pWorld) :
	CEntity(pWorld, CGameWorld::ENTTYPE_CHARACTER)
{
	m_ProximityRadius = ms_PhysSize;
	m_Health = 0;
	m_Armor = 0;
	m_StrongWeakID = 0;

	// never intilize both to zero
	m_Input.m_TargetX = 0;
	m_Input.m_TargetY = -1;

	m_LatestPrevPrevInput = m_LatestPrevInput = m_LatestInput = m_PrevInput = m_SavedInput = m_Input;
}

void CCharacter::Reset()
{
	Destroy();
}

bool CCharacter::Spawn(CPlayer *pPlayer, vec2 Pos)
{
	m_EmoteStop = -1;
	m_LastAction = -1;
	m_LastNoAmmoSound = -1;
	m_LastWeapon = WEAPON_HAMMER;
	m_QueuedWeapon = -1;
	m_LastRefillJumps = false;
	m_LastPenalty = false;
	m_LastBonus = false;

	m_TeleGunTeleport = false;
	m_IsBlueTeleGunTeleport = false;
	m_Solo = false;

	m_pPlayer = pPlayer;
	m_Pos = Pos;

	mem_zero(&m_LatestPrevPrevInput, sizeof(m_LatestPrevPrevInput));
	m_LatestPrevPrevInput.m_TargetY = -1;
	m_SpawnTick = Server()->Tick();
	m_WeaponChangeTick = Server()->Tick();
	Antibot()->OnSpawn(m_pPlayer->GetCID());

	m_Core.Reset();
	m_Core.Init(&GameServer()->m_World.m_Core, GameServer()->Collision(), &((CGameControllerDDRace *)GameServer()->m_pController)->m_Teams.m_Core, &((CGameControllerDDRace *)GameServer()->m_pController)->m_TeleOuts);
	m_Core.m_ActiveWeapon = WEAPON_GUN;
	m_Core.m_Pos = m_Pos;
	GameServer()->m_World.m_Core.m_apCharacters[m_pPlayer->GetCID()] = &m_Core;

	m_ReckoningTick = 0;
	mem_zero(&m_SendCore, sizeof(m_SendCore));
	mem_zero(&m_ReckoningCore, sizeof(m_ReckoningCore));

	GameServer()->m_World.InsertEntity(this);
	m_Alive = true;

	GameServer()->m_pController->OnCharacterSpawn(this);

	Teams()->OnCharacterSpawn(GetPlayer()->GetCID());

	DDRaceInit();

	m_TuneZone = GameServer()->Collision()->IsTune(GameServer()->Collision()->GetMapIndex(Pos));
	m_TuneZoneOld = -1; // no zone leave msg on spawn
	m_NeededFaketuning = 0; // reset fake tunings on respawn and send the client
	SendZoneMsgs(); // we want a entermessage also on spawn
	GameServer()->SendTuningParams(m_pPlayer->GetCID(), m_TuneZone);

	Server()->StartRecord(m_pPlayer->GetCID());

	return true;
}

void CCharacter::Destroy()
{
	GameServer()->m_World.m_Core.m_apCharacters[m_pPlayer->GetCID()] = 0;
	m_Alive = false;
	m_Solo = false;
}

void CCharacter::SetWeapon(int W)
{
	if(W == m_Core.m_ActiveWeapon)
		return;

	m_LastWeapon = m_Core.m_ActiveWeapon;
	m_QueuedWeapon = -1;
	m_Core.m_ActiveWeapon = W;
	GameServer()->CreateSound(m_Pos, SOUND_WEAPON_SWITCH, Teams()->TeamMask(Team(), -1, m_pPlayer->GetCID()));

	if(m_Core.m_ActiveWeapon < 0 || m_Core.m_ActiveWeapon >= NUM_WEAPONS)
		m_Core.m_ActiveWeapon = 0;
}

void CCharacter::SetSolo(bool Solo)
{
	m_Solo = Solo;
	m_Core.m_Solo = Solo;
	Teams()->m_Core.SetSolo(m_pPlayer->GetCID(), Solo);

	if(Solo)
		m_NeededFaketuning |= FAKETUNE_SOLO;
	else
		m_NeededFaketuning &= ~FAKETUNE_SOLO;

	GameServer()->SendTuningParams(m_pPlayer->GetCID(), m_TuneZone); // update tunings
}

bool CCharacter::IsGrounded()
{
	if(GameServer()->Collision()->CheckPoint(m_Pos.x + m_ProximityRadius / 2, m_Pos.y + m_ProximityRadius / 2 + 5))
		return true;
	if(GameServer()->Collision()->CheckPoint(m_Pos.x - m_ProximityRadius / 2, m_Pos.y + m_ProximityRadius / 2 + 5))
		return true;

	int MoveRestrictionsBelow = GameServer()->Collision()->GetMoveRestrictions(m_Pos + vec2(0, m_ProximityRadius / 2 + 4), 0.0f);
	if(MoveRestrictionsBelow & CANTMOVE_DOWN)
	{
		return true;
	}

	return false;
}

void CCharacter::HandleJetpack()
{
	vec2 Direction = normalize(vec2(m_LatestInput.m_TargetX, m_LatestInput.m_TargetY));

	bool FullAuto = false;
	if(m_Core.m_ActiveWeapon == WEAPON_GRENADE || m_Core.m_ActiveWeapon == WEAPON_SHOTGUN || m_Core.m_ActiveWeapon == WEAPON_LASER)
		FullAuto = true;
	if(m_Jetpack && m_Core.m_ActiveWeapon == WEAPON_GUN)
		FullAuto = true;

	// check if we gonna fire
	bool WillFire = false;
	if(CountInput(m_LatestPrevInput.m_Fire, m_LatestInput.m_Fire).m_Presses)
		WillFire = true;

	if(FullAuto && (m_LatestInput.m_Fire & 1) && m_aWeapons[m_Core.m_ActiveWeapon].m_Ammo)
		WillFire = true;

	if(!WillFire)
		return;

	// check for ammo
	if(!m_aWeapons[m_Core.m_ActiveWeapon].m_Ammo || m_FreezeTime)
	{
		return;
	}

	switch(m_Core.m_ActiveWeapon)
	{
	case WEAPON_GUN:
	{
		if(m_Jetpack)
		{
			float Strength;
			if(!m_TuneZone)
				Strength = GameServer()->Tuning()->m_JetpackStrength;
			else
				Strength = GameServer()->TuningList()[m_TuneZone].m_JetpackStrength;
			TakeDamage(Direction * -1.0f * (Strength / 100.0f / 6.11f), 0, m_pPlayer->GetCID(), m_Core.m_ActiveWeapon);
		}
	}
	}
}

void CCharacter::HandleNinja()
{
	if(m_Core.m_ActiveWeapon != WEAPON_NINJA)
		return;

	if((Server()->Tick() - m_Ninja.m_ActivationTick) > (g_pData->m_Weapons.m_Ninja.m_Duration * Server()->TickSpeed() / 1000))
	{
		// time's up, return
		RemoveNinja();
		return;
	}

	int NinjaTime = m_Ninja.m_ActivationTick + (g_pData->m_Weapons.m_Ninja.m_Duration * Server()->TickSpeed() / 1000) - Server()->Tick();

	if(NinjaTime % Server()->TickSpeed() == 0 && NinjaTime / Server()->TickSpeed() <= 5)
	{
		GameServer()->CreateDamageInd(m_Pos, 0, NinjaTime / Server()->TickSpeed(), Teams()->TeamMask(Team(), -1, m_pPlayer->GetCID()));
	}

	m_Armor = clamp(10 - (NinjaTime / 15), 0, 10);

	// force ninja Weapon
	SetWeapon(WEAPON_NINJA);

	m_Ninja.m_CurrentMoveTime--;

	if(m_Ninja.m_CurrentMoveTime == 0)
	{
		// reset velocity
		m_Core.m_Vel = m_Ninja.m_ActivationDir * m_Ninja.m_OldVelAmount;
	}

	if(m_Ninja.m_CurrentMoveTime > 0)
	{
		// Set velocity
		m_Core.m_Vel = m_Ninja.m_ActivationDir * g_pData->m_Weapons.m_Ninja.m_Velocity;
		vec2 OldPos = m_Pos;
		GameServer()->Collision()->MoveBox(&m_Core.m_Pos, &m_Core.m_Vel, vec2(m_ProximityRadius, m_ProximityRadius), 0.f);

		// reset velocity so the client doesn't predict stuff
		m_Core.m_Vel = vec2(0.f, 0.f);

		// check if we Hit anything along the way
		{
			CCharacter *aEnts[MAX_CLIENTS];
			vec2 Dir = m_Pos - OldPos;
			float Radius = m_ProximityRadius * 2.0f;
			vec2 Center = OldPos + Dir * 0.5f;
			int Num = GameServer()->m_World.FindEntities(Center, Radius, (CEntity **)aEnts, MAX_CLIENTS, CGameWorld::ENTTYPE_CHARACTER);

			// check that we're not in solo part
			if(Teams()->m_Core.GetSolo(m_pPlayer->GetCID()))
				return;

			for(int i = 0; i < Num; ++i)
			{
				if(aEnts[i] == this)
					continue;

				// Don't hit players in other teams
				if(Team() != aEnts[i]->Team())
					continue;

				// Don't hit players in solo parts
				if(Teams()->m_Core.GetSolo(aEnts[i]->m_pPlayer->GetCID()))
					return;

				// make sure we haven't Hit this object before
				bool bAlreadyHit = false;
				for(int j = 0; j < m_NumObjectsHit; j++)
				{
					if(m_apHitObjects[j] == aEnts[i])
						bAlreadyHit = true;
				}
				if(bAlreadyHit)
					continue;

				// check so we are sufficiently close
				if(distance(aEnts[i]->m_Pos, m_Pos) > (m_ProximityRadius * 2.0f))
					continue;

				// Hit a player, give him damage and stuffs...
				GameServer()->CreateSound(aEnts[i]->m_Pos, SOUND_NINJA_HIT, Teams()->TeamMask(Team(), -1, m_pPlayer->GetCID()));
				// set his velocity to fast upward (for now)
				if(m_NumObjectsHit < 10)
					m_apHitObjects[m_NumObjectsHit++] = aEnts[i];

				aEnts[i]->TakeDamage(vec2(0, -10.0f), g_pData->m_Weapons.m_Ninja.m_pBase->m_Damage, m_pPlayer->GetCID(), WEAPON_NINJA);
			}
		}

		return;
	}

	return;
}

void CCharacter::DoWeaponSwitch()
{
	// make sure we can switch
	if(m_ReloadTimer != 0 || m_QueuedWeapon == -1 || m_aWeapons[WEAPON_NINJA].m_Got || !m_aWeapons[m_QueuedWeapon].m_Got)
		return;

	// switch Weapon
	SetWeapon(m_QueuedWeapon);
}

void CCharacter::HandleWeaponSwitch()
{
	int WantedWeapon = m_Core.m_ActiveWeapon;
	if(m_QueuedWeapon != -1)
		WantedWeapon = m_QueuedWeapon;

	bool Anything = false;
	for(int i = 0; i < NUM_WEAPONS - 1; ++i)
		if(m_aWeapons[i].m_Got)
			Anything = true;
	if(!Anything)
		return;
	// select Weapon
	int Next = CountInput(m_LatestPrevInput.m_NextWeapon, m_LatestInput.m_NextWeapon).m_Presses;
	int Prev = CountInput(m_LatestPrevInput.m_PrevWeapon, m_LatestInput.m_PrevWeapon).m_Presses;

	if(Next < 128) // make sure we only try sane stuff
	{
		while(Next) // Next Weapon selection
		{
			WantedWeapon = (WantedWeapon + 1) % NUM_WEAPONS;
			if(m_aWeapons[WantedWeapon].m_Got)
				Next--;
		}
	}

	if(Prev < 128) // make sure we only try sane stuff
	{
		while(Prev) // Prev Weapon selection
		{
			WantedWeapon = (WantedWeapon - 1) < 0 ? NUM_WEAPONS - 1 : WantedWeapon - 1;
			if(m_aWeapons[WantedWeapon].m_Got)
				Prev--;
		}
	}

	// Direct Weapon selection
	if(m_LatestInput.m_WantedWeapon)
		WantedWeapon = m_Input.m_WantedWeapon - 1;

	// check for insane values
	if(WantedWeapon >= 0 && WantedWeapon < NUM_WEAPONS && WantedWeapon != m_Core.m_ActiveWeapon && m_aWeapons[WantedWeapon].m_Got)
		m_QueuedWeapon = WantedWeapon;

	DoWeaponSwitch();
}

void CCharacter::FireWeapon()
{
	if(m_ReloadTimer != 0)
	{
		if(m_LatestInput.m_Fire & 1)
		{
			Antibot()->OnHammerFireReloading(m_pPlayer->GetCID());
		}
		return;
	}

	DoWeaponSwitch();
	vec2 Direction = normalize(vec2(m_LatestInput.m_TargetX, m_LatestInput.m_TargetY));

	bool FullAuto = false;
	if(m_Core.m_ActiveWeapon == WEAPON_GRENADE || m_Core.m_ActiveWeapon == WEAPON_SHOTGUN || m_Core.m_ActiveWeapon == WEAPON_LASER)
		FullAuto = true;
	if(m_Jetpack && m_Core.m_ActiveWeapon == WEAPON_GUN)
		FullAuto = true;
	// allow firing directly after coming out of freeze or being unfrozen
	// by something
	if(m_FrozenLastTick)
		FullAuto = true;

	// don't fire hammer when player is deep and sv_deepfly is disabled
	if(!g_Config.m_SvDeepfly && m_Core.m_ActiveWeapon == WEAPON_HAMMER && m_DeepFreeze)
		return;

	// check if we gonna fire
	bool WillFire = false;
	if(CountInput(m_LatestPrevInput.m_Fire, m_LatestInput.m_Fire).m_Presses)
		WillFire = true;

	if(FullAuto && (m_LatestInput.m_Fire & 1) && m_aWeapons[m_Core.m_ActiveWeapon].m_Ammo)
		WillFire = true;

	if(!WillFire)
		return;

	if(m_FreezeTime)
	{
		// Timer stuff to avoid shrieking orchestra caused by unfreeze-plasma
		if(m_PainSoundTimer <= 0 && !(m_LatestPrevInput.m_Fire & 1))
		{
			m_PainSoundTimer = 1 * Server()->TickSpeed();
			GameServer()->CreateSound(m_Pos, SOUND_PLAYER_PAIN_LONG, Teams()->TeamMask(Team(), -1, m_pPlayer->GetCID()));
		}
		return;
	}

	// check for ammo
	if(!m_aWeapons[m_Core.m_ActiveWeapon].m_Ammo)
	{
		/*// 125ms is a magical limit of how fast a human can click
		m_ReloadTimer = 125 * Server()->TickSpeed() / 1000;
		GameServer()->CreateSound(m_Pos, SOUND_WEAPON_NOAMMO);*/
		return;
	}

	vec2 ProjStartPos = m_Pos + Direction * m_ProximityRadius * 0.75f;

	switch(m_Core.m_ActiveWeapon)
	{
	case WEAPON_HAMMER:
	{
		// reset objects Hit
		m_NumObjectsHit = 0;
		GameServer()->CreateSound(m_Pos, SOUND_HAMMER_FIRE, Teams()->TeamMask(Team(), -1, m_pPlayer->GetCID()));

		Antibot()->OnHammerFire(m_pPlayer->GetCID());

		if(m_Hit & DISABLE_HIT_HAMMER)
			break;

		CCharacter *apEnts[MAX_CLIENTS];
		int Hits = 0;
		int Num = GameServer()->m_World.FindEntities(ProjStartPos, m_ProximityRadius * 0.5f, (CEntity **)apEnts,
			MAX_CLIENTS, CGameWorld::ENTTYPE_CHARACTER);

		for(int i = 0; i < Num; ++i)
		{
			CCharacter *pTarget = apEnts[i];

			//if ((pTarget == this) || GameServer()->Collision()->IntersectLine(ProjStartPos, pTarget->m_Pos, NULL, NULL))
			if((pTarget == this || (pTarget->IsAlive() && !CanCollide(pTarget->GetPlayer()->GetCID()))))
				continue;

			// set his velocity to fast upward (for now)
			if(length(pTarget->m_Pos - ProjStartPos) > 0.0f)
				GameServer()->CreateHammerHit(pTarget->m_Pos - normalize(pTarget->m_Pos - ProjStartPos) * m_ProximityRadius * 0.5f, Teams()->TeamMask(Team(), -1, m_pPlayer->GetCID()));
			else
				GameServer()->CreateHammerHit(ProjStartPos, Teams()->TeamMask(Team(), -1, m_pPlayer->GetCID()));

			vec2 Dir;
			if(length(pTarget->m_Pos - m_Pos) > 0.0f)
				Dir = normalize(pTarget->m_Pos - m_Pos);
			else
				Dir = vec2(0.f, -1.f);
			/*pTarget->TakeDamage(vec2(0.f, -1.f) + normalize(Dir + vec2(0.f, -1.1f)) * 10.0f, g_pData->m_Weapons.m_Hammer.m_pBase->m_Damage,
					m_pPlayer->GetCID(), m_Core.m_ActiveWeapon);*/

			float Strength;
			if(!m_TuneZone)
				Strength = GameServer()->Tuning()->m_HammerStrength;
			else
				Strength = GameServer()->TuningList()[m_TuneZone].m_HammerStrength;

			vec2 Temp = pTarget->m_Core.m_Vel + normalize(Dir + vec2(0.f, -1.1f)) * 10.0f;
			Temp = ClampVel(pTarget->m_MoveRestrictions, Temp);
			Temp -= pTarget->m_Core.m_Vel;
			pTarget->TakeDamage((vec2(0.f, -1.0f) + Temp) * Strength, g_pData->m_Weapons.m_Hammer.m_pBase->m_Damage,
				m_pPlayer->GetCID(), m_Core.m_ActiveWeapon);
			pTarget->UnFreeze();

			if(m_FreezeHammer)
				pTarget->Freeze();

			Antibot()->OnHammerHit(m_pPlayer->GetCID());

			Hits++;
		}

		// if we Hit anything, we have to wait for the reload
		if(Hits)
			m_ReloadTimer = Server()->TickSpeed() / 3;
	}
	break;

	case WEAPON_GUN:
	{
		if(!m_Jetpack || !m_pPlayer->m_NinjaJetpack || m_Core.m_HasTelegunGun)
		{
			int Lifetime;
			if(!m_TuneZone)
				Lifetime = (int)(Server()->TickSpeed() * GameServer()->Tuning()->m_GunLifetime);
			else
				Lifetime = (int)(Server()->TickSpeed() * GameServer()->TuningList()[m_TuneZone].m_GunLifetime);

			CProjectile *pProj = new CProjectile(
				GameWorld(),
				WEAPON_GUN, //Type
				m_pPlayer->GetCID(), //Owner
				ProjStartPos, //Pos
				Direction, //Dir
				Lifetime, //Span
				0, //Freeze
				0, //Explosive
				0, //Force
				-1 //SoundImpact
			);

			// pack the Projectile and send it to the client Directly
			CNetObj_Projectile p;
			pProj->FillInfo(&p);

			CMsgPacker Msg(NETMSGTYPE_SV_EXTRAPROJECTILE);
			Msg.AddInt(1);
			for(unsigned i = 0; i < sizeof(CNetObj_Projectile) / sizeof(int); i++)
				Msg.AddInt(((int *)&p)[i]);

			Server()->SendMsg(&Msg, MSGFLAG_VITAL, m_pPlayer->GetCID());
			GameServer()->CreateSound(m_Pos, SOUND_GUN_FIRE, Teams()->TeamMask(Team(), -1, m_pPlayer->GetCID()));
		}
	}
	break;

	case WEAPON_SHOTGUN:
	{
		/*int ShotSpread = 2;

			CMsgPacker Msg(NETMSGTYPE_SV_EXTRAPROJECTILE);
			Msg.AddInt(ShotSpread*2+1);

			for(int i = -ShotSpread; i <= ShotSpread; ++i)
			{
				float Spreading[] = {-0.185f, -0.070f, 0, 0.070f, 0.185f};
				float a = GetAngle(Direction);
				a += Spreading[i+2];
				float v = 1-(absolute(i)/(float)ShotSpread);
				float Speed = mix((float)GameServer()->Tuning()->m_ShotgunSpeeddiff, 1.0f, v);
				CProjectile *pProj = new CProjectile(GameWorld(), WEAPON_SHOTGUN,
					m_pPlayer->GetCID(),
					ProjStartPos,
					vec2(cosf(a), sinf(a))*Speed,
					(int)(Server()->TickSpeed()*GameServer()->Tuning()->m_ShotgunLifetime),
					1, 0, 0, -1);

				// pack the Projectile and send it to the client Directly
				CNetObj_Projectile p;
				pProj->FillInfo(&p);

				for(unsigned i = 0; i < sizeof(CNetObj_Projectile)/sizeof(int); i++)
					Msg.AddInt(((int *)&p)[i]);
			}

			Server()->SendMsg(&Msg, MSGFLAG_VITAL, m_pPlayer->GetCID());

			GameServer()->CreateSound(m_Pos, SOUND_SHOTGUN_FIRE);*/
		float LaserReach;
		if(!m_TuneZone)
			LaserReach = GameServer()->Tuning()->m_LaserReach;
		else
			LaserReach = GameServer()->TuningList()[m_TuneZone].m_LaserReach;

		new CLaser(&GameServer()->m_World, m_Pos, Direction, LaserReach, m_pPlayer->GetCID(), WEAPON_SHOTGUN);
		GameServer()->CreateSound(m_Pos, SOUND_SHOTGUN_FIRE, Teams()->TeamMask(Team(), -1, m_pPlayer->GetCID()));
	}
	break;

	case WEAPON_GRENADE:
	{
		int Lifetime;
		if(!m_TuneZone)
			Lifetime = (int)(Server()->TickSpeed() * GameServer()->Tuning()->m_GrenadeLifetime);
		else
			Lifetime = (int)(Server()->TickSpeed() * GameServer()->TuningList()[m_TuneZone].m_GrenadeLifetime);

		CProjectile *pProj = new CProjectile(
			GameWorld(),
			WEAPON_GRENADE, //Type
			m_pPlayer->GetCID(), //Owner
			ProjStartPos, //Pos
			Direction, //Dir
			Lifetime, //Span
			0, //Freeze
			true, //Explosive
			0, //Force
			SOUND_GRENADE_EXPLODE //SoundImpact
		); //SoundImpact

		// pack the Projectile and send it to the client Directly
		CNetObj_Projectile p;
		pProj->FillInfo(&p);

		CMsgPacker Msg(NETMSGTYPE_SV_EXTRAPROJECTILE);
		Msg.AddInt(1);
		for(unsigned i = 0; i < sizeof(CNetObj_Projectile) / sizeof(int); i++)
			Msg.AddInt(((int *)&p)[i]);
		Server()->SendMsg(&Msg, MSGFLAG_VITAL, m_pPlayer->GetCID());

		GameServer()->CreateSound(m_Pos, SOUND_GRENADE_FIRE, Teams()->TeamMask(Team(), -1, m_pPlayer->GetCID()));
	}
	break;

	case WEAPON_LASER:
	{
		float LaserReach;
		if(!m_TuneZone)
			LaserReach = GameServer()->Tuning()->m_LaserReach;
		else
			LaserReach = GameServer()->TuningList()[m_TuneZone].m_LaserReach;

		new CLaser(GameWorld(), m_Pos, Direction, LaserReach, m_pPlayer->GetCID(), WEAPON_LASER);
		GameServer()->CreateSound(m_Pos, SOUND_LASER_FIRE, Teams()->TeamMask(Team(), -1, m_pPlayer->GetCID()));
	}
	break;

	case WEAPON_NINJA:
	{
		// reset Hit objects
		m_NumObjectsHit = 0;

		m_Ninja.m_ActivationDir = Direction;
		m_Ninja.m_CurrentMoveTime = g_pData->m_Weapons.m_Ninja.m_Movetime * Server()->TickSpeed() / 1000;
		m_Ninja.m_OldVelAmount = length(m_Core.m_Vel);

		GameServer()->CreateSound(m_Pos, SOUND_NINJA_FIRE, Teams()->TeamMask(Team(), -1, m_pPlayer->GetCID()));
	}
	break;
	}

	m_AttackTick = Server()->Tick();

	/*if(m_aWeapons[m_Core.m_ActiveWeapon].m_Ammo > 0) // -1 == unlimited
		m_aWeapons[m_Core.m_ActiveWeapon].m_Ammo--;*/

	if(!m_ReloadTimer)
	{
		float FireDelay;
		if(!m_TuneZone)
			GameServer()->Tuning()->Get(38 + m_Core.m_ActiveWeapon, &FireDelay);
		else
			GameServer()->TuningList()[m_TuneZone].Get(38 + m_Core.m_ActiveWeapon, &FireDelay);
		m_ReloadTimer = FireDelay * Server()->TickSpeed() / 1000;
	}
}

void CCharacter::HandleWeapons()
{
	//ninja
	HandleNinja();
	HandleJetpack();

	if(m_PainSoundTimer > 0)
		m_PainSoundTimer--;

	// check reload timer
	if(m_ReloadTimer)
	{
		m_ReloadTimer--;
		return;
	}

	// fire Weapon, if wanted
	FireWeapon();
	/*
	// ammo regen
	int AmmoRegenTime = g_pData->m_Weapons.m_aId[m_Core.m_ActiveWeapon].m_Ammoregentime;
	if(AmmoRegenTime)
	{
		// If equipped and not active, regen ammo?
		if (m_ReloadTimer <= 0)
		{
			if (m_aWeapons[m_Core.m_ActiveWeapon].m_AmmoRegenStart < 0)
				m_aWeapons[m_Core.m_ActiveWeapon].m_AmmoRegenStart = Server()->Tick();

			if ((Server()->Tick() - m_aWeapons[m_Core.m_ActiveWeapon].m_AmmoRegenStart) >= AmmoRegenTime * Server()->TickSpeed() / 1000)
			{
				// Add some ammo
				m_aWeapons[m_Core.m_ActiveWeapon].m_Ammo = minimum(m_aWeapons[m_Core.m_ActiveWeapon].m_Ammo + 1, 10);
				m_aWeapons[m_Core.m_ActiveWeapon].m_AmmoRegenStart = -1;
			}
		}
		else
		{
			m_aWeapons[m_Core.m_ActiveWeapon].m_AmmoRegenStart = -1;
		}
	}*/

	return;
}

void CCharacter::GiveNinja()
{
	m_Ninja.m_ActivationTick = Server()->Tick();
	m_aWeapons[WEAPON_NINJA].m_Got = true;
	m_aWeapons[WEAPON_NINJA].m_Ammo = -1;
	if(m_Core.m_ActiveWeapon != WEAPON_NINJA)
		m_LastWeapon = m_Core.m_ActiveWeapon;
	m_Core.m_ActiveWeapon = WEAPON_NINJA;

	if(!m_aWeapons[WEAPON_NINJA].m_Got)
		GameServer()->CreateSound(m_Pos, SOUND_PICKUP_NINJA, Teams()->TeamMask(Team(), -1, m_pPlayer->GetCID()));
}

void CCharacter::RemoveNinja()
{
	m_Ninja.m_CurrentMoveTime = 0;
	m_aWeapons[WEAPON_NINJA].m_Got = false;
	m_Core.m_ActiveWeapon = m_LastWeapon;

	SetWeapon(m_Core.m_ActiveWeapon);
}

void CCharacter::SetEmote(int Emote, int Tick)
{
	m_EmoteType = Emote;
	m_EmoteStop = Tick;
}

void CCharacter::OnPredictedInput(CNetObj_PlayerInput *pNewInput)
{
	// check for changes
	if(mem_comp(&m_SavedInput, pNewInput, sizeof(CNetObj_PlayerInput)) != 0)
		m_LastAction = Server()->Tick();

	// copy new input
	mem_copy(&m_Input, pNewInput, sizeof(m_Input));
	m_NumInputs++;

	// it is not allowed to aim in the center
	if(m_Input.m_TargetX == 0 && m_Input.m_TargetY == 0)
		m_Input.m_TargetY = -1;

	mem_copy(&m_SavedInput, &m_Input, sizeof(m_SavedInput));
}

void CCharacter::OnDirectInput(CNetObj_PlayerInput *pNewInput)
{
	mem_copy(&m_LatestPrevInput, &m_LatestInput, sizeof(m_LatestInput));
	mem_copy(&m_LatestInput, pNewInput, sizeof(m_LatestInput));

	// it is not allowed to aim in the center
	if(m_LatestInput.m_TargetX == 0 && m_LatestInput.m_TargetY == 0)
		m_LatestInput.m_TargetY = -1;

	Antibot()->OnDirectInput(m_pPlayer->GetCID());

	if(m_NumInputs > 2 && m_pPlayer->GetTeam() != TEAM_SPECTATORS)
	{
		HandleWeaponSwitch();
		FireWeapon();
	}

	mem_copy(&m_LatestPrevPrevInput, &m_LatestPrevInput, sizeof(m_LatestInput));
	mem_copy(&m_LatestPrevInput, &m_LatestInput, sizeof(m_LatestInput));
}

void CCharacter::ResetInput()
{
	m_Input.m_Direction = 0;
	//m_Input.m_Hook = 0;
	// simulate releasing the fire button
	if((m_Input.m_Fire & 1) != 0)
		m_Input.m_Fire++;
	m_Input.m_Fire &= INPUT_STATE_MASK;
	m_Input.m_Jump = 0;
	m_LatestPrevInput = m_LatestInput = m_Input;
}

void CCharacter::Tick()
{
	/*if(m_pPlayer->m_ForceBalanced)
	{
		char Buf[128];
		str_format(Buf, sizeof(Buf), "You were moved to %s due to team balancing", GameServer()->m_pController->GetTeamName(m_pPlayer->GetTeam()));
		GameServer()->SendBroadcast(Buf, m_pPlayer->GetCID());

		m_pPlayer->m_ForceBalanced = false;
	}*/

	if(m_Paused)
		return;

	// set emote
	if(m_EmoteStop < Server()->Tick())
	{
		m_EmoteType = m_pPlayer->m_DefEmote;
		m_EmoteStop = -1;
	}

	DDRaceTick();

	Antibot()->OnCharacterTick(m_pPlayer->GetCID());

	m_Core.m_Input = m_Input;
	m_Core.Tick(true);

	if(!m_PrevInput.m_Hook && m_Input.m_Hook && !(m_Core.m_TriggeredEvents & COREEVENT_HOOK_ATTACH_PLAYER))
	{
		Antibot()->OnHookAttach(m_pPlayer->GetCID(), false);
	}

	// handle Weapons
	HandleWeapons();

	DDRacePostCoreTick();

	if(m_Core.m_TriggeredEvents & COREEVENT_HOOK_ATTACH_PLAYER)
	{
		if(m_Core.m_HookedPlayer != -1 && GameServer()->m_apPlayers[m_Core.m_HookedPlayer]->GetTeam() != -1)
		{
			Antibot()->OnHookAttach(m_pPlayer->GetCID(), true);
		}
	}

	// Previnput
	m_PrevInput = m_Input;

	m_PrevPos = m_Core.m_Pos;
	return;
}

void CCharacter::TickDefered()
{
	// advance the dummy
	{
		CWorldCore TempWorld;
		m_ReckoningCore.Init(&TempWorld, GameServer()->Collision(), &Teams()->m_Core, &((CGameControllerDDRace *)GameServer()->m_pController)->m_TeleOuts);
		m_ReckoningCore.m_Id = m_pPlayer->GetCID();
		m_ReckoningCore.Tick(false);
		m_ReckoningCore.Move();
		m_ReckoningCore.Quantize();
	}

	//lastsentcore
	vec2 StartPos = m_Core.m_Pos;
	vec2 StartVel = m_Core.m_Vel;
	bool StuckBefore = GameServer()->Collision()->TestBox(m_Core.m_Pos, vec2(28.0f, 28.0f));

	m_Core.m_Id = m_pPlayer->GetCID();
	m_Core.Move();
	bool StuckAfterMove = GameServer()->Collision()->TestBox(m_Core.m_Pos, vec2(28.0f, 28.0f));
	m_Core.Quantize();
	bool StuckAfterQuant = GameServer()->Collision()->TestBox(m_Core.m_Pos, vec2(28.0f, 28.0f));
	m_Pos = m_Core.m_Pos;

	if(!StuckBefore && (StuckAfterMove || StuckAfterQuant))
	{
		// Hackish solution to get rid of strict-aliasing warning
		union
		{
			float f;
			unsigned u;
		} StartPosX, StartPosY, StartVelX, StartVelY;

		StartPosX.f = StartPos.x;
		StartPosY.f = StartPos.y;
		StartVelX.f = StartVel.x;
		StartVelY.f = StartVel.y;

		char aBuf[256];
		str_format(aBuf, sizeof(aBuf), "STUCK!!! %d %d %d %f %f %f %f %x %x %x %x",
			StuckBefore,
			StuckAfterMove,
			StuckAfterQuant,
			StartPos.x, StartPos.y,
			StartVel.x, StartVel.y,
			StartPosX.u, StartPosY.u,
			StartVelX.u, StartVelY.u);
		GameServer()->Console()->Print(IConsole::OUTPUT_LEVEL_DEBUG, "game", aBuf);
	}

	{
		int Events = m_Core.m_TriggeredEvents;
		int CID = m_pPlayer->GetCID();

		int64 TeamMask = Teams()->TeamMask(Team(), -1, CID);
		// Some sounds are triggered client-side for the acting player
		// so we need to avoid duplicating them
		int64 TeamMaskExceptSelf = Teams()->TeamMask(Team(), CID, CID);
		// Some are triggered client-side but only on Sixup
		int64 TeamMaskExceptSelfIfSixup = Server()->IsSixup(CID) ? TeamMaskExceptSelf : TeamMask;

		if(Events & COREEVENT_GROUND_JUMP)
			GameServer()->CreateSound(m_Pos, SOUND_PLAYER_JUMP, TeamMaskExceptSelf);

		if(Events & COREEVENT_HOOK_ATTACH_PLAYER)
			GameServer()->CreateSound(m_Pos, SOUND_HOOK_ATTACH_PLAYER, TeamMaskExceptSelfIfSixup);

		if(Events & COREEVENT_HOOK_ATTACH_GROUND)
			GameServer()->CreateSound(m_Pos, SOUND_HOOK_ATTACH_GROUND, TeamMaskExceptSelf);

		if(Events & COREEVENT_HOOK_HIT_NOHOOK)
			GameServer()->CreateSound(m_Pos, SOUND_HOOK_NOATTACH, TeamMaskExceptSelf);
	}

	if(m_pPlayer->GetTeam() == TEAM_SPECTATORS)
	{
		m_Pos.x = m_Input.m_TargetX;
		m_Pos.y = m_Input.m_TargetY;
	}

	// update the m_SendCore if needed
	{
		CNetObj_Character Predicted;
		CNetObj_Character Current;
		mem_zero(&Predicted, sizeof(Predicted));
		mem_zero(&Current, sizeof(Current));
		m_ReckoningCore.Write(&Predicted);
		m_Core.Write(&Current);

		// only allow dead reackoning for a top of 3 seconds
		if(m_Core.m_pReset || m_ReckoningTick + Server()->TickSpeed() * 3 < Server()->Tick() || mem_comp(&Predicted, &Current, sizeof(CNetObj_Character)) != 0)
		{
			m_ReckoningTick = Server()->Tick();
			m_SendCore = m_Core;
			m_ReckoningCore = m_Core;
			m_Core.m_pReset = false;
		}
	}
}

void CCharacter::TickPaused()
{
	++m_AttackTick;
	++m_DamageTakenTick;
	++m_Ninja.m_ActivationTick;
	++m_ReckoningTick;
	if(m_LastAction != -1)
		++m_LastAction;
	if(m_aWeapons[m_Core.m_ActiveWeapon].m_AmmoRegenStart > -1)
		++m_aWeapons[m_Core.m_ActiveWeapon].m_AmmoRegenStart;
	if(m_EmoteStop > -1)
		++m_EmoteStop;
}

bool CCharacter::IncreaseHealth(int Amount)
{
	if(m_Health >= 10)
		return false;
	m_Health = clamp(m_Health + Amount, 0, 10);
	return true;
}

bool CCharacter::IncreaseArmor(int Amount)
{
	if(m_Armor >= 10)
		return false;
	m_Armor = clamp(m_Armor + Amount, 0, 10);
	return true;
}

void CCharacter::Die(int Killer, int Weapon)
{
	if(Server()->IsRecording(m_pPlayer->GetCID()))
		Server()->StopRecord(m_pPlayer->GetCID());

	int ModeSpecial = GameServer()->m_pController->OnCharacterDeath(this, GameServer()->m_apPlayers[Killer], Weapon);

	char aBuf[256];
	str_format(aBuf, sizeof(aBuf), "kill killer='%d:%s' victim='%d:%s' weapon=%d special=%d",
		Killer, Server()->ClientName(Killer),
		m_pPlayer->GetCID(), Server()->ClientName(m_pPlayer->GetCID()), Weapon, ModeSpecial);
	GameServer()->Console()->Print(IConsole::OUTPUT_LEVEL_DEBUG, "game", aBuf);

	// send the kill message
	CNetMsg_Sv_KillMsg Msg;
	Msg.m_Killer = Killer;
	Msg.m_Victim = m_pPlayer->GetCID();
	Msg.m_Weapon = Weapon;
	Msg.m_ModeSpecial = ModeSpecial;
	Server()->SendPackMsg(&Msg, MSGFLAG_VITAL, -1);

	// a nice sound
	GameServer()->CreateSound(m_Pos, SOUND_PLAYER_DIE, Teams()->TeamMask(Team(), -1, m_pPlayer->GetCID()));

	// this is to rate limit respawning to 3 secs
	m_pPlayer->m_PreviousDieTick = m_pPlayer->m_DieTick;
	m_pPlayer->m_DieTick = Server()->Tick();

	m_Alive = false;
	m_Solo = false;

	GameServer()->m_World.RemoveEntity(this);
	GameServer()->m_World.m_Core.m_apCharacters[m_pPlayer->GetCID()] = 0;
	GameServer()->CreateDeath(m_Pos, m_pPlayer->GetCID(), Teams()->TeamMask(Team(), -1, m_pPlayer->GetCID()));
	Teams()->OnCharacterDeath(GetPlayer()->GetCID(), Weapon);
}

bool CCharacter::TakeDamage(vec2 Force, int Dmg, int From, int Weapon)
{
	/*m_Core.m_Vel += Force;

	if(GameServer()->m_pController->IsFriendlyFire(m_pPlayer->GetCID(), From) && !g_Config.m_SvTeamdamage)
		return false;

	// m_pPlayer only inflicts half damage on self
	if(From == m_pPlayer->GetCID())
		Dmg = maximum(1, Dmg/2);

	m_DamageTaken++;

	// create healthmod indicator
	if(Server()->Tick() < m_DamageTakenTick+25)
	{
		// make sure that the damage indicators doesn't group together
		GameServer()->CreateDamageInd(m_Pos, m_DamageTaken*0.25f, Dmg);
	}
	else
	{
		m_DamageTaken = 0;
		GameServer()->CreateDamageInd(m_Pos, 0, Dmg);
	}

	if(Dmg)
	{
		if(m_Armor)
		{
			if(Dmg > 1)
			{
				m_Health--;
				Dmg--;
			}

			if(Dmg > m_Armor)
			{
				Dmg -= m_Armor;
				m_Armor = 0;
			}
			else
			{
				m_Armor -= Dmg;
				Dmg = 0;
			}
		}

		m_Health -= Dmg;
	}

	m_DamageTakenTick = Server()->Tick();

	// do damage Hit sound
	if(From >= 0 && From != m_pPlayer->GetCID() && GameServer()->m_apPlayers[From])
	{
		int64 Mask = CmaskOne(From);
		for(int i = 0; i < MAX_CLIENTS; i++)
		{
			if(GameServer()->m_apPlayers[i] && GameServer()->m_apPlayers[i]->GetTeam() == TEAM_SPECTATORS && GameServer()->m_apPlayers[i]->m_SpectatorID == From)
				Mask |= CmaskOne(i);
		}
		GameServer()->CreateSound(GameServer()->m_apPlayers[From]->m_ViewPos, SOUND_HIT, Mask);
	}

	// check for death
	if(m_Health <= 0)
	{
		Die(From, Weapon);

		// set attacker's face to happy (taunt!)
		if (From >= 0 && From != m_pPlayer->GetCID() && GameServer()->m_apPlayers[From])
		{
			CCharacter *pChr = GameServer()->m_apPlayers[From]->GetCharacter();
			if (pChr)
			{
				pChr->m_EmoteType = EMOTE_HAPPY;
				pChr->m_EmoteStop = Server()->Tick() + Server()->TickSpeed();
			}
		}

		return false;
	}

	if (Dmg > 2)
		GameServer()->CreateSound(m_Pos, SOUND_PLAYER_PAIN_LONG);
	else
		GameServer()->CreateSound(m_Pos, SOUND_PLAYER_PAIN_SHORT);*/

	if(Dmg)
	{
		m_EmoteType = EMOTE_PAIN;
		m_EmoteStop = Server()->Tick() + 500 * Server()->TickSpeed() / 1000;
	}

	vec2 Temp = m_Core.m_Vel + Force;
	m_Core.m_Vel = ClampVel(m_MoveRestrictions, Temp);

	return true;
}

//TODO: Move the emote stuff to a function
void CCharacter::SnapCharacter(int SnappingClient, int ID)
{
	CCharacterCore *pCore;
	int Tick, Emote = m_EmoteType, Weapon = m_Core.m_ActiveWeapon, AmmoCount = 0,
		  Health = 0, Armor = 0;
	if(!m_ReckoningTick || GameServer()->m_World.m_Paused)
	{
		Tick = 0;
		pCore = &m_Core;
	}
	else
	{
		Tick = m_ReckoningTick;
		pCore = &m_SendCore;
	}

	// change eyes and use ninja graphic if player is frozen
	if(m_DeepFreeze || m_FreezeTime > 0 || m_FreezeTime == -1)
	{
		if(Emote == EMOTE_NORMAL)
			Emote = m_DeepFreeze ? EMOTE_PAIN : EMOTE_BLINK;

		Weapon = WEAPON_NINJA;
	}

	// This could probably happen when m_Jetpack changes instead
	// jetpack and ninjajetpack prediction
	if(m_pPlayer->GetCID() == SnappingClient)
	{
		if(m_Jetpack && Weapon != WEAPON_NINJA)
		{
			if(!(m_NeededFaketuning & FAKETUNE_JETPACK))
			{
				m_NeededFaketuning |= FAKETUNE_JETPACK;
				GameServer()->SendTuningParams(m_pPlayer->GetCID(), m_TuneZone);
			}
		}
		else
		{
			if(m_NeededFaketuning & FAKETUNE_JETPACK)
			{
				m_NeededFaketuning &= ~FAKETUNE_JETPACK;
				GameServer()->SendTuningParams(m_pPlayer->GetCID(), m_TuneZone);
			}
		}
	}

	// change eyes, use ninja graphic and set ammo count if player has ninjajetpack
	if(m_pPlayer->m_NinjaJetpack && m_Jetpack && m_Core.m_ActiveWeapon == WEAPON_GUN && !m_DeepFreeze && !(m_FreezeTime > 0 || m_FreezeTime == -1) && !m_Core.m_HasTelegunGun)
	{
		if(Emote == EMOTE_NORMAL)
			Emote = EMOTE_HAPPY;
		Weapon = WEAPON_NINJA;
		AmmoCount = 10;
	}

	if(m_pPlayer->GetCID() == SnappingClient || SnappingClient == -1 ||
		(!g_Config.m_SvStrictSpectateMode && m_pPlayer->GetCID() == GameServer()->m_apPlayers[SnappingClient]->m_SpectatorID))
	{
		Health = m_Health;
		Armor = m_Armor;
		if(m_aWeapons[m_Core.m_ActiveWeapon].m_Ammo > 0)
			AmmoCount = (!m_FreezeTime) ? m_aWeapons[m_Core.m_ActiveWeapon].m_Ammo : 0;
	}

	if(GetPlayer()->m_Afk || GetPlayer()->IsPaused())
	{
		if(m_FreezeTime > 0 || m_FreezeTime == -1 || m_DeepFreeze)
			Emote = EMOTE_NORMAL;
		else
			Emote = EMOTE_BLINK;
	}

	if(Emote == EMOTE_NORMAL)
	{
		if(250 - ((Server()->Tick() - m_LastAction) % (250)) < 5)
			Emote = EMOTE_BLINK;
	}

	if(m_pPlayer->m_Halloween)
	{
		if(1200 - ((Server()->Tick() - m_LastAction) % (1200)) < 5)
		{
			GameServer()->SendEmoticon(m_pPlayer->GetCID(), EMOTICON_GHOST);
		}
	}

	if(!Server()->IsSixup(SnappingClient))
	{
		CNetObj_Character *pCharacter = static_cast<CNetObj_Character *>(Server()->SnapNewItem(NETOBJTYPE_CHARACTER, ID, sizeof(CNetObj_Character)));
		if(!pCharacter)
			return;

		pCore->Write(pCharacter);

		pCharacter->m_Tick = Tick;
		pCharacter->m_Emote = Emote;

		if(pCharacter->m_HookedPlayer != -1)
		{
			if(!Server()->Translate(pCharacter->m_HookedPlayer, SnappingClient))
				pCharacter->m_HookedPlayer = -1;
		}

		pCharacter->m_AttackTick = m_AttackTick;
		pCharacter->m_Direction = m_Input.m_Direction;
		pCharacter->m_Weapon = Weapon;
		pCharacter->m_AmmoCount = AmmoCount;
		pCharacter->m_Health = Health;
		pCharacter->m_Armor = Armor;
		pCharacter->m_PlayerFlags = GetPlayer()->m_PlayerFlags;
	}
	else
	{
		protocol7::CNetObj_Character *pCharacter = static_cast<protocol7::CNetObj_Character *>(Server()->SnapNewItem(NETOBJTYPE_CHARACTER, ID, sizeof(protocol7::CNetObj_Character)));
		if(!pCharacter)
			return;

		pCore->Write(reinterpret_cast<CNetObj_CharacterCore *>(static_cast<protocol7::CNetObj_CharacterCore *>(pCharacter)));

		pCharacter->m_Tick = Tick;
		pCharacter->m_Emote = Emote;
		pCharacter->m_AttackTick = m_AttackTick;
		pCharacter->m_Direction = m_Input.m_Direction;
		pCharacter->m_Weapon = Weapon;
		pCharacter->m_AmmoCount = AmmoCount;

		if(m_FreezeTime > 0 || m_FreezeTime == -1 || m_DeepFreeze)
			pCharacter->m_AmmoCount = m_FreezeTick + g_Config.m_SvFreezeDelay * Server()->TickSpeed();
		else if(Weapon == WEAPON_NINJA)
			pCharacter->m_AmmoCount = m_Ninja.m_ActivationTick + g_pData->m_Weapons.m_Ninja.m_Duration * Server()->TickSpeed() / 1000;

		pCharacter->m_Health = Health;
		pCharacter->m_Armor = Armor;
		pCharacter->m_TriggeredEvents = 0;
	}
}

void CCharacter::Snap(int SnappingClient)
{
	int ID = m_pPlayer->GetCID();

	if(SnappingClient > -1 && !Server()->Translate(ID, SnappingClient))
		return;

	if(NetworkClipped(SnappingClient))
		return;

	if(SnappingClient > -1)
	{
		CCharacter *pSnapChar = GameServer()->GetPlayerChar(SnappingClient);
		CPlayer *pSnapPlayer = GameServer()->m_apPlayers[SnappingClient];

		if(pSnapPlayer->GetTeam() == TEAM_SPECTATORS || pSnapPlayer->IsPaused())
		{
			if(pSnapPlayer->m_SpectatorID != -1 && !CanCollide(pSnapPlayer->m_SpectatorID) && (pSnapPlayer->m_ShowOthers == 0 || (pSnapPlayer->m_ShowOthers == 2 && !SameTeam(pSnapPlayer->m_SpectatorID))))
				return;
			else if(pSnapPlayer->m_SpectatorID == -1 && !CanCollide(SnappingClient) && pSnapPlayer->m_SpecTeam)
				return;
		}
		else if(pSnapChar && !pSnapChar->m_Super && !CanCollide(SnappingClient) && (pSnapPlayer->m_ShowOthers == 0 || (pSnapPlayer->m_ShowOthers == 2 && !SameTeam(SnappingClient))))
			return;
	}

	if(m_Paused)
		return;

	SnapCharacter(SnappingClient, ID);

	CNetObj_DDNetCharacter *pDDNetCharacter = static_cast<CNetObj_DDNetCharacter *>(Server()->SnapNewItem(NETOBJTYPE_DDNETCHARACTER, ID, sizeof(CNetObj_DDNetCharacter)));
	if(!pDDNetCharacter)
		return;

	pDDNetCharacter->m_Flags = 0;
	if(m_Solo)
		pDDNetCharacter->m_Flags |= CHARACTERFLAG_SOLO;
	if(m_Super)
		pDDNetCharacter->m_Flags |= CHARACTERFLAG_SUPER;
	if(m_EndlessHook)
		pDDNetCharacter->m_Flags |= CHARACTERFLAG_ENDLESS_HOOK;
	if(!m_Core.m_Collision)
		pDDNetCharacter->m_Flags |= CHARACTERFLAG_NO_COLLISION;
	if(!m_Core.m_Hook)
		pDDNetCharacter->m_Flags |= CHARACTERFLAG_NO_HOOK;
	if(m_SuperJump)
		pDDNetCharacter->m_Flags |= CHARACTERFLAG_ENDLESS_JUMP;
	if(m_Jetpack)
		pDDNetCharacter->m_Flags |= CHARACTERFLAG_JETPACK;
	if(m_Hit & DISABLE_HIT_GRENADE)
		pDDNetCharacter->m_Flags |= CHARACTERFLAG_NO_GRENADE_HIT;
	if(m_Hit & DISABLE_HIT_HAMMER)
		pDDNetCharacter->m_Flags |= CHARACTERFLAG_NO_HAMMER_HIT;
	if(m_Hit & DISABLE_HIT_LASER)
		pDDNetCharacter->m_Flags |= CHARACTERFLAG_NO_LASER_HIT;
	if(m_Hit & DISABLE_HIT_SHOTGUN)
		pDDNetCharacter->m_Flags |= CHARACTERFLAG_NO_SHOTGUN_HIT;
	if(m_Core.m_HasTelegunGun)
		pDDNetCharacter->m_Flags |= CHARACTERFLAG_TELEGUN_GUN;
	if(m_Core.m_HasTelegunGrenade)
		pDDNetCharacter->m_Flags |= CHARACTERFLAG_TELEGUN_GRENADE;
	if(m_Core.m_HasTelegunLaser)
		pDDNetCharacter->m_Flags |= CHARACTERFLAG_TELEGUN_LASER;
	if(m_aWeapons[WEAPON_HAMMER].m_Got)
		pDDNetCharacter->m_Flags |= CHARACTERFLAG_WEAPON_HAMMER;
	if(m_aWeapons[WEAPON_GUN].m_Got)
		pDDNetCharacter->m_Flags |= CHARACTERFLAG_WEAPON_GUN;
	if(m_aWeapons[WEAPON_SHOTGUN].m_Got)
		pDDNetCharacter->m_Flags |= CHARACTERFLAG_WEAPON_SHOTGUN;
	if(m_aWeapons[WEAPON_GRENADE].m_Got)
		pDDNetCharacter->m_Flags |= CHARACTERFLAG_WEAPON_GRENADE;
	if(m_aWeapons[WEAPON_LASER].m_Got)
		pDDNetCharacter->m_Flags |= CHARACTERFLAG_WEAPON_LASER;
	if(m_Core.m_ActiveWeapon == WEAPON_NINJA)
		pDDNetCharacter->m_Flags |= CHARACTERFLAG_WEAPON_NINJA;

	pDDNetCharacter->m_FreezeEnd = m_DeepFreeze ? -1 : m_FreezeTime == 0 ? 0 : Server()->Tick() + m_FreezeTime;
	pDDNetCharacter->m_Jumps = m_Core.m_Jumps;
	pDDNetCharacter->m_TeleCheckpoint = m_TeleCheckpoint;
	pDDNetCharacter->m_StrongWeakID = m_StrongWeakID;
}

int CCharacter::NetworkClipped(int SnappingClient)
{
	return NetworkClipped(SnappingClient, m_Pos);
}

int CCharacter::NetworkClipped(int SnappingClient, vec2 CheckPos)
{
	if(SnappingClient == -1 || GameServer()->m_apPlayers[SnappingClient]->m_ShowAll)
		return 0;

	float dx = GameServer()->m_apPlayers[SnappingClient]->m_ViewPos.x - CheckPos.x;
	if(absolute(dx) > GameServer()->m_apPlayers[SnappingClient]->m_ShowDistance.x)
		return 1;

	float dy = GameServer()->m_apPlayers[SnappingClient]->m_ViewPos.y - CheckPos.y;
	if(absolute(dy) > GameServer()->m_apPlayers[SnappingClient]->m_ShowDistance.y)
		return 1;

	return 0;
}

// DDRace

bool CCharacter::CanCollide(int ClientID)
{
	return Teams()->m_Core.CanCollide(GetPlayer()->GetCID(), ClientID);
}
bool CCharacter::SameTeam(int ClientID)
{
	return Teams()->m_Core.SameTeam(GetPlayer()->GetCID(), ClientID);
}

int CCharacter::Team()
{
	return Teams()->m_Core.Team(m_pPlayer->GetCID());
}

CGameTeams *CCharacter::Teams()
{
	return &((CGameControllerDDRace *)GameServer()->m_pController)->m_Teams;
}

void CCharacter::FillAntibot(CAntibotCharacterData *pData)
{
	pData->m_Pos = m_Pos;
	pData->m_Vel = m_Core.m_Vel;
	pData->m_Angle = m_Core.m_Angle;
	pData->m_HookedPlayer = m_Core.m_HookedPlayer;
	pData->m_SpawnTick = m_SpawnTick;
	pData->m_WeaponChangeTick = m_WeaponChangeTick;
	pData->m_aLatestInputs[0].m_TargetX = m_LatestInput.m_TargetX;
	pData->m_aLatestInputs[0].m_TargetY = m_LatestInput.m_TargetY;
	pData->m_aLatestInputs[1].m_TargetX = m_LatestPrevInput.m_TargetX;
	pData->m_aLatestInputs[1].m_TargetY = m_LatestPrevInput.m_TargetY;
	pData->m_aLatestInputs[2].m_TargetX = m_LatestPrevPrevInput.m_TargetX;
	pData->m_aLatestInputs[2].m_TargetY = m_LatestPrevPrevInput.m_TargetY;
}

void CCharacter::HandleBroadcast()
{
	CPlayerData *pData = GameServer()->Score()->PlayerData(m_pPlayer->GetCID());

	if(m_DDRaceState == DDRACE_STARTED && m_CpLastBroadcast != m_CpActive &&
		m_CpActive > -1 && m_CpTick > Server()->Tick() && m_pPlayer->GetClientVersion() == VERSION_VANILLA &&
		pData->m_BestTime && pData->m_aBestCpTime[m_CpActive] != 0)
	{
		char aBroadcast[128];
		float Diff = m_CpCurrent[m_CpActive] - pData->m_aBestCpTime[m_CpActive];
		str_format(aBroadcast, sizeof(aBroadcast), "Checkpoint | Diff : %+5.2f", Diff);
		GameServer()->SendBroadcast(aBroadcast, m_pPlayer->GetCID());
		m_CpLastBroadcast = m_CpActive;
		m_LastBroadcast = Server()->Tick();
	}
	else if((m_pPlayer->m_TimerType == CPlayer::TIMERTYPE_BROADCAST || m_pPlayer->m_TimerType == CPlayer::TIMERTYPE_GAMETIMER_AND_BROADCAST) && m_DDRaceState == DDRACE_STARTED && m_LastBroadcast + Server()->TickSpeed() * g_Config.m_SvTimeInBroadcastInterval <= Server()->Tick())
	{
		char aBuf[32];
		int Time = (int64)100 * ((float)(Server()->Tick() - m_StartTime) / ((float)Server()->TickSpeed()));
		str_time(Time, TIME_HOURS, aBuf, sizeof(aBuf));
		GameServer()->SendBroadcast(aBuf, m_pPlayer->GetCID(), false);
		m_CpLastBroadcast = m_CpActive;
		m_LastBroadcast = Server()->Tick();
	}
}

void CCharacter::HandleSkippableTiles(int Index)
{
	// handle death-tiles and leaving gamelayer
	if((GameServer()->Collision()->GetCollisionAt(m_Pos.x + m_ProximityRadius / 3.f, m_Pos.y - m_ProximityRadius / 3.f) == TILE_DEATH ||
		   GameServer()->Collision()->GetCollisionAt(m_Pos.x + m_ProximityRadius / 3.f, m_Pos.y + m_ProximityRadius / 3.f) == TILE_DEATH ||
		   GameServer()->Collision()->GetCollisionAt(m_Pos.x - m_ProximityRadius / 3.f, m_Pos.y - m_ProximityRadius / 3.f) == TILE_DEATH ||
		   GameServer()->Collision()->GetFCollisionAt(m_Pos.x + m_ProximityRadius / 3.f, m_Pos.y - m_ProximityRadius / 3.f) == TILE_DEATH ||
		   GameServer()->Collision()->GetFCollisionAt(m_Pos.x + m_ProximityRadius / 3.f, m_Pos.y + m_ProximityRadius / 3.f) == TILE_DEATH ||
		   GameServer()->Collision()->GetFCollisionAt(m_Pos.x - m_ProximityRadius / 3.f, m_Pos.y - m_ProximityRadius / 3.f) == TILE_DEATH ||
		   GameServer()->Collision()->GetCollisionAt(m_Pos.x - m_ProximityRadius / 3.f, m_Pos.y + m_ProximityRadius / 3.f) == TILE_DEATH) &&
		!m_Super && !(Team() && Teams()->TeeFinished(m_pPlayer->GetCID())))
	{
		Die(m_pPlayer->GetCID(), WEAPON_WORLD);
		return;
	}

	if(GameLayerClipped(m_Pos))
	{
		Die(m_pPlayer->GetCID(), WEAPON_WORLD);
		return;
	}

	if(Index < 0)
		return;

	// handle speedup tiles
	if(GameServer()->Collision()->IsSpeedup(Index))
	{
		vec2 Direction, MaxVel, TempVel = m_Core.m_Vel;
		int Force, MaxSpeed = 0;
		float TeeAngle, SpeederAngle, DiffAngle, SpeedLeft, TeeSpeed;
		GameServer()->Collision()->GetSpeedup(Index, &Direction, &Force, &MaxSpeed);
		if(Force == 255 && MaxSpeed)
		{
			m_Core.m_Vel = Direction * (MaxSpeed / 5);
		}
		else
		{
			if(MaxSpeed > 0 && MaxSpeed < 5)
				MaxSpeed = 5;
			if(MaxSpeed > 0)
			{
				if(Direction.x > 0.0000001f)
					SpeederAngle = -atan(Direction.y / Direction.x);
				else if(Direction.x < 0.0000001f)
					SpeederAngle = atan(Direction.y / Direction.x) + 2.0f * asin(1.0f);
				else if(Direction.y > 0.0000001f)
					SpeederAngle = asin(1.0f);
				else
					SpeederAngle = asin(-1.0f);

				if(SpeederAngle < 0)
					SpeederAngle = 4.0f * asin(1.0f) + SpeederAngle;

				if(TempVel.x > 0.0000001f)
					TeeAngle = -atan(TempVel.y / TempVel.x);
				else if(TempVel.x < 0.0000001f)
					TeeAngle = atan(TempVel.y / TempVel.x) + 2.0f * asin(1.0f);
				else if(TempVel.y > 0.0000001f)
					TeeAngle = asin(1.0f);
				else
					TeeAngle = asin(-1.0f);

				if(TeeAngle < 0)
					TeeAngle = 4.0f * asin(1.0f) + TeeAngle;

				TeeSpeed = sqrt(pow(TempVel.x, 2) + pow(TempVel.y, 2));

				DiffAngle = SpeederAngle - TeeAngle;
				SpeedLeft = MaxSpeed / 5.0f - cos(DiffAngle) * TeeSpeed;
				if(abs((int)SpeedLeft) > Force && SpeedLeft > 0.0000001f)
					TempVel += Direction * Force;
				else if(abs((int)SpeedLeft) > Force)
					TempVel += Direction * -Force;
				else
					TempVel += Direction * SpeedLeft;
			}
			else
				TempVel += Direction * Force;

			m_Core.m_Vel = ClampVel(m_MoveRestrictions, TempVel);
		}
	}
}

bool CCharacter::IsSwitchActiveCb(int Number, void *pUser)
{
	CCharacter *pThis = (CCharacter *)pUser;
	CCollision *pCollision = pThis->GameServer()->Collision();
	return pCollision->m_pSwitchers && pCollision->m_pSwitchers[Number].m_Status[pThis->Team()] && pThis->Team() != TEAM_SUPER;
}

void CCharacter::HandleTiles(int Index)
{
	CGameControllerDDRace *Controller = (CGameControllerDDRace *)GameServer()->m_pController;
	int MapIndex = Index;
	//int PureMapIndex = GameServer()->Collision()->GetPureMapIndex(m_Pos);
	m_TileIndex = GameServer()->Collision()->GetTileIndex(MapIndex);
	m_TileFIndex = GameServer()->Collision()->GetFTileIndex(MapIndex);
	m_MoveRestrictions = GameServer()->Collision()->GetMoveRestrictions(IsSwitchActiveCb, this, m_Pos, 18.0f, MapIndex);
	//Sensitivity
	int S1 = GameServer()->Collision()->GetPureMapIndex(vec2(m_Pos.x + m_ProximityRadius / 3.f, m_Pos.y - m_ProximityRadius / 3.f));
	int S2 = GameServer()->Collision()->GetPureMapIndex(vec2(m_Pos.x + m_ProximityRadius / 3.f, m_Pos.y + m_ProximityRadius / 3.f));
	int S3 = GameServer()->Collision()->GetPureMapIndex(vec2(m_Pos.x - m_ProximityRadius / 3.f, m_Pos.y - m_ProximityRadius / 3.f));
	int S4 = GameServer()->Collision()->GetPureMapIndex(vec2(m_Pos.x - m_ProximityRadius / 3.f, m_Pos.y + m_ProximityRadius / 3.f));
	int Tile1 = GameServer()->Collision()->GetTileIndex(S1);
	int Tile2 = GameServer()->Collision()->GetTileIndex(S2);
	int Tile3 = GameServer()->Collision()->GetTileIndex(S3);
	int Tile4 = GameServer()->Collision()->GetTileIndex(S4);
	int FTile1 = GameServer()->Collision()->GetFTileIndex(S1);
	int FTile2 = GameServer()->Collision()->GetFTileIndex(S2);
	int FTile3 = GameServer()->Collision()->GetFTileIndex(S3);
	int FTile4 = GameServer()->Collision()->GetFTileIndex(S4);
	if(Index < 0)
	{
		m_LastRefillJumps = false;
		m_LastPenalty = false;
		m_LastBonus = false;
		return;
	}
	int cp = GameServer()->Collision()->IsCheckpoint(MapIndex);
	if(cp != -1 && m_DDRaceState == DDRACE_STARTED && cp > m_CpActive)
	{
		m_CpActive = cp;
		m_CpCurrent[cp] = m_Time;
		m_CpTick = Server()->Tick() + Server()->TickSpeed() * 2;
		if(m_pPlayer->GetClientVersion() >= VERSION_DDRACE)
		{
			CPlayerData *pData = GameServer()->Score()->PlayerData(m_pPlayer->GetCID());
			CNetMsg_Sv_DDRaceTime Msg;
			Msg.m_Time = (int)m_Time;
			Msg.m_Check = 0;
			Msg.m_Finish = 0;

			if(m_CpActive != -1 && m_CpTick > Server()->Tick())
			{
				if(pData->m_BestTime && pData->m_aBestCpTime[m_CpActive] != 0)
				{
					float Diff = (m_CpCurrent[m_CpActive] - pData->m_aBestCpTime[m_CpActive]) * 100;
					Msg.m_Check = (int)Diff;
				}
			}

			Server()->SendPackMsg(&Msg, MSGFLAG_VITAL, m_pPlayer->GetCID());
		}
	}
	int cpf = GameServer()->Collision()->IsFCheckpoint(MapIndex);
	if(cpf != -1 && m_DDRaceState == DDRACE_STARTED && cpf > m_CpActive)
	{
		m_CpActive = cpf;
		m_CpCurrent[cpf] = m_Time;
		m_CpTick = Server()->Tick() + Server()->TickSpeed() * 2;
		if(m_pPlayer->GetClientVersion() >= VERSION_DDRACE)
		{
			CPlayerData *pData = GameServer()->Score()->PlayerData(m_pPlayer->GetCID());
			CNetMsg_Sv_DDRaceTime Msg;
			Msg.m_Time = (int)m_Time;
			Msg.m_Check = 0;
			Msg.m_Finish = 0;

			if(m_CpActive != -1 && m_CpTick > Server()->Tick())
			{
				if(pData->m_BestTime && pData->m_aBestCpTime[m_CpActive] != 0)
				{
					float Diff = (m_CpCurrent[m_CpActive] - pData->m_aBestCpTime[m_CpActive]) * 100;
					Msg.m_Check = (int)Diff;
				}
			}

			Server()->SendPackMsg(&Msg, MSGFLAG_VITAL, m_pPlayer->GetCID());
		}
	}
	int tcp = GameServer()->Collision()->IsTCheckpoint(MapIndex);
	if(tcp)
		m_TeleCheckpoint = tcp;

	// start
	if(((m_TileIndex == TILE_START) || (m_TileFIndex == TILE_START) || FTile1 == TILE_START || FTile2 == TILE_START || FTile3 == TILE_START || FTile4 == TILE_START || Tile1 == TILE_START || Tile2 == TILE_START || Tile3 == TILE_START || Tile4 == TILE_START) && (m_DDRaceState == DDRACE_NONE || m_DDRaceState == DDRACE_FINISHED || (m_DDRaceState == DDRACE_STARTED && !Team() && g_Config.m_SvTeam != 3)))
	{
		if(Teams()->GetSaving(Team()))
		{
			if(m_LastStartWarning < Server()->Tick() - 3 * Server()->TickSpeed())
			{
				GameServer()->SendChatTarget(GetPlayer()->GetCID(), "You can't start while loading/saving of team is in progress");
				m_LastStartWarning = Server()->Tick();
			}
			Die(GetPlayer()->GetCID(), WEAPON_WORLD);
			return;
		}
		if(g_Config.m_SvTeam == 2 && (Team() == TEAM_FLOCK || Teams()->Count(Team()) <= 1))
		{
			if(m_LastStartWarning < Server()->Tick() - 3 * Server()->TickSpeed())
			{
				GameServer()->SendChatTarget(GetPlayer()->GetCID(), "You have to be in a team with other tees to start");
				m_LastStartWarning = Server()->Tick();
			}
			Die(GetPlayer()->GetCID(), WEAPON_WORLD);
			return;
		}
		if(g_Config.m_SvResetPickups)
		{
			for(int i = WEAPON_SHOTGUN; i < NUM_WEAPONS; ++i)
			{
				m_aWeapons[i].m_Got = false;
				if(m_Core.m_ActiveWeapon == i)
					m_Core.m_ActiveWeapon = WEAPON_GUN;
			}
		}

		Teams()->OnCharacterStart(m_pPlayer->GetCID());
		m_CpActive = -2;
	}

	// finish
	if(((m_TileIndex == TILE_FINISH) || (m_TileFIndex == TILE_FINISH) || FTile1 == TILE_FINISH || FTile2 == TILE_FINISH || FTile3 == TILE_FINISH || FTile4 == TILE_FINISH || Tile1 == TILE_FINISH || Tile2 == TILE_FINISH || Tile3 == TILE_FINISH || Tile4 == TILE_FINISH) && m_DDRaceState == DDRACE_STARTED)
		Controller->m_Teams.OnCharacterFinish(m_pPlayer->GetCID());

	// freeze
	if(((m_TileIndex == TILE_FREEZE) || (m_TileFIndex == TILE_FREEZE)) && !m_Super && !m_DeepFreeze)
		Freeze();
	else if(((m_TileIndex == TILE_UNFREEZE) || (m_TileFIndex == TILE_UNFREEZE)) && !m_DeepFreeze)
		UnFreeze();

	// deep freeze
	if(((m_TileIndex == TILE_DFREEZE) || (m_TileFIndex == TILE_DFREEZE)) && !m_Super && !m_DeepFreeze)
		m_DeepFreeze = true;
	else if(((m_TileIndex == TILE_DUNFREEZE) || (m_TileFIndex == TILE_DUNFREEZE)) && !m_Super && m_DeepFreeze)
		m_DeepFreeze = false;

	// endless hook
	if(((m_TileIndex == TILE_EHOOK_ENABLE) || (m_TileFIndex == TILE_EHOOK_ENABLE)) && !m_EndlessHook)
	{
		GameServer()->SendChatTarget(GetPlayer()->GetCID(), "Endless hook has been activated");
		m_EndlessHook = true;
		m_Core.m_EndlessHook = true;
	}
	else if(((m_TileIndex == TILE_EHOOK_DISABLE) || (m_TileFIndex == TILE_EHOOK_DISABLE)) && m_EndlessHook)
	{
		GameServer()->SendChatTarget(GetPlayer()->GetCID(), "Endless hook has been deactivated");
		m_EndlessHook = false;
		m_Core.m_EndlessHook = false;
	}

	// hit others
	if(((m_TileIndex == TILE_HIT_DISABLE) || (m_TileFIndex == TILE_HIT_DISABLE)) && m_Hit != (DISABLE_HIT_GRENADE | DISABLE_HIT_HAMMER | DISABLE_HIT_LASER | DISABLE_HIT_SHOTGUN))
	{
		GameServer()->SendChatTarget(GetPlayer()->GetCID(), "You can't hit others");
		m_Hit = DISABLE_HIT_GRENADE | DISABLE_HIT_HAMMER | DISABLE_HIT_LASER | DISABLE_HIT_SHOTGUN;
		m_Core.m_NoShotgunHit = true;
		m_Core.m_NoGrenadeHit = true;
		m_Core.m_NoHammerHit = true;
		m_Core.m_NoLaserHit = true;
		m_NeededFaketuning |= FAKETUNE_NOHAMMER;
		GameServer()->SendTuningParams(m_pPlayer->GetCID(), m_TuneZone); // update tunings
	}
	else if(((m_TileIndex == TILE_HIT_ENABLE) || (m_TileFIndex == TILE_HIT_ENABLE)) && m_Hit != HIT_ALL)
	{
		GameServer()->SendChatTarget(GetPlayer()->GetCID(), "You can hit others");
		m_Hit = HIT_ALL;
		m_Core.m_NoShotgunHit = false;
		m_Core.m_NoGrenadeHit = false;
		m_Core.m_NoHammerHit = false;
		m_Core.m_NoLaserHit = false;
		m_NeededFaketuning &= ~FAKETUNE_NOHAMMER;
		GameServer()->SendTuningParams(m_pPlayer->GetCID(), m_TuneZone); // update tunings
	}

	// collide with others
	if(((m_TileIndex == TILE_NPC_DISABLE) || (m_TileFIndex == TILE_NPC_DISABLE)) && m_Core.m_Collision)
	{
		GameServer()->SendChatTarget(GetPlayer()->GetCID(), "You can't collide with others");
		m_Core.m_Collision = false;
		m_Core.m_NoCollision = true;
		m_NeededFaketuning |= FAKETUNE_NOCOLL;
		GameServer()->SendTuningParams(m_pPlayer->GetCID(), m_TuneZone); // update tunings
	}
	else if(((m_TileIndex == TILE_NPC_ENABLE) || (m_TileFIndex == TILE_NPC_ENABLE)) && !m_Core.m_Collision)
	{
		GameServer()->SendChatTarget(GetPlayer()->GetCID(), "You can collide with others");
		m_Core.m_Collision = true;
		m_Core.m_NoCollision = false;
		m_NeededFaketuning &= ~FAKETUNE_NOCOLL;
		GameServer()->SendTuningParams(m_pPlayer->GetCID(), m_TuneZone); // update tunings
	}

	// hook others
	if(((m_TileIndex == TILE_NPH_DISABLE) || (m_TileFIndex == TILE_NPH_DISABLE)) && m_Core.m_Hook)
	{
		GameServer()->SendChatTarget(GetPlayer()->GetCID(), "You can't hook others");
		m_Core.m_Hook = false;
		m_Core.m_NoHookHit = true;
		m_NeededFaketuning |= FAKETUNE_NOHOOK;
		GameServer()->SendTuningParams(m_pPlayer->GetCID(), m_TuneZone); // update tunings
	}
	else if(((m_TileIndex == TILE_NPH_ENABLE) || (m_TileFIndex == TILE_NPH_ENABLE)) && !m_Core.m_Hook)
	{
		GameServer()->SendChatTarget(GetPlayer()->GetCID(), "You can hook others");
		m_Core.m_Hook = true;
		m_Core.m_NoHookHit = false;
		m_NeededFaketuning &= ~FAKETUNE_NOHOOK;
		GameServer()->SendTuningParams(m_pPlayer->GetCID(), m_TuneZone); // update tunings
	}

	// unlimited air jumps
	if(((m_TileIndex == TILE_UNLIMITED_JUMPS_ENABLE) || (m_TileFIndex == TILE_UNLIMITED_JUMPS_ENABLE)) && !m_SuperJump)
	{
		GameServer()->SendChatTarget(GetPlayer()->GetCID(), "You have unlimited air jumps");
		m_SuperJump = true;
		m_Core.m_EndlessJump = true;
		if(m_Core.m_Jumps == 0)
		{
			m_NeededFaketuning &= ~FAKETUNE_NOJUMP;
			GameServer()->SendTuningParams(m_pPlayer->GetCID(), m_TuneZone); // update tunings
		}
	}
	else if(((m_TileIndex == TILE_UNLIMITED_JUMPS_DISABLE) || (m_TileFIndex == TILE_UNLIMITED_JUMPS_DISABLE)) && m_SuperJump)
	{
		GameServer()->SendChatTarget(GetPlayer()->GetCID(), "You don't have unlimited air jumps");
		m_SuperJump = false;
		m_Core.m_EndlessJump = false;
		if(m_Core.m_Jumps == 0)
		{
			m_NeededFaketuning |= FAKETUNE_NOJUMP;
			GameServer()->SendTuningParams(m_pPlayer->GetCID(), m_TuneZone); // update tunings
		}
	}

	// walljump
	if((m_TileIndex == TILE_WALLJUMP) || (m_TileFIndex == TILE_WALLJUMP))
	{
		if(m_Core.m_Vel.y > 0 && m_Core.m_Colliding && m_Core.m_LeftWall)
		{
			m_Core.m_LeftWall = false;
			m_Core.m_JumpedTotal = m_Core.m_Jumps - 1;
			m_Core.m_Jumped = 1;
		}
	}

	// jetpack gun
	if(((m_TileIndex == TILE_JETPACK_ENABLE) || (m_TileFIndex == TILE_JETPACK_ENABLE)) && !m_Jetpack)
	{
		GameServer()->SendChatTarget(GetPlayer()->GetCID(), "You have a jetpack gun");
		m_Jetpack = true;
		m_Core.m_Jetpack = true;
	}
	else if(((m_TileIndex == TILE_JETPACK_DISABLE) || (m_TileFIndex == TILE_JETPACK_DISABLE)) && m_Jetpack)
	{
		GameServer()->SendChatTarget(GetPlayer()->GetCID(), "You lost your jetpack gun");
		m_Jetpack = false;
		m_Core.m_Jetpack = false;
	}

	// unlock team
	else if(((m_TileIndex == TILE_UNLOCK_TEAM) || (m_TileFIndex == TILE_UNLOCK_TEAM)) && Teams()->TeamLocked(Team()))
	{
		Teams()->SetTeamLock(Team(), false);

		for(int i = 0; i < MAX_CLIENTS; i++)
			if(Teams()->m_Core.Team(i) == Team())
				GameServer()->SendChatTarget(i, "Your team was unlocked by an unlock team tile");
	}

	// solo part
	if(((m_TileIndex == TILE_SOLO_ENABLE) || (m_TileFIndex == TILE_SOLO_ENABLE)) && !Teams()->m_Core.GetSolo(m_pPlayer->GetCID()))
	{
		GameServer()->SendChatTarget(GetPlayer()->GetCID(), "You are now in a solo part");
		SetSolo(true);
	}
	else if(((m_TileIndex == TILE_SOLO_DISABLE) || (m_TileFIndex == TILE_SOLO_DISABLE)) && Teams()->m_Core.GetSolo(m_pPlayer->GetCID()))
	{
		GameServer()->SendChatTarget(GetPlayer()->GetCID(), "You are now out of the solo part");
		SetSolo(false);
	}

	// refill jumps
	if(((m_TileIndex == TILE_REFILL_JUMPS) || (m_TileFIndex == TILE_REFILL_JUMPS)) && !m_LastRefillJumps)
	{
		m_Core.m_JumpedTotal = 0;
		m_Core.m_Jumped = 0;
		m_LastRefillJumps = true;
	}
	if((m_TileIndex != TILE_REFILL_JUMPS) && (m_TileFIndex != TILE_REFILL_JUMPS))
	{
		m_LastRefillJumps = false;
	}

	// Teleport gun
	if(((m_TileIndex == TILE_TELE_GUN_ENABLE) || (m_TileFIndex == TILE_TELE_GUN_ENABLE)) && !m_Core.m_HasTelegunGun)
	{
		m_Core.m_HasTelegunGun = true;
		GameServer()->SendChatTarget(GetPlayer()->GetCID(), "Teleport gun enabled");
	}
	else if(((m_TileIndex == TILE_TELE_GUN_DISABLE) || (m_TileFIndex == TILE_TELE_GUN_DISABLE)) && m_Core.m_HasTelegunGun)
	{
		m_Core.m_HasTelegunGun = false;
		GameServer()->SendChatTarget(GetPlayer()->GetCID(), "Teleport gun disabled");
	}

	if(((m_TileIndex == TILE_TELE_GRENADE_ENABLE) || (m_TileFIndex == TILE_TELE_GRENADE_ENABLE)) && !m_Core.m_HasTelegunGrenade)
	{
		m_Core.m_HasTelegunGrenade = true;
		GameServer()->SendChatTarget(GetPlayer()->GetCID(), "Teleport grenade enabled");
	}
	else if(((m_TileIndex == TILE_TELE_GRENADE_DISABLE) || (m_TileFIndex == TILE_TELE_GRENADE_DISABLE)) && m_Core.m_HasTelegunGrenade)
	{
		m_Core.m_HasTelegunGrenade = false;
		GameServer()->SendChatTarget(GetPlayer()->GetCID(), "Teleport grenade disabled");
	}

	if(((m_TileIndex == TILE_TELE_LASER_ENABLE) || (m_TileFIndex == TILE_TELE_LASER_ENABLE)) && !m_Core.m_HasTelegunLaser)
	{
		m_Core.m_HasTelegunLaser = true;
		GameServer()->SendChatTarget(GetPlayer()->GetCID(), "Teleport laser enabled");
	}
	else if(((m_TileIndex == TILE_TELE_LASER_DISABLE) || (m_TileFIndex == TILE_TELE_LASER_DISABLE)) && m_Core.m_HasTelegunLaser)
	{
		m_Core.m_HasTelegunLaser = false;
		GameServer()->SendChatTarget(GetPlayer()->GetCID(), "Teleport laser disabled");
	}

	// stopper
	if(m_Core.m_Vel.y > 0 && (m_MoveRestrictions & CANTMOVE_DOWN))
	{
		m_Core.m_Jumped = 0;
		m_Core.m_JumpedTotal = 0;
	}
	m_Core.m_Vel = ClampVel(m_MoveRestrictions, m_Core.m_Vel);

	// handle switch tiles
	if(GameServer()->Collision()->IsSwitch(MapIndex) == TILE_SWITCHOPEN && Team() != TEAM_SUPER && GameServer()->Collision()->GetSwitchNumber(MapIndex) > 0)
	{
		GameServer()->Collision()->m_pSwitchers[GameServer()->Collision()->GetSwitchNumber(MapIndex)].m_Status[Team()] = true;
		GameServer()->Collision()->m_pSwitchers[GameServer()->Collision()->GetSwitchNumber(MapIndex)].m_EndTick[Team()] = 0;
		GameServer()->Collision()->m_pSwitchers[GameServer()->Collision()->GetSwitchNumber(MapIndex)].m_Type[Team()] = TILE_SWITCHOPEN;
	}
	else if(GameServer()->Collision()->IsSwitch(MapIndex) == TILE_SWITCHTIMEDOPEN && Team() != TEAM_SUPER && GameServer()->Collision()->GetSwitchNumber(MapIndex) > 0)
	{
		GameServer()->Collision()->m_pSwitchers[GameServer()->Collision()->GetSwitchNumber(MapIndex)].m_Status[Team()] = true;
		GameServer()->Collision()->m_pSwitchers[GameServer()->Collision()->GetSwitchNumber(MapIndex)].m_EndTick[Team()] = Server()->Tick() + 1 + GameServer()->Collision()->GetSwitchDelay(MapIndex) * Server()->TickSpeed();
		GameServer()->Collision()->m_pSwitchers[GameServer()->Collision()->GetSwitchNumber(MapIndex)].m_Type[Team()] = TILE_SWITCHTIMEDOPEN;
	}
	else if(GameServer()->Collision()->IsSwitch(MapIndex) == TILE_SWITCHTIMEDCLOSE && Team() != TEAM_SUPER && GameServer()->Collision()->GetSwitchNumber(MapIndex) > 0)
	{
		GameServer()->Collision()->m_pSwitchers[GameServer()->Collision()->GetSwitchNumber(MapIndex)].m_Status[Team()] = false;
		GameServer()->Collision()->m_pSwitchers[GameServer()->Collision()->GetSwitchNumber(MapIndex)].m_EndTick[Team()] = Server()->Tick() + 1 + GameServer()->Collision()->GetSwitchDelay(MapIndex) * Server()->TickSpeed();
		GameServer()->Collision()->m_pSwitchers[GameServer()->Collision()->GetSwitchNumber(MapIndex)].m_Type[Team()] = TILE_SWITCHTIMEDCLOSE;
	}
	else if(GameServer()->Collision()->IsSwitch(MapIndex) == TILE_SWITCHCLOSE && Team() != TEAM_SUPER && GameServer()->Collision()->GetSwitchNumber(MapIndex) > 0)
	{
		GameServer()->Collision()->m_pSwitchers[GameServer()->Collision()->GetSwitchNumber(MapIndex)].m_Status[Team()] = false;
		GameServer()->Collision()->m_pSwitchers[GameServer()->Collision()->GetSwitchNumber(MapIndex)].m_EndTick[Team()] = 0;
		GameServer()->Collision()->m_pSwitchers[GameServer()->Collision()->GetSwitchNumber(MapIndex)].m_Type[Team()] = TILE_SWITCHCLOSE;
	}
	else if(GameServer()->Collision()->IsSwitch(MapIndex) == TILE_FREEZE && Team() != TEAM_SUPER)
	{
		if(GameServer()->Collision()->GetSwitchNumber(MapIndex) == 0 || GameServer()->Collision()->m_pSwitchers[GameServer()->Collision()->GetSwitchNumber(MapIndex)].m_Status[Team()])
			Freeze(GameServer()->Collision()->GetSwitchDelay(MapIndex));
	}
	else if(GameServer()->Collision()->IsSwitch(MapIndex) == TILE_DFREEZE && Team() != TEAM_SUPER)
	{
		if(GameServer()->Collision()->GetSwitchNumber(MapIndex) == 0 || GameServer()->Collision()->m_pSwitchers[GameServer()->Collision()->GetSwitchNumber(MapIndex)].m_Status[Team()])
			m_DeepFreeze = true;
	}
	else if(GameServer()->Collision()->IsSwitch(MapIndex) == TILE_DUNFREEZE && Team() != TEAM_SUPER)
	{
		if(GameServer()->Collision()->GetSwitchNumber(MapIndex) == 0 || GameServer()->Collision()->m_pSwitchers[GameServer()->Collision()->GetSwitchNumber(MapIndex)].m_Status[Team()])
			m_DeepFreeze = false;
	}
	else if(GameServer()->Collision()->IsSwitch(MapIndex) == TILE_HIT_ENABLE && m_Hit & DISABLE_HIT_HAMMER && GameServer()->Collision()->GetSwitchDelay(MapIndex) == WEAPON_HAMMER)
	{
		GameServer()->SendChatTarget(GetPlayer()->GetCID(), "You can hammer hit others");
		m_Hit &= ~DISABLE_HIT_HAMMER;
		m_NeededFaketuning &= ~FAKETUNE_NOHAMMER;
		m_Core.m_NoHammerHit = false;
		GameServer()->SendTuningParams(m_pPlayer->GetCID(), m_TuneZone); // update tunings
	}
	else if(GameServer()->Collision()->IsSwitch(MapIndex) == TILE_HIT_DISABLE && !(m_Hit & DISABLE_HIT_HAMMER) && GameServer()->Collision()->GetSwitchDelay(MapIndex) == WEAPON_HAMMER)
	{
		GameServer()->SendChatTarget(GetPlayer()->GetCID(), "You can't hammer hit others");
		m_Hit |= DISABLE_HIT_HAMMER;
		m_NeededFaketuning |= FAKETUNE_NOHAMMER;
		m_Core.m_NoHammerHit = true;
		GameServer()->SendTuningParams(m_pPlayer->GetCID(), m_TuneZone); // update tunings
	}
	else if(GameServer()->Collision()->IsSwitch(MapIndex) == TILE_HIT_ENABLE && m_Hit & DISABLE_HIT_SHOTGUN && GameServer()->Collision()->GetSwitchDelay(MapIndex) == WEAPON_SHOTGUN)
	{
		GameServer()->SendChatTarget(GetPlayer()->GetCID(), "You can shoot others with shotgun");
		m_Hit &= ~DISABLE_HIT_SHOTGUN;
		m_Core.m_NoShotgunHit = false;
	}
	else if(GameServer()->Collision()->IsSwitch(MapIndex) == TILE_HIT_DISABLE && !(m_Hit & DISABLE_HIT_SHOTGUN) && GameServer()->Collision()->GetSwitchDelay(MapIndex) == WEAPON_SHOTGUN)
	{
		GameServer()->SendChatTarget(GetPlayer()->GetCID(), "You can't shoot others with shotgun");
		m_Hit |= DISABLE_HIT_SHOTGUN;
		m_Core.m_NoShotgunHit = true;
	}
	else if(GameServer()->Collision()->IsSwitch(MapIndex) == TILE_HIT_ENABLE && m_Hit & DISABLE_HIT_GRENADE && GameServer()->Collision()->GetSwitchDelay(MapIndex) == WEAPON_GRENADE)
	{
		GameServer()->SendChatTarget(GetPlayer()->GetCID(), "You can shoot others with grenade");
		m_Hit &= ~DISABLE_HIT_GRENADE;
		m_Core.m_NoGrenadeHit = false;
	}
	else if(GameServer()->Collision()->IsSwitch(MapIndex) == TILE_HIT_DISABLE && !(m_Hit & DISABLE_HIT_GRENADE) && GameServer()->Collision()->GetSwitchDelay(MapIndex) == WEAPON_GRENADE)
	{
		GameServer()->SendChatTarget(GetPlayer()->GetCID(), "You can't shoot others with grenade");
		m_Hit |= DISABLE_HIT_GRENADE;
		m_Core.m_NoGrenadeHit = true;
	}
	else if(GameServer()->Collision()->IsSwitch(MapIndex) == TILE_HIT_ENABLE && m_Hit & DISABLE_HIT_LASER && GameServer()->Collision()->GetSwitchDelay(MapIndex) == WEAPON_LASER)
	{
		GameServer()->SendChatTarget(GetPlayer()->GetCID(), "You can shoot others with laser");
		m_Hit &= ~DISABLE_HIT_LASER;
		m_Core.m_NoLaserHit = false;
	}
	else if(GameServer()->Collision()->IsSwitch(MapIndex) == TILE_HIT_DISABLE && !(m_Hit & DISABLE_HIT_LASER) && GameServer()->Collision()->GetSwitchDelay(MapIndex) == WEAPON_LASER)
	{
		GameServer()->SendChatTarget(GetPlayer()->GetCID(), "You can't shoot others with laser");
		m_Hit |= DISABLE_HIT_LASER;
		m_Core.m_NoLaserHit = true;
	}
	else if(GameServer()->Collision()->IsSwitch(MapIndex) == TILE_JUMP)
	{
		int newJumps = GameServer()->Collision()->GetSwitchDelay(MapIndex);

		if(newJumps != m_Core.m_Jumps)
		{
			char aBuf[256];
			if(newJumps == 1)
				str_format(aBuf, sizeof(aBuf), "You can jump %d time", newJumps);
			else
				str_format(aBuf, sizeof(aBuf), "You can jump %d times", newJumps);
			GameServer()->SendChatTarget(GetPlayer()->GetCID(), aBuf);

			if(newJumps == 0 && !m_SuperJump)
			{
				m_NeededFaketuning |= FAKETUNE_NOJUMP;
				GameServer()->SendTuningParams(m_pPlayer->GetCID(), m_TuneZone); // update tunings
			}
			else if(m_Core.m_Jumps == 0)
			{
				m_NeededFaketuning &= ~FAKETUNE_NOJUMP;
				GameServer()->SendTuningParams(m_pPlayer->GetCID(), m_TuneZone); // update tunings
			}

			m_Core.m_Jumps = newJumps;
		}
	}
	else if(GameServer()->Collision()->IsSwitch(MapIndex) == TILE_ADD_TIME && !m_LastPenalty)
	{
		int min = GameServer()->Collision()->GetSwitchDelay(MapIndex);
		int sec = GameServer()->Collision()->GetSwitchNumber(MapIndex);
		int Team = Teams()->m_Core.Team(m_Core.m_Id);

		m_StartTime -= (min * 60 + sec) * Server()->TickSpeed();

		if((g_Config.m_SvTeam == 3 || Team != TEAM_FLOCK) && Team != TEAM_SUPER)
		{
			for(int i = 0; i < MAX_CLIENTS; i++)
			{
				if(Teams()->m_Core.Team(i) == Team && i != m_Core.m_Id && GameServer()->m_apPlayers[i])
				{
					CCharacter *pChar = GameServer()->m_apPlayers[i]->GetCharacter();

					if(pChar)
						pChar->m_StartTime = m_StartTime;
				}
			}
		}

		m_LastPenalty = true;
	}
	else if(GameServer()->Collision()->IsSwitch(MapIndex) == TILE_SUBSTRACT_TIME && !m_LastBonus)
	{
		int min = GameServer()->Collision()->GetSwitchDelay(MapIndex);
		int sec = GameServer()->Collision()->GetSwitchNumber(MapIndex);
		int Team = Teams()->m_Core.Team(m_Core.m_Id);

		m_StartTime += (min * 60 + sec) * Server()->TickSpeed();
		if(m_StartTime > Server()->Tick())
			m_StartTime = Server()->Tick();

		if((g_Config.m_SvTeam == 3 || Team != TEAM_FLOCK) && Team != TEAM_SUPER)
		{
			for(int i = 0; i < MAX_CLIENTS; i++)
			{
				if(Teams()->m_Core.Team(i) == Team && i != m_Core.m_Id && GameServer()->m_apPlayers[i])
				{
					CCharacter *pChar = GameServer()->m_apPlayers[i]->GetCharacter();

					if(pChar)
						pChar->m_StartTime = m_StartTime;
				}
			}
		}

		m_LastBonus = true;
	}

	if(GameServer()->Collision()->IsSwitch(MapIndex) != TILE_ADD_TIME)
	{
		m_LastPenalty = false;
	}

	if(GameServer()->Collision()->IsSwitch(MapIndex) != TILE_SUBSTRACT_TIME)
	{
		m_LastBonus = false;
	}

	int z = GameServer()->Collision()->IsTeleport(MapIndex);
	if(!g_Config.m_SvOldTeleportHook && !g_Config.m_SvOldTeleportWeapons && z && Controller->m_TeleOuts[z - 1].size())
	{
		if(m_Super)
			return;
		int TeleOut = m_Core.m_pWorld->RandomOr0(Controller->m_TeleOuts[z - 1].size());
		m_Core.m_Pos = Controller->m_TeleOuts[z - 1][TeleOut];
		if(!g_Config.m_SvTeleportHoldHook)
		{
			m_Core.m_HookedPlayer = -1;
			m_Core.m_HookState = HOOK_RETRACTED;
			m_Core.m_TriggeredEvents |= COREEVENT_HOOK_RETRACT;
			m_Core.m_HookPos = m_Core.m_Pos;
		}
		if(g_Config.m_SvTeleportLoseWeapons)
		{
			for(int i = WEAPON_SHOTGUN; i < NUM_WEAPONS - 1; i++)
				m_aWeapons[i].m_Got = false;
		}
		return;
	}
	int evilz = GameServer()->Collision()->IsEvilTeleport(MapIndex);
	if(evilz && Controller->m_TeleOuts[evilz - 1].size())
	{
		if(m_Super)
			return;
		int TeleOut = m_Core.m_pWorld->RandomOr0(Controller->m_TeleOuts[evilz - 1].size());
		m_Core.m_Pos = Controller->m_TeleOuts[evilz - 1][TeleOut];
		if(!g_Config.m_SvOldTeleportHook && !g_Config.m_SvOldTeleportWeapons)
		{
			m_Core.m_Vel = vec2(0, 0);

			if(!g_Config.m_SvTeleportHoldHook)
			{
				m_Core.m_HookedPlayer = -1;
				m_Core.m_HookState = HOOK_RETRACTED;
				m_Core.m_TriggeredEvents |= COREEVENT_HOOK_RETRACT;
				GameWorld()->ReleaseHooked(GetPlayer()->GetCID());
				m_Core.m_HookPos = m_Core.m_Pos;
			}
			if(g_Config.m_SvTeleportLoseWeapons)
			{
				for(int i = WEAPON_SHOTGUN; i < NUM_WEAPONS - 1; i++)
					m_aWeapons[i].m_Got = false;
			}
		}
		return;
	}
	if(GameServer()->Collision()->IsCheckEvilTeleport(MapIndex))
	{
		if(m_Super)
			return;
		// first check if there is a TeleCheckOut for the current recorded checkpoint, if not check previous checkpoints
		for(int k = m_TeleCheckpoint - 1; k >= 0; k--)
		{
			if(Controller->m_TeleCheckOuts[k].size())
			{
				int TeleOut = m_Core.m_pWorld->RandomOr0(Controller->m_TeleCheckOuts[k].size());
				m_Core.m_Pos = Controller->m_TeleCheckOuts[k][TeleOut];
				m_Core.m_Vel = vec2(0, 0);

				if(!g_Config.m_SvTeleportHoldHook)
				{
					m_Core.m_HookedPlayer = -1;
					m_Core.m_HookState = HOOK_RETRACTED;
					m_Core.m_TriggeredEvents |= COREEVENT_HOOK_RETRACT;
					GameWorld()->ReleaseHooked(GetPlayer()->GetCID());
					m_Core.m_HookPos = m_Core.m_Pos;
				}

				return;
			}
		}
		// if no checkpointout have been found (or if there no recorded checkpoint), teleport to start
		vec2 SpawnPos;
		if(GameServer()->m_pController->CanSpawn(m_pPlayer->GetTeam(), &SpawnPos))
		{
			m_Core.m_Pos = SpawnPos;
			m_Core.m_Vel = vec2(0, 0);

			if(!g_Config.m_SvTeleportHoldHook)
			{
				m_Core.m_HookedPlayer = -1;
				m_Core.m_HookState = HOOK_RETRACTED;
				m_Core.m_TriggeredEvents |= COREEVENT_HOOK_RETRACT;
				GameWorld()->ReleaseHooked(GetPlayer()->GetCID());
				m_Core.m_HookPos = m_Core.m_Pos;
			}
		}
		return;
	}
	if(GameServer()->Collision()->IsCheckTeleport(MapIndex))
	{
		if(m_Super)
			return;
		// first check if there is a TeleCheckOut for the current recorded checkpoint, if not check previous checkpoints
		for(int k = m_TeleCheckpoint - 1; k >= 0; k--)
		{
			if(Controller->m_TeleCheckOuts[k].size())
			{
				int TeleOut = m_Core.m_pWorld->RandomOr0(Controller->m_TeleCheckOuts[k].size());
				m_Core.m_Pos = Controller->m_TeleCheckOuts[k][TeleOut];

				if(!g_Config.m_SvTeleportHoldHook)
				{
					m_Core.m_HookedPlayer = -1;
					m_Core.m_HookState = HOOK_RETRACTED;
					m_Core.m_TriggeredEvents |= COREEVENT_HOOK_RETRACT;
					m_Core.m_HookPos = m_Core.m_Pos;
				}

				return;
			}
		}
		// if no checkpointout have been found (or if there no recorded checkpoint), teleport to start
		vec2 SpawnPos;
		if(GameServer()->m_pController->CanSpawn(m_pPlayer->GetTeam(), &SpawnPos))
		{
			m_Core.m_Pos = SpawnPos;

			if(!g_Config.m_SvTeleportHoldHook)
			{
				m_Core.m_HookedPlayer = -1;
				m_Core.m_HookState = HOOK_RETRACTED;
				m_Core.m_TriggeredEvents |= COREEVENT_HOOK_RETRACT;
				m_Core.m_HookPos = m_Core.m_Pos;
			}
		}
		return;
	}
}

void CCharacter::HandleTuneLayer()
{
	m_TuneZoneOld = m_TuneZone;
	int CurrentIndex = GameServer()->Collision()->GetMapIndex(m_Pos);
	m_TuneZone = GameServer()->Collision()->IsTune(CurrentIndex);

	if(m_TuneZone)
		m_Core.m_pWorld->m_Tuning[g_Config.m_ClDummy] = GameServer()->TuningList()[m_TuneZone]; // throw tunings from specific zone into gamecore
	else
		m_Core.m_pWorld->m_Tuning[g_Config.m_ClDummy] = *GameServer()->Tuning();

	if(m_TuneZone != m_TuneZoneOld) // don't send tunigs all the time
	{
		// send zone msgs
		SendZoneMsgs();
	}
}

void CCharacter::SendZoneMsgs()
{
	// send zone leave msg
	// (m_TuneZoneOld >= 0: avoid zone leave msgs on spawn)
	if(m_TuneZoneOld >= 0 && GameServer()->m_aaZoneLeaveMsg[m_TuneZoneOld])
	{
		const char *pCur = GameServer()->m_aaZoneLeaveMsg[m_TuneZoneOld];
		const char *pPos;
		while((pPos = str_find(pCur, "\\n")))
		{
			char aBuf[256];
			str_copy(aBuf, pCur, pPos - pCur + 1);
			aBuf[pPos - pCur + 1] = '\0';
			pCur = pPos + 2;
			GameServer()->SendChatTarget(m_pPlayer->GetCID(), aBuf);
		}
		GameServer()->SendChatTarget(m_pPlayer->GetCID(), pCur);
	}
	// send zone enter msg
	if(GameServer()->m_aaZoneEnterMsg[m_TuneZone])
	{
		const char *pCur = GameServer()->m_aaZoneEnterMsg[m_TuneZone];
		const char *pPos;
		while((pPos = str_find(pCur, "\\n")))
		{
			char aBuf[256];
			str_copy(aBuf, pCur, pPos - pCur + 1);
			aBuf[pPos - pCur + 1] = '\0';
			pCur = pPos + 2;
			GameServer()->SendChatTarget(m_pPlayer->GetCID(), aBuf);
		}
		GameServer()->SendChatTarget(m_pPlayer->GetCID(), pCur);
	}
}

IAntibot *CCharacter::Antibot()
{
	return GameServer()->Antibot();
}

void CCharacter::SetRescue()
{
	m_RescueTee.save(this);
	m_SetSavePos = true;
}

void CCharacter::DDRaceTick()
{
	mem_copy(&m_Input, &m_SavedInput, sizeof(m_Input));
	m_Armor = (m_FreezeTime >= 0) ? 10 - (m_FreezeTime / 15) : 0;
	if(m_Input.m_Direction != 0 || m_Input.m_Jump != 0)
		m_LastMove = Server()->Tick();

	if(m_FreezeTime > 0 || m_FreezeTime == -1)
	{
		if(m_FreezeTime % Server()->TickSpeed() == Server()->TickSpeed() - 1 || m_FreezeTime == -1)
		{
			GameServer()->CreateDamageInd(m_Pos, 0, (m_FreezeTime + 1) / Server()->TickSpeed(), Teams()->TeamMask(Team(), -1, m_pPlayer->GetCID()));
		}
		if(m_FreezeTime > 0)
			m_FreezeTime--;
		else
			m_Ninja.m_ActivationTick = Server()->Tick();
		m_Input.m_Direction = 0;
		m_Input.m_Jump = 0;
		m_Input.m_Hook = 0;
		if(m_FreezeTime == 1)
			UnFreeze();
	}

	HandleTuneLayer(); // need this before coretick

	// look for save position for rescue feature
<<<<<<< HEAD
	if(g_Config.m_SvRescue
			|| ((g_Config.m_SvTeam == 3 || Team() > TEAM_FLOCK)
					&& Team() >= TEAM_FLOCK
					&& Team() < TEAM_SUPER)) {
		if(IsGrounded() && !m_FreezeTime && !m_DeepFreeze)
=======
	if(g_Config.m_SvRescue || ((g_Config.m_SvTeam == 3 || Team() > TEAM_FLOCK) && Team() >= TEAM_FLOCK && Team() < TEAM_SUPER))
	{
		int index = GameServer()->Collision()->GetPureMapIndex(m_Pos);
		int tile = GameServer()->Collision()->GetTileIndex(index);
		int ftile = GameServer()->Collision()->GetFTileIndex(index);
		if(IsGrounded() && tile != TILE_FREEZE && tile != TILE_DFREEZE && ftile != TILE_FREEZE && ftile != TILE_DFREEZE && !m_DeepFreeze)
		{
>>>>>>> 797116fb
			SetRescue();
	}

	m_Core.m_Id = GetPlayer()->GetCID();
}

void CCharacter::DDRacePostCoreTick()
{
	m_Time = (float)(Server()->Tick() - m_StartTime) / ((float)Server()->TickSpeed());

	if(m_pPlayer->m_DefEmoteReset >= 0 && m_pPlayer->m_DefEmoteReset <= Server()->Tick())
	{
		m_pPlayer->m_DefEmoteReset = -1;
		m_EmoteType = m_pPlayer->m_DefEmote = EMOTE_NORMAL;
		m_EmoteStop = -1;
	}

	if(m_EndlessHook || (m_Super && g_Config.m_SvEndlessSuperHook))
		m_Core.m_HookTick = 0;

	m_FrozenLastTick = false;

	if(m_DeepFreeze && !m_Super)
		Freeze();

	if(m_Core.m_Jumps == 0 && !m_Super)
		m_Core.m_Jumped = 3;
	else if(m_Core.m_Jumps == 1 && m_Core.m_Jumped > 0)
		m_Core.m_Jumped = 3;
	else if(m_Core.m_JumpedTotal < m_Core.m_Jumps - 1 && m_Core.m_Jumped > 1)
		m_Core.m_Jumped = 1;

	if((m_Super || m_SuperJump) && m_Core.m_Jumped > 1)
		m_Core.m_Jumped = 1;

	int CurrentIndex = GameServer()->Collision()->GetMapIndex(m_Pos);
	HandleSkippableTiles(CurrentIndex);
	if(!m_Alive)
		return;

	// handle Anti-Skip tiles
	std::list<int> Indices = GameServer()->Collision()->GetMapIndices(m_PrevPos, m_Pos);
	if(!Indices.empty())
	{
		for(int &Index : Indices)
		{
			HandleTiles(Index);
			if(!m_Alive)
				return;
		}
	}
	else
	{
		HandleTiles(CurrentIndex);
		if(!m_Alive)
			return;
	}

	// teleport gun
	if(m_TeleGunTeleport)
	{
		GameServer()->CreateDeath(m_Pos, m_pPlayer->GetCID(), Teams()->TeamMask(Team(), -1, m_pPlayer->GetCID()));
		m_Core.m_Pos = m_TeleGunPos;
		if(!m_IsBlueTeleGunTeleport)
			m_Core.m_Vel = vec2(0, 0);
		GameServer()->CreateDeath(m_TeleGunPos, m_pPlayer->GetCID(), Teams()->TeamMask(Team(), -1, m_pPlayer->GetCID()));
		GameServer()->CreateSound(m_TeleGunPos, SOUND_WEAPON_SPAWN, Teams()->TeamMask(Team(), -1, m_pPlayer->GetCID()));
		m_TeleGunTeleport = false;
		m_IsBlueTeleGunTeleport = false;
	}

	HandleBroadcast();
}

bool CCharacter::Freeze(int Seconds)
{
	if((Seconds <= 0 || m_Super || m_FreezeTime == -1 || m_FreezeTime > Seconds * Server()->TickSpeed()) && Seconds != -1)
		return false;
	if(m_FreezeTick < Server()->Tick() - Server()->TickSpeed() || Seconds == -1)
	{
		m_Armor = 0;
		m_FreezeTime = Seconds == -1 ? Seconds : Seconds * Server()->TickSpeed();
		m_FreezeTick = Server()->Tick();
		return true;
	}
	return false;
}

bool CCharacter::Freeze()
{
	return Freeze(g_Config.m_SvFreezeDelay);
}

bool CCharacter::UnFreeze()
{
	if(m_FreezeTime > 0)
	{
		m_Armor = 10;
		if(!m_aWeapons[m_Core.m_ActiveWeapon].m_Got)
			m_Core.m_ActiveWeapon = WEAPON_GUN;
		m_FreezeTime = 0;
		m_FreezeTick = 0;
		m_FrozenLastTick = true;
		return true;
	}
	return false;
}

void CCharacter::GiveWeapon(int Weapon, bool Remove)
{
	if(Weapon == WEAPON_NINJA)
	{
		if(Remove)
			RemoveNinja();
		else
			GiveNinja();
		return;
	}

	if(Remove)
	{
		if(GetActiveWeapon() == Weapon)
			SetActiveWeapon(WEAPON_GUN);
	}
	else
	{
		m_aWeapons[Weapon].m_Ammo = -1;
	}

	m_aWeapons[Weapon].m_Got = !Remove;
}

void CCharacter::GiveAllWeapons()
{
	for(int i = WEAPON_GUN; i < NUM_WEAPONS - 1; i++)
	{
		GiveWeapon(i);
	}
}

void CCharacter::Pause(bool Pause)
{
	m_Paused = Pause;
	if(Pause)
	{
		GameServer()->m_World.m_Core.m_apCharacters[m_pPlayer->GetCID()] = 0;
		GameServer()->m_World.RemoveEntity(this);

		if(m_Core.m_HookedPlayer != -1) // Keeping hook would allow cheats
		{
			m_Core.m_HookedPlayer = -1;
			m_Core.m_HookState = HOOK_RETRACTED;
			m_Core.m_TriggeredEvents |= COREEVENT_HOOK_RETRACT;
		}
	}
	else
	{
		m_Core.m_Vel = vec2(0, 0);
		GameServer()->m_World.m_Core.m_apCharacters[m_pPlayer->GetCID()] = &m_Core;
		GameServer()->m_World.InsertEntity(this);
	}
}

void CCharacter::DDRaceInit()
{
	m_Paused = false;
	m_DDRaceState = DDRACE_NONE;
	m_PrevPos = m_Pos;
	m_SetSavePos = false;
	m_LastBroadcast = 0;
	m_TeamBeforeSuper = 0;
	m_Core.m_Id = GetPlayer()->GetCID();
	m_TeleCheckpoint = 0;
	m_EndlessHook = g_Config.m_SvEndlessDrag;
	m_Hit = g_Config.m_SvHit ? HIT_ALL : DISABLE_HIT_GRENADE | DISABLE_HIT_HAMMER | DISABLE_HIT_LASER | DISABLE_HIT_SHOTGUN;
	m_SuperJump = false;
	m_Jetpack = false;
	m_Core.m_Jumps = 2;
	m_FreezeHammer = false;

	int Team = Teams()->m_Core.Team(m_Core.m_Id);

	if(Teams()->TeamLocked(Team))
	{
		for(int i = 0; i < MAX_CLIENTS; i++)
		{
			if(Teams()->m_Core.Team(i) == Team && i != m_Core.m_Id && GameServer()->m_apPlayers[i])
			{
				CCharacter *pChar = GameServer()->m_apPlayers[i]->GetCharacter();

				if(pChar)
				{
					m_DDRaceState = pChar->m_DDRaceState;
					m_StartTime = pChar->m_StartTime;
				}
			}
		}
	}

	if(g_Config.m_SvTeam == 2 && Team == TEAM_FLOCK)
	{
		GameServer()->SendChatTarget(GetPlayer()->GetCID(), "Please join a team before you start");
		m_LastStartWarning = Server()->Tick();
	}
}

void CCharacter::Rescue()
{
	if(m_SetSavePos && !m_Super)
	{
		if(m_LastRescue + (int64_t)g_Config.m_SvRescueDelay * Server()->TickSpeed() > Server()->Tick())
		{
			char aBuf[256];
			str_format(aBuf, sizeof(aBuf), "You have to wait %d seconds until you can rescue yourself", (int)((m_LastRescue + (int64_t)g_Config.m_SvRescueDelay * Server()->TickSpeed() - Server()->Tick()) / Server()->TickSpeed()));
			GameServer()->SendChatTarget(GetPlayer()->GetCID(), aBuf);
			return;
		}

		float StartTime = m_StartTime;
		m_RescueTee.load(this, Team());
		// Don't load these from saved tee:
		m_Core.m_Vel = vec2(0, 0);
		m_Core.m_HookState = HOOK_IDLE;
		m_StartTime = StartTime;
		m_SavedInput.m_Direction = 0;
		m_SavedInput.m_Jump = 0;
		// simulate releasing the fire button
		if((m_SavedInput.m_Fire & 1) != 0)
			m_SavedInput.m_Fire++;
		m_SavedInput.m_Fire &= INPUT_STATE_MASK;
		m_SavedInput.m_Hook = 0;
		m_pPlayer->Pause(CPlayer::PAUSE_NONE, true);
	}
}<|MERGE_RESOLUTION|>--- conflicted
+++ resolved
@@ -2207,21 +2207,11 @@
 	HandleTuneLayer(); // need this before coretick
 
 	// look for save position for rescue feature
-<<<<<<< HEAD
 	if(g_Config.m_SvRescue
 			|| ((g_Config.m_SvTeam == 3 || Team() > TEAM_FLOCK)
 					&& Team() >= TEAM_FLOCK
 					&& Team() < TEAM_SUPER)) {
 		if(IsGrounded() && !m_FreezeTime && !m_DeepFreeze)
-=======
-	if(g_Config.m_SvRescue || ((g_Config.m_SvTeam == 3 || Team() > TEAM_FLOCK) && Team() >= TEAM_FLOCK && Team() < TEAM_SUPER))
-	{
-		int index = GameServer()->Collision()->GetPureMapIndex(m_Pos);
-		int tile = GameServer()->Collision()->GetTileIndex(index);
-		int ftile = GameServer()->Collision()->GetFTileIndex(index);
-		if(IsGrounded() && tile != TILE_FREEZE && tile != TILE_DFREEZE && ftile != TILE_FREEZE && ftile != TILE_DFREEZE && !m_DeepFreeze)
-		{
->>>>>>> 797116fb
 			SetRescue();
 	}
 
