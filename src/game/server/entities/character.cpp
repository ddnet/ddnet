#include <new>
#include <stdio.h>
#include <string.h>
#include <engine/shared/config.h>
#include <engine/server/server.h>
#include <game/server/gamecontext.h>
#include <game/mapitems.h>
#include <game/server/gamemodes/DDRace.h>

#include <game/server/score.h>

#include "character.h"
#include "laser.h"
#include "light.h"
#include "projectile.h"

//input count
struct CInputCount
{
	int m_Presses;
	int m_Releases;
};

CInputCount CountInput(int Prev, int Cur)
{
	CInputCount c = {0, 0};
	Prev &= INPUT_STATE_MASK;
	Cur &= INPUT_STATE_MASK;
	int i = Prev;

	while(i != Cur)
	{
		i = (i+1)&INPUT_STATE_MASK;
		if(i&1)
			c.m_Presses++;
		else
			c.m_Releases++;
	}

	return c;
}


MACRO_ALLOC_POOL_ID_IMPL(CCharacter, MAX_CLIENTS)

// Character, "physical" m_pPlayer's part
CCharacter::CCharacter(CGameWorld *pWorld)
: CEntity(pWorld, NETOBJTYPE_CHARACTER)
{
	m_ProximityRadius = ms_PhysSize;
	m_Health = 0;
	m_Armor = 0;
}

void CCharacter::Reset()
{
	Destroy();
}

bool CCharacter::Spawn(CPlayer *pPlayer, vec2 Pos)
{
	m_PlayerState = PLAYERSTATE_UNKNOWN;
	m_EmoteStop = -1;
	m_LastAction = -1;
	m_ActiveWeapon = WEAPON_GUN;
	m_LastWeapon = WEAPON_HAMMER;
	m_QueuedWeapon = -1;
	m_pPlayer = pPlayer;
	m_Pos = Pos;
	m_OlderPos = Pos;
	m_OldPos = Pos;
	m_RaceState = RACE_NONE;
	m_PrevPos = Pos;
	m_Core.Reset();
	m_BroadTime = true;
	m_BroadCast = true;
	m_EyeEmote = true;
	m_Fly = true;
	m_TeamBeforeSuper = 0;
	CGameControllerDDRace* Controller = (CGameControllerDDRace*)GameServer()->m_pController;
	m_Core.Init(&GameServer()->m_World.m_Core, GameServer()->Collision(), &Controller->m_Teams.m_Core);
	m_Core.m_Pos = m_Pos;
	m_Core.m_Id = GetPlayer()->GetCID();
	GameServer()->m_World.m_Core.m_apCharacters[m_pPlayer->GetCID()] = &m_Core;
			
	m_ReckoningTick = 0;
	mem_zero(&m_SendCore, sizeof(m_SendCore));
	mem_zero(&m_ReckoningCore, sizeof(m_ReckoningCore));

	GameServer()->m_World.InsertEntity(this);
	m_Alive = true;
	if(m_pPlayer->m_RconFreeze) Freeze(-1);
	GameServer()->m_pController->OnCharacterSpawn(this);
	
	

	return true;
}

void CCharacter::Destroy()
{
	GameServer()->m_World.m_Core.m_apCharacters[m_pPlayer->GetCID()] = 0;
	m_Alive = false;
}

void CCharacter::SetWeapon(int W)
{
	if(W == m_ActiveWeapon)
		return;

	m_LastWeapon = m_ActiveWeapon;
	m_QueuedWeapon = -1;
	m_ActiveWeapon = W;
	GameServer()->CreateSound(m_Pos, SOUND_WEAPON_SWITCH);

	if(m_ActiveWeapon < 0 || m_ActiveWeapon >= NUM_WEAPONS)
		m_ActiveWeapon = 0;
}

bool CCharacter::CanCollide(int Cid) {
	return Teams()->m_Core.CanCollide(GetPlayer()->GetCID(), Cid);
}

bool CCharacter::SameTeam(int Cid) {
	return Teams()->m_Core.SameTeam(GetPlayer()->GetCID(), Cid);
}

bool CCharacter::IsGrounded()
{
	if(GameServer()->Collision()->CheckPoint(m_Pos.x+m_ProximityRadius/2, m_Pos.y+m_ProximityRadius/2+5))
		return true;
	if(GameServer()->Collision()->CheckPoint(m_Pos.x-m_ProximityRadius/2, m_Pos.y+m_ProximityRadius/2+5))
		return true;
	return false;
}


void CCharacter::HandleNinja()
{
	if(m_ActiveWeapon != WEAPON_NINJA)
		return;

	vec2 Direction = normalize(vec2(m_LatestInput.m_TargetX, m_LatestInput.m_TargetY));

	if ((Server()->Tick() - m_Ninja.m_ActivationTick) > (g_pData->m_Weapons.m_Ninja.m_Duration * Server()->TickSpeed() / 1000))
	{
		// time's up, return
		m_aWeapons[WEAPON_NINJA].m_Got = false;
		m_ActiveWeapon = m_LastWeapon;
		if(m_ActiveWeapon == WEAPON_NINJA)
			m_ActiveWeapon = WEAPON_GUN;
		Direction= normalize(vec2(0,0)) ;
		SetWeapon(m_ActiveWeapon);
		return;
	}

	// force ninja Weapon
	SetWeapon(WEAPON_NINJA);

	m_Ninja.m_CurrentMoveTime--;

	if (m_Ninja.m_CurrentMoveTime == 0)
	{
		// reset velocity
		m_Core.m_Vel *= 0.2f;
	}

	if (m_Ninja.m_CurrentMoveTime > 0)
	{
		// Set velocity
		m_Core.m_Vel = m_Ninja.m_ActivationDir * g_pData->m_Weapons.m_Ninja.m_Velocity;
		vec2 OldPos = m_Pos;
		GameServer()->Collision()->MoveBox(&m_Core.m_Pos, &m_Core.m_Vel, vec2(m_ProximityRadius, m_ProximityRadius), 0.f);

		// reset velocity so the client doesn't predict stuff
		m_Core.m_Vel = vec2(0.f, 0.f);

		// check if we Hit anything along the way
		{
			CCharacter *aEnts[64];
			vec2 Dir = m_Pos - OldPos;
			float Radius = m_ProximityRadius * 2.0f;
			vec2 Center = OldPos + Dir * 0.5f;
			int Num = GameServer()->m_World.FindEntities(Center, Radius, (CEntity**)aEnts, 64, NETOBJTYPE_CHARACTER);

			for (int i = 0; i < Num; ++i)
			{
				if (aEnts[i] == this)
					continue;

				// make sure we haven't Hit this object before
				bool bAlreadyHit = false;
				for (int j = 0; j < m_NumObjectsHit; j++)
				{
					if (m_apHitObjects[j] == aEnts[i])
						bAlreadyHit = true;
				}
				if (bAlreadyHit)
					continue;

				// check so we are sufficiently close
				if (distance(aEnts[i]->m_Pos, m_Pos) > (m_ProximityRadius * 2.0f))
					continue;

				// Hit a m_pPlayer, give him damage and stuffs...
				GameServer()->CreateSound(aEnts[i]->m_Pos, SOUND_NINJA_HIT);
				// set his velocity to fast upward (for now)
				if(m_NumObjectsHit < 10)
					m_apHitObjects[m_NumObjectsHit++] = aEnts[i];

				aEnts[i]->TakeDamage(vec2(0, 10.0f), g_pData->m_Weapons.m_Ninja.m_pBase->m_Damage, m_pPlayer->GetCID(), WEAPON_NINJA);
			}
		}

		return;
	}

	return;
}


void CCharacter::DoWeaponSwitch()
{
	// make sure we can switch
	if(m_ReloadTimer != 0 || m_QueuedWeapon == -1 || m_aWeapons[WEAPON_NINJA].m_Got)
		return;

	// switch Weapon
	SetWeapon(m_QueuedWeapon);
}

void CCharacter::HandleWeaponSwitch()
{
	int WantedWeapon = m_ActiveWeapon;
	if(m_QueuedWeapon != -1)
		WantedWeapon = m_QueuedWeapon;

	// select Weapon
	int Next = CountInput(m_LatestPrevInput.m_NextWeapon, m_LatestInput.m_NextWeapon).m_Presses;
	int Prev = CountInput(m_LatestPrevInput.m_PrevWeapon, m_LatestInput.m_PrevWeapon).m_Presses;

	if(Next < 128) // make sure we only try sane stuff
	{
		while(Next) // Next Weapon selection
		{
			WantedWeapon = (WantedWeapon+1)%NUM_WEAPONS;
			if(m_aWeapons[WantedWeapon].m_Got)
				Next--;
		}
	}

	if(Prev < 128) // make sure we only try sane stuff
	{
		while(Prev) // Prev Weapon selection
		{
			WantedWeapon = (WantedWeapon-1)<0?NUM_WEAPONS-1:WantedWeapon-1;
			if(m_aWeapons[WantedWeapon].m_Got)
				Prev--;
		}
	}

	// Direct Weapon selection
	if(m_LatestInput.m_WantedWeapon)
		WantedWeapon = m_Input.m_WantedWeapon-1;

	// check for insane values
	if(WantedWeapon >= 0 && WantedWeapon < NUM_WEAPONS && WantedWeapon != m_ActiveWeapon && m_aWeapons[WantedWeapon].m_Got)
		m_QueuedWeapon = WantedWeapon;

	DoWeaponSwitch();
}

void CCharacter::FireWeapon()
{
	if(m_ReloadTimer != 0 /*|| m_FreezeTime > 0*/)
		return;

	DoWeaponSwitch();
	vec2 Direction = normalize(vec2(m_LatestInput.m_TargetX, m_LatestInput.m_TargetY));

	bool FullAuto = false;
	if(m_ActiveWeapon == WEAPON_GRENADE || m_ActiveWeapon == WEAPON_SHOTGUN || m_ActiveWeapon == WEAPON_RIFLE)
		FullAuto = true;


	// check if we gonna fire
	bool WillFire = false;
	if(CountInput(m_LatestPrevInput.m_Fire, m_LatestInput.m_Fire).m_Presses)
		WillFire = true;

	if((FullAuto || m_Super) && (m_LatestInput.m_Fire&1) && m_aWeapons[m_ActiveWeapon].m_Ammo)
		WillFire = true;

	if(!WillFire)
		return;

	// check for ammo
	if(!m_aWeapons[m_ActiveWeapon].m_Ammo)
	{
		// 125ms is a magical limit of how fast a human can click
		m_ReloadTimer = 1 * Server()->TickSpeed();
		GameServer()->CreateSound(m_Pos, SOUND_PLAYER_PAIN_LONG);
		return;
	}

	vec2 ProjStartPos = m_Pos+Direction*m_ProximityRadius*0.75f;
	switch(m_ActiveWeapon)
	{
		case WEAPON_HAMMER:
		{
			// reset objects Hit
			m_NumObjectsHit = 0;
			GameServer()->CreateSound(m_Pos, SOUND_HAMMER_FIRE);

			if (!g_Config.m_SvHit) break;

			CCharacter *aEnts[64];
			int Hits = 0;
			int Num = GameServer()->m_World.FindEntities(ProjStartPos, m_ProximityRadius*0.5f, (CEntity**)aEnts,
			64, NETOBJTYPE_CHARACTER);

			for (int i = 0; i < Num; ++i)
			{
				CCharacter *Target = aEnts[i];

				//for DDRace mod or any other mod, which needs hammer hits through the wall remove second condition
				if ((Target == this || !CanCollide(Target->GetPlayer()->GetCID())) /*|| GameServer()->Collision()->IntersectLine(ProjStartPos, Target->m_Pos, NULL, NULL)*/)
					continue;

				// set his velocity to fast upward (for now)
				GameServer()->CreateHammerHit(m_Pos, Teams()->TeamMask(Team()));
				aEnts[i]->TakeDamage(vec2(0.f, -1.f), g_pData->m_Weapons.m_Hammer.m_pBase->m_Damage, m_pPlayer->GetCID(), m_ActiveWeapon);

				vec2 Dir;
				if (length(Target->m_Pos - m_Pos) > 0.0f)
					Dir = normalize(Target->m_Pos - m_Pos);
				else
					Dir = vec2(0.f, -1.f);

				Target->m_Core.m_Vel += normalize(Dir + vec2(0.f, -1.1f)) * 10.0f * (m_HammerType + 1);
				Target->UnFreeze();
				Hits++;
			}

			// if we Hit anything, we have to wait for the reload
			if(Hits)
				m_ReloadTimer = Server()->TickSpeed()/3;

		} break;

		case WEAPON_GUN:
		{
			CProjectile *Proj = new CProjectile
				(
				GameWorld(),
				WEAPON_GUN,//Type
				m_pPlayer->GetCID(),//Owner
				ProjStartPos,//Pos
				Direction,//Dir
				(int)(Server()->TickSpeed()*GameServer()->Tuning()->m_GunLifetime),//Span
				0,//Freeze
				0,//Explosive
				0,//Force
				-1,//SoundImpact
				WEAPON_GUN//Weapon
				);

			// pack the Projectile and send it to the client Directly
			CNetObj_Projectile p;
			Proj->FillInfo(&p);

			CMsgPacker Msg(NETMSGTYPE_SV_EXTRAPROJECTILE);
			Msg.AddInt(1);
			for(unsigned i = 0; i < sizeof(CNetObj_Projectile)/sizeof(int); i++)
				Msg.AddInt(((int *)&p)[i]);

			Server()->SendMsg(&Msg, 0, m_pPlayer->GetCID());

			GameServer()->CreateSound(m_Pos, SOUND_GUN_FIRE);
		} break;

		case WEAPON_SHOTGUN:
		{
				new CLaser(&GameServer()->m_World, m_Pos, Direction, GameServer()->Tuning()->m_LaserReach, m_pPlayer->GetCID(), 1);
				GameServer()->CreateSound(m_Pos, SOUND_SHOTGUN_FIRE);
			/*int ShotSpread = 2;

			CMsgPacker Msg(NETMSGTYPE_SV_EXTRAPROJECTILE);
			Msg.AddInt(ShotSpread*2+1);

			for(int i = -ShotSpread; i <= ShotSpread; ++i)
			{
				float Spreading[] = {-0.185f, -0.070f, 0, 0.070f, 0.185f};
				float a = GetAngle(Direction);
				a += Spreading[i+2];
				float v = 1-(absolute(i)/(float)ShotSpread);
				float Speed = mix((float)GameServer()->Tuning()->m_ShotgunSpeeddiff, 1.0f, v);
				CProjectile *Proj = new CProjectile(GameWorld(), WEAPON_SHOTGUN,
					m_pPlayer->GetCID(),
					ProjStartPos,
					vec2(cosf(a), sinf(a))*Speed,
					(int)(Server()->TickSpeed()*GameServer()->Tuning()->m_Shotm_GunLifetime),
					1, 0, 0, -1, WEAPON_SHOTGUN);

				// pack the Projectile and send it to the client Directly
				CNetObj_Projectile p;
				Proj->FillInfo(&p);

				for(unsigned i = 0; i < sizeof(CNetObj_Projectile)/sizeof(int); i++)
					Msg.AddInt(((int *)&p)[i]);
			}

			Server()->SendMsg(&Msg, 0,m_pPlayer->GetCID());

			GameServer()->CreateSound(m_Pos, SOUND_SHOTGUN_FIRE);*/
		} break;

		case WEAPON_GRENADE:
		{
				CProjectile *Proj = new CProjectile
					(
					GameWorld(),
					WEAPON_GRENADE,//Type
					m_pPlayer->GetCID(),//Owner
					ProjStartPos,//Pos
					Direction,//Dir
					(int)(Server()->TickSpeed()*GameServer()->Tuning()->m_GrenadeLifetime),//Span
					0,//Freeze
					true,//Explosive
					0,//Force
					SOUND_GRENADE_EXPLODE,//SoundImpact
					WEAPON_GRENADE//Weapon
					);//SoundImpact

				// pack the Projectile and send it to the client Directly
				CNetObj_Projectile p;
				Proj->FillInfo(&p);

				CMsgPacker Msg(NETMSGTYPE_SV_EXTRAPROJECTILE);
				Msg.AddInt(1);
				for(unsigned i = 0; i < sizeof(CNetObj_Projectile)/sizeof(int); i++)
					Msg.AddInt(((int *)&p)[i]);
				Server()->SendMsg(&Msg, 0, m_pPlayer->GetCID());

				GameServer()->CreateSound(m_Pos, SOUND_GRENADE_FIRE);
		} break;

		case WEAPON_RIFLE:
		{
				new CLaser(GameWorld(), m_Pos, Direction, GameServer()->Tuning()->m_LaserReach, m_pPlayer->GetCID(), 0);
				//GameServer()->CreateSound(m_Pos, SOUND_RIFLE_FIRE);
		} break;

		case WEAPON_NINJA:
		{
				// reset Hit objects
				m_NumObjectsHit = 0;

				m_AttackTick = Server()->Tick();
				m_Ninja.m_ActivationDir = Direction;
				//m_Ninja.m_CurrentMoveTime = g_pData->m_Weapons.m_Ninja.m_Movetime * Server()->TickSpeed() / 1000;
				m_Ninja.m_CurrentMoveTime = 10;
				GameServer()->CreateSound(m_Pos, SOUND_NINJA_FIRE,Teams()->TeamMask(Team()));
		} break;

	}

	m_AttackTick = Server()->Tick();
	/*
	if(m_aWeapons[m_ActiveWeapon].m_Ammo > 0) // -1 == unlimited
		m_aWeapons[m_ActiveWeapon].m_Ammo--;
	*/
	if(!m_ReloadTimer)
		m_ReloadTimer = g_pData->m_Weapons.m_aId[m_ActiveWeapon].m_Firedelay * Server()->TickSpeed() / 1000;
}

void CCharacter::HandleWeapons()
{
	//ninja
	HandleNinja();

	vec2 Direction = normalize(vec2(m_LatestInput.m_TargetX, m_LatestInput.m_TargetY));

	// check reload timer
	if(m_ReloadTimer)
	{
		m_ReloadTimer--;
		return;
	}

	// fire Weapon, if wanted
	FireWeapon();
	/*
	// ammo regen
	int AmmoRegenTime = g_pData->m_Weapons.m_aId[m_ActiveWeapon].m_Ammoregentime;
	if(AmmoRegenTime)
	{
		// If equipped and not active, regen ammo?
		if (m_ReloadTimer <= 0)
		{
			if (m_aWeapons[m_ActiveWeapon].m_AmmoRegenStart < 0)
				m_aWeapons[m_ActiveWeapon].m_AmmoRegenStart = Server()->Tick();

			if ((Server()->Tick() - m_aWeapons[m_ActiveWeapon].m_AmmoRegenStart) >= AmmoRegenTime * Server()->TickSpeed() / 1000)
			{
				// Add some ammo
				m_aWeapons[m_ActiveWeapon].m_Ammo = min(m_aWeapons[m_ActiveWeapon].m_Ammo + 1, 10);
				m_aWeapons[m_ActiveWeapon].m_AmmoRegenStart = -1;
			}
		}
		else
		{
			m_aWeapons[m_ActiveWeapon].m_AmmoRegenStart = -1;
		}
	}
	*/
	return;
}

bool CCharacter::GiveWeapon(int Weapon, int Ammo)
{
	if(m_aWeapons[Weapon].m_Ammo < g_pData->m_Weapons.m_aId[Weapon].m_Maxammo || !m_aWeapons[Weapon].m_Got)
	{
		m_aWeapons[Weapon].m_Got = true;
		if(!m_FreezeTime) m_aWeapons[Weapon].m_Ammo = min(g_pData->m_Weapons.m_aId[Weapon].m_Maxammo, Ammo);
		return true;
	}
	return false;
}

void CCharacter::GiveNinja()
{
	if(!m_aWeapons[WEAPON_NINJA].m_Got)
		GameServer()->CreateSound(m_Pos, SOUND_PICKUP_NINJA);
	m_Ninja.m_ActivationTick = Server()->Tick();
	m_aWeapons[WEAPON_NINJA].m_Got = true;
	if (!m_FreezeTime) m_aWeapons[WEAPON_NINJA].m_Ammo = -1;
	m_LastWeapon = m_ActiveWeapon;
	m_ActiveWeapon = WEAPON_NINJA;
}

void CCharacter::SetEmote(int Emote, int Tick)
{
	m_EmoteType = Emote;
	m_EmoteStop = Tick;
}

void CCharacter::OnPredictedInput(CNetObj_PlayerInput *pNewInput)
{
	// check for changes
	if(mem_comp(&m_Input, pNewInput, sizeof(CNetObj_PlayerInput)) != 0)
		m_LastAction = Server()->Tick();

	// copy new input
	mem_copy(&m_Input, pNewInput, sizeof(m_Input));
	m_NumInputs++;

	// or are not allowed to aim in the center
	if(m_Input.m_TargetX == 0 && m_Input.m_TargetY == 0)
		m_Input.m_TargetY = -1;
}

void CCharacter::OnDirectInput(CNetObj_PlayerInput *pNewInput)
{
	mem_copy(&m_LatestPrevInput, &m_LatestInput, sizeof(m_LatestInput));
	mem_copy(&m_LatestInput, pNewInput, sizeof(m_LatestInput));

	if(m_NumInputs > 2 && m_pPlayer->GetTeam() != -1)
	{
		HandleWeaponSwitch();
		FireWeapon();
	}
	if(pNewInput->m_Jump&1  && m_Super && m_Fly)
		HandleFly();

	mem_copy(&m_LatestPrevInput, &m_LatestInput, sizeof(m_LatestInput));
}

void CCharacter::OnFinish()
{
	//TODO: this ugly
	float time = (float)(Server()->Tick() - m_StartTime) / ((float)Server()->TickSpeed());
	CPlayerData *pData = GameServer()->Score()->PlayerData(m_pPlayer->GetCID());
	char aBuf[128];
		m_CpActive=-2;
		str_format(aBuf, sizeof(aBuf), "%s finished in: %d minute(s) %5.2f second(s)", Server()->ClientName(m_pPlayer->GetCID()), (int)time/60, time-((int)time/60*60));
		if(!g_Config.m_SvHideScore)
			GameServer()->SendChatTarget(m_pPlayer->GetCID(), aBuf);
		else
			GameServer()->SendChat(-1, CGameContext::CHAT_ALL, aBuf);

		if(time - pData->m_BestTime < 0)
		{
			// new record \o/
			str_format(aBuf, sizeof(aBuf), "New record: %5.2f second(s) better", time - pData->m_BestTime);
			if(!g_Config.m_SvHideScore)
				GameServer()->SendChatTarget(m_pPlayer->GetCID(), aBuf);
			else
				GameServer()->SendChat(-1, CGameContext::CHAT_ALL, aBuf);
		}

		if(!pData->m_BestTime || time < pData->m_BestTime)
		{
			// update the score
			pData->Set(time, m_CpCurrent);

			if(str_comp_num(Server()->ClientName(m_pPlayer->GetCID()), "nameless tee", 12) != 0)
				GameServer()->Score()->SaveScore(m_pPlayer->GetCID(), time, this);
		}
		
		// update server best time
		if(GameServer()->m_pController->m_CurrentRecord == 0 || time < GameServer()->m_pController->m_CurrentRecord)
		{
			// check for nameless
			if(str_comp_num(Server()->ClientName(m_pPlayer->GetCID()), "nameless tee", 12) != 0) {
				GameServer()->m_pController->m_CurrentRecord = time;
				//dbg_msg("character", "Finish");
//				GetPlayer()->SendServerRecord();
			}
				
		}

		m_RaceState = RACE_NONE;
		// set player score
		if(!GameServer()->Score()->PlayerData(m_pPlayer->GetCID())->m_CurrentTime || GameServer()->Score()->PlayerData(m_pPlayer->GetCID())->m_CurrentTime > time)
		{
			GameServer()->Score()->PlayerData(m_pPlayer->GetCID())->m_CurrentTime = time;
		}

		int TTime = 0-(int)time;
		if(m_pPlayer->m_Score < TTime)
			m_pPlayer->m_Score = TTime;

}

int CCharacter::Team()
{
	CGameControllerDDRace* Controller = (CGameControllerDDRace*)GameServer()->m_pController;
	return Controller->m_Teams.m_Core.Team(m_pPlayer->GetCID());
}

CGameTeams* CCharacter::Teams()
{
	CGameControllerDDRace* Controller = (CGameControllerDDRace*)GameServer()->m_pController;
	return &Controller->m_Teams;
}

void CCharacter::HandleFly()
{
	m_Core.HandleFly();
}

void CCharacter::Tick()
{
	CGameControllerDDRace* Controller = (CGameControllerDDRace*)GameServer()->m_pController;
	std::list < int > Indices = GameServer()->Collision()->GetMapIndices(m_PrevPos, m_Pos);
	//dbg_msg("Indices","%d",Indices.size());
	if(m_pPlayer->m_ForceBalanced)
				{
					char Buf[128];
					str_format(Buf, sizeof(Buf), "You were moved to %s due to team balancing", Controller->GetTeamName(m_pPlayer->GetTeam()));
					GameServer()->SendBroadcast(Buf, m_pPlayer->GetCID());

					m_pPlayer->m_ForceBalanced = false;
				}
				m_Armor=(m_FreezeTime != -1)?10-(m_FreezeTime/15):0;
				if(m_Input.m_Direction != 0 || m_Input.m_Jump != 0)
					m_LastMove = Server()->Tick();

				if(m_FreezeTime > 0 || m_FreezeTime == -1)
				{
					if (m_FreezeTime % Server()->TickSpeed() == 0 || m_FreezeTime == -1)
					{
						GameServer()->CreateDamageInd(m_Pos, 0, m_FreezeTime / Server()->TickSpeed());
					}
					if(m_FreezeTime != -1)
						m_FreezeTime--;
					else
						m_Ninja.m_ActivationTick = Server()->Tick();
					m_Input.m_Direction = 0;
					m_Input.m_Jump = 0;
					m_Input.m_Hook = 0;

					//m_Input.m_Fire = 0;
					if (m_FreezeTime == 1) {
						UnFreeze();
					}
				}
				m_Core.m_Input = m_Input;
				m_Core.Tick(true);
				m_Core.m_Id = GetPlayer()->GetCID();

				m_DoSplash = false;
				if (g_Config.m_SvEndlessDrag)
					m_Core.m_HookTick = 0;
				if (m_Super && m_Core.m_Jumped > 1)
					m_Core.m_Jumped = 1;
				if (m_Super && g_Config.m_SvEndlessSuperHook)
					m_Core.m_HookTick = 0;
				/*dbg_msg("character","m_TileIndex=%d , m_TileFIndex=%d",m_TileIndex,m_TileFIndex); //REMOVE*/
				//DDRace
				char aBuftime[128];
				float time = (float)(Server()->Tick() - m_StartTime) / ((float)Server()->TickSpeed());
				CPlayerData *pData = GameServer()->Score()->PlayerData(m_pPlayer->GetCID());

				if(Server()->Tick() - m_RefreshTime >= Server()->TickSpeed())
				{
					if (m_RaceState == RACE_STARTED) {
						int IntTime = (int)time;
						if(m_BroadTime)
							str_format(aBuftime, sizeof(aBuftime), "%dm %ds", IntTime/60, IntTime%60);
						else
							str_format(aBuftime, sizeof(aBuftime), "");

						if(m_CpActive != -1 && m_CpTick > Server()->Tick())
						{
							if(pData->m_BestTime && pData->m_aBestCpTime[m_CpActive] != 0)
							{
								char aTmp[128];
								float Diff = m_CpCurrent[m_CpActive] - pData->m_aBestCpTime[m_CpActive];
								str_format(aTmp, sizeof(aTmp), "\nCheckpoint | Diff : %+5.2f", Diff);
								strcat(aBuftime, aTmp);
							}
						}

						if( g_Config.m_SvBroadcast[0] != 0 && m_BroadCast)
						{
							char aTmp[128];
							str_format(aTmp, sizeof(aTmp), "\n%s\n", g_Config.m_SvBroadcast);
							strcat(aBuftime, aTmp);
						}
						GameServer()->SendBroadcast(aBuftime, m_pPlayer->GetCID());
					}
					else
					{

						if( g_Config.m_SvBroadcast[0] != 0) {
							char aTmp[128],aYourBest[64];
							str_format(aYourBest, sizeof(aYourBest), "Your Best:'%s%d:%d'", ((pData->m_BestTime / 60) < 10)?"0":"", (int)(pData->m_BestTime / 60), (int)pData->m_BestTime % 60);
							CPlayerData *pData = GameServer()->Score()->PlayerData(m_pPlayer->GetCID());
							str_format(aTmp, sizeof(aTmp), "%s\nServer Best:'%s%d:%d' %s", g_Config.m_SvBroadcast, ((GameServer()->m_pController->m_CurrentRecord / 60) < 10)?"0":"", (int)(GameServer()->m_pController->m_CurrentRecord / 60), (int)GameServer()->m_pController->m_CurrentRecord % 60, (pData->m_BestTime)?aYourBest:"");
							GameServer()->SendBroadcast(aTmp, m_pPlayer->GetCID());
						}
					}
					m_RefreshTime = Server()->Tick();
				}
//int num =0;
	if(!Indices.empty())
		for(std::list < int >::iterator i = Indices.begin(); i != Indices.end(); i++)
		{//dbg_msg("num","%d",++num);
			int MapIndex = *i;
			int MapIndexL = GameServer()->Collision()->GetPureMapIndex(vec2(m_Pos.x + (m_ProximityRadius/2)+4,m_Pos.y));
			int MapIndexR = GameServer()->Collision()->GetPureMapIndex(vec2(m_Pos.x - (m_ProximityRadius/2)-4,m_Pos.y));
			int MapIndexT = GameServer()->Collision()->GetPureMapIndex(vec2(m_Pos.x,m_Pos.y + (m_ProximityRadius/2)+4));
			int MapIndexB = GameServer()->Collision()->GetPureMapIndex(vec2(m_Pos.x,m_Pos.y - (m_ProximityRadius/2)-4));
			//dbg_msg("","N%d L%d R%d B%d T%d",MapIndex,MapIndexL,MapIndexR,MapIndexB,MapIndexT);
			m_TileIndex = GameServer()->Collision()->GetTileIndex(MapIndex);
			m_TileIndexL = GameServer()->Collision()->GetTileIndex(MapIndexL);
			m_TileIndexR = GameServer()->Collision()->GetTileIndex(MapIndexR);
			m_TileIndexB = GameServer()->Collision()->GetTileIndex(MapIndexB);
			m_TileIndexT = GameServer()->Collision()->GetTileIndex(MapIndexT);
			m_TileFIndex = GameServer()->Collision()->GetFTileIndex(MapIndex);
			m_TileFIndexL = GameServer()->Collision()->GetFTileIndex(MapIndexL);
			m_TileFIndexR = GameServer()->Collision()->GetFTileIndex(MapIndexR);
			m_TileFIndexB = GameServer()->Collision()->GetFTileIndex(MapIndexB);
			m_TileFIndexT = GameServer()->Collision()->GetFTileIndex(MapIndexT);
			m_TileSIndex = GameServer()->Collision()->GetDTileIndex(MapIndex, Team());
			m_TileSIndexL = GameServer()->Collision()->GetDTileIndex(MapIndexL, Team());
			m_TileSIndexR = GameServer()->Collision()->GetDTileIndex(MapIndexR, Team());
			m_TileSIndexB = GameServer()->Collision()->GetDTileIndex(MapIndexB, Team());
			m_TileSIndexT = GameServer()->Collision()->GetDTileIndex(MapIndexT, Team());
			//dbg_msg("","N%d L%d R%d B%d T%d",m_TileIndex,m_TileIndexL,m_TileIndexR,m_TileIndexB,m_TileIndexT);
			//dbg_msg("","N%d L%d R%d B%d T%d",m_TileFIndex,m_TileFIndexL,m_TileFIndexR,m_TileFIndexB,m_TileFIndexT);
			/*m_CurrentTile = m_TileIndex;
			m_CurrentFTile = m_TileFIndex;*/



			int cp = GameServer()->Collision()->IsCheckpoint(MapIndex);
			if(cp != -1 && m_RaceState == RACE_STARTED && cp > m_CpActive)
			{
				m_CpActive = cp;
				m_CpCurrent[cp] = time;
				m_CpTick = Server()->Tick() + Server()->TickSpeed()*2;
			}
			if(((m_TileIndex == TILE_BEGIN) || (m_TileFIndex == TILE_BEGIN)) && (m_RaceState == RACE_NONE || (m_RaceState == RACE_STARTED && !Team())))
			{
				Controller->m_Teams.OnCharacterStart(m_pPlayer->GetCID());
				m_CpActive = -2;
			}

			if(((m_TileIndex == TILE_END) || (m_TileFIndex == TILE_END)) && m_RaceState == RACE_STARTED)
			{
				Controller->m_Teams.OnCharacterFinish(m_pPlayer->GetCID());
			}
			if(((m_TileIndex == TILE_FREEZE) || (m_TileFIndex == TILE_FREEZE)) && !m_Super)
			{
				Freeze(Server()->TickSpeed()*3);
			}
			else if((m_TileIndex == TILE_UNFREEZE) || (m_TileFIndex == TILE_UNFREEZE))
			{
				UnFreeze();
			}
			if((m_TileIndex == TILE_STOPL || m_TileIndexL == TILE_STOPL || m_TileIndexL == TILE_STOPH || m_TileIndexL == TILE_STOPA || m_TileFIndex == TILE_STOPL || m_TileFIndexL == TILE_STOPL || m_TileFIndexL == TILE_STOPH || m_TileFIndexL == TILE_STOPA || m_TileSIndex == TILE_STOPL || m_TileSIndexL == TILE_STOPL || m_TileSIndexL == TILE_STOPH || m_TileSIndexL == TILE_STOPA) && m_Core.m_Vel.x > 0)
			{
				if((int)GameServer()->Collision()->GetPos(MapIndexL).x)
					if((int)GameServer()->Collision()->GetPos(MapIndexL).x < (int)m_Core.m_Pos.x)
						m_Core.m_Pos = m_PrevPos;
				m_Core.m_Vel.x = 0;
			}
			if((m_TileIndex == TILE_STOPR || m_TileIndexR == TILE_STOPR || m_TileIndexR == TILE_STOPH || m_TileIndexR == TILE_STOPA || m_TileFIndex == TILE_STOPR || m_TileFIndexR == TILE_STOPR || m_TileFIndexR == TILE_STOPH || m_TileFIndexR == TILE_STOPA || m_TileSIndex == TILE_STOPR || m_TileSIndexR == TILE_STOPR || m_TileSIndexR == TILE_STOPH || m_TileSIndexR == TILE_STOPA) && m_Core.m_Vel.x < 0)
			{
				if((int)GameServer()->Collision()->GetPos(MapIndexR).x)
					if((int)GameServer()->Collision()->GetPos(MapIndexR).x > (int)m_Core.m_Pos.x)
						m_Core.m_Pos = m_PrevPos;
				m_Core.m_Vel.x = 0;
			}
			if((m_TileIndex == TILE_STOPB || m_TileIndexB == TILE_STOPB || m_TileIndexB == TILE_STOPV || m_TileIndexB == TILE_STOPA || m_TileFIndex == TILE_STOPB || m_TileFIndexB == TILE_STOPB || m_TileFIndexB == TILE_STOPV || m_TileFIndexB == TILE_STOPA || m_TileSIndex == TILE_STOPB || m_TileSIndexB == TILE_STOPB || m_TileSIndexB == TILE_STOPV || m_TileSIndexB == TILE_STOPA) && m_Core.m_Vel.y < 0)
			{
				if((int)GameServer()->Collision()->GetPos(MapIndexB).y)
					if((int)GameServer()->Collision()->GetPos(MapIndexB).y > (int)m_Core.m_Pos.y)
						m_Core.m_Pos = m_PrevPos;
				m_Core.m_Vel.y = 0;
			}
			if((m_TileIndex == TILE_STOPT || m_TileIndexT == TILE_STOPT || m_TileIndexT == TILE_STOPV || m_TileIndexT == TILE_STOPA || m_TileFIndex == TILE_STOPT || m_TileFIndexT == TILE_STOPT || m_TileFIndexT == TILE_STOPV || m_TileFIndexT == TILE_STOPA || m_TileSIndex == TILE_STOPT || m_TileSIndexT == TILE_STOPT || m_TileSIndexT == TILE_STOPV || m_TileSIndexT == TILE_STOPA) && m_Core.m_Vel.y > 0)
			{
				//dbg_msg("","%f %f",GameServer()->Collision()->GetPos(MapIndex).y,m_Core.m_Pos.y);
				if((int)GameServer()->Collision()->GetPos(MapIndexT).y)
					if((int)GameServer()->Collision()->GetPos(MapIndexT).y < (int)m_Core.m_Pos.y)
						m_Core.m_Pos = m_PrevPos;
				m_Core.m_Vel.y = 0;
				m_Core.m_Jumped = 0;
			}
			// handle speedup tiles
			if(GameServer()->Collision()->IsSpeedup(MapIndex) == TILE_BOOST)
			{
				vec2 Direction, TempVel = m_Core.m_Vel;
				int Force, MaxSpeed = 0;
				GameServer()->Collision()->GetSpeedup(MapIndex, &Direction, &Force, &MaxSpeed);
				if(
						((Direction.x < 0) && ((int)GameServer()->Collision()->GetPos(MapIndexL).x) && ((int)GameServer()->Collision()->GetPos(MapIndexL).x < (int)m_Core.m_Pos.x)) ||
						((Direction.x > 0) && ((int)GameServer()->Collision()->GetPos(MapIndexR).x) && ((int)GameServer()->Collision()->GetPos(MapIndexR).x > (int)m_Core.m_Pos.x)) ||
						((Direction.y > 0) && ((int)GameServer()->Collision()->GetPos(MapIndexB).y) && ((int)GameServer()->Collision()->GetPos(MapIndexB).y > (int)m_Core.m_Pos.y)) ||
						((Direction.y < 0) && ((int)GameServer()->Collision()->GetPos(MapIndexT).y) && ((int)GameServer()->Collision()->GetPos(MapIndexT).y < (int)m_Core.m_Pos.y))
						)
						m_Core.m_Pos = m_PrevPos;
				TempVel += Direction * Force;
				if(TempVel < Direction*(MaxSpeed/5) || !MaxSpeed)
					m_Core.m_Vel = TempVel;
				else
				{
					m_Core.m_Vel = Direction*(MaxSpeed/5) + Direction;
				}
				//dbg_msg("Direction","%f %f   %f %f   %f %f",Direction.x,Direction.y,(Direction*Force).x,(Direction*Force).y,m_Core.m_Vel.x,m_Core.m_Vel.y);

			}
			else if(GameServer()->Collision()->IsSpeedup(MapIndex) == TILE_BOOSTS)
			{
				vec2 Direction;
				int Force;
				GameServer()->Collision()->GetSpeedup(MapIndex, &Direction, &Force, 0);
				Force/=5;
				if(
						((Direction.x < 0) && ((int)GameServer()->Collision()->GetPos(MapIndexL).x) && ((int)GameServer()->Collision()->GetPos(MapIndexL).x < (int)m_Core.m_Pos.x)) ||
						((Direction.x > 0) && ((int)GameServer()->Collision()->GetPos(MapIndexR).x) && ((int)GameServer()->Collision()->GetPos(MapIndexR).x > (int)m_Core.m_Pos.x)) ||
						((Direction.y > 0) && ((int)GameServer()->Collision()->GetPos(MapIndexB).y) && ((int)GameServer()->Collision()->GetPos(MapIndexB).y > (int)m_Core.m_Pos.y)) ||
						((Direction.y < 0) && ((int)GameServer()->Collision()->GetPos(MapIndexT).y) && ((int)GameServer()->Collision()->GetPos(MapIndexT).y < (int)m_Core.m_Pos.y))
						)
						m_Core.m_Pos = m_PrevPos;
				m_Core.m_Vel = Direction*Force + Direction;
				//dbg_msg("Direction","%f %f   %f %f   %f %f",Direction.x,Direction.y,(Direction*Force).x,(Direction*Force).y,m_Core.m_Vel.x,m_Core.m_Vel.y);
			}
			m_LastBooster = MapIndex;
			int z = GameServer()->Collision()->IsTeleport(MapIndex);
			if(z)
			{
				m_Core.m_HookedPlayer = -1;
				m_Core.m_HookState = HOOK_RETRACTED;
				m_Core.m_TriggeredEvents |= COREEVENT_HOOK_RETRACT;
				m_Core.m_HookState = HOOK_RETRACTED;
				int Num = (((CGameControllerDDRace*)GameServer()->m_pController)->m_pNumTele[z-1] - 1);
				m_Core.m_Pos = ((CGameControllerDDRace*)GameServer()->m_pController)->m_pTele2D[z-1][(!Num)?Num:rand() % Num];
				m_Core.m_HookPos = m_Core.m_Pos;
			}
			int evilz = GameServer()->Collision()->IsEvilTeleport(MapIndex);
			if(evilz && !m_Super)
			{
				m_Core.m_HookedPlayer = -1;
				m_Core.m_HookState = HOOK_RETRACTED;
				m_Core.m_TriggeredEvents |= COREEVENT_HOOK_RETRACT;
				m_Core.m_HookState = HOOK_RETRACTED;
				GameWorld()->ReleaseHooked(GetPlayer()->GetCID());
				int Num = (((CGameControllerDDRace*)GameServer()->m_pController)->m_pNumTele[evilz-1] - 1);
				m_Core.m_Pos = ((CGameControllerDDRace*)GameServer()->m_pController)->m_pTele2D[evilz-1][(!Num)?Num:rand() % Num];
				m_Core.m_HookPos = m_Core.m_Pos;
				m_Core.m_Vel = vec2(0,0);
			}
			// handle death-tiles
			if((GameServer()->Collision()->GetCollisionAt(m_Pos.x+m_ProximityRadius/3.f, m_Pos.y-m_ProximityRadius/3.f)&CCollision::COLFLAG_DEATH ||
				GameServer()->Collision()->GetCollisionAt(m_Pos.x+m_ProximityRadius/3.f, m_Pos.y+m_ProximityRadius/3.f)&CCollision::COLFLAG_DEATH ||
				GameServer()->Collision()->GetCollisionAt(m_Pos.x-m_ProximityRadius/3.f, m_Pos.y-m_ProximityRadius/3.f)&CCollision::COLFLAG_DEATH ||
				GameServer()->Collision()->GetCollisionAt(m_Pos.x-m_ProximityRadius/3.f, m_Pos.y+m_ProximityRadius/3.f)&CCollision::COLFLAG_DEATH ||
				GameServer()->Collision()->GetFCollisionAt(m_Pos.x+m_ProximityRadius/3.f, m_Pos.y-m_ProximityRadius/3.f)&CCollision::COLFLAG_DEATH ||
				GameServer()->Collision()->GetFCollisionAt(m_Pos.x+m_ProximityRadius/3.f, m_Pos.y+m_ProximityRadius/3.f)&CCollision::COLFLAG_DEATH ||
				GameServer()->Collision()->GetFCollisionAt(m_Pos.x-m_ProximityRadius/3.f, m_Pos.y-m_ProximityRadius/3.f)&CCollision::COLFLAG_DEATH ||
				GameServer()->Collision()->GetFCollisionAt(m_Pos.x-m_ProximityRadius/3.f, m_Pos.y+m_ProximityRadius/3.f)&CCollision::COLFLAG_DEATH)&&
				!m_Super)
			{
				Die(m_pPlayer->GetCID(), WEAPON_WORLD);
			}
	}
	// kill player when leaving gamelayer
	if((int)m_Pos.x/32 < -200 || (int)m_Pos.x/32 > GameServer()->Collision()->GetWidth()+200 ||
		(int)m_Pos.y/32 < -200 || (int)m_Pos.y/32 > GameServer()->Collision()->GetHeight()+200)
	{
		Die(m_pPlayer->GetCID(), WEAPON_WORLD);
	}

	// handle Weapons
	HandleWeapons();

	m_PlayerState = m_Input.m_PlayerState;

	// Previnput
	m_PrevInput = m_Input;
	if (!m_Doored)
	{
		m_OlderPos = m_OldPos;
		m_OldPos = m_Core.m_Pos;
	}
	m_PrevPos = m_Core.m_Pos;
	return;
}

float point_distance(vec2 point, vec2 line_start, vec2 line_end)
{
	float res = -1.0f;
	vec2 dir = normalize(line_end-line_start);
	for(int i = 0; i < length(line_end-line_start); i++)
	{
		 vec2 step = dir;
		 step.x *= i;
		 step.y *= i;
		 float dist = distance(step+line_start, point);
		 if(res < 0 || dist < res)
			  res = dist;
	}
	return res;
}

void CCharacter::ResetPos()
{
	m_Core.m_Pos = m_OlderPos;
	//core.pos-=core.vel;
	m_Core.m_Vel = vec2(0,0);
	if(m_Core.m_Jumped >= 2)
		m_Core.m_Jumped = 1;
}

void CCharacter::TickDefered()
{
	// advance the dummy
	{
		CWorldCore TempWorld;
		CGameControllerDDRace* Controller = (CGameControllerDDRace*)GameServer()->m_pController;
		m_ReckoningCore.Init(&TempWorld, GameServer()->Collision(), &Controller->m_Teams.m_Core);
		m_ReckoningCore.Tick(false);
		m_ReckoningCore.Move();
		m_ReckoningCore.Quantize();
	}

	//lastsentcore
	vec2 StartPos = m_Core.m_Pos;
	vec2 StartVel = m_Core.m_Vel;
	bool StuckBefore = GameServer()->Collision()->TestBox(m_Core.m_Pos, vec2(28.0f, 28.0f));

	m_Core.Move();
	if(m_Doored)
	{
		ResetPos();
		m_Doored = false;
	}
	/*if((m_Stopped&STOPPED_LEFT && m_Core.m_Vel.x > 0)||(m_Stopped&STOPPED_RIGHT && m_Core.m_Vel.x < 0))
		m_Core.m_Vel.x=0;
	if((m_Stopped&STOPPED_BOTTOM && m_Core.m_Vel.y < 0)||(m_Stopped&STOPPED_TOP && m_Core.m_Vel.y > 0))
		m_Core.m_Vel.y=0;*/
	bool StuckAfterMove = GameServer()->Collision()->TestBox(m_Core.m_Pos, vec2(28.0f, 28.0f));
	m_Core.Quantize();
	bool StuckAfterQuant = GameServer()->Collision()->TestBox(m_Core.m_Pos, vec2(28.0f, 28.0f));
	m_Pos = m_Core.m_Pos;

	if(!StuckBefore && (StuckAfterMove || StuckAfterQuant))
	{
		// Hackish solution to get rid of strict-aliasing warning
		union
		{
			float f;
			unsigned u;
		}StartPosX, StartPosY, StartVelX, StartVelY;

		StartPosX.f = StartPos.x;
		StartPosY.f = StartPos.y;
		StartVelX.f = StartVel.x;
		StartVelY.f = StartVel.y;

		char aBuf[256];
		str_format(aBuf, sizeof(aBuf), "STUCK!!! %d %d %d %f %f %f %f %x %x %x %x", 
			StuckBefore,
			StuckAfterMove,
			StuckAfterQuant,
			StartPos.x, StartPos.y,
			StartVel.x, StartVel.y,
			StartPosX.u, StartPosY.u,
			StartVelX.u, StartVelY.u);
		GameServer()->Console()->Print(IConsole::OUTPUT_LEVEL_DEBUG, "game", aBuf);
	}

	int Events = m_Core.m_TriggeredEvents;
	int Mask = CmaskAllExceptOne(m_pPlayer->GetCID());

	if(Events&COREEVENT_GROUND_JUMP) GameServer()->CreateSound(m_Pos, SOUND_PLAYER_JUMP, Mask);

	if(Events&COREEVENT_HOOK_ATTACH_PLAYER) GameServer()->CreateSound(m_Pos, SOUND_HOOK_ATTACH_PLAYER, CmaskAll());
	if(Events&COREEVENT_HOOK_ATTACH_GROUND) GameServer()->CreateSound(m_Pos, SOUND_HOOK_ATTACH_GROUND, Mask);
	if(Events&COREEVENT_HOOK_HIT_NOHOOK) GameServer()->CreateSound(m_Pos, SOUND_HOOK_NOATTACH, Mask);


	if(m_pPlayer->GetTeam() == -1)
	{
		m_Pos.x = m_Input.m_TargetX;
		m_Pos.y = m_Input.m_TargetY;
	}

	// update the m_SendCore if needed
	{
		CNetObj_Character Predicted;
		CNetObj_Character Current;
		mem_zero(&Predicted, sizeof(Predicted));
		mem_zero(&Current, sizeof(Current));
		m_ReckoningCore.Write(&Predicted);
		m_Core.Write(&Current);

		// only allow dead reackoning for a top of 3 seconds
		if(m_Core.m_pReset || m_ReckoningTick+Server()->TickSpeed()*3 < Server()->Tick() || mem_comp(&Predicted, &Current, sizeof(CNetObj_Character)) != 0)
		{
			m_ReckoningTick = Server()->Tick();
			m_SendCore = m_Core;
			m_ReckoningCore = m_Core;
			m_Core.m_pReset = false;
		}
	}
}

bool CCharacter::Freeze(int Time)
{
	if ((Time <= 1 || m_Super || m_FreezeTime == -1) && Time != -1)
		 return false;
	if (m_FreezeTick < Server()->Tick() - Server()->TickSpeed())  		 
	{
		for(int i=0;i<NUM_WEAPONS;i++)
			if(m_aWeapons[i].m_Got)
			 {
				 m_aWeapons[i].m_Ammo = 0;
			 }
		m_Armor=0;
		m_FreezeTime=Time;
		m_FreezeTick=Server()->Tick();
		return true;
	}
	return false;
}

bool CCharacter::Freeze()
{
	int Time = Server()->TickSpeed()*3;
	if (Time <= 1 || m_Super || m_FreezeTime == -1)
		 return false;
	if (m_FreezeTick < Server()->Tick() - Server()->TickSpeed())
	{
		for(int i=0;i<NUM_WEAPONS;i++)
			if(m_aWeapons[i].m_Got)
			 {
				 m_aWeapons[i].m_Ammo = 0;
			 }
		m_Armor=0;
		m_Ninja.m_ActivationTick = Server()->Tick();
		m_FreezeTime=Time;
		m_FreezeTick=Server()->Tick();
		return true;
	}
	return false;
}

bool CCharacter::UnFreeze()
{
	if (m_FreezeTime>0)
	{
		m_Armor=10;
		for(int i=0;i<NUM_WEAPONS;i++)
			if(m_aWeapons[i].m_Got)
			 {
				 m_aWeapons[i].m_Ammo = -1;
			 }
		if(!m_aWeapons[m_ActiveWeapon].m_Got) m_ActiveWeapon=WEAPON_GUN;
		m_FreezeTime=0;
		m_FreezeTick=0;
		 return true;
	}
	return false;
}

void CCharacter::GiveAllWeapons()
{
	 for(int i=1;i<NUM_WEAPONS-1;i++)
	 {
		 m_aWeapons[i].m_Got = true;
		 if(!m_FreezeTime) m_aWeapons[i].m_Ammo = -1;
	 }
	 return;
}

bool CCharacter::IncreaseHealth(int Amount)
{
	if(m_Health >= 10)
		return false;
	m_Health = clamp(m_Health+Amount, 0, 10);
	return true;
}

bool CCharacter::IncreaseArmor(int Amount)
{
	if(m_Armor >= 10)
		return false;
	m_Armor = clamp(m_Armor+Amount, 0, 10);
	return true;
}

void CCharacter::Die(int Killer, int Weapon)
{
	int ModeSpecial = GameServer()->m_pController->OnCharacterDeath(this, GameServer()->m_apPlayers[Killer], Weapon);
	CGameControllerDDRace* Controller = (CGameControllerDDRace*)GameServer()->m_pController;
	char aBuf[256];
	str_format(aBuf, sizeof(aBuf), "kill killer='%d:%s' victim='%d:%s' weapon=%d special=%d",
		Killer, Server()->ClientName(Killer),
		m_pPlayer->GetCID(), Server()->ClientName(m_pPlayer->GetCID()), Weapon, ModeSpecial);
	GameServer()->Console()->Print(IConsole::OUTPUT_LEVEL_DEBUG, "game", aBuf);

	Controller->m_Teams.SetForceCharacterTeam(m_pPlayer->GetCID(), 0);

	// send the kill message
	CNetMsg_Sv_KillMsg Msg;
	Msg.m_Killer = Killer;
	Msg.m_Victim = m_pPlayer->GetCID();
	Msg.m_Weapon = Weapon;
	Msg.m_ModeSpecial = ModeSpecial;
	Server()->SendPackMsg(&Msg, MSGFLAG_VITAL, -1);

	// a nice sound
	GameServer()->CreateSound(m_Pos, SOUND_PLAYER_DIE);

	// this is for auto respawn after 3 secs
	m_pPlayer->m_DieTick = Server()->Tick();

	m_Alive = false;
	GameServer()->m_World.RemoveEntity(this);
	GameServer()->m_World.m_Core.m_apCharacters[m_pPlayer->GetCID()] = 0;
	GameServer()->CreateDeath(m_Pos, m_pPlayer->GetCID());

	// we got to wait 0.5 secs before respawning
	m_pPlayer->m_RespawnTick = Server()->Tick()+Server()->TickSpeed()/2;
}

bool CCharacter::TakeDamage(vec2 Force, int Dmg, int From, int Weapon)
{
	m_Core.m_Vel += Force;
	/*
	if(GameServer()->m_pController->IsFriendlyFire(m_pPlayer->GetCID(), From) && !g_Config.m_SvTeamdamage)
		return false;

	// m_pPlayer only inflicts half damage on self
	if(From == m_pPlayer->GetCID())
		Dmg = max(1, Dmg/2);

	m_DamageTaken++;

	// create healthmod indicator
	if(Server()->Tick() < m_DamageTakenTick+25)
	{
		// make sure that the damage indicators doesn't group together
		GameServer()->CreateDamageInd(m_Pos, m_DamageTaken*0.25f, Dmg);
	}
	else
	{
		m_DamageTaken = 0;
		GameServer()->CreateDamageInd(m_Pos, 0, Dmg);
	}

	if(Dmg)
	{
		if(m_Armor)
		{
			if(Dmg > 1)
			{
				m_Health--;
				Dmg--;
			}

			if(Dmg > m_Armor)
			{
				Dmg -= m_Armor;
				m_Armor = 0;
			}
			else
			{
				m_Armor -= Dmg;
				Dmg = 0;
			}
		}

		m_Health -= Dmg;
	}

	m_DamageTakenTick = Server()->Tick();

	// do damage Hit sound
	if(From >= 0 && From != m_pPlayer->GetCID() && GameServer()->m_apPlayers[From])
		GameServer()->CreateSound(GameServer()->m_apPlayers[From]->m_ViewPos, SOUND_HIT, CmaskOne(From));

	// check for death
	if(m_Health <= 0)
	{
		Die(From, Weapon);



		return false;
	}

	if (Dmg > 2)
		GameServer()->CreateSound(m_Pos, SOUND_PLAYER_PAIN_LONG);
	else
		GameServer()->CreateSound(m_Pos, SOUND_PLAYER_PAIN_SHORT);
*/
	// set attacker's face to happy (taunt!)
	/*if(g_Config.m_SvEmotionalTees)
	{
	if (From >= 0 && From != m_pPlayer->GetCID() && GameServer()->m_apPlayers[From])
	{
		CCharacter *pChr = GameServer()->m_apPlayers[From]->GetCharacter();
		if (pChr)
		{
			pChr->m_EmoteType = EMOTE_HAPPY;
			pChr->m_EmoteStop = Server()->Tick() + Server()->TickSpeed();
		}
	}*///Removed you can set your emote via /emoteEMOTENAME
	//set the attacked face to pain
	m_EmoteType = EMOTE_PAIN;
	m_EmoteStop = Server()->Tick() + 500 * Server()->TickSpeed() / 1000;

	return true;
}

void CCharacter::Snap(int SnappingClient)
{
	if(NetworkClipped(SnappingClient))
		return;

	CCharacter* SnapChar = GameServer()->GetPlayerChar(SnappingClient);
<<<<<<< HEAD
	if(!SnapChar 
		|| (SnapChar->Team() != Team())
		|| (GetPlayer()->m_Invisible && GetPlayer()->GetCID() != SnappingClient)) return;
=======
	if
	(
			SnapChar &&
			!SnapChar->m_Super &&
			(
					!SnapChar->GetPlayer()->m_ShowOthers &&
					GameServer()->m_apPlayers[SnappingClient]->GetTeam() != -1 &&
					SnapChar->Team() != Team() &&
					Team() != TEAM_SUPER
					) ||
		(
				GetPlayer()->m_Invisible &&
				GetPlayer()->GetCID() != SnappingClient &&
				GameServer()->m_apPlayers[SnappingClient]->m_Authed < GetPlayer()->m_Authed
				)
				)
		return;
>>>>>>> 5bdb8090
	CNetObj_Character *Character = static_cast<CNetObj_Character *>(Server()->SnapNewItem(NETOBJTYPE_CHARACTER, m_pPlayer->GetCID(), sizeof(CNetObj_Character)));

	// write down the m_Core
	if(!m_ReckoningTick || GameServer()->m_World.m_Paused)
	{
		// no dead reckoning when paused because the client doesn't know
		// how far to perform the reckoning
		Character->m_Tick = 0;
		m_Core.Write(Character);
	}
	else
	{
		Character->m_Tick = m_ReckoningTick;
		m_SendCore.Write(Character);
	}

	if(m_DoSplash)
	{
		Character->m_Jumped = 3;
	}
	// set emote
	if (m_EmoteStop < Server()->Tick())
	{
		m_EmoteType = EMOTE_NORMAL;
		m_EmoteStop = -1;
	}

	Character->m_Emote = m_EmoteType;

	Character->m_AmmoCount = 0;
	Character->m_Health = 0;
	Character->m_Armor = 0;

	if (m_FreezeTime > 0 || m_FreezeTime == -1)
	{
		Character->m_Emote = EMOTE_BLINK;
		Character->m_Weapon = WEAPON_NINJA;
		Character->m_AmmoCount = 0;
	}
	else
		Character->m_Weapon = m_ActiveWeapon;
	Character->m_AttackTick = m_AttackTick;

	Character->m_Direction = m_Input.m_Direction;

	if(m_pPlayer->GetCID() == SnappingClient)
	{
		Character->m_Health = m_Health;
		Character->m_Armor = m_Armor;
		if(m_aWeapons[m_ActiveWeapon].m_Ammo > 0)
			Character->m_AmmoCount = (!m_FreezeTime)?m_aWeapons[m_ActiveWeapon].m_Ammo:0;
	}

	if (Character->m_Emote == EMOTE_NORMAL)
	{
		if(250 - ((Server()->Tick() - m_LastAction)%(250)) < 5)
			Character->m_Emote = EMOTE_BLINK;
	}

	Character->m_PlayerState = m_PlayerState;
}<|MERGE_RESOLUTION|>--- conflicted
+++ resolved
@@ -1266,17 +1266,11 @@
 		return;
 
 	CCharacter* SnapChar = GameServer()->GetPlayerChar(SnappingClient);
-<<<<<<< HEAD
-	if(!SnapChar 
-		|| (SnapChar->Team() != Team())
-		|| (GetPlayer()->m_Invisible && GetPlayer()->GetCID() != SnappingClient)) return;
-=======
 	if
 	(
 			SnapChar &&
 			!SnapChar->m_Super &&
 			(
-					!SnapChar->GetPlayer()->m_ShowOthers &&
 					GameServer()->m_apPlayers[SnappingClient]->GetTeam() != -1 &&
 					SnapChar->Team() != Team() &&
 					Team() != TEAM_SUPER
@@ -1288,7 +1282,6 @@
 				)
 				)
 		return;
->>>>>>> 5bdb8090
 	CNetObj_Character *Character = static_cast<CNetObj_Character *>(Server()->SnapNewItem(NETOBJTYPE_CHARACTER, m_pPlayer->GetCID(), sizeof(CNetObj_Character)));
 
 	// write down the m_Core
