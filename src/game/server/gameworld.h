/* (c) Magnus Auvinen. See licence.txt in the root of the distribution for more information. */
/* If you are missing that file, acquire a complete release at teeworlds.com.                */
#ifndef GAME_SERVER_GAMEWORLD_H
#define GAME_SERVER_GAMEWORLD_H

#include <game/gamecore.h>

#include "save.h"

#include <vector>

class CEntity;
class CCharacter;

/*
	Class: Game World
		Tracks all entities in the game. Propagates tick and
		snap calls to all entities.
*/
class CGameWorld
{
public:
	enum
	{
		ENTTYPE_PROJECTILE = 0,
		ENTTYPE_LASER,
		ENTTYPE_PICKUP,
		ENTTYPE_FLAG,
		ENTTYPE_CHARACTER,

		// <FoxNet
		ENTTYPE_ROTATING_BALL,
		ENTTYPE_CUSTOM_LASER,
		ENTTYPE_ABILITY_IND,
		ENTTYPE_FLYINGPOINT,
		ENTTYPE_PICKUPPET,
		ENTTYPE_HEAD_ITEM,
		ENTTYPE_HEART_HAT,
		ENTTYPE_STAFF_IND,
		ENTTYPE_DOT_TRAIL,
		ENTTYPE_FIREWORK,
		ENTTYPE_LOVELY,

		ENTTYPE_CUSTOM_PROJECTILE,
		ENTTYPE_LIGHTSABER,
		ENTTYPE_PICKUPDROP,
		ENTTYPE_PORTALS,
		// FoxNet>
		NUM_ENTTYPES
	};

private:
	void Reset();
	void RemoveEntities();

	CEntity *m_pNextTraverseEntity = nullptr;
	CEntity *m_apFirstEntityTypes[NUM_ENTTYPES];

	class CGameContext *m_pGameServer;
	class CConfig *m_pConfig;
	class IServer *m_pServer;

public:
	class CGameContext *GameServer() { return m_pGameServer; }
	class CConfig *Config() { return m_pConfig; }
	class IServer *Server() { return m_pServer; }

	bool m_ResetRequested;
	bool m_Paused;
	CWorldCore m_Core;

	CGameWorld();
	~CGameWorld();

	void SetGameServer(CGameContext *pGameServer);

	CEntity *FindFirst(int Type);

	/*
		Function: FindEntities
			Finds entities close to a position and returns them in a list.

		Arguments:
			Pos - Position.
			Radius - How close the entities have to be.
			ppEnts - Pointer to a list that should be filled with the pointers
				to the entities.
			Max - Number of entities that fits into the ents array.
			Type - Type of the entities to find.

		Returns:
			Number of entities found and added to the ents array.
	*/
	int FindEntities(vec2 Pos, float Radius, CEntity **ppEnts, int Max, int Type);

	/**
	 * Finds the CCharacter that intersects the line.
	 *
	 * @see IntersectEntity
	 *
	 * @param Pos0 Start position
	 * @param Pos1 End position
	 * @param Radius How far from the line the @link CCharacter @endlink is allowed to be
	 * @param NewPos Intersection position
	 * @param pNotThis Character to ignore intersecting with
	 * @param CollideWith Only find entitys that can collide with that Client Id (pass -1 to ignore this check)
	 * @param pThisOnly Only search this specific character and ignore all others
	 *
	 * @return Pointer to the closest hit or `nullptr` if there is no intersection.
	 */
	CCharacter *IntersectCharacter(vec2 Pos0, vec2 Pos1, float Radius, vec2 &NewPos, const CCharacter *pNotThis = nullptr, int CollideWith = -1, const CCharacter *pThisOnly = nullptr);

	/**
	 * Finds the CEntity that intersects the line.
	 *
	 * @see IntersectCharacter
	 *
	 * @param Pos0 Start position
	 * @param Pos1 End position
	 * @param Radius How far from the line the @link CEntity @endlink is allowed to be
	 * @param Type Type of the entity to intersect
	 * @param NewPos Intersection position
	 * @param pNotThis Entity to ignore intersecting with
	 * @param CollideWith Only find entitys that can collide with that Client Id (pass -1 to ignore this check)
	 * @param pThisOnly Only search this specific entity and ignore all others
	 *
	 * @return Pointer to the closest hit or `nullptr` if there is no intersection.
	 */
	CEntity *IntersectEntity(vec2 Pos0, vec2 Pos1, float Radius, int Type, vec2 &NewPos, const CEntity *pNotThis = nullptr, int CollideWith = -1, const CEntity *pThisOnly = nullptr);

	/*
		Function: ClosestCharacter
			Finds the closest CCharacter to a specific point.

		Arguments:
			Pos - The center position.
			Radius - How far off the CCharacter is allowed to be
			pNotThis - Entity to ignore

		Returns:
			Returns a pointer to the closest CCharacter or NULL if no CCharacter is close enough.
	*/
	CCharacter *ClosestCharacter(vec2 Pos, float Radius, const CEntity *pNotThis);

	/*
		Function: InsertEntity
			Adds an entity to the world.

		Arguments:
			pEntity - Entity to add
	*/
	void InsertEntity(CEntity *pEntity);

	/*
		Function: RemoveEntity
			Removes an entity from the world.

		Arguments:
			pEntity - Entity to remove
	*/
	void RemoveEntity(CEntity *pEntity);

	void RemoveEntitiesFromPlayer(int PlayerId);
	void RemoveEntitiesFromPlayers(int PlayerIds[], int NumPlayers);

	/*
		Function: Snap
			Calls Snap on all the entities in the world to create
			the snapshot.

		Arguments:
			SnappingClient - ID of the client which snapshot
			is being created.
	*/
	void Snap(int SnappingClient);

	/*
		Function: Tick
			Calls Tick on all the entities in the world to progress
			the world to the next tick.
	*/
	void Tick();

	/*
		Function: SwapClients
			Calls SwapClients on all the entities in the world to ensure that /swap
			command is handled safely.
	*/
	void SwapClients(int Client1, int Client2);

	/*
		Function: BlocksSave
			Checks if any entity would block /save
	*/
	ESaveResult BlocksSave(int ClientId);

	// DDRace
	void ReleaseHooked(int ClientId);

	/*
		Function: IntersectedCharacters
			Finds all CCharacters that intersect the line.

		Arguments:
			Pos0 - Start position
			Pos1 - End position
			Radius - How for from the line the CCharacter is allowed to be.
			pNotThis - Entity to ignore intersecting with

		Returns:
			Returns list with all Characters on line.
	*/
	std::vector<CCharacter *> IntersectedCharacters(vec2 Pos0, vec2 Pos1, float Radius, const CEntity *pNotThis = nullptr);

	CTuningParams *Tuning();

	CTuningParams *m_pTuningList;
	const CTuningParams *TuningList() const { return m_pTuningList; }
	CTuningParams *TuningList() { return m_pTuningList; }
	const CTuningParams *GetTuning(int i) const { return &TuningList()[i]; }
<<<<<<< HEAD
	CTuningParams *GetTuning(int i) { return const_cast<CTuningParams *>(const_cast<const CGameWorld *>(this)->GetTuning(i)); }
	// <FoxNet
	void RemoveEntities(int Type);
	// FoxNet>
=======
	CTuningParams *GetTuning(int i) { return &TuningList()[i]; }
>>>>>>> fd73bb6d
};

#endif<|MERGE_RESOLUTION|>--- conflicted
+++ resolved
@@ -218,14 +218,10 @@
 	const CTuningParams *TuningList() const { return m_pTuningList; }
 	CTuningParams *TuningList() { return m_pTuningList; }
 	const CTuningParams *GetTuning(int i) const { return &TuningList()[i]; }
-<<<<<<< HEAD
-	CTuningParams *GetTuning(int i) { return const_cast<CTuningParams *>(const_cast<const CGameWorld *>(this)->GetTuning(i)); }
+	CTuningParams *GetTuning(int i) { return &TuningList()[i]; }
 	// <FoxNet
 	void RemoveEntities(int Type);
 	// FoxNet>
-=======
-	CTuningParams *GetTuning(int i) { return &TuningList()[i]; }
->>>>>>> fd73bb6d
 };
 
 #endif