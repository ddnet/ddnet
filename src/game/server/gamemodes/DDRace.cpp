/* (c) Shereef Marzouk. See "licence DDRace.txt" and the readme.txt in the root of the distribution for more information. */
/* Based on Race mod stuff and tweaked by GreYFoX@GTi and others to fit our DDRace needs. */
#include "DDRace.h"

#include <engine/server.h>
#include <engine/shared/config.h>
#include <game/mapitems.h>
#include <game/server/entities/character.h>
#include <game/server/entities/flag.h>
#include <game/server/gamecontext.h>
#include <game/server/player.h>
#include <game/server/score.h>
#include <game/version.h>

#define GAME_TYPE_NAME "gCTF"
#define TEST_TYPE_NAME "gCTF-test"

CGameControllerDDRace::CGameControllerDDRace(class CGameContext *pGameServer) :
	IGameController(pGameServer), m_Teams(pGameServer), m_pInitResult(nullptr)
{
	// game
	m_apFlags[0] = 0;
	m_apFlags[1] = 0;
	m_pGameType = g_Config.m_SvTestingCommands ? TEST_TYPE_NAME : GAME_TYPE_NAME;
	m_GameFlags = GAMEFLAG_TEAMS | GAMEFLAG_FLAGS;

	InitTeleporter();
}

CGameControllerDDRace::~CGameControllerDDRace() = default;

CScore *CGameControllerDDRace::Score()
{
	return GameServer()->Score();
}

void CGameControllerDDRace::OnCharacterSpawn(CCharacter *pChr)
{
	IGameController::OnCharacterSpawn(pChr);
	pChr->SetTeams(&m_Teams);
	pChr->SetTeleports(&m_TeleOuts, &m_TeleCheckOuts);
	m_Teams.OnCharacterSpawn(pChr->GetPlayer()->GetCID());
}

void CGameControllerDDRace::HandleCharacterTiles(CCharacter *pChr, int MapIndex)
{
	CPlayer *pPlayer = pChr->GetPlayer();
	const int ClientID = pPlayer->GetCID();

	int m_TileIndex = GameServer()->Collision()->GetTileIndex(MapIndex);
	int m_TileFIndex = GameServer()->Collision()->GetFTileIndex(MapIndex);

	//Sensitivity
	int S1 = GameServer()->Collision()->GetPureMapIndex(vec2(pChr->GetPos().x + pChr->GetProximityRadius() / 3.f, pChr->GetPos().y - pChr->GetProximityRadius() / 3.f));
	int S2 = GameServer()->Collision()->GetPureMapIndex(vec2(pChr->GetPos().x + pChr->GetProximityRadius() / 3.f, pChr->GetPos().y + pChr->GetProximityRadius() / 3.f));
	int S3 = GameServer()->Collision()->GetPureMapIndex(vec2(pChr->GetPos().x - pChr->GetProximityRadius() / 3.f, pChr->GetPos().y - pChr->GetProximityRadius() / 3.f));
	int S4 = GameServer()->Collision()->GetPureMapIndex(vec2(pChr->GetPos().x - pChr->GetProximityRadius() / 3.f, pChr->GetPos().y + pChr->GetProximityRadius() / 3.f));
	int Tile1 = GameServer()->Collision()->GetTileIndex(S1);
	int Tile2 = GameServer()->Collision()->GetTileIndex(S2);
	int Tile3 = GameServer()->Collision()->GetTileIndex(S3);
	int Tile4 = GameServer()->Collision()->GetTileIndex(S4);
	int FTile1 = GameServer()->Collision()->GetFTileIndex(S1);
	int FTile2 = GameServer()->Collision()->GetFTileIndex(S2);
	int FTile3 = GameServer()->Collision()->GetFTileIndex(S3);
	int FTile4 = GameServer()->Collision()->GetFTileIndex(S4);

	const int PlayerDDRaceState = pChr->m_DDRaceState;
	bool IsOnStartTile = (m_TileIndex == TILE_START) || (m_TileFIndex == TILE_START) || FTile1 == TILE_START || FTile2 == TILE_START || FTile3 == TILE_START || FTile4 == TILE_START || Tile1 == TILE_START || Tile2 == TILE_START || Tile3 == TILE_START || Tile4 == TILE_START;
	// start
	if(IsOnStartTile && PlayerDDRaceState != DDRACE_CHEAT)
	{
		const int Team = GetPlayerTeam(ClientID);
		if(m_Teams.GetSaving(Team))
		{
			GameServer()->SendStartWarning(ClientID, "You can't start while loading/saving of team is in progress");
			pChr->Die(ClientID, WEAPON_WORLD);
			return;
		}
		if(g_Config.m_SvTeam == SV_TEAM_MANDATORY && (Team == TEAM_FLOCK || m_Teams.Count(Team) <= 1))
		{
			GameServer()->SendStartWarning(ClientID, "You have to be in a team with other tees to start");
			pChr->Die(ClientID, WEAPON_WORLD);
			return;
		}
		if(g_Config.m_SvTeam != SV_TEAM_FORCED_SOLO && Team > TEAM_FLOCK && Team < TEAM_SUPER && m_Teams.Count(Team) < g_Config.m_SvMinTeamSize)
		{
			char aBuf[128];
			str_format(aBuf, sizeof(aBuf), "Your team has fewer than %d players, so your team rank won't count", g_Config.m_SvMinTeamSize);
			GameServer()->SendStartWarning(ClientID, aBuf);
		}
		if(g_Config.m_SvResetPickups)
		{
			pChr->ResetPickups();
		}

		m_Teams.OnCharacterStart(ClientID);
		pChr->m_LastTimeCp = -1;
		pChr->m_LastTimeCpBroadcasted = -1;
		for(float &CurrentTimeCp : pChr->m_aCurrentTimeCp)
		{
			CurrentTimeCp = 0.0f;
		}
	}

	// finish
	if(((m_TileIndex == TILE_FINISH) || (m_TileFIndex == TILE_FINISH) || FTile1 == TILE_FINISH || FTile2 == TILE_FINISH || FTile3 == TILE_FINISH || FTile4 == TILE_FINISH || Tile1 == TILE_FINISH || Tile2 == TILE_FINISH || Tile3 == TILE_FINISH || Tile4 == TILE_FINISH) && PlayerDDRaceState == DDRACE_STARTED)
		m_Teams.OnCharacterFinish(ClientID);

	// unlock team
	else if(((m_TileIndex == TILE_UNLOCK_TEAM) || (m_TileFIndex == TILE_UNLOCK_TEAM)) && m_Teams.TeamLocked(GetPlayerTeam(ClientID)))
	{
		m_Teams.SetTeamLock(GetPlayerTeam(ClientID), false);
		GameServer()->SendChatTeam(GetPlayerTeam(ClientID), "Your team was unlocked by an unlock team tile");
	}

	// solo part
	if(((m_TileIndex == TILE_SOLO_ENABLE) || (m_TileFIndex == TILE_SOLO_ENABLE)) && !m_Teams.m_Core.GetSolo(ClientID))
	{
		GameServer()->SendChatTarget(ClientID, "You are now in a solo part");
		pChr->SetSolo(true);
	}
	else if(((m_TileIndex == TILE_SOLO_DISABLE) || (m_TileFIndex == TILE_SOLO_DISABLE)) && m_Teams.m_Core.GetSolo(ClientID))
	{
		GameServer()->SendChatTarget(ClientID, "You are now out of the solo part");
		pChr->SetSolo(false);
	}
}

void CGameControllerDDRace::OnPlayerConnect(CPlayer *pPlayer)
{
	IGameController::OnPlayerConnect(pPlayer);
	int ClientID = pPlayer->GetCID();

	// init the player
	Score()->PlayerData(ClientID)->Reset();
	pPlayer->m_Score = Score()->PlayerData(ClientID)->m_BestTime ? Score()->PlayerData(ClientID)->m_BestTime : -9999;

	// Can't set score here as LoadScore() is threaded, run it in
	// LoadScoreThreaded() instead
	Score()->LoadPlayerData(ClientID);

	if(!Server()->ClientPrevIngame(ClientID))
	{
		char aBuf[512];
		str_format(aBuf, sizeof(aBuf), "'%s' entered and joined the %s", Server()->ClientName(ClientID), GetTeamName(pPlayer->GetTeam()));
		GameServer()->SendChat(-1, CGameContext::CHAT_ALL, aBuf, -1, CGameContext::CHAT_SIX);

		GameServer()->SendChatTarget(ClientID, "DDNet-insta https://github.com/ZillyInsta/ddnet-insta/");
		GameServer()->SendChatTarget(ClientID, "DDraceNetwork Mod. Version: " GAME_VERSION);
<<<<<<< HEAD
=======
		GameServer()->SendChatTarget(ClientID, "please visit DDNet.org or say /info and make sure to read our /rules");
>>>>>>> 609178dd
	}
}

void CGameControllerDDRace::OnPlayerDisconnect(CPlayer *pPlayer, const char *pReason)
{
	int ClientID = pPlayer->GetCID();
	bool WasModerator = pPlayer->m_Moderating && Server()->ClientIngame(ClientID);

	IGameController::OnPlayerDisconnect(pPlayer, pReason);

	if(!GameServer()->PlayerModerating() && WasModerator)
		GameServer()->SendChat(-1, CGameContext::CHAT_ALL, "Server kick/spec votes are no longer actively moderated.");

	if(g_Config.m_SvTeam != SV_TEAM_FORCED_SOLO)
		m_Teams.SetForceCharacterTeam(ClientID, TEAM_FLOCK);
}

void CGameControllerDDRace::OnReset()
{
	IGameController::OnReset();
	m_Teams.Reset();
}

void CGameControllerDDRace::Tick()
{
	IGameController::Tick();
	m_Teams.ProcessSaveTeam();
	m_Teams.Tick();
	FlagTick(); // gctf

	if(m_pInitResult != nullptr && m_pInitResult->m_Completed)
	{
		if(m_pInitResult->m_Success)
		{
			m_CurrentRecord = m_pInitResult->m_CurrentRecord;
		}
		m_pInitResult = nullptr;
	}
}

void CGameControllerDDRace::DoTeamChange(class CPlayer *pPlayer, int Team, bool DoChatMsg)
{
	Team = ClampTeam(Team);
	if(Team == pPlayer->GetTeam())
		return;

	CCharacter *pCharacter = pPlayer->GetCharacter();

	if(Team == TEAM_SPECTATORS)
	{
		if(g_Config.m_SvTeam != SV_TEAM_FORCED_SOLO && pCharacter)
		{
			// Joining spectators should not kill a locked team, but should still
			// check if the team finished by you leaving it.
			int DDRTeam = pCharacter->Team();
			m_Teams.SetForceCharacterTeam(pPlayer->GetCID(), TEAM_FLOCK);
			m_Teams.CheckTeamFinished(DDRTeam);
		}
	}

	IGameController::DoTeamChange(pPlayer, Team, DoChatMsg);
}

int64_t CGameControllerDDRace::GetMaskForPlayerWorldEvent(int Asker, int ExceptID)
{
	if(Asker == -1)
		return CmaskAllExceptOne(ExceptID);

	return m_Teams.TeamMask(GetPlayerTeam(Asker), ExceptID, Asker);
}

void CGameControllerDDRace::InitTeleporter()
{
	if(!GameServer()->Collision()->Layers()->TeleLayer())
		return;
	int Width = GameServer()->Collision()->Layers()->TeleLayer()->m_Width;
	int Height = GameServer()->Collision()->Layers()->TeleLayer()->m_Height;

	for(int i = 0; i < Width * Height; i++)
	{
		int Number = GameServer()->Collision()->TeleLayer()[i].m_Number;
		int Type = GameServer()->Collision()->TeleLayer()[i].m_Type;
		if(Number > 0)
		{
			if(Type == TILE_TELEOUT)
			{
				m_TeleOuts[Number - 1].push_back(
					vec2(i % Width * 32 + 16, i / Width * 32 + 16));
			}
			else if(Type == TILE_TELECHECKOUT)
			{
				m_TeleCheckOuts[Number - 1].push_back(
					vec2(i % Width * 32 + 16, i / Width * 32 + 16));
			}
		}
	}
}

int CGameControllerDDRace::GetPlayerTeam(int ClientID) const
{
	return m_Teams.m_Core.Team(ClientID);
}

// gctf

int CGameControllerDDRace::OnCharacterDeath(class CCharacter *pVictim, class CPlayer *pKiller, int WeaponID)
{
	IGameController::OnCharacterDeath(pVictim, pKiller, WeaponID);
	int HadFlag = 0;

	// drop flags
	for(auto &F : m_apFlags)
	{
		if(F && pKiller && pKiller->GetCharacter() && F->GetCarrier() == pKiller->GetCharacter())
			HadFlag |= 2;
		if(F && F->GetCarrier() == pVictim)
		{
			GameServer()->CreateSoundGlobal(SOUND_CTF_DROP);
			GameServer()->SendGameMsg(protocol7::GAMEMSG_CTF_DROP, -1);
			/*pVictim->GetPlayer()->m_Rainbow = false;
			pVictim->GetPlayer()->m_TeeInfos.m_ColorBody = pVictim->GetPlayer()->m_ColorBodyOld;
			pVictim->GetPlayer()->m_TeeInfos.m_ColorFeet = pVictim->GetPlayer()->m_ColorFeetOld;*/
			F->m_DropTick = Server()->Tick();
			F->SetCarrier(0);
			F->m_Vel = vec2(0, 0);

			HadFlag |= 1;
		}
		if(F && F->GetCarrier() == pVictim)
			F->SetCarrier(0);
	}

	return HadFlag;
}

bool CGameControllerDDRace::OnEntity(int Index, vec2 Pos, int Layer, int Flags, int Number)
{
	IGameController::OnEntity(Index, Pos, Layer, Flags, Number);

	int Team = -1;
	if(Index == ENTITY_FLAGSTAND_RED)
		Team = TEAM_RED;
	if(Index == ENTITY_FLAGSTAND_BLUE)
		Team = TEAM_BLUE;
	if(Team == -1 || m_apFlags[Team])
		return false;

	CFlag *F = new CFlag(&GameServer()->m_World, Team);
	F->m_StandPos = Pos;
	F->m_Pos = Pos;
	m_apFlags[Team] = F;
	GameServer()->m_World.InsertEntity(F);
	return true;
}

void CGameControllerDDRace::OnFlagReturn(CFlag *pFlag)
{
	IGameController::OnFlagReturn(pFlag);

	GameServer()->Console()->Print(IConsole::OUTPUT_LEVEL_DEBUG, "game", "flag_return");
	GameServer()->SendGameMsg(protocol7::GAMEMSG_CTF_RETURN, -1);
	GameServer()->CreateSoundGlobal(SOUND_CTF_RETURN);
}

void CGameControllerDDRace::FlagTick()
{
	IGameController::Tick();

	if(GameServer()->m_World.m_ResetRequested || GameServer()->m_World.m_Paused)
		return;

	for(int fi = 0; fi < 2; fi++)
	{
		CFlag *F = m_apFlags[fi];

		if(!F)
			continue;

		//
		if(F->GetCarrier())
		{
			if(m_apFlags[fi ^ 1] && m_apFlags[fi ^ 1]->IsAtStand())
			{
				if(distance(F->GetPos(), m_apFlags[fi ^ 1]->GetPos()) < CFlag::ms_PhysSize + CCharacterCore::PhysicalSize())
				{
					// CAPTURE! \o/
					m_aTeamscore[fi ^ 1] += 100;
					F->GetCarrier()->GetPlayer()->m_Score += 5;
					float Diff = Server()->Tick() - F->GetGrabTick();

					char aBuf[64];
					str_format(aBuf, sizeof(aBuf), "flag_capture player='%d:%s' team=%d time=%.2f",
						F->GetCarrier()->GetPlayer()->GetCID(),
						Server()->ClientName(F->GetCarrier()->GetPlayer()->GetCID()),
						F->GetCarrier()->GetPlayer()->GetTeam(),
						Diff / (float)Server()->TickSpeed());
					GameServer()->Console()->Print(IConsole::OUTPUT_LEVEL_DEBUG, "game", aBuf);

					float CaptureTime = Diff / (float)Server()->TickSpeed();
					if(CaptureTime <= 60)
						str_format(aBuf,
							sizeof(aBuf),
							"The %s flag was captured by '%s' (%d.%s%d seconds)", fi ? "blue" : "red",
							Server()->ClientName(F->GetCarrier()->GetPlayer()->GetCID()), (int)CaptureTime % 60, ((int)(CaptureTime * 100) % 100) < 10 ? "0" : "", (int)(CaptureTime * 100) % 100);
					else
						str_format(
							aBuf,
							sizeof(aBuf),
							"The %s flag was captured by '%s'", fi ? "blue" : "red",
							Server()->ClientName(F->GetCarrier()->GetPlayer()->GetCID()));
					for(auto &pPlayer : GameServer()->m_apPlayers)
					{
						if(!pPlayer)
							continue;
						if(Server()->IsSixup(pPlayer->GetCID()))
							continue;

						GameServer()->SendChatTarget(pPlayer->GetCID(), aBuf);
					}
					GameServer()->SendGameMsg(protocol7::GAMEMSG_CTF_CAPTURE, fi, F->GetCarrier()->GetPlayer()->GetCID(), Diff, -1);
					GameServer()->CreateSoundGlobal(SOUND_CTF_CAPTURE);
					for(int i = 0; i < 2; i++)
						for(auto &pFlag : m_apFlags)
							pFlag->Reset();
					// do a win check(capture could trigger win condition)
					if(DoWincheckMatch())
						return;
				}
			}
		}
		else
		{
			CCharacter *apCloseCCharacters[MAX_CLIENTS];
			int Num = GameServer()->m_World.FindEntities(F->GetPos(), CFlag::ms_PhysSize, (CEntity **)apCloseCCharacters, MAX_CLIENTS, CGameWorld::ENTTYPE_CHARACTER);
			for(int i = 0; i < Num; i++)
			{
				if(!apCloseCCharacters[i]->IsAlive() || apCloseCCharacters[i]->GetPlayer()->GetTeam() == TEAM_SPECTATORS || GameServer()->Collision()->IntersectLine(F->GetPos(), apCloseCCharacters[i]->GetPos(), NULL, NULL))
					continue;

				if(apCloseCCharacters[i]->GetPlayer()->GetTeam() == F->GetTeam())
				{
					// return the flag
					if(!F->IsAtStand())
					{
						CCharacter *pChr = apCloseCCharacters[i];
						pChr->GetPlayer()->m_Score += 1;

						char aBuf[256];
						str_format(aBuf, sizeof(aBuf), "flag_return player='%d:%s' team=%d",
							pChr->GetPlayer()->GetCID(),
							Server()->ClientName(pChr->GetPlayer()->GetCID()),
							pChr->GetPlayer()->GetTeam());
						GameServer()->Console()->Print(IConsole::OUTPUT_LEVEL_DEBUG, "game", aBuf);
						GameServer()->SendGameMsg(protocol7::GAMEMSG_CTF_RETURN, -1);
						GameServer()->CreateSoundGlobal(SOUND_CTF_RETURN);
						F->Reset();
					}
				}
				else
				{
					// take the flag
					if(F->IsAtStand())
						m_aTeamscore[fi ^ 1]++;

					F->Grab(apCloseCCharacters[i]);

					F->GetCarrier()->GetPlayer()->m_Score += 1;

					char aBuf[256];
					str_format(aBuf, sizeof(aBuf), "flag_grab player='%d:%s' team=%d",
						F->GetCarrier()->GetPlayer()->GetCID(),
						Server()->ClientName(F->GetCarrier()->GetPlayer()->GetCID()),
						F->GetCarrier()->GetPlayer()->GetTeam());
					GameServer()->Console()->Print(IConsole::OUTPUT_LEVEL_DEBUG, "game", aBuf);
					GameServer()->SendGameMsg(protocol7::GAMEMSG_CTF_GRAB, fi, -1);
					break;
				}
			}
		}
	}
	DoWincheckMatch();
}

void CGameControllerDDRace::Snap(int SnappingClient)
{
	IGameController::Snap(SnappingClient);

	int FlagCarrierRed = FLAG_MISSING;
	if(m_apFlags[TEAM_RED])
	{
		if(m_apFlags[TEAM_RED]->m_AtStand)
			FlagCarrierRed = FLAG_ATSTAND;
		else if(m_apFlags[TEAM_RED]->GetCarrier() && m_apFlags[TEAM_RED]->GetCarrier()->GetPlayer())
			FlagCarrierRed = m_apFlags[TEAM_RED]->GetCarrier()->GetPlayer()->GetCID();
		else
			FlagCarrierRed = FLAG_TAKEN;
	}

	int FlagCarrierBlue = FLAG_MISSING;
	if(m_apFlags[TEAM_BLUE])
	{
		if(m_apFlags[TEAM_BLUE]->m_AtStand)
			FlagCarrierBlue = FLAG_ATSTAND;
		else if(m_apFlags[TEAM_BLUE]->GetCarrier() && m_apFlags[TEAM_BLUE]->GetCarrier()->GetPlayer())
			FlagCarrierBlue = m_apFlags[TEAM_BLUE]->GetCarrier()->GetPlayer()->GetCID();
		else
			FlagCarrierBlue = FLAG_TAKEN;
	}

	if(Server()->IsSixup(SnappingClient))
	{
		protocol7::CNetObj_GameDataFlag *pGameDataObj = static_cast<protocol7::CNetObj_GameDataFlag *>(Server()->SnapNewItem(-protocol7::NETOBJTYPE_GAMEDATAFLAG, 0, sizeof(protocol7::CNetObj_GameDataFlag)));
		if(!pGameDataObj)
			return;

		pGameDataObj->m_FlagCarrierRed = FlagCarrierRed;
		pGameDataObj->m_FlagCarrierBlue = FlagCarrierBlue;
	}
	else
	{
		CNetObj_GameData *pGameDataObj = (CNetObj_GameData *)Server()->SnapNewItem(NETOBJTYPE_GAMEDATA, 0, sizeof(CNetObj_GameData));
		if(!pGameDataObj)
			return;

		pGameDataObj->m_FlagCarrierRed = FlagCarrierRed;
		pGameDataObj->m_FlagCarrierBlue = FlagCarrierBlue;

		pGameDataObj->m_TeamscoreRed = m_aTeamscore[TEAM_RED];
		pGameDataObj->m_TeamscoreBlue = m_aTeamscore[TEAM_BLUE];
	}
}

bool CGameControllerDDRace::DoWincheckMatch()
{
	IGameController::DoWincheckMatch();

	// check score win condition
	if((m_GameInfo.m_ScoreLimit > 0 && (m_aTeamscore[TEAM_RED] >= m_GameInfo.m_ScoreLimit || m_aTeamscore[TEAM_BLUE] >= m_GameInfo.m_ScoreLimit)) ||
		(m_GameInfo.m_TimeLimit > 0 && (Server()->Tick() - m_GameStartTick) >= m_GameInfo.m_TimeLimit * Server()->TickSpeed() * 60))
	{
		if(m_SuddenDeath)
		{
			if(m_aTeamscore[TEAM_RED] / 100 != m_aTeamscore[TEAM_BLUE] / 100)
			{
				EndMatch();
				return true;
			}
		}
		else
		{
			if(m_aTeamscore[TEAM_RED] != m_aTeamscore[TEAM_BLUE])
			{
				EndMatch();
				return true;
			}
			else
				m_SuddenDeath = 1;
		}
	}
	return false;
}<|MERGE_RESOLUTION|>--- conflicted
+++ resolved
@@ -147,10 +147,6 @@
 
 		GameServer()->SendChatTarget(ClientID, "DDNet-insta https://github.com/ZillyInsta/ddnet-insta/");
 		GameServer()->SendChatTarget(ClientID, "DDraceNetwork Mod. Version: " GAME_VERSION);
-<<<<<<< HEAD
-=======
-		GameServer()->SendChatTarget(ClientID, "please visit DDNet.org or say /info and make sure to read our /rules");
->>>>>>> 609178dd
 	}
 }
 
