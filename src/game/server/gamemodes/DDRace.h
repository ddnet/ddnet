--- conflicted
+++ resolved
@@ -44,18 +44,16 @@
 	std::map<int, std::vector<vec2>> m_TeleOuts;
 	std::map<int, std::vector<vec2>> m_TeleCheckOuts;
 
-<<<<<<< HEAD
-	std::shared_ptr<CScoreInitResult> m_pInitResult;
+	// std::shared_ptr<CScoreInitResult> m_pInitResult;
+	std::shared_ptr<CScoreLoadBestTimeResult> m_pLoadBestTimeResult;
 
 	// gctf
 
 	virtual void Snap(int SnappingClient) override;
 	virtual int OnCharacterDeath(class CCharacter *pVictim, class CPlayer *pKiller, int Weapon) override;
 	virtual void OnFlagReturn(class CFlag *pFlag) override;
-	bool OnEntity(int Index, vec2 Pos, int Layer, int Flags, int Number) override;
+	bool OnEntity(int Index, int x, int y, int Layer, int Flags, bool Initial, int Number) override;
+
 	void FlagTick();
-=======
-	std::shared_ptr<CScoreLoadBestTimeResult> m_pLoadBestTimeResult;
->>>>>>> 48b6dea7
 };
 #endif // GAME_SERVER_GAMEMODES_DDRACE_H