/* (c) Magnus Auvinen. See licence.txt in the root of the distribution for more information. */
/* If you are missing that file, acquire a complete release at teeworlds.com.                */
#ifndef GAME_SERVER_GAMECONTEXT_H
#define GAME_SERVER_GAMECONTEXT_H

#include <engine/server.h>
#include <engine/console.h>
#include <engine/shared/memheap.h>

#include <game/layers.h>

#include "eventhandler.h"
#include "gamecontroller.h"
#include "gameworld.h"
#include "player.h"
#include "score.h"

#define MAX_MUTES 32

/*
	Tick
		Game Context (CGameContext::tick)
			Game World (GAMEWORLD::tick)
				Reset world if requested (GAMEWORLD::reset)
				All entities in the world (ENTITY::tick)
				All entities in the world (ENTITY::tick_defered)
				Remove entities marked for deletion (GAMEWORLD::remove_entities)
			Game Controller (GAMECONTROLLER::tick)
			All players (CPlayer::tick)
			

	Snap
		Game Context (CGameContext::snap)
			Game World (GAMEWORLD::snap)
				All entities in the world (ENTITY::snap)
			Game Controller (GAMECONTROLLER::snap)
			Events handler (EVENT_HANDLER::snap)
			All players (CPlayer::snap)

*/
struct CMute {
	char m_IP[16];// TODO ipv6
	int m_Expire;
};
class CGameContext : public IGameServer
{
	IServer *m_pServer;
	class IConsole *m_pConsole;
	CLayers m_Layers;
	CCollision m_Collision;
	CNetObjHandler m_NetObjHandler;
	CTuningParams m_Tuning;

<<<<<<< HEAD
	static void ConTuneParam(IConsole::IResult *pResult, void *pUserData, int ClientId);
	static void ConTuneReset(IConsole::IResult *pResult, void *pUserData, int ClientId);
	static void ConTuneDump(IConsole::IResult *pResult, void *pUserData, int ClientId);
	static void ConChangeMap(IConsole::IResult *pResult, void *pUserData, int ClientId);
	static void ConRestart(IConsole::IResult *pResult, void *pUserData, int ClientId);
	static void ConBroadcast(IConsole::IResult *pResult, void *pUserData, int ClientId);
	static void ConSay(IConsole::IResult *pResult, void *pUserData, int ClientId);
	static void ConSetTeam(IConsole::IResult *pResult, void *pUserData, int ClientId);
	static void ConSetTeamAll(IConsole::IResult *pResult, void *pUserData, int ClientId);
	static void ConAddVote(IConsole::IResult *pResult, void *pUserData, int ClientId);
	static void ConClearVotes(IConsole::IResult *pResult, void *pUserData, int ClientId);
	static void ConVote(IConsole::IResult *pResult, void *pUserData, int ClientId);
=======
	static void ConTuneParam(IConsole::IResult *pResult, void *pUserData);
	static void ConTuneReset(IConsole::IResult *pResult, void *pUserData);
	static void ConTuneDump(IConsole::IResult *pResult, void *pUserData);
	static void ConChangeMap(IConsole::IResult *pResult, void *pUserData);
	static void ConRestart(IConsole::IResult *pResult, void *pUserData);
	static void ConBroadcast(IConsole::IResult *pResult, void *pUserData);
	static void ConSay(IConsole::IResult *pResult, void *pUserData);
	static void ConSetTeam(IConsole::IResult *pResult, void *pUserData);
	static void ConSetTeamAll(IConsole::IResult *pResult, void *pUserData);
	static void ConAddVote(IConsole::IResult *pResult, void *pUserData);
	static void ConClearVotes(IConsole::IResult *pResult, void *pUserData);
	static void ConVote(IConsole::IResult *pResult, void *pUserData);
	static void ConMute(IConsole::IResult *pResult, void *pUserData);
	static void ConMuteID(IConsole::IResult *pResult, void *pUserData);
	static void ConMuteIP(IConsole::IResult *pResult, void *pUserData);
	static void ConUnmute(IConsole::IResult *pResult, void *pUserData);
	static void ConMutes(IConsole::IResult *pResult, void *pUserData);
>>>>>>> addbf8e3
	static void ConchainSpecialMotdupdate(IConsole::IResult *pResult, void *pUserData, IConsole::FCommandCallback pfnCallback, void *pCallbackUserData);
	
	CGameContext(int Resetting);
	void Construct(int Resetting);

	bool m_Resetting;

	static struct CMute m_aMutes[MAX_MUTES];
	void Mute(const char *pIP, int Secs, const char *pDisplayName);
public:
	IServer *Server() const { return m_pServer; }
	class IConsole *Console() { return m_pConsole; }
	CCollision *Collision() { return &m_Collision; }
	CTuningParams *Tuning() { return &m_Tuning; }

	CGameContext();
	~CGameContext();
	
	void Clear();
	
	CEventHandler m_Events;
	CPlayer *m_apPlayers[MAX_CLIENTS];

	IGameController *m_pController;
	CGameWorld m_World;
	
	// helper functions
	class CCharacter *GetPlayerChar(int ClientId);
	
	// voting
	void StartVote(const char *pDesc, const char *pCommand);
	void EndVote();
	void SendVoteSet(int ClientId);
	void SendVoteStatus(int ClientId, int Total, int Yes, int No);
	void AbortVoteKickOnDisconnect(int ClientId);
	
	int m_VoteCreator;
	int64 m_VoteCloseTime;
	bool m_VoteUpdate;
	int m_VotePos;
	char m_aVoteDescription[512];
	char m_aVoteCommand[512];
	int m_VoteEnforce;
	enum
	{
		VOTE_ENFORCE_UNKNOWN=0,
		VOTE_ENFORCE_NO,
		VOTE_ENFORCE_YES,
	};
	struct CVoteOption
	{
		CVoteOption *m_pNext;
		CVoteOption *m_pPrev;
		char m_aCommand[1];
	};
	CHeap *m_pVoteOptionHeap;
	CVoteOption *m_pVoteOptionFirst;
	CVoteOption *m_pVoteOptionLast;

	// helper functions
	void CreateDamageInd(vec2 Pos, float AngleMod, int Amount, int Mask=-1);
	void CreateExplosion(vec2 Pos, int Owner, int Weapon, bool NoDamage, int ActivatedTeam, int Mask);
	void CreateSmoke(vec2 Pos, int Mask=-1);
	void CreateHammerHit(vec2 Pos, int Mask=-1);
	void CreatePlayerSpawn(vec2 Pos, int Mask=-1);
	void CreateDeath(vec2 Pos, int Who, int Mask=-1);
	void CreateSound(vec2 Pos, int Sound, int Mask=-1);
	void CreateSoundGlobal(int Sound, int Target=-1);	


	enum
	{
		CHAT_ALL=-2,
		CHAT_SPEC=-1,
		CHAT_RED=0,
		CHAT_BLUE=1
	};

	// network
	void SendChatTarget(int To, const char *pText);
	void SendChat(int ClientId, int Team, const char *pText, int SpamProtectionClientId = -1);
	void SendEmoticon(int ClientId, int Emoticon);
	void SendWeaponPickup(int ClientId, int Weapon);
	void SendBroadcast(const char *pText, int ClientId);
	
	
	//
	void CheckPureTuning();
	void SendTuningParams(int ClientId);
	
	// engine events
	virtual void OnInit();
	virtual void OnConsoleInit();
	virtual void OnShutdown();
	
	virtual void OnTick();
	virtual void OnPreSnap();
	virtual void OnSnap(int ClientId);
	virtual void OnPostSnap();
	
	virtual void OnMessage(int MsgId, CUnpacker *pUnpacker, int ClientId);

	virtual void OnClientConnected(int ClientId);
	virtual void OnClientEnter(int ClientId);
	virtual void OnClientDrop(int ClientId);
	virtual void OnClientDirectInput(int ClientId, void *pInput);
	virtual void OnClientPredictedInput(int ClientId, void *pInput);

	virtual const char *Version();
	virtual const char *NetVersion();

	//DDRace
private:
	class IScore *m_pScore;
	int m_VoteEnforcer;

	//DDRace Console Commands

	static void ConMute(IConsole::IResult *pResult, void *pUserData, int ClientId);
	static void ConUnmute(IConsole::IResult *pResult, void *pUserData, int ClientId);
	static void ConLogOut(IConsole::IResult *pResult, void *pUserData, int ClientId);
	static void ConSetlvl1(IConsole::IResult *pResult, void *pUserData, int ClientId);
	static void ConSetlvl2(IConsole::IResult *pResult, void *pUserData, int ClientId);
	static void ConSetlvl3(IConsole::IResult *pResult, void *pUserData, int ClientId);
	static void ConKillPlayer(IConsole::IResult *pResult, void *pUserData, int ClientId);

	static void ConNinja(IConsole::IResult *pResult, void *pUserData, int ClientId);
	static void ConHammer(IConsole::IResult *pResult, void *pUserData, int ClientId);
	static void ConUnSuper(IConsole::IResult *pResult, void *pUserData, int ClientId);
	static void ConSuper(IConsole::IResult *pResult, void *pUserData, int ClientId);
	static void ConShotgun(IConsole::IResult *pResult, void *pUserData, int ClientId);
	static void ConGrenade(IConsole::IResult *pResult, void *pUserData, int ClientId);
	static void ConRifle(IConsole::IResult *pResult, void *pUserData, int ClientId);
	static void ConWeapons(IConsole::IResult *pResult, void *pUserData, int ClientId);
	static void ConUnShotgun(IConsole::IResult *pResult, void *pUserData, int ClientId);
	static void ConUnGrenade(IConsole::IResult *pResult, void *pUserData, int ClientId);
	static void ConUnRifle(IConsole::IResult *pResult, void *pUserData, int ClientId);
	static void ConUnWeapons(IConsole::IResult *pResult, void *pUserData, int ClientId);
	static void ConAddWeapon(IConsole::IResult *pResult, void *pUserData, int ClientId);
	static void ConRemoveWeapon(IConsole::IResult *pResult, void *pUserData, int ClientId);

	void ModifyWeapons(int ClientId, int Victim, int Weapon, bool Remove);
	void MoveCharacter(int ClientId, int Victim, int X, int Y, bool Raw = false);

	static void ConTeleport(IConsole::IResult *pResult, void *pUserData, int ClientId);
	static void ConPhook(IConsole::IResult *pResult, void *pUserData, int ClientId);

	static void ConFreeze(IConsole::IResult *pResult, void *pUserData, int ClientId);
	static void ConUnFreeze(IConsole::IResult *pResult, void *pUserData, int ClientId);
	static void ConTimerStop(IConsole::IResult *pResult, void *pUserData, int ClientId);
	static void ConTimerStart(IConsole::IResult *pResult, void *pUserData, int ClientId);
	static void ConTimerReStart(IConsole::IResult *pResult, void *pUserData, int ClientId);
	static void ConTimerZero(IConsole::IResult *pResult, void *pUserData, int ClientId);
	static void ConGoLeft(IConsole::IResult *pResult, void *pUserData, int ClientId);
	static void ConGoRight(IConsole::IResult *pResult, void *pUserData, int ClientId);
	static void ConGoUp(IConsole::IResult *pResult, void *pUserData, int ClientId);
	static void ConGoDown(IConsole::IResult *pResult, void *pUserData, int ClientId);

	static void ConMove(IConsole::IResult *pResult, void *pUserData, int ClientId);
	static void ConMoveRaw(IConsole::IResult *pResult, void *pUserData, int ClientId);
	static void ConInvisMe(IConsole::IResult *pResult, void *pUserData, int ClientId);
	static void ConVisMe(IConsole::IResult *pResult, void *pUserData, int ClientId);
	static void ConInvis(IConsole::IResult *pResult, void *pUserData, int ClientId);
	static void ConVis(IConsole::IResult *pResult, void *pUserData, int ClientId);

	static void ConCredits(IConsole::IResult *pResult, void *pUserData, int ClientId);
	static void ConInfo(IConsole::IResult *pResult, void *pUserData, int ClientId);
	static void ConHelp(IConsole::IResult *pResult, void *pUserData, int ClientId);
	static void ConSettings(IConsole::IResult *pResult, void *pUserData, int ClientId);
	static void ConRules(IConsole::IResult *pResult, void *pUserData, int ClientId);
	static void ConKill(IConsole::IResult *pResult, void *pUserData, int ClientId);
	static void ConTogglePause(IConsole::IResult *pResult, void *pUserData, int ClientId);
	static void ConTop5(IConsole::IResult *pResult, void *pUserData, int ClientId);
	static void ConRank(IConsole::IResult *pResult, void *pUserData, int ClientId);
	static void ConBroadTime(IConsole::IResult *pResult, void *pUserData, int ClientId);
	static void ConJoinTeam(IConsole::IResult *pResult, void *pUserData, int ClientId);
	static void ConToggleFly(IConsole::IResult *pResult, void *pUserData, int ClientId);
	static void ConMe(IConsole::IResult *pResult, void *pUserData, int ClientId);
	static void ConToggleEyeEmote(IConsole::IResult *pResult, void *pUserData, int ClientId);
	static void ConToggleBroadcast(IConsole::IResult *pResult, void *pUserData, int ClientId);
	static void ConEyeEmote(IConsole::IResult *pResult, void *pUserData, int ClientId);
	static void ConShowOthers(IConsole::IResult *pResult, void *pUserData, int ClientId);

	static void ConAsk(IConsole::IResult *pResult, void *pUserData, int ClientId);
	static void ConYes(IConsole::IResult *pResult, void *pUserData, int ClientId);
	static void ConNo(IConsole::IResult *pResult, void *pUserData, int ClientId);
	static void ConInvite(IConsole::IResult *pResult, void *pUserData, int ClientId);
public:
	CLayers *Layers() { return &m_Layers; }
	class IScore *Score() { return m_pScore; }
	bool m_VoteKick;
	enum
	{
		VOTE_ENFORCE_NO_ADMIN = VOTE_ENFORCE_YES + 1,
		VOTE_ENFORCE_YES_ADMIN
	};
	void SendRecord(int ClientId);
	static void SendChatResponse(const char *pLine, void *pUser);
	static void SendChatResponseAll(const char *pLine, void *pUser);
	struct ChatResponseInfo
	{
		CGameContext *m_GameContext;
		int m_To;
	};
	virtual void OnSetAuthed(int ClientId,int Level);
	virtual bool PlayerCollision();
	virtual bool PlayerHooking();
};

bool ComparePlayers(CPlayer *pl1, CPlayer *pl2);

inline int CmaskAll() { return -1; }
inline int CmaskOne(int ClientId) { return 1<<ClientId; }
inline int CmaskAllExceptOne(int ClientId) { return 0x7fffffff^CmaskOne(ClientId); }
inline bool CmaskIsSet(int Mask, int ClientId) { return (Mask&CmaskOne(ClientId)) != 0; }
#endif<|MERGE_RESOLUTION|>--- conflicted
+++ resolved
@@ -38,10 +38,6 @@
 			All players (CPlayer::snap)
 
 */
-struct CMute {
-	char m_IP[16];// TODO ipv6
-	int m_Expire;
-};
 class CGameContext : public IGameServer
 {
 	IServer *m_pServer;
@@ -51,7 +47,6 @@
 	CNetObjHandler m_NetObjHandler;
 	CTuningParams m_Tuning;
 
-<<<<<<< HEAD
 	static void ConTuneParam(IConsole::IResult *pResult, void *pUserData, int ClientId);
 	static void ConTuneReset(IConsole::IResult *pResult, void *pUserData, int ClientId);
 	static void ConTuneDump(IConsole::IResult *pResult, void *pUserData, int ClientId);
@@ -64,34 +59,12 @@
 	static void ConAddVote(IConsole::IResult *pResult, void *pUserData, int ClientId);
 	static void ConClearVotes(IConsole::IResult *pResult, void *pUserData, int ClientId);
 	static void ConVote(IConsole::IResult *pResult, void *pUserData, int ClientId);
-=======
-	static void ConTuneParam(IConsole::IResult *pResult, void *pUserData);
-	static void ConTuneReset(IConsole::IResult *pResult, void *pUserData);
-	static void ConTuneDump(IConsole::IResult *pResult, void *pUserData);
-	static void ConChangeMap(IConsole::IResult *pResult, void *pUserData);
-	static void ConRestart(IConsole::IResult *pResult, void *pUserData);
-	static void ConBroadcast(IConsole::IResult *pResult, void *pUserData);
-	static void ConSay(IConsole::IResult *pResult, void *pUserData);
-	static void ConSetTeam(IConsole::IResult *pResult, void *pUserData);
-	static void ConSetTeamAll(IConsole::IResult *pResult, void *pUserData);
-	static void ConAddVote(IConsole::IResult *pResult, void *pUserData);
-	static void ConClearVotes(IConsole::IResult *pResult, void *pUserData);
-	static void ConVote(IConsole::IResult *pResult, void *pUserData);
-	static void ConMute(IConsole::IResult *pResult, void *pUserData);
-	static void ConMuteID(IConsole::IResult *pResult, void *pUserData);
-	static void ConMuteIP(IConsole::IResult *pResult, void *pUserData);
-	static void ConUnmute(IConsole::IResult *pResult, void *pUserData);
-	static void ConMutes(IConsole::IResult *pResult, void *pUserData);
->>>>>>> addbf8e3
 	static void ConchainSpecialMotdupdate(IConsole::IResult *pResult, void *pUserData, IConsole::FCommandCallback pfnCallback, void *pCallbackUserData);
 	
 	CGameContext(int Resetting);
 	void Construct(int Resetting);
 
 	bool m_Resetting;
-
-	static struct CMute m_aMutes[MAX_MUTES];
-	void Mute(const char *pIP, int Secs, const char *pDisplayName);
 public:
 	IServer *Server() const { return m_pServer; }
 	class IConsole *Console() { return m_pConsole; }
@@ -201,8 +174,8 @@
 
 	//DDRace Console Commands
 
-	static void ConMute(IConsole::IResult *pResult, void *pUserData, int ClientId);
-	static void ConUnmute(IConsole::IResult *pResult, void *pUserData, int ClientId);
+	//static void ConMute(IConsole::IResult *pResult, void *pUserData, int ClientId);
+	//static void ConUnmute(IConsole::IResult *pResult, void *pUserData, int ClientId);
 	static void ConLogOut(IConsole::IResult *pResult, void *pUserData, int ClientId);
 	static void ConSetlvl1(IConsole::IResult *pResult, void *pUserData, int ClientId);
 	static void ConSetlvl2(IConsole::IResult *pResult, void *pUserData, int ClientId);
@@ -270,6 +243,14 @@
 	static void ConYes(IConsole::IResult *pResult, void *pUserData, int ClientId);
 	static void ConNo(IConsole::IResult *pResult, void *pUserData, int ClientId);
 	static void ConInvite(IConsole::IResult *pResult, void *pUserData, int ClientId);
+	static void ConMute(IConsole::IResult *pResult, void *pUserData, int ClientID);
+	static void ConMuteID(IConsole::IResult *pResult, void *pUserData, int ClientID);
+	static void ConMuteIP(IConsole::IResult *pResult, void *pUserData, int ClientID);
+	static void ConUnmute(IConsole::IResult *pResult, void *pUserData, int ClientID);
+	static void ConMutes(IConsole::IResult *pResult, void *pUserData, int ClientID);
+
+	static struct CMute m_aMutes[MAX_MUTES];
+	void Mute(const char *pIP, int Secs, const char *pDisplayName);
 public:
 	CLayers *Layers() { return &m_Layers; }
 	class IScore *Score() { return m_pScore; }
@@ -292,6 +273,10 @@
 	virtual bool PlayerHooking();
 };
 
+struct CMute {
+	char m_IP[16];// TODO ipv6
+	int m_Expire;
+};
 bool ComparePlayers(CPlayer *pl1, CPlayer *pl2);
 
 inline int CmaskAll() { return -1; }
