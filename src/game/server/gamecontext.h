--- conflicted
+++ resolved
@@ -221,21 +221,12 @@
 	CVoteOptionServer *m_pVoteOptionLast;
 
 	// helper functions
-<<<<<<< HEAD
-	void CreateDamageInd(vec2 Pos, float AngleMod, int Amount, int64_t Mask = -1);
-	void CreateExplosion(vec2 Pos, int Owner, int Weapon, bool NoDamage, int ActivatedTeam, int64_t Mask, int64_t SprayMask = -1);
-	void CreateHammerHit(vec2 Pos, int64_t Mask = -1);
-	void CreatePlayerSpawn(vec2 Pos, int64_t Mask = -1);
-	void CreateDeath(vec2 Pos, int ClientID, int64_t Mask = -1);
-	void CreateSound(vec2 Pos, int Sound, int64_t Mask = -1);
-=======
 	void CreateDamageInd(vec2 Pos, float AngleMod, int Amount, CClientMask Mask = CClientMask().set());
-	void CreateExplosion(vec2 Pos, int Owner, int Weapon, bool NoDamage, int ActivatedTeam, CClientMask Mask = CClientMask().set());
+	void CreateExplosion(vec2 Pos, int Owner, int Weapon, bool NoDamage, int ActivatedTeam, CClientMask Mask = CClientMask().set(), CClientMask SprayMask = CClientMask().set());
 	void CreateHammerHit(vec2 Pos, CClientMask Mask = CClientMask().set());
 	void CreatePlayerSpawn(vec2 Pos, CClientMask Mask = CClientMask().set());
 	void CreateDeath(vec2 Pos, int ClientID, CClientMask Mask = CClientMask().set());
 	void CreateSound(vec2 Pos, int Sound, CClientMask Mask = CClientMask().set());
->>>>>>> 48b6dea7
 	void CreateSoundGlobal(int Sound, int Target = -1);
 
 	bool SnapLaserObject(const CSnapContext &Context, int SnapID, const vec2 &To, const vec2 &From, int StartTick, int Owner = -1, int LaserType = -1);
