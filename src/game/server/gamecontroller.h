--- conflicted
+++ resolved
@@ -152,15 +152,9 @@
 
 	*/
 	virtual const char *GetTeamName(int Team);
-<<<<<<< HEAD
 	virtual int GetAutoTeam(int NotThisID);
 	virtual bool CanJoinTeam(int Team, int NotThisID, char *pErrorReason, int ErrorReasonSize);
 	int ClampTeam(int Team) const;
-=======
-	virtual int GetAutoTeam(int NotThisId);
-	virtual bool CanJoinTeam(int Team, int NotThisId, char *pErrorReason, int ErrorReasonSize);
-	int ClampTeam(int Team);
->>>>>>> 17402cc4
 
 	CClientMask GetMaskForPlayerWorldEvent(int Asker, int ExceptId = -1);
 	virtual void InitTeleporter();
