/* (c) Magnus Auvinen. See licence.txt in the root of the distribution for more information. */
/* If you are missing that file, acquire a complete release at teeworlds.com.                */
#ifndef GAME_SERVER_GAMECONTROLLER_H
#define GAME_SERVER_GAMECONTROLLER_H

#include <base/vmath.h>
#include <engine/map.h>
#include <engine/shared/protocol.h>
#include <game/server/teams.h>

#include <map>
#include <vector>

<<<<<<< HEAD
#include <game/generated/protocol.h>
#include <game/generated/protocol7.h>
=======
struct CScoreLoadBestTimeResult;
>>>>>>> 44d378c6

/*
	Class: Game Controller
		Controls the main game logic. Keeping track of team and player score,
		winning conditions and specific game logic.
*/
class IGameController
{
	friend class CSaveTeam; // need access to GameServer() and Server()

	std::vector<vec2> m_avSpawnPoints[3];

	class CGameContext *m_pGameServer;
	class CConfig *m_pConfig;
	class IServer *m_pServer;

	CGameTeams m_Teams;

protected:
	CGameContext *GameServer() const { return m_pGameServer; }
	CConfig *Config() { return m_pConfig; }
	IServer *Server() const { return m_pServer; }

	void DoActivityCheck();

	struct CSpawnEval
	{
		CSpawnEval()
		{
			m_Got = false;
			m_FriendlyTeam = -1;
			m_Pos = vec2(100, 100);
		}

		vec2 m_Pos;
		bool m_Got;
		int m_FriendlyTeam;
		float m_Score;
	};

	float EvaluateSpawnPos(CSpawnEval *pEval, vec2 Pos, int DDTeam);
	void EvaluateSpawnType(CSpawnEval *pEval, int Type, int DDTeam);

	void ResetGame();

	char m_aMapWish[MAX_MAP_LENGTH];

	int m_RoundStartTick;
	int m_GameOverTick;
	int m_SuddenDeath;

	int m_Warmup;
	int m_RoundCount;

	int m_GameFlags;
	int m_UnbalancedTick;
	bool m_ForceBalanced;

public:
	const char *m_pGameType;

	IGameController(class CGameContext *pGameServer);
	virtual ~IGameController();

	// event
	/*
		Function: OnCharacterDeath
			Called when a CCharacter in the world dies.

		Arguments:
			victim - The CCharacter that died.
			killer - The player that killed it.
			weapon - What weapon that killed it. Can be -1 for undefined
				weapon when switching team or player suicides.
	*/
	virtual int OnCharacterDeath(class CCharacter *pVictim, class CPlayer *pKiller, int Weapon);
	/*
		Function: OnCharacterSpawn
			Called when a CCharacter spawns into the game world.

		Arguments:
			chr - The CCharacter that was spawned.
	*/
	virtual void OnCharacterSpawn(class CCharacter *pChr);

	virtual void HandleCharacterTiles(class CCharacter *pChr, int MapIndex);

	/*
		Function: OnEntity
			Called when the map is loaded to process an entity
			in the map.

		Arguments:
			index - Entity index.
			pos - Where the entity is located in the world.

		Returns:
			bool?
	*/
	virtual bool OnEntity(int Index, int x, int y, int Layer, int Flags, bool Initial, int Number = 0);

	virtual void OnPlayerConnect(class CPlayer *pPlayer);
	virtual void OnPlayerDisconnect(class CPlayer *pPlayer, const char *pReason);

	virtual void OnReset();

	// game
	void DoWarmup(int Seconds);

	void StartRound();
	void EndRound();
	void ChangeMap(const char *pToMap);

	void CheckGameInfo();
	bool IsFriendlyFire(int ClientID1, int ClientID2);
	bool IsTeamplay() const { return m_GameFlags & GAMEFLAG_TEAMS; }

	bool IsForceBalanced();

	/*

	*/
	virtual bool CanBeMovedOnBalance(int ClientID);

	virtual void Tick();

	virtual void Snap(int SnappingClient);

	//spawn
	virtual bool CanSpawn(int Team, vec2 *pOutPos, int DDTeam);

	virtual void DoTeamChange(class CPlayer *pPlayer, int Team, bool DoChatMsg = true);
	/*

	*/
	virtual const char *GetTeamName(int Team);
	virtual int GetAutoTeam(int NotThisID);
	virtual bool CanJoinTeam(int Team, int NotThisID);
	int ClampTeam(int Team);

	CClientMask GetMaskForPlayerWorldEvent(int Asker, int ExceptID = -1);
	virtual void InitTeleporter();

	// DDRace

	float m_CurrentRecord;

	std::map<int, std::vector<vec2>> m_TeleOuts;
	std::map<int, std::vector<vec2>> m_TeleCheckOuts;
	CGameTeams &Teams() { return m_Teams; }
<<<<<<< HEAD

	// gctf
	virtual void OnPlayerReadyChange(class CPlayer *pPlayer); // 0.7 ready change
	void CheckReadyStates(int WithoutID = -1);
	bool GetPlayersReadyState(int WithoutID = -1, int *pNumUnready = nullptr);
	void SetPlayersReadyState(bool ReadyState);
	bool IsPlayerReadyMode();
	int IsGameRunning() { return m_GameState == IGS_GAME_RUNNING; }
	int IsGameCountdown() { return m_GameState == IGS_START_COUNTDOWN; }
	void ToggleGamePause();
	void AbortWarmup()
	{
		if((m_GameState == IGS_WARMUP_GAME || m_GameState == IGS_WARMUP_USER) && m_GameStateTimer != TIMER_INFINITE)
		{
			SetGameState(IGS_GAME_RUNNING);
		}
	}

private:
	int m_aTeamSize[protocol7::NUM_TEAMS];

	// game
	enum EGameState
	{
		// internal game states
		IGS_WARMUP_GAME, // warmup started by game because there're not enough players (infinite)
		IGS_WARMUP_USER, // warmup started by user action via rcon or new match (infinite or timer)

		IGS_START_COUNTDOWN, // start countown to unpause the game or start match/round (tick timer)

		IGS_GAME_PAUSED, // game paused (infinite or tick timer)
		IGS_GAME_RUNNING, // game running (infinite)

		IGS_END_MATCH, // match is over (tick timer)
		IGS_END_ROUND, // round is over (tick timer)
	};
	EGameState m_GameState;
	int m_GameStateTimer;

	virtual void DoWincheckRound() {}
	bool HasEnoughPlayers() const { return (IsTeamplay() && m_aTeamSize[TEAM_RED] > 0 && m_aTeamSize[TEAM_BLUE] > 0) || (!IsTeamplay() && m_aTeamSize[TEAM_RED] > 1); }
	void SetGameState(EGameState GameState, int Timer = 0);
	void StartMatch();

protected:
	struct CGameInfo
	{
		int m_MatchCurrent;
		int m_MatchNum;
		int m_ScoreLimit;
		int m_TimeLimit;
	} m_GameInfo;
	void UpdateGameInfo(int ClientID);
	int m_GameStartTick;
	int m_aTeamscore[protocol7::NUM_TEAMS];

	// void EndMatch() { SetGameState(IGS_END_MATCH, TIMER_END); }
	void EndMatch();

public:
	enum
	{
		TIMER_INFINITE = -1,
		TIMER_END = 10,
	};

	int GetStartTeam();
	virtual bool DoWincheckMatch(); // returns true when the match is over
	virtual void OnFlagReturn(class CFlag *pFlag);
=======
	std::shared_ptr<CScoreLoadBestTimeResult> m_pLoadBestTimeResult;
>>>>>>> 44d378c6
};

#endif<|MERGE_RESOLUTION|>--- conflicted
+++ resolved
@@ -11,12 +11,10 @@
 #include <map>
 #include <vector>
 
-<<<<<<< HEAD
 #include <game/generated/protocol.h>
 #include <game/generated/protocol7.h>
-=======
+
 struct CScoreLoadBestTimeResult;
->>>>>>> 44d378c6
 
 /*
 	Class: Game Controller
@@ -167,7 +165,7 @@
 	std::map<int, std::vector<vec2>> m_TeleOuts;
 	std::map<int, std::vector<vec2>> m_TeleCheckOuts;
 	CGameTeams &Teams() { return m_Teams; }
-<<<<<<< HEAD
+	std::shared_ptr<CScoreLoadBestTimeResult> m_pLoadBestTimeResult;
 
 	// gctf
 	virtual void OnPlayerReadyChange(class CPlayer *pPlayer); // 0.7 ready change
@@ -237,9 +235,6 @@
 	int GetStartTeam();
 	virtual bool DoWincheckMatch(); // returns true when the match is over
 	virtual void OnFlagReturn(class CFlag *pFlag);
-=======
-	std::shared_ptr<CScoreLoadBestTimeResult> m_pLoadBestTimeResult;
->>>>>>> 44d378c6
 };
 
 #endif