#include <new>
#include <stdio.h>
#include <string.h>
#include <base/math.h>
#include <engine/shared/config.h>
#include <engine/server/server.h>
#include <engine/map.h>
#include <engine/console.h>
#include "gamecontext.h"
#include <game/version.h>
#include <game/collision.h>
#include <game/gamecore.h>
#include "gamemodes/DDRace.h"

#include "score.h"
#include "score/file_score.h"
#if defined(CONF_SQL)
#if !defined(CONF_PLATFORM_MACOSX)
#include "score/sql_score.h"
#endif
#endif

enum
{
	RESET,
	NO_RESET
};

void CGameContext::Construct(int Resetting)
{
	m_Resetting = 0;
	m_pServer = 0;

	for(int i = 0; i < MAX_CLIENTS; i++)
	{
		m_apPlayers[i] = 0;
		mem_zero(m_pReconnectInfo[i].Ip,sizeof(m_pReconnectInfo[i].Ip));
	}

	m_pController = 0;
	m_VoteCloseTime = 0;
	m_pVoteOptionFirst = 0;
	m_pVoteOptionLast = 0;

	if(Resetting==NO_RESET)
		m_pVoteOptionHeap = new CHeap();
	m_pScore = 0;
}

CGameContext::CGameContext(int Resetting)
{
	Construct(Resetting);
}

CGameContext::CGameContext()
{
	Construct(NO_RESET);
}

CGameContext::~CGameContext()
{
	for(int i = 0; i < MAX_CLIENTS; i++)
		delete m_apPlayers[i];
	if(!m_Resetting)
		delete m_pVoteOptionHeap;
}

void CGameContext::Clear()
{
	CHeap *pVoteOptionHeap = m_pVoteOptionHeap;
	CVoteOption *pVoteOptionFirst = m_pVoteOptionFirst;
	CVoteOption *pVoteOptionLast = m_pVoteOptionLast;
	CTuningParams Tuning = m_Tuning;

	//bool cheats = m_Cheats;
	m_Resetting = true;
	this->~CGameContext();
	mem_zero(this, sizeof(*this));
	new (this) CGameContext(RESET);
	//this->m_Cheats = cheats;

	m_pVoteOptionHeap = pVoteOptionHeap;
	m_pVoteOptionFirst = pVoteOptionFirst;
	m_pVoteOptionLast = pVoteOptionLast;
	m_Tuning = Tuning;
}


class CCharacter *CGameContext::GetPlayerChar(int ClientId)
{
	if(ClientId < 0 || ClientId >= MAX_CLIENTS || !m_apPlayers[ClientId])
		return 0;
	return m_apPlayers[ClientId]->GetCharacter();
}

void CGameContext::CreateDamageInd(vec2 P, float Angle, int Amount, int Mask)
{
	float a = 3 * 3.14159f / 2 + Angle;
	//float a = get_angle(dir);
	float s = a-pi/3;
	float e = a+pi/3;
	for(int i = 0; i < Amount; i++)
	{
		float f = mix(s, e, float(i+1)/float(Amount+2));
		NETEVENT_DAMAGEIND *ev = (NETEVENT_DAMAGEIND *)m_Events.Create(NETEVENTTYPE_DAMAGEIND, sizeof(NETEVENT_DAMAGEIND), Mask);
		if(ev)
		{
			ev->m_X = (int)P.x;
			ev->m_Y = (int)P.y;
			ev->m_Angle = (int)(f*256.0f);
		}
	}
}

void CGameContext::CreateHammerHit(vec2 P, int Mask)
{
	// create the event
	NETEVENT_HAMMERHIT *ev = (NETEVENT_HAMMERHIT *)m_Events.Create(NETEVENTTYPE_HAMMERHIT, sizeof(NETEVENT_HAMMERHIT), Mask);
	if(ev)
	{
		ev->m_X = (int)P.x;
		ev->m_Y = (int)P.y;
	}
}


void CGameContext::CreateExplosion(vec2 P, int Owner, int Weapon, bool NoDamage, int ActivatedTeam,int Mask)
{
	// create the event
	NETEVENT_EXPLOSION *ev = (NETEVENT_EXPLOSION *)m_Events.Create(NETEVENTTYPE_EXPLOSION, sizeof(NETEVENT_EXPLOSION), Mask);
	if(ev)
	{
		ev->m_X = (int)P.x;
		ev->m_Y = (int)P.y;
	}

	/*if(!NoDamage)
	{*/
		// deal damage
		CCharacter *apEnts[64];
		float Radius = 135.0f;
		float InnerRadius = 48.0f;
		int Num = m_World.FindEntities(P, Radius, (CEntity**)apEnts, 64, NETOBJTYPE_CHARACTER);
		for(int i = 0; i < Num; i++)
		{
			vec2 Diff = apEnts[i]->m_Pos - P;
			vec2 ForceDir(0, 1);
			float l = length(Diff);
			if(l)
				ForceDir = normalize(Diff);
			l = 1-clamp((l-InnerRadius)/(Radius-InnerRadius), 0.0f, 1.0f);
			float Dmg = 6 * l;
			if((int)Dmg)
				if((g_Config.m_SvHit||NoDamage) || Owner == apEnts[i]->m_pPlayer->GetCID())
				{
					if(Owner != -1 && apEnts[i]->m_Alive && !apEnts[i]->CanCollide(Owner)) continue;
					if(Owner == -1 && ActivatedTeam != -1 && apEnts[i]->m_Alive && apEnts[i]->Team() != ActivatedTeam) continue;
					apEnts[i]->TakeDamage(ForceDir*Dmg*2, (int)Dmg, Owner, Weapon);
					if(!g_Config.m_SvHit||NoDamage) break;
				}

		}
	//}
}

/*
void create_smoke(vec2 P)
{
	// create the event
	EV_EXPLOSION *ev = (EV_EXPLOSION *)events.create(EVENT_SMOKE, sizeof(EV_EXPLOSION));
	if(ev)
	{
		ev->x = (int)P.x;
		ev->y = (int)P.y;
	}
}*/

void CGameContext::CreatePlayerSpawn(vec2 P, int Mask)
{
	// create the event
	NETEVENT_SPAWN *ev = (NETEVENT_SPAWN *)m_Events.Create(NETEVENTTYPE_SPAWN, sizeof(NETEVENT_SPAWN), Mask);
	if(ev)
	{
		ev->m_X = (int)P.x;
		ev->m_Y = (int)P.y;
	}
}

void CGameContext::CreateDeath(vec2 P, int ClientId, int Mask)
{
	// create the event
	NETEVENT_DEATH *ev = (NETEVENT_DEATH *)m_Events.Create(NETEVENTTYPE_DEATH, sizeof(NETEVENT_DEATH), Mask);
	if(ev)
	{
		ev->m_X = (int)P.x;
		ev->m_Y = (int)P.y;
		ev->m_ClientId = ClientId;
	}
}

void CGameContext::CreateSound(vec2 Pos, int Sound, int Mask)
{
	if(Sound < 0)
		return;

	// create a sound
	NETEVENT_SOUNDWORLD *ev = (NETEVENT_SOUNDWORLD *)m_Events.Create(NETEVENTTYPE_SOUNDWORLD, sizeof(NETEVENT_SOUNDWORLD), Mask);
	if(ev)
	{
		ev->m_X = (int)Pos.x;
		ev->m_Y = (int)Pos.y;
		ev->m_SoundId = Sound;
	}
}

void CGameContext::CreateSoundGlobal(int Sound, int Target)
{
	if(Sound < 0)
		return;

	CNetMsg_Sv_SoundGlobal Msg;
	Msg.m_Soundid = Sound;
	Server()->SendPackMsg(&Msg, MSGFLAG_VITAL, Target);
}


void CGameContext::SendChatTarget(int To, const char *pText)
{
	CNetMsg_Sv_Chat Msg;
	Msg.m_Team = 0;
	Msg.m_Cid = -1;
	Msg.m_pMessage = pText;
	Server()->SendPackMsg(&Msg, MSGFLAG_VITAL, To);
}

void CGameContext::SendChatResponseAll(const char *pLine, void *pUser)
{
	CGameContext *pSelf = (CGameContext *)pUser;

	static volatile int ReentryGuard = 0;

	if(ReentryGuard)
		return;
	ReentryGuard++;

	if(*pLine == '[')
	do
		pLine++;
	while(*(pLine - 2) != ':' && *pLine != 0);//remove the category (e.g. [Console]: No Such Command)

	pSelf->SendChat(-1, CHAT_ALL, pLine);

	ReentryGuard--;
}

void CGameContext::SendChatResponse(const char *pLine, void *pUser)
{
	ChatResponseInfo *pInfo = (ChatResponseInfo *)pUser;

	static volatile int ReentryGuard = 0;

	if(ReentryGuard)
		return;
	ReentryGuard++;

	if(*pLine == '[')
	do
		pLine++;
	while(*(pLine - 2) != ':' && *pLine != 0); // remove the category (e.g. [Console]: No Such Command)

	pInfo->m_GameContext->SendChatTarget(pInfo->m_To, pLine);

	ReentryGuard--;
}

void CGameContext::SendChat(int ChatterClientId, int Team, const char *pText, int SpamProtectionClientId)
{
	if(SpamProtectionClientId >= 0 && SpamProtectionClientId < MAX_CLIENTS)
		if(/*g_Config.m_SvSpamprotection && */m_apPlayers[SpamProtectionClientId]->m_Last_Chat 
			&& m_apPlayers[SpamProtectionClientId]->m_Last_Chat + Server()->TickSpeed() + g_Config.m_SvChatDelay > Server()->Tick())
			return;
		else
			m_apPlayers[SpamProtectionClientId]->m_Last_Chat = Server()->Tick();

	char aBuf[256];
	if(ChatterClientId >= 0 && ChatterClientId < MAX_CLIENTS)
		str_format(aBuf, sizeof(aBuf), "%d:%d:%s: %s", ChatterClientId, Team, Server()->ClientName(ChatterClientId), pText);
	else
		str_format(aBuf, sizeof(aBuf), "*** %s", pText);
	Console()->Print(IConsole::OUTPUT_LEVEL_ADDINFO, "chat", aBuf);

	if(Team == CHAT_ALL)
	{
		CNetMsg_Sv_Chat Msg;
		Msg.m_Team = 0;
		Msg.m_Cid = ChatterClientId;
		Msg.m_pMessage = pText;
		Server()->SendPackMsg(&Msg, MSGFLAG_VITAL, -1);
	}
	else
	{
		CTeamsCore * Teams = &((CGameControllerDDRace*)m_pController)->m_Teams.m_Core;
		CNetMsg_Sv_Chat Msg;
		Msg.m_Team = 1;
		Msg.m_Cid = ChatterClientId;
		Msg.m_pMessage = pText;

		// pack one for the recording only
		Server()->SendPackMsg(&Msg, MSGFLAG_VITAL|MSGFLAG_NOSEND, -1);
		//char aBuf[512];
		//str_format(aBuf, sizeof(aBuf), "Chat Team = %d", Team);
		//dbg_msg("Chat", aBuf);
		// send to the clients
		for(int i = 0; i < MAX_CLIENTS; i++)
		{
			if(m_apPlayers[i] != 0) {
				if(Team == CHAT_SPEC) {
					if(m_apPlayers[i]->GetTeam() == CHAT_SPEC) {
						Server()->SendPackMsg(&Msg, MSGFLAG_VITAL|MSGFLAG_NORECORD, i);
					}
				} else {
					if(Teams->Team(i) == Team) {
						Server()->SendPackMsg(&Msg, MSGFLAG_VITAL|MSGFLAG_NORECORD, i);
					}
				}
			}
		}
	}
}

void CGameContext::SendEmoticon(int ClientId, int Emoticon)
{
	CNetMsg_Sv_Emoticon Msg;
	Msg.m_Cid = ClientId;
	Msg.m_Emoticon = Emoticon;
	Server()->SendPackMsg(&Msg, MSGFLAG_VITAL, -1);
}

void CGameContext::SendWeaponPickup(int ClientId, int Weapon)
{
	CNetMsg_Sv_WeaponPickup Msg;
	Msg.m_Weapon = Weapon;
	Server()->SendPackMsg(&Msg, MSGFLAG_VITAL, ClientId);
}


void CGameContext::SendBroadcast(const char *pText, int ClientId)
{
	CNetMsg_Sv_Broadcast Msg;
	Msg.m_pMessage = pText;
	Server()->SendPackMsg(&Msg, MSGFLAG_VITAL, ClientId);
}

void CGameContext::SendRecord(int ClientId) {
	CNetMsg_Sv_Record RecordsMsg;
	RecordsMsg.m_PlayerTimeBest = Score()->PlayerData(ClientId)->m_BestTime * 100.0f;//
	RecordsMsg.m_ServerTimeBest = m_pController->m_CurrentRecord * 100.0f;//TODO: finish this
	Server()->SendPackMsg(&RecordsMsg, MSGFLAG_VITAL, ClientId);
}

//
void CGameContext::StartVote(const char *pDesc, const char *pCommand)
{
	// check if a vote is already running
	if(m_VoteCloseTime)
		return;

	// reset votes
	m_VoteEnforce = VOTE_ENFORCE_UNKNOWN;
	for(int i = 0; i < MAX_CLIENTS; i++)
	{
		if(m_apPlayers[i])
		{
			m_apPlayers[i]->m_Vote = 0;
			m_apPlayers[i]->m_VotePos = 0;
		}
	}

	// start vote
	m_VoteCloseTime = time_get() + time_freq()*25;
	str_copy(m_aVoteDescription, pDesc, sizeof(m_aVoteDescription));
	str_copy(m_aVoteCommand, pCommand, sizeof(m_aVoteCommand));
	SendVoteSet(-1);
	m_VoteUpdate = true;
}


void CGameContext::EndVote()
{
	m_VoteCloseTime = 0;
	SendVoteSet(-1);
}

void CGameContext::SendVoteSet(int ClientId)
{
	CNetMsg_Sv_VoteSet Msg;
	if(m_VoteCloseTime)
	{
		Msg.m_Timeout = (m_VoteCloseTime-time_get())/time_freq();
		Msg.m_pDescription = m_aVoteDescription;
		Msg.m_pCommand = "";
	}
	else
	{
		Msg.m_Timeout = 0;
		Msg.m_pDescription = "";
		Msg.m_pCommand = "";
	}
	Server()->SendPackMsg(&Msg, MSGFLAG_VITAL, ClientId);
}

void CGameContext::SendVoteStatus(int ClientId, int Total, int Yes, int No)
{
	CNetMsg_Sv_VoteStatus Msg = {0};
	Msg.m_Total = Total;
	Msg.m_Yes = Yes;
	Msg.m_No = No;
	Msg.m_Pass = Total - (Yes+No);

	Server()->SendPackMsg(&Msg, MSGFLAG_VITAL, ClientId);

}

void CGameContext::AbortVoteKickOnDisconnect(int ClientId)
{
	if(m_VoteCloseTime && !str_comp_num(m_aVoteCommand, "kick ", 5) && str_toint(&m_aVoteCommand[5]) == ClientId)
		m_VoteCloseTime = -1;
}


void CGameContext::CheckPureTuning()
{
	// might not be created yet during start up
	if(!m_pController)
		return;

	if(	str_comp(m_pController->m_pGameType, "DM")==0 ||
		str_comp(m_pController->m_pGameType, "TDM")==0 ||
		str_comp(m_pController->m_pGameType, "CTF")==0)
	{
		CTuningParams P;
		if(mem_comp(&P, &m_Tuning, sizeof(P)) != 0)
		{
			Console()->Print(IConsole::OUTPUT_LEVEL_STANDARD, "server", "resetting tuning due to pure server");
			m_Tuning = P;
		}
	}
}

void CGameContext::SendTuningParams(int Cid)
{
	CheckPureTuning();

	CMsgPacker Msg(NETMSGTYPE_SV_TUNEPARAMS);
	int *pParams = (int *)&m_Tuning;
	for(unsigned i = 0; i < sizeof(m_Tuning)/sizeof(int); i++)
		Msg.AddInt(pParams[i]);
	Server()->SendMsg(&Msg, MSGFLAG_VITAL, Cid);
}

void CGameContext::OnTick()
{
	// check tuning
	CheckPureTuning();

	// copy tuning
	m_World.m_Core.m_Tuning = m_Tuning;
	m_World.Tick();

	//if(world.paused) // make sure that the game object always updates
	m_pController->Tick();

	for(int i = 0; i < MAX_CLIENTS; i++)
	{
		if(m_apPlayers[i])
			m_apPlayers[i]->Tick();
	}

	// update voting
	if(m_VoteCloseTime)
	{
		// abort the kick-vote on player-leave
		if(m_VoteCloseTime == -1)
		{
			SendChat(-1, CGameContext::CHAT_ALL, "Vote aborted");
			EndVote();
		}
		else
		{
			int Total = 0, Yes = 0, No = 0;
			if(m_VoteUpdate)
			{
				// count votes
				char aaBuf[MAX_CLIENTS][64] = {{0}};
				for(int i = 0; i < MAX_CLIENTS; i++)
					if(m_apPlayers[i])
						Server()->GetClientIP(i, aaBuf[i], 64);
				bool aVoteChecked[MAX_CLIENTS] = {0};
				for(int i = 0; i < MAX_CLIENTS; i++)
				{
					if(!m_apPlayers[i] || m_apPlayers[i]->GetTeam() == -1 || aVoteChecked[i])	// don't count in votes by spectators
						continue;
					if(m_VoteKick && 
						GetPlayerChar(m_VoteCreator) && GetPlayerChar(i) &&
						GetPlayerChar(m_VoteCreator)->Team() != GetPlayerChar(i)->Team()) continue;
					int ActVote = m_apPlayers[i]->m_Vote;
					int ActVotePos = m_apPlayers[i]->m_VotePos;

					// check for more players with the same ip (only use the vote of the one who voted first)
					for(int j = i+1; j < MAX_CLIENTS; ++j)
					{
						if(!m_apPlayers[j] || aVoteChecked[j] || str_comp(aaBuf[j], aaBuf[i]))
							continue;

						aVoteChecked[j] = true;
						if(m_apPlayers[j]->m_Vote && (!ActVote || ActVotePos > m_apPlayers[j]->m_VotePos))
						{
							ActVote = m_apPlayers[j]->m_Vote;
							ActVotePos = m_apPlayers[j]->m_VotePos;
						}
					}

					Total++;
					if(ActVote > 0)
						Yes++;
					else if(ActVote < 0)
						No++;
				}

				if(Yes >= (Total/(100/g_Config.m_SvVotePercentage)))
					m_VoteEnforce = VOTE_ENFORCE_YES;
				else if(No >= (int)((Total+1)/((1.0/g_Config.m_SvVotePercentage)*100.0)))
					m_VoteEnforce = VOTE_ENFORCE_NO;
			}

			if(m_VoteEnforce == VOTE_ENFORCE_YES)
			{
				Console()->ExecuteLine(m_aVoteCommand, 4, -1, CServer::SendRconLineAuthed, Server(), SendChatResponseAll, this);
				EndVote();
				SendChat(-1, CGameContext::CHAT_ALL, "Vote passed");

				if(m_apPlayers[m_VoteCreator])
					m_apPlayers[m_VoteCreator]->m_Last_VoteCall = 0;
			}
			else if(m_VoteEnforce == VOTE_ENFORCE_YES_ADMIN)
			{
				char aBuf[64];
				str_format(aBuf, sizeof(aBuf),"Vote passed enforced by '%s'",Server()->ClientName(m_VoteEnforcer));
				Console()->ExecuteLine(m_aVoteCommand, 3, -1, CServer::SendRconLineAuthed, Server(), SendChatResponseAll, this);
				SendChat(-1, CGameContext::CHAT_ALL, aBuf);
				dbg_msg("Vote","Due to vote enforcing, vote level has been set to 3");
				EndVote();
				m_VoteEnforcer = -1;
			}
			else if(m_VoteEnforce == VOTE_ENFORCE_NO_ADMIN)
			{
				char aBuf[64];
				str_format(aBuf, sizeof(aBuf),"Vote failed enforced by '%s'",Server()->ClientName(m_VoteEnforcer));
				EndVote();
				SendChat(-1, CGameContext::CHAT_ALL, aBuf);
			}
			else if(m_VoteEnforce == VOTE_ENFORCE_NO || time_get() > m_VoteCloseTime)
			{
				EndVote();
				SendChat(-1, CGameContext::CHAT_ALL, "Vote failed");
			}
			else if(m_VoteUpdate)
			{
				m_VoteUpdate = false;
				SendVoteStatus(-1, Total, Yes, No);
			}
		}
	}


#ifdef CONF_DEBUG
	if(g_Config.m_DbgDummies)
	{
		for(int i = 0; i < g_Config.m_DbgDummies ; i++)
		{
			CNetObj_PlayerInput Input = {0};
			Input.m_Direction = (i&1)?-1:1;
			m_apPlayers[MAX_CLIENTS-i-1]->OnPredictedInput(&Input);
		}
	}
#endif
}

// Server hooks
void CGameContext::OnClientDirectInput(int ClientID, void *pInput)
{
	if(!m_World.m_Paused)
		m_apPlayers[ClientID]->OnDirectInput((CNetObj_PlayerInput *)pInput);
}

void CGameContext::OnClientPredictedInput(int ClientID, void *pInput)
{
	if(!m_World.m_Paused)
		m_apPlayers[ClientID]->OnPredictedInput((CNetObj_PlayerInput *)pInput);
}

void CGameContext::OnClientEnter(int ClientId)
{
	//world.insert_entity(&players[client_id]);
	m_apPlayers[ClientId]->Respawn();
	
	// init the player

	Score()->PlayerData(ClientId)->Reset();
	Score()->LoadScore(ClientId);
	Score()->PlayerData(ClientId)->m_CurrentTime = Score()->PlayerData(ClientId)->m_BestTime;
	m_apPlayers[ClientId]->m_Score = (Score()->PlayerData(ClientId)->m_BestTime)?Score()->PlayerData(ClientId)->m_BestTime:-9999;

	char aBuf[512];
	str_format(aBuf, sizeof(aBuf), "'%s' entered and joined the %s", Server()->ClientName(ClientId), m_pController->GetTeamName(m_apPlayers[ClientId]->GetTeam()));
	SendChat(-1, CGameContext::CHAT_ALL, aBuf); 
	
	SendChatTarget(ClientId, "DDRace Mod. Version: " DDRACE_VERSION);
	SendChatTarget(ClientId, "Official site: DDRace.info");
	SendChatTarget(ClientId, "For more Info /CMDList");
	SendChatTarget(ClientId, "Or visit DDRace.info");
	SendChatTarget(ClientId, "To see this again say /info");
	SendChatTarget(ClientId, "Note This is an Alpha release, just for testing, your feedback is important!!");

	if(g_Config.m_SvWelcome[0]!=0) SendChatTarget(ClientId,g_Config.m_SvWelcome);
	//str_format(aBuf, sizeof(aBuf), "team_join player='%d:%s' team=%d", ClientId, Server()->ClientName(ClientId), m_apPlayers[ClientId]->GetTeam());
	
	Console()->Print(IConsole::OUTPUT_LEVEL_DEBUG, "game", aBuf);

	m_VoteUpdate = true;
}

bool ComparePlayers(CPlayer *pl1, CPlayer *pl2)
{
	if(((pl1->m_Authed >= 0) ? pl1->m_Authed : 0) > ((pl2->m_Authed >= 0) ? pl2->m_Authed : 0))
		return true;
	else
		return false;
}

void CGameContext::OnSetAuthed(int client_id, int Level)
{
	if(m_apPlayers[client_id])
	{
		m_apPlayers[client_id]->m_Authed = Level;
		char buf[11];
		str_format(buf, sizeof(buf), "ban %d %d", client_id, g_Config.m_SvVoteKickBantime);
		if( !strcmp(m_aVoteCommand,buf))
		{
			m_VoteEnforce = CGameContext::VOTE_ENFORCE_NO;
			dbg_msg("hooks","Aborting vote");
		}
	}
}

void CGameContext::OnClientConnected(int ClientId)
{
	// Check which team the player should be on
	const int StartTeam = g_Config.m_SvTournamentMode ? -1 : m_pController->GetAutoTeam(ClientId);

	m_apPlayers[ClientId] = new(ClientId) CPlayer(this, ClientId, StartTeam);
	//players[client_id].init(client_id);
	//players[client_id].client_id = client_id;

	//(void)m_pController->CheckTeamBalance();

#ifdef CONF_DEBUG
	if(g_Config.m_DbgDummies)
	{
		if(ClientId >= MAX_CLIENTS-g_Config.m_DbgDummies)
			return;
	}
#endif

	// send active vote
	if(m_VoteCloseTime)
		SendVoteSet(ClientId);

	// send motd
	CNetMsg_Sv_Motd Msg;
	Msg.m_pMessage = g_Config.m_SvMotd;
	Server()->SendPackMsg(&Msg, MSGFLAG_VITAL, ClientId);
}

void CGameContext::OnClientDrop(int ClientId)
{
	AbortVoteKickOnDisconnect(ClientId);
	m_apPlayers[ClientId]->OnDisconnect();
	delete m_apPlayers[ClientId];
	m_apPlayers[ClientId] = 0;

	//(void)m_pController->CheckTeamBalance();
	m_VoteUpdate = true;
}

void CGameContext::OnMessage(int MsgId, CUnpacker *pUnpacker, int ClientId)
{
	void *pRawMsg = m_NetObjHandler.SecureUnpackMsg(MsgId, pUnpacker);
	CPlayer *pPlayer = m_apPlayers[ClientId];

	if(!pRawMsg)
	{
		char aBuf[256];
		str_format(aBuf, sizeof(aBuf), "dropped weird message '%s' (%d), failed on '%s'", m_NetObjHandler.GetMsgName(MsgId), MsgId, m_NetObjHandler.FailedMsgOn());
		Console()->Print(IConsole::OUTPUT_LEVEL_ADDINFO, "server", aBuf);
		return;
	}

	if(MsgId == NETMSGTYPE_CL_SAY)
	{
		CNetMsg_Cl_Say *pMsg = (CNetMsg_Cl_Say *)pRawMsg;
		int Team = pMsg->m_Team;
		//if(Team)
		int GameTeam = ((CGameControllerDDRace*)m_pController)->m_Teams.m_Core.Team(pPlayer->GetCID());
		if(Team) {
			Team = (pPlayer->GetTeam() == -1) ? CHAT_SPEC : (GameTeam == 0 ? CHAT_ALL : GameTeam);
		} else {
			Team = CHAT_ALL;
		}

		if(str_length(pMsg->m_pMessage)>370)
		{
			SendChatTarget(ClientId, "Your Message is too long");
			return;
		}

		// check for invalid chars
		unsigned char *pMessage = (unsigned char *)pMsg->m_pMessage;
		while (*pMessage)
		{
			if(*pMessage < 32)
				*pMessage = ' ';
			pMessage++;
		}
		if(pMsg->m_pMessage[0]=='/')
		{
			ChatResponseInfo Info;
			Info.m_GameContext = this;
			Info.m_To = ClientId;

			Console()->ExecuteLine(pMsg->m_pMessage + 1, ((CServer *) Server())->m_aClients[ClientId].m_Authed, ClientId, CServer::SendRconLineAuthed, Server(), SendChatResponse, &Info);
		}
		else if(!str_comp_nocase(pMsg->m_pMessage, "kill"))
			SendChatTarget(ClientId, "kill does nothing, say /kill if you want to die, also you can press f1 and type kill");
		else
		{
			if(m_apPlayers[ClientId]->m_Muted == 0)
			{
				SendChat(ClientId, Team, pMsg->m_pMessage, ClientId);
			}
			else
			{
				char aBuf[64];
				str_format(aBuf,sizeof(aBuf), "You are muted, Please wait for %d second(s)", m_apPlayers[ClientId]->m_Muted / Server()->TickSpeed());
				SendChatTarget(ClientId, aBuf);
			}
		}


	}
	else if(MsgId == NETMSGTYPE_CL_CALLVOTE)
	{
		if(/*g_Config.m_SvSpamprotection && */pPlayer->m_Last_VoteTry && pPlayer->m_Last_VoteTry + Server()->TickSpeed() * g_Config.m_SvVoteDelay > Server()->Tick())
			return;

		int64 Now = Server()->Tick();
		pPlayer->m_Last_VoteTry = Now;
		if(pPlayer->GetTeam() == -1)
		{
			SendChatTarget(ClientId, "Spectators aren't allowed to start a vote.");
			return;
		}

		if(m_VoteCloseTime)
		{
			SendChatTarget(ClientId, "Wait for current vote to end before calling a new one.");
			return;
		}

		int Timeleft = pPlayer->m_Last_VoteCall + Server()->TickSpeed()*60 - Now;
		if(pPlayer->m_Last_VoteCall && Timeleft > 0)
		{
			char aChatmsg[512] = {0};
			str_format(aChatmsg, sizeof(aChatmsg), "You must wait %d seconds before making another vote", (Timeleft/Server()->TickSpeed())+1);
			SendChatTarget(ClientId, aChatmsg);
			return;
		}

		char aChatmsg[512] = {0};
		char aDesc[512] = {0};
		char aCmd[512] = {0};
		CNetMsg_Cl_CallVote *pMsg = (CNetMsg_Cl_CallVote *)pRawMsg;
		if(str_comp_nocase(pMsg->m_Type, "option") == 0)
		{
			CVoteOption *pOption = m_pVoteOptionFirst;
			static int64 last_mapvote = 0; //floff
			while(pOption)
			{
				if(str_comp_nocase(pMsg->m_Value, pOption->m_aCommand) == 0)
				{
					//str_format(aChatmsg, sizeof(aChatmsg), "'%s' called vote to change server option '%s'", Server()->ClientName(ClientId), pOption->m_aCommand);
					if(m_apPlayers[ClientId]->m_Authed <= 0 && strncmp(pOption->m_aCommand, "sv_map ", 7) == 0 && time_get() < last_mapvote + (time_freq() * g_Config.m_SvVoteMapTimeDelay))
						{
							char chatmsg[512] = {0};
							str_format(chatmsg, sizeof(chatmsg), "There's a %d second delay between map-votes,Please wait %d Second(s)", g_Config.m_SvVoteMapTimeDelay,((last_mapvote+(g_Config.m_SvVoteMapTimeDelay * time_freq()))/time_freq())-(time_get()/time_freq()));
							SendChatTarget(ClientId, chatmsg);

							return;
						}
					str_format(aChatmsg, sizeof(aChatmsg), "'%s' called vote to change server option '%s'", Server()->ClientName(ClientId), pOption->m_aCommand);
					str_format(aDesc, sizeof(aDesc), "%s", pOption->m_aCommand);
					str_format(aCmd, sizeof(aCmd), "%s", pOption->m_aCommand);
					last_mapvote = time_get();
					break;
				}

				pOption = pOption->m_pNext;
			}

			if(!pOption)
			{
				if (pPlayer->m_Authed < 3)  // allow admins to call any vote they want
				{
					str_format(aChatmsg, sizeof(aChatmsg), "'%s' isn't an option on this server", pMsg->m_Value);
					SendChatTarget(ClientId, aChatmsg);
					return;
				}
				else
				{
					str_format(aChatmsg, sizeof(aChatmsg), "'%s' called vote to change server option '%s'", Server()->ClientName(ClientId), pMsg->m_Value);
					str_format(aDesc, sizeof(aDesc), "%s", pMsg->m_Value);
					str_format(aCmd, sizeof(aCmd), "%s", pMsg->m_Value);
				}
			}
			
			last_mapvote = time_get();
			m_VoteKick = false;
		}
		else if(str_comp_nocase(pMsg->m_Type, "kick") == 0)
		{
			if(m_apPlayers[ClientId]->m_Authed == 0 && time_get() < m_apPlayers[ClientId]->m_Last_KickVote + (time_freq() * 5))
			return;
			else if(m_apPlayers[ClientId]->m_Authed == 0 && time_get() < m_apPlayers[ClientId]->m_Last_KickVote + (time_freq() * g_Config.m_SvVoteKickTimeDelay))
			{
				char chatmsg[512] = {0};
				str_format(chatmsg, sizeof(chatmsg), "There's a %d second wait time between kick votes for each player please wait %d second(s)",
				g_Config.m_SvVoteKickTimeDelay,
				((m_apPlayers[ClientId]->m_Last_KickVote + (m_apPlayers[ClientId]->m_Last_KickVote*time_freq()))/time_freq())-(time_get()/time_freq())
				);
				SendChatTarget(ClientId, chatmsg);
				m_apPlayers[ClientId]->m_Last_KickVote = time_get();
				return;
			}
			else if(!g_Config.m_SvVoteKick && pPlayer->m_Authed < 2) // allow admins to call kick votes even if they are forbidden
			{
				SendChatTarget(ClientId, "Server does not allow voting to kick players");
				m_apPlayers[ClientId]->m_Last_KickVote = time_get();
				return;
			}

			int KickId = str_toint(pMsg->m_Value);
			if(KickId < 0 || KickId >= MAX_CLIENTS || !m_apPlayers[KickId])
			{
				SendChatTarget(ClientId, "Invalid client id to kick");
				return;
			}
			if(KickId == ClientId)
			{
				SendChatTarget(ClientId, "You can't kick yourself");
				return;
			}
			if(ComparePlayers(m_apPlayers[KickId], pPlayer))
			{
				SendChatTarget(ClientId, "You can't kick admins");
				m_apPlayers[ClientId]->m_Last_KickVote = time_get();
				char aBufKick[128];
				str_format(aBufKick, sizeof(aBufKick), "'%s' called for vote to kick you", Server()->ClientName(ClientId));
				SendChatTarget(KickId, aBufKick);
				return;
			}
			if(GetPlayerChar(ClientId) && GetPlayerChar(KickId) && GetPlayerChar(ClientId)->Team() != GetPlayerChar(KickId)->Team())
			{
				SendChatTarget(ClientId, "You can kick only your team member");
				m_apPlayers[ClientId]->m_Last_KickVote = time_get();
				return;
			}
			const char *pReason = "No reason given";
			for(const char *p = pMsg->m_Value; *p; ++p)
			{
				if(*p == ' ')
				{
					pReason = p+1;
					break;
				}
			}
			
			str_format(aChatmsg, sizeof(aChatmsg), "'%s' called for vote to kick '%s' (%s)", Server()->ClientName(ClientId), Server()->ClientName(KickId), pReason);
			str_format(aDesc, sizeof(aDesc), "Kick '%s'", Server()->ClientName(KickId));
			if(!g_Config.m_SvVoteKickBantime)
				str_format(aCmd, sizeof(aCmd), "kick %d Kicked by vote", KickId);
			else
			{
				char aBuf[64] = {0};
				Server()->GetClientIP(KickId, aBuf, sizeof(aBuf));
				str_format(aCmd, sizeof(aCmd), "ban %s %d Banned by vote", aBuf, g_Config.m_SvVoteKickBantime);
			}
			m_apPlayers[ClientId]->m_Last_KickVote = time_get();
			m_VoteKick = true;
		}

		if(aCmd[0])
		{
			SendChat(-1, CGameContext::CHAT_ALL, aChatmsg);
			StartVote(aDesc, aCmd);
			pPlayer->m_Vote = 1;
			pPlayer->m_VotePos = m_VotePos = 1;
			m_VoteCreator = ClientId;
			pPlayer->m_Last_VoteCall = Now;
		}
	}
	else if(MsgId == NETMSGTYPE_CL_VOTE)
	{
		if(!m_VoteCloseTime)
			return;

		if(pPlayer->m_Vote == 0)
		{
			CNetMsg_Cl_Vote *pMsg = (CNetMsg_Cl_Vote *)pRawMsg;
			if(!pMsg->m_Vote)
				return;

			pPlayer->m_Vote = pMsg->m_Vote;
			pPlayer->m_VotePos = ++m_VotePos;
			m_VoteUpdate = true;
		}
	}
	else if(MsgId == NETMSGTYPE_CL_SETTEAM && !m_World.m_Paused)
	{
		CNetMsg_Cl_SetTeam *pMsg = (CNetMsg_Cl_SetTeam *)pRawMsg;

		if(pPlayer->GetTeam() == pMsg->m_Team || (/*g_Config.m_SvSpamprotection &&*/ pPlayer->m_Last_SetTeam && pPlayer->m_Last_SetTeam+Server()->TickSpeed() * g_Config.m_SvTeamChangeDelay > Server()->Tick()))
			return;

		// Switch team on given client and kill/respawn him
		if(m_pController->CanJoinTeam(pMsg->m_Team, ClientId))
		{
			//if(m_pController->CanChangeTeam(pPlayer, pMsg->m_Number))
			//{
			//CCharacter* pChr=GetPlayerChar(ClientId);
			if(pPlayer->GetTeam()==-1 && pPlayer->m_InfoSaved)
				SendChatTarget(ClientId,"Use /pause first then you can kill");
			else{
				pPlayer->m_Last_SetTeam = Server()->Tick();
				if(pPlayer->GetTeam() == -1 || pMsg->m_Team == -1)
					m_VoteUpdate = true;
				pPlayer->SetTeam(pMsg->m_Team);
			}

				//if(pChr && pMsg->m_Number!=-1 && pChr->m_Paused)
					//pChr->LoadPauseData();
				//TODO:Check if this system Works

				//(void)m_pController->CheckTeamBalance();
			//}
			//else
				//SendBroadcast("Teams must be balanced, please join other team", ClientId);
		}
		else
		{
			char aBuf[128];
			str_format(aBuf, sizeof(aBuf), "Only %d active players are allowed", g_Config.m_SvMaxClients-g_Config.m_SvSpectatorSlots);
			SendBroadcast(aBuf, ClientId);
		}
	}
	else if (MsgId == NETMSGTYPE_CL_ISDDRACE)
	{
		pPlayer->m_IsUsingDDRaceClient = true;
		
		char aBuf[128];
		str_format(aBuf, sizeof(aBuf), "%d use DDRace Client", ClientId);
		dbg_msg("DDRace", aBuf);
		
		//first update his teams state
		((CGameControllerDDRace*)m_pController)->m_Teams.SendTeamsState(ClientId);
		
		//second give him records
		SendRecord(ClientId);
		
		
		//third give him others current time for table score
		if(g_Config.m_SvHideScore) return;
		for(int i = 0; i < MAX_CLIENTS; i++)
		{
			if(m_apPlayers[i] && Score()->PlayerData(i)->m_CurrentTime > 0)
			{
				CNetMsg_Sv_PlayerTime Msg;
				Msg.m_Time = Score()->PlayerData(i)->m_CurrentTime * 100;
				Msg.m_Cid = i;
				Server()->SendPackMsg(&Msg, MSGFLAG_VITAL, ClientId);
				//also send its time to others
				
			}
		}
		//also send its time to others
		if(Score()->PlayerData(ClientId)->m_CurrentTime > 0) {
			//TODO: make function for this fucking steps
			CNetMsg_Sv_PlayerTime Msg;
			Msg.m_Time = Score()->PlayerData(ClientId)->m_CurrentTime * 100;
			Msg.m_Cid = ClientId;
			Server()->SendPackMsg(&Msg, MSGFLAG_VITAL, -1);
		}
	}
	else if(MsgId == NETMSGTYPE_CL_CHANGEINFO || MsgId == NETMSGTYPE_CL_STARTINFO)
	{
		CNetMsg_Cl_ChangeInfo *pMsg = (CNetMsg_Cl_ChangeInfo *)pRawMsg;

		if(/*g_Config.m_SvSpamprotection &&*/ pPlayer->m_Last_ChangeInfo && pPlayer->m_Last_ChangeInfo + Server()->TickSpeed() * g_Config.m_SvInfoChangeDelay > Server()->Tick())
			return;

		pPlayer->m_Last_ChangeInfo = time_get();
		if(!pPlayer->m_ColorSet|| g_Config.m_SvAllowColorChange)
		{
			pPlayer->m_TeeInfos.m_UseCustomColor = pMsg->m_UseCustomColor;
			pPlayer->m_TeeInfos.m_ColorBody = pMsg->m_ColorBody;
			pPlayer->m_TeeInfos.m_ColorFeet = pMsg->m_ColorFeet;
		}

		// copy old name
		char aOldName[MAX_NAME_LENGTH];
		str_copy(aOldName, Server()->ClientName(ClientId), MAX_NAME_LENGTH);

		Server()->SetClientName(ClientId, pMsg->m_pName);
		if(MsgId == NETMSGTYPE_CL_CHANGEINFO && str_comp(aOldName, Server()->ClientName(ClientId)) != 0)
		{
			char aChatText[256];
			str_format(aChatText, sizeof(aChatText), "'%s' changed name to '%s'", aOldName, Server()->ClientName(ClientId));
			SendChat(-1, CGameContext::CHAT_ALL, aChatText);
		}

		// set skin
		str_copy(pPlayer->m_TeeInfos.m_SkinName, pMsg->m_pSkin, sizeof(pPlayer->m_TeeInfos.m_SkinName));

		//m_pController->OnPlayerInfoChange(pPlayer);

		if(MsgId == NETMSGTYPE_CL_STARTINFO)
		{
			// send vote options
			CNetMsg_Sv_VoteClearOptions ClearMsg;
			Server()->SendPackMsg(&ClearMsg, MSGFLAG_VITAL, ClientId);
			CVoteOption *pCurrent = m_pVoteOptionFirst;
			while(pCurrent)
			{
				CNetMsg_Sv_VoteOption OptionMsg;
				OptionMsg.m_pCommand = pCurrent->m_aCommand;
				Server()->SendPackMsg(&OptionMsg, MSGFLAG_VITAL, ClientId);
				pCurrent = pCurrent->m_pNext;
			}

			// send tuning parameters to client
			SendTuningParams(ClientId);

			//
			CNetMsg_Sv_ReadyToEnter m;
			Server()->SendPackMsg(&m, MSGFLAG_VITAL|MSGFLAG_FLUSH, ClientId);
		}
	}
	else if(MsgId == NETMSGTYPE_CL_EMOTICON && !m_World.m_Paused)
	{
		CNetMsg_Cl_Emoticon *pMsg = (CNetMsg_Cl_Emoticon *)pRawMsg;

		if(/*g_Config.m_SvSpamprotection &&*/ pPlayer->m_Last_Emote && pPlayer->m_Last_Emote+Server()->TickSpeed()*g_Config.m_SvEmoticonDelay > Server()->Tick())
			return;

		pPlayer->m_Last_Emote = Server()->Tick();

		SendEmoticon(ClientId, pMsg->m_Emoticon);
		CCharacter* pChr = pPlayer->GetCharacter();
		if(pChr && g_Config.m_SvEmotionalTees && pChr->m_EyeEmote)
		{
			switch(pMsg->m_Emoticon)
			{
				case EMOTICON_2:
				case EMOTICON_8:
					pChr->m_EmoteType = EMOTE_SURPRISE;
					break;
				case EMOTICON_1:
				case EMOTICON_4:
				case EMOTICON_7:
				case EMOTICON_13:
					pChr->m_EmoteType = EMOTE_BLINK;
					break;
				case EMOTICON_3:
				case EMOTICON_6:
					pChr->m_EmoteType = EMOTE_HAPPY;
					break;
				case EMOTICON_9:
				case EMOTICON_15:
					pChr->m_EmoteType = EMOTE_PAIN;
					break;
				case EMOTICON_10:
				case EMOTICON_11:
				case EMOTICON_12:
					pChr->m_EmoteType = EMOTE_ANGRY;
					break;
				default:
					break;
			}
			pChr->m_EmoteStop = Server()->Tick() + 2 * Server()->TickSpeed();
		}
	}
<<<<<<< HEAD
=======
}

void CGameContext::ConChangeMap(IConsole::IResult *pResult, void *pUserData)
{
	CGameContext *pSelf = (CGameContext *)pUserData;
	pSelf->m_pController->ChangeMap(pResult->NumArguments() ? pResult->GetString(0) : "");
}

void CGameContext::ConRestart(IConsole::IResult *pResult, void *pUserData)
{
	CGameContext *pSelf = (CGameContext *)pUserData;
	if(pResult->NumArguments())
		pSelf->m_pController->DoWarmup(pResult->GetInteger(0));
	else
		pSelf->m_pController->StartRound();
}

void CGameContext::ConBroadcast(IConsole::IResult *pResult, void *pUserData)
{
	CGameContext *pSelf = (CGameContext *)pUserData;
	pSelf->SendBroadcast(pResult->GetString(0), -1);
}

void CGameContext::ConSay(IConsole::IResult *pResult, void *pUserData)
{
	CGameContext *pSelf = (CGameContext *)pUserData;
	pSelf->SendChat(-1, CGameContext::CHAT_ALL, pResult->GetString(0));
}

void CGameContext::ConSetTeam(IConsole::IResult *pResult, void *pUserData)
{
	CGameContext *pSelf = (CGameContext *)pUserData;
	int ClientId = clamp(pResult->GetInteger(0), 0, (int)MAX_CLIENTS-1);
	int Team = clamp(pResult->GetInteger(1), -1, 1);
	
	char aBuf[256];
	str_format(aBuf, sizeof(aBuf), "moved client %d to team %d", ClientId, Team);
	pSelf->Console()->Print(IConsole::OUTPUT_LEVEL_STANDARD, "server", aBuf);
	
	if(!pSelf->m_apPlayers[ClientId])
		return;
>>>>>>> d9435572
	
	else if(MsgId == NETMSGTYPE_CL_KILL && !m_World.m_Paused)
	{
		if(pPlayer->m_Last_Kill && pPlayer->m_Last_Kill+Server()->TickSpeed() * g_Config.m_SvKillDelay > Server()->Tick())
			return;

		pPlayer->m_Last_Kill = Server()->Tick();
		pPlayer->KillCharacter(WEAPON_SELF);
		pPlayer->m_RespawnTick = Server()->Tick()+Server()->TickSpeed() * g_Config.m_SvSuicidePenalty;
	}
}

void CGameContext::OnConsoleInit()
{
	m_pServer = Kernel()->RequestInterface<IServer>();
	m_pConsole = Kernel()->RequestInterface<IConsole>();

	Console()->Register("change_map", "r", CFGFLAG_SERVER, ConChangeMap, this, "Changes the map to r", 3);
	Console()->Register("restart", "?i", CFGFLAG_SERVER, ConRestart, this, "Kills all players", 3);
	Console()->Register("broadcast", "r", CFGFLAG_SERVER, ConBroadcast, this, "Changes the broadcast message for a moment", 3);
	Console()->Register("say", "r", CFGFLAG_SERVER, ConSay, this, "Sends a server message to all players", 3);
	Console()->Register("set_team", "vi", CFGFLAG_SERVER, ConSetTeam, this, "Changes the team of player i1 to team i2", 2);
	Console()->Register("addvote", "r", CFGFLAG_SERVER, ConAddVote, this, "Adds a vote entry to the clients", 4);

<<<<<<< HEAD
	Console()->Register("tune", "si", CFGFLAG_SERVER, ConTuneParam, this, "Modifies tune parameter s to value i", 4);
	Console()->Register("tune_reset", "", CFGFLAG_SERVER, ConTuneReset, this, "Resets all tuning", 4);
	Console()->Register("tune_dump", "", CFGFLAG_SERVER, ConTuneDump, this, "Shows all tuning options", 4);
=======
	Console()->Register("change_map", "?r", CFGFLAG_SERVER|CFGFLAG_STORE, ConChangeMap, this, "");
	Console()->Register("restart", "?i", CFGFLAG_SERVER|CFGFLAG_STORE, ConRestart, this, "");
	Console()->Register("broadcast", "r", CFGFLAG_SERVER, ConBroadcast, this, "");
	Console()->Register("say", "r", CFGFLAG_SERVER, ConSay, this, "");
	Console()->Register("set_team", "ii", CFGFLAG_SERVER, ConSetTeam, this, "");
>>>>>>> d9435572

	
	Console()->Register("vote", "r", CFGFLAG_SERVER, ConVote, this, "Forces the current vote to result in r (Yes/No)", 3);
	
	#define CONSOLE_COMMAND(name, params, flags, callback, userdata, help, level) m_pConsole->Register(name, params, flags, callback, userdata, help, level);
	#include "game/ddracecommands.h"

	Console()->Chain("sv_motd", ConchainSpecialMotdupdate, this);

}

void CGameContext::OnInit(/*class IKernel *pKernel*/)
{
	m_pServer = Kernel()->RequestInterface<IServer>();
	m_pConsole = Kernel()->RequestInterface<IConsole>();
	m_World.SetGameServer(this);
	m_Events.SetGameServer(this);
	//if(!data) // only load once
		//data = load_data_from_memory(internal_data);

	for(int i = 0; i < NUM_NETOBJTYPES; i++)
		Server()->SnapSetStaticsize(i, m_NetObjHandler.GetObjSize(i));

	m_Layers.Init(Kernel());
	m_Collision.Init(&m_Layers);

	// reset everything here
	//world = new GAMEWORLD;
	//players = new CPlayer[MAX_CLIENTS];

	//TODO: No need any more?
	char buf[512];
	str_format(buf, sizeof(buf), "data/maps/%s.cfg", g_Config.m_SvMap);
	Console()->ExecuteFile(buf);
	str_format(buf, sizeof(buf), "data/maps/%s.map.cfg", g_Config.m_SvMap);
	Console()->ExecuteFile(buf);

	// select gametype
	m_pController = new CGameControllerDDRace(this);
	((CGameControllerDDRace*)m_pController)->m_Teams.Reset();

	Server()->SetBrowseInfo(m_pController->m_pGameType, -1);


	// delete old score object
	if(m_pScore)
		delete m_pScore;
		
	// create score object (add sql later)
#if defined(CONF_SQL)
	if(g_Config.m_SvUseSQL)
		m_pScore = new CSqlScore(this);
	else
#endif
		m_pScore = new CFileScore(this);
	// setup core world
	//for(int i = 0; i < MAX_CLIENTS; i++)
	//	game.players[i].core.world = &game.world.core;
	// create all entities from the game layer
	CMapItemLayerTilemap *pTileMap = m_Layers.GameLayer();
	CTile *pTiles = (CTile *)Kernel()->RequestInterface<IMap>()->GetData(pTileMap->m_Data);
	CTile *pFront = 0;
	CSwitchTile *pSwitch = 0;
	if(m_Layers.FrontLayer())
		pFront = (CTile *)Kernel()->RequestInterface<IMap>()->GetData(pTileMap->m_Front);
	if(m_Layers.SwitchLayer())
		pSwitch = (CSwitchTile *)Kernel()->RequestInterface<IMap>()->GetData(pTileMap->m_Switch);

	for(int y = 0; y < pTileMap->m_Height; y++)
	{
		for(int x = 0; x < pTileMap->m_Width; x++)
		{
			int Index = pTiles[y*pTileMap->m_Width+x].m_Index;
			if(Index == TILE_NPC)
				m_Tuning.Set("player_collision",0);
			else if(Index == TILE_EHOOK)
				g_Config.m_SvEndlessDrag = 1;
			else if(Index == TILE_NOHIT)
				g_Config.m_SvHit = 0;
			else if(Index == TILE_NPH)
				m_Tuning.Set("player_hooking",0);
			if(Index >= ENTITY_OFFSET)
			{
				vec2 Pos(x*32.0f+16.0f, y*32.0f+16.0f);
				m_pController->OnEntity(Index-ENTITY_OFFSET, Pos, LAYER_GAME, pTiles[y*pTileMap->m_Width+x].m_Flags);
			}
			if(pFront)
			{
				Index = pFront[y*pTileMap->m_Width+x].m_Index;
				if(Index == TILE_NPC)
					m_Tuning.Set("player_collision",0);
				else if(Index == TILE_EHOOK)
					g_Config.m_SvEndlessDrag = 1;
				else if(Index == TILE_NOHIT)
					g_Config.m_SvHit = 0;
				else if(Index == TILE_NPH)
					m_Tuning.Set("player_hooking",0);
				if(Index >= ENTITY_OFFSET)
				{
					vec2 Pos(x*32.0f+16.0f, y*32.0f+16.0f);
					m_pController->OnEntity(Index-ENTITY_OFFSET, Pos, LAYER_FRONT, pFront[y*pTileMap->m_Width+x].m_Flags);
				}
			}
			if(pSwitch)
			{
				Index = pSwitch[y*pTileMap->m_Width+x].m_Type;
				if(Index >= ENTITY_OFFSET)
				{
					vec2 Pos(x*32.0f+16.0f, y*32.0f+16.0f);
					m_pController->OnEntity(Index-ENTITY_OFFSET, Pos, LAYER_SWITCH, pSwitch[y*pTileMap->m_Width+x].m_Flags, pSwitch[y*pTileMap->m_Width+x].m_Number);
				}
			}
		}
	}

#ifdef CONF_DEBUG
	if(g_Config.m_DbgDummies)
	{
		for(int i = 0; i < g_Config.m_DbgDummies ; i++)
		{
			OnClientConnected(MAX_CLIENTS-i-1);
		}
	}
#endif
}

void CGameContext::OnShutdown()
{
	Layers()->Dest();
	Collision()->Dest();
	delete m_pController;
	m_pController = 0;
	Clear();
}

void CGameContext::OnSnap(int ClientId)
{
	m_World.Snap(ClientId);
	m_pController->Snap(ClientId);
	m_Events.Snap(ClientId);

	for(int i = 0; i < MAX_CLIENTS; i++)
	{
		if(m_apPlayers[i])
			m_apPlayers[i]->Snap(ClientId);
	}
}
void CGameContext::OnPreSnap() {}
void CGameContext::OnPostSnap()
{
	m_Events.Clear();
}

const char *CGameContext::Version() { return GAME_VERSION; }
const char *CGameContext::NetVersion() { return GAME_NETVERSION; }

IGameServer *CreateGameServer() { return new CGameContext; }
<|MERGE_RESOLUTION|>--- conflicted
+++ resolved
@@ -1108,50 +1108,6 @@
 			pChr->m_EmoteStop = Server()->Tick() + 2 * Server()->TickSpeed();
 		}
 	}
-<<<<<<< HEAD
-=======
-}
-
-void CGameContext::ConChangeMap(IConsole::IResult *pResult, void *pUserData)
-{
-	CGameContext *pSelf = (CGameContext *)pUserData;
-	pSelf->m_pController->ChangeMap(pResult->NumArguments() ? pResult->GetString(0) : "");
-}
-
-void CGameContext::ConRestart(IConsole::IResult *pResult, void *pUserData)
-{
-	CGameContext *pSelf = (CGameContext *)pUserData;
-	if(pResult->NumArguments())
-		pSelf->m_pController->DoWarmup(pResult->GetInteger(0));
-	else
-		pSelf->m_pController->StartRound();
-}
-
-void CGameContext::ConBroadcast(IConsole::IResult *pResult, void *pUserData)
-{
-	CGameContext *pSelf = (CGameContext *)pUserData;
-	pSelf->SendBroadcast(pResult->GetString(0), -1);
-}
-
-void CGameContext::ConSay(IConsole::IResult *pResult, void *pUserData)
-{
-	CGameContext *pSelf = (CGameContext *)pUserData;
-	pSelf->SendChat(-1, CGameContext::CHAT_ALL, pResult->GetString(0));
-}
-
-void CGameContext::ConSetTeam(IConsole::IResult *pResult, void *pUserData)
-{
-	CGameContext *pSelf = (CGameContext *)pUserData;
-	int ClientId = clamp(pResult->GetInteger(0), 0, (int)MAX_CLIENTS-1);
-	int Team = clamp(pResult->GetInteger(1), -1, 1);
-	
-	char aBuf[256];
-	str_format(aBuf, sizeof(aBuf), "moved client %d to team %d", ClientId, Team);
-	pSelf->Console()->Print(IConsole::OUTPUT_LEVEL_STANDARD, "server", aBuf);
-	
-	if(!pSelf->m_apPlayers[ClientId])
-		return;
->>>>>>> d9435572
 	
 	else if(MsgId == NETMSGTYPE_CL_KILL && !m_World.m_Paused)
 	{
@@ -1169,24 +1125,16 @@
 	m_pServer = Kernel()->RequestInterface<IServer>();
 	m_pConsole = Kernel()->RequestInterface<IConsole>();
 
-	Console()->Register("change_map", "r", CFGFLAG_SERVER, ConChangeMap, this, "Changes the map to r", 3);
+	Console()->Register("change_map", "?r", CFGFLAG_SERVER, ConChangeMap, this, "Changes the map to r", 3);
 	Console()->Register("restart", "?i", CFGFLAG_SERVER, ConRestart, this, "Kills all players", 3);
 	Console()->Register("broadcast", "r", CFGFLAG_SERVER, ConBroadcast, this, "Changes the broadcast message for a moment", 3);
 	Console()->Register("say", "r", CFGFLAG_SERVER, ConSay, this, "Sends a server message to all players", 3);
 	Console()->Register("set_team", "vi", CFGFLAG_SERVER, ConSetTeam, this, "Changes the team of player i1 to team i2", 2);
 	Console()->Register("addvote", "r", CFGFLAG_SERVER, ConAddVote, this, "Adds a vote entry to the clients", 4);
 
-<<<<<<< HEAD
 	Console()->Register("tune", "si", CFGFLAG_SERVER, ConTuneParam, this, "Modifies tune parameter s to value i", 4);
 	Console()->Register("tune_reset", "", CFGFLAG_SERVER, ConTuneReset, this, "Resets all tuning", 4);
 	Console()->Register("tune_dump", "", CFGFLAG_SERVER, ConTuneDump, this, "Shows all tuning options", 4);
-=======
-	Console()->Register("change_map", "?r", CFGFLAG_SERVER|CFGFLAG_STORE, ConChangeMap, this, "");
-	Console()->Register("restart", "?i", CFGFLAG_SERVER|CFGFLAG_STORE, ConRestart, this, "");
-	Console()->Register("broadcast", "r", CFGFLAG_SERVER, ConBroadcast, this, "");
-	Console()->Register("say", "r", CFGFLAG_SERVER, ConSay, this, "");
-	Console()->Register("set_team", "ii", CFGFLAG_SERVER, ConSetTeam, this, "");
->>>>>>> d9435572
 
 	
 	Console()->Register("vote", "r", CFGFLAG_SERVER, ConVote, this, "Forces the current vote to result in r (Yes/No)", 3);
