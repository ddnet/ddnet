/* (c) Magnus Auvinen. See licence.txt in the root of the distribution for more information. */
/* If you are missing that file, acquire a complete release at teeworlds.com.                */
#include "gamecontext.h"

#include <vector>

#include "teeinfo.h"
#include <antibot/antibot_data.h>
#include <base/logger.h>
#include <base/math.h>
#include <base/system.h>
#include <engine/console.h>
#include <engine/engine.h>
#include <engine/map.h>
#include <engine/server/server.h>
#include <engine/shared/config.h>
#include <engine/shared/datafile.h>
#include <engine/shared/json.h>
#include <engine/shared/linereader.h>
#include <engine/shared/memheap.h>
#include <engine/storage.h>

#include <game/collision.h>
#include <game/gamecore.h>
#include <game/mapitems.h>
#include <game/version.h>

#include <game/generated/protocol7.h>
#include <game/generated/protocolglue.h>

#include "entities/character.h"
#include "gamemodes/DDRace.h"
#include "player.h"
#include "score.h"

// Not thread-safe!
class CClientChatLogger : public ILogger
{
	CGameContext *m_pGameServer;
	int m_ClientID;
	ILogger *m_pOuterLogger;

public:
	CClientChatLogger(CGameContext *pGameServer, int ClientID, ILogger *pOuterLogger) :
		m_pGameServer(pGameServer),
		m_ClientID(ClientID),
		m_pOuterLogger(pOuterLogger)
	{
	}
	void Log(const CLogMessage *pMessage) override;
};

void CClientChatLogger::Log(const CLogMessage *pMessage)
{
	if(str_comp(pMessage->m_aSystem, "chatresp") == 0)
	{
		m_pGameServer->SendChatTarget(m_ClientID, pMessage->Message());
	}
	else
	{
		m_pOuterLogger->Log(pMessage);
	}
}

enum
{
	RESET,
	NO_RESET
};

void CGameContext::Construct(int Resetting)
{
	m_Resetting = false;
	m_pServer = 0;

	for(auto &pPlayer : m_apPlayers)
		pPlayer = 0;

	mem_zero(&m_aLastPlayerInput, sizeof(m_aLastPlayerInput));
	mem_zero(&m_aPlayerHasInput, sizeof(m_aPlayerHasInput));

	m_pController = 0;
	m_aVoteCommand[0] = 0;
	m_VoteType = VOTE_TYPE_UNKNOWN;
	m_VoteCloseTime = 0;
	m_pVoteOptionFirst = 0;
	m_pVoteOptionLast = 0;
	m_NumVoteOptions = 0;
	m_LastMapVote = 0;

	m_SqlRandomMapResult = nullptr;

	m_pScore = nullptr;
	m_NumMutes = 0;
	m_NumVoteMutes = 0;

	m_LastLog = 0;
	m_FirstLog = 0;

	if(Resetting == NO_RESET)
	{
		m_NonEmptySince = 0;
		m_pVoteOptionHeap = new CHeap();
	}

	m_aDeleteTempfile[0] = 0;
	m_TeeHistorianActive = false;
}

void CGameContext::Destruct(int Resetting)
{
	for(auto &pPlayer : m_apPlayers)
		delete pPlayer;

	if(Resetting == NO_RESET)
		delete m_pVoteOptionHeap;

	if(m_pScore)
	{
		delete m_pScore;
		m_pScore = nullptr;
	}
}

CGameContext::CGameContext()
{
	Construct(NO_RESET);
}

CGameContext::CGameContext(int Reset)
{
	Construct(Reset);
}

CGameContext::~CGameContext()
{
	Destruct(m_Resetting ? RESET : NO_RESET);
}

void CGameContext::Clear()
{
	CHeap *pVoteOptionHeap = m_pVoteOptionHeap;
	CVoteOptionServer *pVoteOptionFirst = m_pVoteOptionFirst;
	CVoteOptionServer *pVoteOptionLast = m_pVoteOptionLast;
	int NumVoteOptions = m_NumVoteOptions;
	CTuningParams Tuning = m_Tuning;

	m_Resetting = true;
	this->~CGameContext();
	new(this) CGameContext(RESET);

	m_pVoteOptionHeap = pVoteOptionHeap;
	m_pVoteOptionFirst = pVoteOptionFirst;
	m_pVoteOptionLast = pVoteOptionLast;
	m_NumVoteOptions = NumVoteOptions;
	m_Tuning = Tuning;
}

void CGameContext::TeeHistorianWrite(const void *pData, int DataSize, void *pUser)
{
	CGameContext *pSelf = (CGameContext *)pUser;
	aio_write(pSelf->m_pTeeHistorianFile, pData, DataSize);
}

void CGameContext::CommandCallback(int ClientID, int FlagMask, const char *pCmd, IConsole::IResult *pResult, void *pUser)
{
	CGameContext *pSelf = (CGameContext *)pUser;
	if(pSelf->m_TeeHistorianActive)
	{
		pSelf->m_TeeHistorian.RecordConsoleCommand(ClientID, FlagMask, pCmd, pResult);
	}
}

CNetObj_PlayerInput CGameContext::GetLastPlayerInput(int ClientID) const
{
	dbg_assert(0 <= ClientID && ClientID < MAX_CLIENTS, "invalid ClientID");
	return m_aLastPlayerInput[ClientID];
}

class CCharacter *CGameContext::GetPlayerChar(int ClientID)
{
	if(ClientID < 0 || ClientID >= MAX_CLIENTS || !m_apPlayers[ClientID])
		return 0;
	return m_apPlayers[ClientID]->GetCharacter();
}

bool CGameContext::EmulateBug(int Bug)
{
	return m_MapBugs.Contains(Bug);
}

CTuningParams CGameContext::Tuning(int ClientID)
{
	if(GetPlayerChar(ClientID))
		return GetPlayerChar(ClientID)->Tuning();
	return m_Tuning;
}

bool CGameContext::SetLockedTune(LOCKED_TUNES *pLockedTunings, CLockedTune Tune)
{
	const char *pParam = Tune.m_aParam;
	float NewValue = Tune.m_Value;

	float GlobalValue;
	if(!m_Tuning.Get(pParam, &GlobalValue))
		return false;

	for(unsigned int i = 0; i < pLockedTunings->size(); i++)
	{
		if(str_comp_nocase(pLockedTunings->at(i).m_aParam, pParam) == 0)
		{
			if(NewValue == GlobalValue)
				pLockedTunings->erase(pLockedTunings->begin() + i);
			else
				pLockedTunings->at(i).m_Value = NewValue;
			return true;
		}
	}

	CLockedTune LockedTune(pParam, NewValue);
	pLockedTunings->push_back(LockedTune);
	return true;
}

void CGameContext::ApplyTuneLock(LOCKED_TUNES *pLockedTunings, int TuneLock)
{
	if(TuneLock < 0 || TuneLock >= NUM_TUNEZONES)
	{
		pLockedTunings->clear();
		return;
	}

	for(unsigned int i = 0; i < LockedTuning()[TuneLock].size(); i++)
		SetLockedTune(pLockedTunings, LockedTuning()[TuneLock][i]);
}

CTuningParams CGameContext::ApplyLockedTunings(CTuningParams Tuning, LOCKED_TUNES LockedTunings)
{
	for(unsigned int i = 0; i < LockedTunings.size(); i++)
		Tuning.Set(LockedTunings[i].m_aParam, LockedTunings[i].m_Value);
	return Tuning;
}

void CGameContext::FillAntibot(CAntibotRoundData *pData)
{
	if(!pData->m_Map.m_pTiles)
	{
		Collision()->FillAntibot(&pData->m_Map);
	}
	pData->m_Tick = Server()->Tick();
	mem_zero(pData->m_aCharacters, sizeof(pData->m_aCharacters));
	for(int i = 0; i < MAX_CLIENTS; i++)
	{
		CAntibotCharacterData *pChar = &pData->m_aCharacters[i];
		for(auto &LatestInput : pChar->m_aLatestInputs)
		{
			LatestInput.m_TargetX = -1;
			LatestInput.m_TargetY = -1;
		}
		pChar->m_Alive = false;
		pChar->m_Pause = false;
		pChar->m_Team = -1;

		pChar->m_Pos = vec2(-1, -1);
		pChar->m_Vel = vec2(0, 0);
		pChar->m_Angle = -1;
		pChar->m_HookedPlayer = -1;
		pChar->m_SpawnTick = -1;
		pChar->m_WeaponChangeTick = -1;

		if(m_apPlayers[i])
		{
			str_copy(pChar->m_aName, Server()->ClientName(i), sizeof(pChar->m_aName));
			CCharacter *pGameChar = m_apPlayers[i]->GetCharacter();
			pChar->m_Alive = (bool)pGameChar;
			pChar->m_Pause = m_apPlayers[i]->IsPaused();
			pChar->m_Team = m_apPlayers[i]->GetTeam();
			if(pGameChar)
			{
				pGameChar->FillAntibot(pChar);
			}
		}
	}
}

void CGameContext::CreateDamageInd(vec2 Pos, float Angle, int Amount, CClientMask Mask)
{
	float a = 3 * pi / 2 + Angle;
	//float a = get_angle(dir);
	float s = a - pi / 3;
	float e = a + pi / 3;
	for(int i = 0; i < Amount; i++)
	{
		float f = mix(s, e, (i + 1) / (float)(Amount + 2));
		CNetEvent_DamageInd *pEvent = m_Events.Create<CNetEvent_DamageInd>(Mask);
		if(pEvent)
		{
			pEvent->m_X = (int)Pos.x;
			pEvent->m_Y = (int)Pos.y;
			pEvent->m_Angle = (int)(f * 256.0f);
		}
	}
}

void CGameContext::CreateHammerHit(vec2 Pos, CClientMask Mask)
{
	// create the event
	CNetEvent_HammerHit *pEvent = m_Events.Create<CNetEvent_HammerHit>(Mask);
	if(pEvent)
	{
		pEvent->m_X = (int)Pos.x;
		pEvent->m_Y = (int)Pos.y;
	}
}

void CGameContext::CreateExplosion(vec2 Pos, int Owner, int Weapon, bool NoDamage, int ActivatedTeam, CClientMask Mask)
{
	// create the event
	CNetEvent_Explosion *pEvent = m_Events.Create<CNetEvent_Explosion>(Mask);
	if(pEvent)
	{
		pEvent->m_X = (int)Pos.x;
		pEvent->m_Y = (int)Pos.y;
	}

	// deal damage
	CEntity *apEnts[MAX_CLIENTS];
	float Radius = 135.0f;
	float InnerRadius = 48.0f;
	int Num = m_World.FindEntities(Pos, Radius, apEnts, MAX_CLIENTS, CGameWorld::ENTTYPE_CHARACTER);
	CClientMask TeamMask = CClientMask().set();
	for(int i = 0; i < Num; i++)
	{
		auto *pChr = static_cast<CCharacter *>(apEnts[i]);
		vec2 Diff = pChr->m_Pos - Pos;
		vec2 ForceDir(0, 1);
		float l = length(Diff);
		if(l)
			ForceDir = normalize(Diff);
		l = 1 - clamp((l - InnerRadius) / (Radius - InnerRadius), 0.0f, 1.0f);
		float Strength;
		if(Owner == -1 || !m_apPlayers[Owner] || !m_apPlayers[Owner]->m_TuneZone)
			Strength = Tuning(Owner).m_ExplosionStrength;
		else
			Strength = TuningList()[m_apPlayers[Owner]->m_TuneZone].m_ExplosionStrength;

		float Dmg = Strength * l;
		if(!(int)Dmg)
			continue;

		if((GetPlayerChar(Owner) ? !GetPlayerChar(Owner)->GrenadeHitDisabled() : g_Config.m_SvHit) || NoDamage || Owner == pChr->GetPlayer()->GetCID())
		{
			if(Owner != -1 && pChr->IsAlive() && !pChr->CanCollide(Owner))
				continue;
			if(Owner == -1 && ActivatedTeam != -1 && pChr->IsAlive() && pChr->Team() != ActivatedTeam)
				continue;

			// Explode at most once per team
			int PlayerTeam = pChr->Team();
			if((GetPlayerChar(Owner) ? GetPlayerChar(Owner)->GrenadeHitDisabled() : !g_Config.m_SvHit) || NoDamage)
			{
				if(!TeamMask.test(PlayerTeam))
					continue;
				TeamMask.reset(PlayerTeam);
			}

			pChr->TakeDamage(ForceDir * Dmg * 2, (int)Dmg, Owner, Weapon);
		}
	}
}

void CGameContext::CreatePlayerSpawn(vec2 Pos, CClientMask Mask)
{
	// create the event
	CNetEvent_Spawn *pEvent = m_Events.Create<CNetEvent_Spawn>(Mask);
	if(pEvent)
	{
		pEvent->m_X = (int)Pos.x;
		pEvent->m_Y = (int)Pos.y;
	}
}

void CGameContext::CreateDeath(vec2 Pos, int ClientID, CClientMask Mask)
{
	// create the event
	CNetEvent_Death *pEvent = m_Events.Create<CNetEvent_Death>(Mask);
	if(pEvent)
	{
		pEvent->m_X = (int)Pos.x;
		pEvent->m_Y = (int)Pos.y;
		pEvent->m_ClientID = ClientID;
	}
}

void CGameContext::CreateSound(vec2 Pos, int Sound, CClientMask Mask)
{
	if(Sound < 0)
		return;

	// create a sound
	CNetEvent_SoundWorld *pEvent = m_Events.Create<CNetEvent_SoundWorld>(Mask);
	if(pEvent)
	{
		pEvent->m_X = (int)Pos.x;
		pEvent->m_Y = (int)Pos.y;
		pEvent->m_SoundID = Sound;
	}
}

void CGameContext::CreateSoundGlobal(int Sound, int Target)
{
	if(Sound < 0)
		return;

	CNetMsg_Sv_SoundGlobal Msg;
	Msg.m_SoundID = Sound;
	if(Target == -2)
		Server()->SendPackMsg(&Msg, MSGFLAG_NOSEND, -1);
	else
	{
		int Flag = MSGFLAG_VITAL;
		if(Target != -1)
			Flag |= MSGFLAG_NORECORD;
		Server()->SendPackMsg(&Msg, Flag, Target);
	}
}

bool CGameContext::SnapLaserObject(const CSnapContext &Context, int SnapID, const vec2 &To, const vec2 &From, int StartTick, int Owner, int LaserType)
{
	if(Context.GetClientVersion() >= VERSION_DDNET_MULTI_LASER)
	{
		CNetObj_DDNetLaser *pObj = Server()->SnapNewItem<CNetObj_DDNetLaser>(SnapID);
		if(!pObj)
			return false;

		pObj->m_ToX = (int)To.x;
		pObj->m_ToY = (int)To.y;
		pObj->m_FromX = (int)From.x;
		pObj->m_FromY = (int)From.y;
		pObj->m_StartTick = StartTick;
		pObj->m_Owner = Owner;
		pObj->m_Type = LaserType;
	}
	else
	{
		CNetObj_Laser *pObj = Server()->SnapNewItem<CNetObj_Laser>(SnapID);
		if(!pObj)
			return false;

		pObj->m_X = (int)To.x;
		pObj->m_Y = (int)To.y;
		pObj->m_FromX = (int)From.x;
		pObj->m_FromY = (int)From.y;
		pObj->m_StartTick = StartTick;
	}

	return true;
}

bool CGameContext::SnapPickup(const CSnapContext &Context, int SnapID, const vec2 &Pos, int Type, int SubType)
{
	if(Context.IsSixup())
	{
		protocol7::CNetObj_Pickup *pPickup = Server()->SnapNewItem<protocol7::CNetObj_Pickup>(SnapID);
		if(!pPickup)
			return false;

		pPickup->m_X = (int)Pos.x;
		pPickup->m_Y = (int)Pos.y;

		if(Type == POWERUP_WEAPON)
			pPickup->m_Type = SubType == WEAPON_SHOTGUN ? protocol7::PICKUP_SHOTGUN : SubType == WEAPON_GRENADE ? protocol7::PICKUP_GRENADE : protocol7::PICKUP_LASER;
		else if(Type == POWERUP_NINJA)
			pPickup->m_Type = protocol7::PICKUP_NINJA;
	}
	else
	{
		CNetObj_Pickup *pPickup = Server()->SnapNewItem<CNetObj_Pickup>(SnapID);
		if(!pPickup)
			return false;

		pPickup->m_X = (int)Pos.x;
		pPickup->m_Y = (int)Pos.y;

		pPickup->m_Type = Type;
		if(Context.GetClientVersion() < VERSION_DDNET_WEAPON_SHIELDS)
		{
			if(Type >= POWERUP_ARMOR_SHOTGUN && Type <= POWERUP_ARMOR_LASER)
			{
				pPickup->m_Type = POWERUP_ARMOR;
			}
		}
		pPickup->m_Subtype = SubType;
	}

	return true;
}

void CGameContext::CallVote(int ClientID, const char *pDesc, const char *pCmd, const char *pReason, const char *pChatmsg, const char *pSixupDesc)
{
	// check if a vote is already running
	if(m_VoteCloseTime)
		return;

	int64_t Now = Server()->Tick();
	CPlayer *pPlayer = m_apPlayers[ClientID];

	if(!pPlayer)
		return;

	SendChat(-1, CGameContext::CHAT_ALL, pChatmsg, -1, CHAT_SIX);
	if(!pSixupDesc)
		pSixupDesc = pDesc;

	m_VoteCreator = ClientID;
	StartVote(pDesc, pCmd, pReason, pSixupDesc);
	pPlayer->m_Vote = 1;
	pPlayer->m_VotePos = m_VotePos = 1;
	pPlayer->m_LastVoteCall = Now;
}

void CGameContext::SendChatTarget(int To, const char *pText, int Flags)
{
	CNetMsg_Sv_Chat Msg;
	Msg.m_Team = 0;
	Msg.m_ClientID = -1;
	Msg.m_pMessage = pText;

	if(g_Config.m_SvDemoChat)
		Server()->SendPackMsg(&Msg, MSGFLAG_VITAL | MSGFLAG_NOSEND, SERVER_DEMO_CLIENT);

	if(To == -1)
	{
		for(int i = 0; i < Server()->MaxClients(); i++)
		{
			if(!((Server()->IsSixup(i) && (Flags & CHAT_SIXUP)) ||
				   (!Server()->IsSixup(i) && (Flags & CHAT_SIX))))
				continue;

			Server()->SendPackMsg(&Msg, MSGFLAG_VITAL | MSGFLAG_NORECORD, i);
		}
	}
	else
	{
		if(!((Server()->IsSixup(To) && (Flags & CHAT_SIXUP)) ||
			   (!Server()->IsSixup(To) && (Flags & CHAT_SIX))))
			return;

		Server()->SendPackMsg(&Msg, MSGFLAG_VITAL | MSGFLAG_NORECORD, To);
	}
}

void CGameContext::SendChatTeam(int Team, const char *pText)
{
	for(int i = 0; i < MAX_CLIENTS; i++)
		if(((CGameControllerDDRace *)m_pController)->m_Teams.m_Core.Team(i) == Team)
			SendChatTarget(i, pText);
}

void CGameContext::SendChat(int ChatterClientID, int Team, const char *pText, int SpamProtectionClientID, int Flags)
{
	if(SpamProtectionClientID >= 0 && SpamProtectionClientID < MAX_CLIENTS)
		if(ProcessSpamProtection(SpamProtectionClientID))
			return;

	char aBuf[256], aText[256];
	str_copy(aText, pText, sizeof(aText));
	if(ChatterClientID >= 0 && ChatterClientID < MAX_CLIENTS)
		str_format(aBuf, sizeof(aBuf), "%d:%d:%s: %s", ChatterClientID, Team, Server()->ClientName(ChatterClientID), aText);
	else if(ChatterClientID == -2)
	{
		str_format(aBuf, sizeof(aBuf), "### %s", aText);
		str_copy(aText, aBuf, sizeof(aText));
		ChatterClientID = -1;
	}
	else
		str_format(aBuf, sizeof(aBuf), "*** %s", aText);
	Console()->Print(IConsole::OUTPUT_LEVEL_STANDARD, Team != CHAT_ALL ? "teamchat" : "chat", aBuf);

	if(Team == CHAT_ALL)
	{
		CNetMsg_Sv_Chat Msg;
		Msg.m_Team = 0;
		Msg.m_ClientID = ChatterClientID;
		Msg.m_pMessage = aText;

		// pack one for the recording only
		if(g_Config.m_SvDemoChat)
			Server()->SendPackMsg(&Msg, MSGFLAG_VITAL | MSGFLAG_NOSEND, SERVER_DEMO_CLIENT);

		// send to the clients
		for(int i = 0; i < Server()->MaxClients(); i++)
		{
			if(!m_apPlayers[i])
				continue;
			bool Send = (Server()->IsSixup(i) && (Flags & CHAT_SIXUP)) ||
				    (!Server()->IsSixup(i) && (Flags & CHAT_SIX));

			if(!m_apPlayers[i]->m_DND && Send)
				Server()->SendPackMsg(&Msg, MSGFLAG_VITAL | MSGFLAG_NORECORD, i);
		}

		str_format(aBuf, sizeof aBuf, "Chat: %s", aText);
		LogEvent(aBuf, ChatterClientID);
	}
	else
	{
		CTeamsCore *pTeams = &((CGameControllerDDRace *)m_pController)->m_Teams.m_Core;
		CNetMsg_Sv_Chat Msg;
		Msg.m_Team = 1;
		Msg.m_ClientID = ChatterClientID;
		Msg.m_pMessage = aText;

		// pack one for the recording only
		if(g_Config.m_SvDemoChat)
			Server()->SendPackMsg(&Msg, MSGFLAG_VITAL | MSGFLAG_NOSEND, SERVER_DEMO_CLIENT);

		// send to the clients
		for(int i = 0; i < Server()->MaxClients(); i++)
		{
			if(m_apPlayers[i] != 0)
			{
				if(Team == CHAT_SPEC)
				{
					if(m_apPlayers[i]->GetTeam() == CHAT_SPEC)
					{
						Server()->SendPackMsg(&Msg, MSGFLAG_VITAL | MSGFLAG_NORECORD, i);
					}
				}
				else
				{
					if(pTeams->Team(i) == Team && m_apPlayers[i]->GetTeam() != CHAT_SPEC)
					{
						Server()->SendPackMsg(&Msg, MSGFLAG_VITAL | MSGFLAG_NORECORD, i);
					}
				}
			}
		}
	}
}

void CGameContext::SendStartWarning(int ClientID, const char *pMessage)
{
	CCharacter *pChr = GetPlayerChar(ClientID);
	if(pChr && pChr->m_LastStartWarning < Server()->Tick() - 3 * Server()->TickSpeed())
	{
		SendChatTarget(ClientID, pMessage);
		pChr->m_LastStartWarning = Server()->Tick();
	}
}

void CGameContext::SendEmoticon(int ClientID, int Emoticon)
{
	CNetMsg_Sv_Emoticon Msg;
	Msg.m_ClientID = ClientID;
	Msg.m_Emoticon = Emoticon;
	Server()->SendPackMsg(&Msg, MSGFLAG_VITAL, -1);
}

void CGameContext::SendWeaponPickup(int ClientID, int Weapon)
{
	CNetMsg_Sv_WeaponPickup Msg;
	Msg.m_Weapon = Weapon;
	Server()->SendPackMsg(&Msg, MSGFLAG_VITAL, ClientID);
}

void CGameContext::SendMotd(int ClientID)
{
	CNetMsg_Sv_Motd Msg;
	Msg.m_pMessage = g_Config.m_SvMotd;
	Server()->SendPackMsg(&Msg, MSGFLAG_VITAL, ClientID);
}

void CGameContext::SendSettings(int ClientID)
{
	if(Server()->IsSixup(ClientID))
	{
		protocol7::CNetMsg_Sv_ServerSettings Msg;
		Msg.m_KickVote = g_Config.m_SvVoteKick;
		Msg.m_KickMin = g_Config.m_SvVoteKickMin;
		Msg.m_SpecVote = g_Config.m_SvVoteSpectate;
		Msg.m_TeamLock = 0;
		Msg.m_TeamBalance = 0;
		Msg.m_PlayerSlots = g_Config.m_SvMaxClients - g_Config.m_SvSpectatorSlots;
		Server()->SendPackMsg(&Msg, MSGFLAG_VITAL | MSGFLAG_NORECORD, ClientID);
	}
}

void CGameContext::SendBroadcast(const char *pText, int ClientID, bool IsImportant)
{
	CNetMsg_Sv_Broadcast Msg;
	Msg.m_pMessage = pText;

	if(ClientID == -1)
	{
		dbg_assert(IsImportant, "broadcast messages to all players must be important");
		Server()->SendPackMsg(&Msg, MSGFLAG_VITAL, ClientID);

		for(auto &pPlayer : m_apPlayers)
		{
			if(pPlayer)
			{
				pPlayer->m_LastBroadcastImportance = true;
				pPlayer->m_LastBroadcast = Server()->Tick();
			}
		}
		return;
	}

	if(!m_apPlayers[ClientID])
		return;

	if(!IsImportant && m_apPlayers[ClientID]->m_LastBroadcastImportance && m_apPlayers[ClientID]->m_LastBroadcast > Server()->Tick() - Server()->TickSpeed() * 10)
		return;

	Server()->SendPackMsg(&Msg, MSGFLAG_VITAL, ClientID);
	m_apPlayers[ClientID]->m_LastBroadcast = Server()->Tick();
	m_apPlayers[ClientID]->m_LastBroadcastImportance = IsImportant;
}

void CGameContext::StartVote(const char *pDesc, const char *pCommand, const char *pReason, const char *pSixupDesc)
{
	// reset votes
	m_VoteEnforce = VOTE_ENFORCE_UNKNOWN;
	m_VoteEnforcer = -1;
	for(auto &pPlayer : m_apPlayers)
	{
		if(pPlayer)
		{
			pPlayer->m_Vote = 0;
			pPlayer->m_VotePos = 0;
		}
	}

	// start vote
	m_VoteCloseTime = time_get() + time_freq() * g_Config.m_SvVoteTime;
	str_copy(m_aVoteDescription, pDesc, sizeof(m_aVoteDescription));
	str_copy(m_aSixupVoteDescription, pSixupDesc, sizeof(m_aSixupVoteDescription));
	str_copy(m_aVoteCommand, pCommand, sizeof(m_aVoteCommand));
	str_copy(m_aVoteReason, pReason, sizeof(m_aVoteReason));
	SendVoteSet(-1);
	m_VoteUpdate = true;
}

void CGameContext::EndVote()
{
	m_VoteCloseTime = 0;
	SendVoteSet(-1);
}

void CGameContext::SendVoteSet(int ClientID)
{
	::CNetMsg_Sv_VoteSet Msg6;
	protocol7::CNetMsg_Sv_VoteSet Msg7;

	Msg7.m_ClientID = m_VoteCreator;
	if(m_VoteCloseTime)
	{
		Msg6.m_Timeout = Msg7.m_Timeout = (m_VoteCloseTime - time_get()) / time_freq();
		Msg6.m_pDescription = m_aVoteDescription;
		Msg7.m_pDescription = m_aSixupVoteDescription;
		Msg6.m_pReason = Msg7.m_pReason = m_aVoteReason;

		int &Type = (Msg7.m_Type = protocol7::VOTE_UNKNOWN);
		if(IsKickVote())
			Type = protocol7::VOTE_START_KICK;
		else if(IsSpecVote())
			Type = protocol7::VOTE_START_SPEC;
		else if(IsOptionVote())
			Type = protocol7::VOTE_START_OP;
	}
	else
	{
		Msg6.m_Timeout = Msg7.m_Timeout = 0;
		Msg6.m_pDescription = Msg7.m_pDescription = "";
		Msg6.m_pReason = Msg7.m_pReason = "";

		int &Type = (Msg7.m_Type = protocol7::VOTE_UNKNOWN);
		if(m_VoteEnforce == VOTE_ENFORCE_NO || m_VoteEnforce == VOTE_ENFORCE_NO_ADMIN)
			Type = protocol7::VOTE_END_FAIL;
		else if(m_VoteEnforce == VOTE_ENFORCE_YES || m_VoteEnforce == VOTE_ENFORCE_YES_ADMIN)
			Type = protocol7::VOTE_END_PASS;
		else if(m_VoteEnforce == VOTE_ENFORCE_ABORT)
			Type = protocol7::VOTE_END_ABORT;

		if(m_VoteEnforce == VOTE_ENFORCE_NO_ADMIN || m_VoteEnforce == VOTE_ENFORCE_YES_ADMIN)
			Msg7.m_ClientID = -1;
	}

	if(ClientID == -1)
	{
		for(int i = 0; i < Server()->MaxClients(); i++)
		{
			if(!m_apPlayers[i])
				continue;
			if(!Server()->IsSixup(i))
				Server()->SendPackMsg(&Msg6, MSGFLAG_VITAL, i);
			else
				Server()->SendPackMsg(&Msg7, MSGFLAG_VITAL, i);
		}
	}
	else
	{
		if(!Server()->IsSixup(ClientID))
			Server()->SendPackMsg(&Msg6, MSGFLAG_VITAL, ClientID);
		else
			Server()->SendPackMsg(&Msg7, MSGFLAG_VITAL, ClientID);
	}
}

void CGameContext::SendVoteStatus(int ClientID, int Total, int Yes, int No)
{
	if(ClientID == -1)
	{
		for(int i = 0; i < MAX_CLIENTS; ++i)
			if(Server()->ClientIngame(i))
				SendVoteStatus(i, Total, Yes, No);
		return;
	}

	if(Total > VANILLA_MAX_CLIENTS && m_apPlayers[ClientID] && m_apPlayers[ClientID]->GetClientVersion() <= VERSION_DDRACE)
	{
		Yes = (Yes * VANILLA_MAX_CLIENTS) / (float)Total;
		No = (No * VANILLA_MAX_CLIENTS) / (float)Total;
		Total = VANILLA_MAX_CLIENTS;
	}

	CNetMsg_Sv_VoteStatus Msg = {0};
	Msg.m_Total = Total;
	Msg.m_Yes = Yes;
	Msg.m_No = No;
	Msg.m_Pass = Total - (Yes + No);

	Server()->SendPackMsg(&Msg, MSGFLAG_VITAL, ClientID);
}

void CGameContext::AbortVoteKickOnDisconnect(int ClientID)
{
	if(m_VoteCloseTime && ((str_startswith(m_aVoteCommand, "kick ") && str_toint(&m_aVoteCommand[5]) == ClientID) ||
				      (str_startswith(m_aVoteCommand, "set_team ") && str_toint(&m_aVoteCommand[9]) == ClientID)))
		m_VoteEnforce = VOTE_ENFORCE_ABORT;
}

void CGameContext::CheckPureTuning()
{
	// might not be created yet during start up
	if(!m_pController)
		return;

	if(str_comp(m_pController->m_pGameType, "DM") == 0 ||
		str_comp(m_pController->m_pGameType, "TDM") == 0 ||
		str_comp(m_pController->m_pGameType, "CTF") == 0)
	{
		CTuningParams p;
		if(mem_comp(&p, &m_Tuning, sizeof(p)) != 0)
		{
			Console()->Print(IConsole::OUTPUT_LEVEL_STANDARD, "server", "resetting tuning due to pure server");
			m_Tuning = p;
		}
	}
}

void CGameContext::SendTuningParams(int ClientID, int Zone)
{
	if(ClientID == -1)
	{
		for(int i = 0; i < MAX_CLIENTS; ++i)
		{
			if(m_apPlayers[i])
			{
				if(m_apPlayers[i]->GetCharacter())
				{
					if(m_apPlayers[i]->GetCharacter()->m_TuneZone == Zone)
						SendTuningParams(i, Zone);
				}
				else if(m_apPlayers[i]->m_TuneZone == Zone)
				{
					SendTuningParams(i, Zone);
				}
			}
		}
		return;
	}

	if(!m_apPlayers[ClientID])
		return;

	CheckPureTuning();

	CMsgPacker Msg(NETMSGTYPE_SV_TUNEPARAMS);
	int *pParams = 0;
	if(Zone == 0)
	{
		CTuningParams Params = GetClientVersion(ClientID) >= VERSION_DDNET_TUNELOCK ? m_Tuning : Tuning(ClientID);
		pParams = (int *)&(Params);
	}
	else
		pParams = (int *)&(m_aTuningList[Zone]);

	for(unsigned i = 0; i < sizeof(m_Tuning) / sizeof(int); i++)
	{
		if(m_apPlayers[ClientID]->GetCharacter())
		{
			if((i == 30) // laser_damage is removed from 0.7
				&& (Server()->IsSixup(ClientID)))
			{
				continue;
			}
			else if((i == 31) // collision
				&& (m_apPlayers[ClientID]->GetCharacter()->NeededFaketuning() & FAKETUNE_SOLO || m_apPlayers[ClientID]->GetCharacter()->NeededFaketuning() & FAKETUNE_NOCOLL))
			{
				Msg.AddInt(0);
			}
			else if((i == 32) // hooking
				&& (m_apPlayers[ClientID]->GetCharacter()->NeededFaketuning() & FAKETUNE_SOLO || m_apPlayers[ClientID]->GetCharacter()->NeededFaketuning() & FAKETUNE_NOHOOK))
			{
				Msg.AddInt(0);
			}
			else if((i == 3) // ground jump impulse
				&& m_apPlayers[ClientID]->GetCharacter()->NeededFaketuning() & FAKETUNE_NOJUMP)
			{
				Msg.AddInt(0);
			}
			else if((i == 33) // jetpack
				&& !(m_apPlayers[ClientID]->GetCharacter()->NeededFaketuning() & FAKETUNE_JETPACK))
			{
				Msg.AddInt(0);
			}
			else if((i == 36) // hammer hit
				&& m_apPlayers[ClientID]->GetCharacter()->NeededFaketuning() & FAKETUNE_NOHAMMER)
			{
				Msg.AddInt(0);
			}
			else
			{
				Msg.AddInt(pParams[i]);
			}
		}
		else
			Msg.AddInt(pParams[i]); // if everything is normal just send true tunings
	}
	Server()->SendMsg(&Msg, MSGFLAG_VITAL, ClientID);
}

void CGameContext::OnPreTickTeehistorian()
{
	if(!m_TeeHistorianActive)
		return;

	auto *pController = ((CGameControllerDDRace *)m_pController);
	for(int i = 0; i < MAX_CLIENTS; i++)
	{
		if(m_apPlayers[i] != nullptr)
			m_TeeHistorian.RecordPlayerTeam(i, pController->m_Teams.m_Core.Team(i));
		else
			m_TeeHistorian.RecordPlayerTeam(i, 0);
	}
	for(int i = 0; i < MAX_CLIENTS; i++)
	{
		m_TeeHistorian.RecordTeamPractice(i, pController->m_Teams.IsPractice(i));
	}
}

void CGameContext::OnTick()
{
	// check tuning
	CheckPureTuning();

	if(m_TeeHistorianActive)
	{
		int Error = aio_error(m_pTeeHistorianFile);
		if(Error)
		{
			dbg_msg("teehistorian", "error writing to file, err=%d", Error);
			Server()->SetErrorShutdown("teehistorian io error");
		}

		if(!m_TeeHistorian.Starting())
		{
			m_TeeHistorian.EndInputs();
			m_TeeHistorian.EndTick();
		}
		m_TeeHistorian.BeginTick(Server()->Tick());
		m_TeeHistorian.BeginPlayers();
	}

	// copy tuning
	m_World.m_Core.m_aTuning[0] = m_Tuning;
	m_World.Tick();

	//if(world.paused) // make sure that the game object always updates
	m_pController->Tick();

	for(int i = 0; i < MAX_CLIENTS; i++)
	{
		if(m_apPlayers[i])
		{
			// send vote options
			ProgressVoteOptions(i);

			m_apPlayers[i]->Tick();
			m_apPlayers[i]->PostTick();
		}
	}

	for(auto &pPlayer : m_apPlayers)
	{
		if(pPlayer)
			pPlayer->PostPostTick();
	}

	// update voting
	if(m_VoteCloseTime)
	{
		// abort the kick-vote on player-leave
		if(m_VoteEnforce == VOTE_ENFORCE_ABORT)
		{
			SendChat(-1, CGameContext::CHAT_ALL, "Vote aborted");
			EndVote();
		}
		else
		{
			int Total = 0, Yes = 0, No = 0;
			bool Veto = false, VetoStop = false;
			if(m_VoteUpdate)
			{
				// count votes
				char aaBuf[MAX_CLIENTS][NETADDR_MAXSTRSIZE] = {{0}}, *pIP = NULL;
				bool SinglePlayer = true;
				for(int i = 0; i < MAX_CLIENTS; i++)
				{
					if(m_apPlayers[i])
					{
						Server()->GetClientAddr(i, aaBuf[i], NETADDR_MAXSTRSIZE);
						if(!pIP)
							pIP = aaBuf[i];
						else if(SinglePlayer && str_comp(pIP, aaBuf[i]))
							SinglePlayer = false;
					}
				}

				// remember checked players, only the first player with a specific ip will be handled
				bool aVoteChecked[MAX_CLIENTS] = {false};
				int64_t Now = Server()->Tick();
				for(int i = 0; i < MAX_CLIENTS; i++)
				{
					if(!m_apPlayers[i] || aVoteChecked[i])
						continue;

					if((IsKickVote() || IsSpecVote()) && (m_apPlayers[i]->GetTeam() == TEAM_SPECTATORS ||
										     (GetPlayerChar(m_VoteCreator) && GetPlayerChar(i) &&
											     GetPlayerChar(m_VoteCreator)->Team() != GetPlayerChar(i)->Team())))
						continue;

					if(m_apPlayers[i]->IsAfk() && i != m_VoteCreator)
						continue;

					// can't vote in kick and spec votes in the beginning after joining
					if((IsKickVote() || IsSpecVote()) && Now < m_apPlayers[i]->m_FirstVoteTick)
						continue;

					// connecting clients with spoofed ips can clog slots without being ingame
					if(!Server()->ClientIngame(i))
						continue;

					// don't count votes by blacklisted clients
					if(g_Config.m_SvDnsblVote && !m_pServer->DnsblWhite(i) && !SinglePlayer)
						continue;

					int CurVote = m_apPlayers[i]->m_Vote;
					int CurVotePos = m_apPlayers[i]->m_VotePos;

					// only allow IPs to vote once, but keep veto ability
					// check for more players with the same ip (only use the vote of the one who voted first)
					for(int j = i + 1; j < MAX_CLIENTS; j++)
					{
						if(!m_apPlayers[j] || aVoteChecked[j] || str_comp(aaBuf[j], aaBuf[i]) != 0)
							continue;

						// count the latest vote by this ip
						if(CurVotePos < m_apPlayers[j]->m_VotePos)
						{
							CurVote = m_apPlayers[j]->m_Vote;
							CurVotePos = m_apPlayers[j]->m_VotePos;
						}

						aVoteChecked[j] = true;
					}

					Total++;
					if(CurVote > 0)
						Yes++;
					else if(CurVote < 0)
						No++;

					// veto right for players who have been active on server for long and who're not afk
					if(!IsKickVote() && !IsSpecVote() && g_Config.m_SvVoteVetoTime)
					{
						// look through all players with same IP again, including the current player
						for(int j = i; j < MAX_CLIENTS; j++)
						{
							// no need to check ip address of current player
							if(i != j && (!m_apPlayers[j] || str_comp(aaBuf[j], aaBuf[i]) != 0))
								continue;

							if(m_apPlayers[j] && !m_apPlayers[j]->IsAfk() && m_apPlayers[j]->GetTeam() != TEAM_SPECTATORS &&
								((Server()->Tick() - m_apPlayers[j]->m_JoinTick) / (Server()->TickSpeed() * 60) > g_Config.m_SvVoteVetoTime ||
									(m_apPlayers[j]->GetCharacter() && m_apPlayers[j]->GetCharacter()->m_DDRaceState == DDRACE_STARTED &&
										(Server()->Tick() - m_apPlayers[j]->GetCharacter()->m_StartTime) / (Server()->TickSpeed() * 60) > g_Config.m_SvVoteVetoTime)))
							{
								if(CurVote == 0)
									Veto = true;
								else if(CurVote < 0)
									VetoStop = true;
								break;
							}
						}
					}
				}

				if(g_Config.m_SvVoteMaxTotal && Total > g_Config.m_SvVoteMaxTotal &&
					(IsKickVote() || IsSpecVote()))
					Total = g_Config.m_SvVoteMaxTotal;

				if((Yes > Total / (100.0f / g_Config.m_SvVoteYesPercentage)) && !Veto)
					m_VoteEnforce = VOTE_ENFORCE_YES;
				else if(No >= Total - Total / (100.0f / g_Config.m_SvVoteYesPercentage))
					m_VoteEnforce = VOTE_ENFORCE_NO;

				if(VetoStop)
					m_VoteEnforce = VOTE_ENFORCE_NO;

				m_VoteWillPass = Yes > (Yes + No) / (100.0f / g_Config.m_SvVoteYesPercentage);
			}

			if(time_get() > m_VoteCloseTime && !g_Config.m_SvVoteMajority)
				m_VoteEnforce = (m_VoteWillPass && !Veto) ? VOTE_ENFORCE_YES : VOTE_ENFORCE_NO;

			// / Ensure minimum time for vote to end when moderating.
			if(m_VoteEnforce == VOTE_ENFORCE_YES && !(PlayerModerating() &&
									(IsKickVote() || IsSpecVote()) && time_get() < m_VoteCloseTime))
			{
				Server()->SetRconCID(IServer::RCON_CID_VOTE);
				Console()->ExecuteLine(m_aVoteCommand);
				Server()->SetRconCID(IServer::RCON_CID_SERV);
				EndVote();
				SendChat(-1, CGameContext::CHAT_ALL, "Vote passed", -1, CHAT_SIX);

				if(m_apPlayers[m_VoteCreator] && !IsKickVote() && !IsSpecVote())
					m_apPlayers[m_VoteCreator]->m_LastVoteCall = 0;
			}
			else if(m_VoteEnforce == VOTE_ENFORCE_YES_ADMIN)
			{
				Console()->ExecuteLine(m_aVoteCommand, m_VoteEnforcer);
				SendChat(-1, CGameContext::CHAT_ALL, "Vote passed enforced by authorized player", -1, CHAT_SIX);
				EndVote();
			}
			else if(m_VoteEnforce == VOTE_ENFORCE_NO_ADMIN)
			{
				EndVote();
				SendChat(-1, CGameContext::CHAT_ALL, "Vote failed enforced by authorized player", -1, CHAT_SIX);
			}
			//else if(m_VoteEnforce == VOTE_ENFORCE_NO || time_get() > m_VoteCloseTime)
			else if(m_VoteEnforce == VOTE_ENFORCE_NO || (time_get() > m_VoteCloseTime && g_Config.m_SvVoteMajority))
			{
				EndVote();
				if(VetoStop || (m_VoteWillPass && Veto))
					SendChat(-1, CGameContext::CHAT_ALL, "Vote failed because of veto. Find an empty server instead", -1, CHAT_SIX);
				else
					SendChat(-1, CGameContext::CHAT_ALL, "Vote failed", -1, CHAT_SIX);
			}
			else if(m_VoteUpdate)
			{
				m_VoteUpdate = false;
				SendVoteStatus(-1, Total, Yes, No);
			}
		}
	}
	for(int i = 0; i < m_NumMutes; i++)
	{
		if(m_aMutes[i].m_Expire <= Server()->Tick())
		{
			m_NumMutes--;
			m_aMutes[i] = m_aMutes[m_NumMutes];
		}
	}
	for(int i = 0; i < m_NumVoteMutes; i++)
	{
		if(m_aVoteMutes[i].m_Expire <= Server()->Tick())
		{
			m_NumVoteMutes--;
			m_aVoteMutes[i] = m_aVoteMutes[m_NumVoteMutes];
		}
	}
	for(int i = 0; i < m_LastLog; i++)
	{
		if(m_aLogs[i].m_Timestamp && (time_get() - m_aLogs[i].m_Timestamp) / time_freq() > MAX_LOG_SECONDS)
		{
			m_FirstLog = (m_FirstLog + 1) % MAX_LOGS;
			m_aLogs[m_FirstLog].m_Timestamp = 0;
		}
	}

	if(Server()->Tick() % (g_Config.m_SvAnnouncementInterval * Server()->TickSpeed() * 60) == 0)
	{
		const char *pLine = Server()->GetAnnouncementLine(g_Config.m_SvAnnouncementFileName);
		if(pLine)
			SendChat(-1, CGameContext::CHAT_ALL, pLine);
	}

	for(auto &Switcher : Switchers())
	{
		for(int j = 0; j < MAX_CLIENTS; ++j)
		{
			if(Switcher.m_aEndTick[j] <= Server()->Tick() && Switcher.m_aType[j] == TILE_SWITCHTIMEDOPEN)
			{
				Switcher.m_aStatus[j] = false;
				Switcher.m_aEndTick[j] = 0;
				Switcher.m_aType[j] = TILE_SWITCHCLOSE;
			}
			else if(Switcher.m_aEndTick[j] <= Server()->Tick() && Switcher.m_aType[j] == TILE_SWITCHTIMEDCLOSE)
			{
				Switcher.m_aStatus[j] = true;
				Switcher.m_aEndTick[j] = 0;
				Switcher.m_aType[j] = TILE_SWITCHOPEN;
			}
		}
	}

	if(m_SqlRandomMapResult != nullptr && m_SqlRandomMapResult->m_Completed)
	{
		if(m_SqlRandomMapResult->m_Success)
		{
			if(PlayerExists(m_SqlRandomMapResult->m_ClientID) && m_SqlRandomMapResult->m_aMessage[0] != '\0')
				SendChatTarget(m_SqlRandomMapResult->m_ClientID, m_SqlRandomMapResult->m_aMessage);
			if(m_SqlRandomMapResult->m_aMap[0] != '\0')
				Server()->ChangeMap(m_SqlRandomMapResult->m_aMap);
			else
				m_LastMapVote = 0;
		}
		m_SqlRandomMapResult = nullptr;
	}

#ifdef CONF_DEBUG
	if(g_Config.m_DbgDummies)
	{
		for(int i = 0; i < g_Config.m_DbgDummies; i++)
		{
			CNetObj_PlayerInput Input = {0};
			Input.m_Direction = (i & 1) ? -1 : 1;
			m_apPlayers[MAX_CLIENTS - i - 1]->OnPredictedInput(&Input);
		}
	}
#endif

	// Record player position at the end of the tick
	if(m_TeeHistorianActive)
	{
		for(int i = 0; i < MAX_CLIENTS; i++)
		{
			if(m_apPlayers[i] && m_apPlayers[i]->GetCharacter())
			{
				CNetObj_CharacterCore Char;
				m_apPlayers[i]->GetCharacter()->GetCore().Write(&Char);
				m_TeeHistorian.RecordPlayer(i, &Char);
			}
			else
			{
				m_TeeHistorian.RecordDeadPlayer(i);
			}
		}
		m_TeeHistorian.EndPlayers();
		m_TeeHistorian.BeginInputs();
	}
	// Warning: do not put code in this function directly above or below this comment
}

static int PlayerFlags_SevenToSix(int Flags)
{
	int Six = 0;
	if(Flags & protocol7::PLAYERFLAG_CHATTING)
		Six |= PLAYERFLAG_CHATTING;
	if(Flags & protocol7::PLAYERFLAG_SCOREBOARD)
		Six |= PLAYERFLAG_SCOREBOARD;
	if(Flags & protocol7::PLAYERFLAG_AIM)
		Six |= PLAYERFLAG_AIM;
	return Six;
}

// Server hooks
void CGameContext::OnClientPrepareInput(int ClientID, void *pInput)
{
	auto *pPlayerInput = (CNetObj_PlayerInput *)pInput;
	if(Server()->IsSixup(ClientID))
		pPlayerInput->m_PlayerFlags = PlayerFlags_SevenToSix(pPlayerInput->m_PlayerFlags);
}

void CGameContext::OnClientDirectInput(int ClientID, void *pInput)
{
	if(!m_World.m_Paused)
		m_apPlayers[ClientID]->OnDirectInput((CNetObj_PlayerInput *)pInput);

	int Flags = ((CNetObj_PlayerInput *)pInput)->m_PlayerFlags;
	if((Flags & 256) || (Flags & 512))
	{
		Server()->Kick(ClientID, "please update your client or use DDNet client");
	}
}

void CGameContext::OnClientPredictedInput(int ClientID, void *pInput)
{
	// early return if no input at all has been sent by a player
	if(pInput == nullptr && !m_aPlayerHasInput[ClientID])
		return;

	// set to last sent input when no new input has been sent
	CNetObj_PlayerInput *pApplyInput = (CNetObj_PlayerInput *)pInput;
	if(pApplyInput == nullptr)
	{
		pApplyInput = &m_aLastPlayerInput[ClientID];
	}

	if(!m_World.m_Paused)
		m_apPlayers[ClientID]->OnPredictedInput(pApplyInput);
}

void CGameContext::OnClientPredictedEarlyInput(int ClientID, void *pInput)
{
	// early return if no input at all has been sent by a player
	if(pInput == nullptr && !m_aPlayerHasInput[ClientID])
		return;

	// set to last sent input when no new input has been sent
	CNetObj_PlayerInput *pApplyInput = (CNetObj_PlayerInput *)pInput;
	if(pApplyInput == nullptr)
	{
		pApplyInput = &m_aLastPlayerInput[ClientID];
	}
	else
	{
		// Store input in this function and not in `OnClientPredictedInput`,
		// because this function is called on all inputs, while
		// `OnClientPredictedInput` is only called on the first input of each
		// tick.
		mem_copy(&m_aLastPlayerInput[ClientID], pApplyInput, sizeof(m_aLastPlayerInput[ClientID]));
		m_aPlayerHasInput[ClientID] = true;
	}

	if(!m_World.m_Paused)
		m_apPlayers[ClientID]->OnPredictedEarlyInput(pApplyInput);

	if(m_TeeHistorianActive)
	{
		m_TeeHistorian.RecordPlayerInput(ClientID, m_apPlayers[ClientID]->GetUniqueCID(), pApplyInput);
	}
}

struct CVoteOptionServer *CGameContext::GetVoteOption(int Index)
{
	CVoteOptionServer *pCurrent;
	for(pCurrent = m_pVoteOptionFirst;
		Index > 0 && pCurrent;
		Index--, pCurrent = pCurrent->m_pNext)
		;

	if(Index > 0)
		return 0;
	return pCurrent;
}

void CGameContext::ProgressVoteOptions(int ClientID)
{
	CPlayer *pPl = m_apPlayers[ClientID];

	if(pPl->m_SendVoteIndex == -1)
		return; // we didn't start sending options yet

	if(pPl->m_SendVoteIndex > m_NumVoteOptions)
		return; // shouldn't happen / fail silently

	int VotesLeft = m_NumVoteOptions - pPl->m_SendVoteIndex;
	int NumVotesToSend = minimum(g_Config.m_SvSendVotesPerTick, VotesLeft);

	if(!VotesLeft)
	{
		// player has up to date vote option list
		return;
	}

	// build vote option list msg
	int CurIndex = 0;

	CNetMsg_Sv_VoteOptionListAdd OptionMsg;
	OptionMsg.m_pDescription0 = "";
	OptionMsg.m_pDescription1 = "";
	OptionMsg.m_pDescription2 = "";
	OptionMsg.m_pDescription3 = "";
	OptionMsg.m_pDescription4 = "";
	OptionMsg.m_pDescription5 = "";
	OptionMsg.m_pDescription6 = "";
	OptionMsg.m_pDescription7 = "";
	OptionMsg.m_pDescription8 = "";
	OptionMsg.m_pDescription9 = "";
	OptionMsg.m_pDescription10 = "";
	OptionMsg.m_pDescription11 = "";
	OptionMsg.m_pDescription12 = "";
	OptionMsg.m_pDescription13 = "";
	OptionMsg.m_pDescription14 = "";

	// get current vote option by index
	CVoteOptionServer *pCurrent = GetVoteOption(pPl->m_SendVoteIndex);

	while(CurIndex < NumVotesToSend && pCurrent != NULL)
	{
		switch(CurIndex)
		{
		case 0: OptionMsg.m_pDescription0 = pCurrent->m_aDescription; break;
		case 1: OptionMsg.m_pDescription1 = pCurrent->m_aDescription; break;
		case 2: OptionMsg.m_pDescription2 = pCurrent->m_aDescription; break;
		case 3: OptionMsg.m_pDescription3 = pCurrent->m_aDescription; break;
		case 4: OptionMsg.m_pDescription4 = pCurrent->m_aDescription; break;
		case 5: OptionMsg.m_pDescription5 = pCurrent->m_aDescription; break;
		case 6: OptionMsg.m_pDescription6 = pCurrent->m_aDescription; break;
		case 7: OptionMsg.m_pDescription7 = pCurrent->m_aDescription; break;
		case 8: OptionMsg.m_pDescription8 = pCurrent->m_aDescription; break;
		case 9: OptionMsg.m_pDescription9 = pCurrent->m_aDescription; break;
		case 10: OptionMsg.m_pDescription10 = pCurrent->m_aDescription; break;
		case 11: OptionMsg.m_pDescription11 = pCurrent->m_aDescription; break;
		case 12: OptionMsg.m_pDescription12 = pCurrent->m_aDescription; break;
		case 13: OptionMsg.m_pDescription13 = pCurrent->m_aDescription; break;
		case 14: OptionMsg.m_pDescription14 = pCurrent->m_aDescription; break;
		}

		CurIndex++;
		pCurrent = pCurrent->m_pNext;
	}

	// send msg
	OptionMsg.m_NumOptions = NumVotesToSend;
	Server()->SendPackMsg(&OptionMsg, MSGFLAG_VITAL, ClientID);

	pPl->m_SendVoteIndex += NumVotesToSend;
}

void CGameContext::OnClientEnter(int ClientID)
{
	if(m_TeeHistorianActive)
	{
		m_TeeHistorian.RecordPlayerReady(ClientID);
	}
	m_pController->OnPlayerConnect(m_apPlayers[ClientID]);

	if(Server()->IsSixup(ClientID))
	{
		{
			protocol7::CNetMsg_Sv_GameInfo Msg;
			Msg.m_GameFlags = protocol7::GAMEFLAG_RACE;
			Msg.m_MatchCurrent = 1;
			Msg.m_MatchNum = 0;
			Msg.m_ScoreLimit = 0;
			Msg.m_TimeLimit = 0;
			Server()->SendPackMsg(&Msg, MSGFLAG_VITAL | MSGFLAG_NORECORD, ClientID);
		}

		// /team is essential
		{
			protocol7::CNetMsg_Sv_CommandInfoRemove Msg;
			Msg.m_pName = "team";
			Server()->SendPackMsg(&Msg, MSGFLAG_VITAL | MSGFLAG_NORECORD, ClientID);
		}

		for(const IConsole::CCommandInfo *pCmd = Console()->FirstCommandInfo(IConsole::ACCESS_LEVEL_USER, CFGFLAG_CHAT);
			pCmd; pCmd = pCmd->NextCommandInfo(IConsole::ACCESS_LEVEL_USER, CFGFLAG_CHAT))
		{
			if(!str_comp_nocase(pCmd->m_pName, "w") || !str_comp_nocase(pCmd->m_pName, "whisper"))
				continue;

			const char *pName = pCmd->m_pName;
			if(!str_comp_nocase(pCmd->m_pName, "r"))
				pName = "rescue";

			protocol7::CNetMsg_Sv_CommandInfo Msg;
			Msg.m_pName = pName;
			Msg.m_pArgsFormat = pCmd->m_pParams;
			Msg.m_pHelpText = pCmd->m_pHelp;
			Server()->SendPackMsg(&Msg, MSGFLAG_VITAL | MSGFLAG_NORECORD, ClientID);
		}
	}

	{
		int Empty = -1;
		for(int i = 0; i < MAX_CLIENTS; i++)
		{
			if(!Server()->ClientIngame(i))
			{
				Empty = i;
				break;
			}
		}
		CNetMsg_Sv_Chat Msg;
		Msg.m_Team = 0;
		Msg.m_ClientID = Empty;
		Msg.m_pMessage = "Do you know someone who uses a bot? Please report them to the moderators.";
		m_apPlayers[ClientID]->m_EligibleForFinishCheck = time_get();
		Server()->SendPackMsg(&Msg, MSGFLAG_VITAL | MSGFLAG_NORECORD, ClientID);
	}

	IServer::CClientInfo Info;
	if(Server()->GetClientInfo(ClientID, &Info) && Info.m_GotDDNetVersion)
	{
		if(OnClientDDNetVersionKnown(ClientID))
			return; // kicked
	}

	if(!Server()->ClientPrevIngame(ClientID))
	{
		if(g_Config.m_SvWelcome[0] != 0)
			SendChatTarget(ClientID, g_Config.m_SvWelcome);

		if(g_Config.m_SvShowOthersDefault > SHOW_OTHERS_OFF)
		{
			if(g_Config.m_SvShowOthers)
				SendChatTarget(ClientID, "You can see other players. To disable this use DDNet client and type /showothers");

			m_apPlayers[ClientID]->m_ShowOthers = g_Config.m_SvShowOthersDefault;
		}
	}
	m_VoteUpdate = true;

	// send active vote
	if(m_VoteCloseTime)
		SendVoteSet(ClientID);

	Server()->ExpireServerInfo();

	CPlayer *pNewPlayer = m_apPlayers[ClientID];
	mem_zero(&m_aLastPlayerInput[ClientID], sizeof(m_aLastPlayerInput[ClientID]));
	m_aPlayerHasInput[ClientID] = false;

	// new info for others
	protocol7::CNetMsg_Sv_ClientInfo NewClientInfoMsg;
	NewClientInfoMsg.m_ClientID = ClientID;
	NewClientInfoMsg.m_Local = 0;
	NewClientInfoMsg.m_Team = pNewPlayer->GetTeam();
	NewClientInfoMsg.m_pName = Server()->ClientName(ClientID);
	NewClientInfoMsg.m_pClan = Server()->ClientClan(ClientID);
	NewClientInfoMsg.m_Country = Server()->ClientCountry(ClientID);
	NewClientInfoMsg.m_Silent = false;

	for(int p = 0; p < 6; p++)
	{
		NewClientInfoMsg.m_apSkinPartNames[p] = pNewPlayer->m_TeeInfos.m_apSkinPartNames[p];
		NewClientInfoMsg.m_aUseCustomColors[p] = pNewPlayer->m_TeeInfos.m_aUseCustomColors[p];
		NewClientInfoMsg.m_aSkinPartColors[p] = pNewPlayer->m_TeeInfos.m_aSkinPartColors[p];
	}

	// update client infos (others before local)
	for(int i = 0; i < Server()->MaxClients(); ++i)
	{
		if(i == ClientID || !m_apPlayers[i] || !Server()->ClientIngame(i))
			continue;

		CPlayer *pPlayer = m_apPlayers[i];

		if(Server()->IsSixup(i))
			Server()->SendPackMsg(&NewClientInfoMsg, MSGFLAG_VITAL | MSGFLAG_NORECORD, i);

		if(Server()->IsSixup(ClientID))
		{
			// existing infos for new player
			protocol7::CNetMsg_Sv_ClientInfo ClientInfoMsg;
			ClientInfoMsg.m_ClientID = i;
			ClientInfoMsg.m_Local = 0;
			ClientInfoMsg.m_Team = pPlayer->GetTeam();
			ClientInfoMsg.m_pName = Server()->ClientName(i);
			ClientInfoMsg.m_pClan = Server()->ClientClan(i);
			ClientInfoMsg.m_Country = Server()->ClientCountry(i);
			ClientInfoMsg.m_Silent = 0;

			for(int p = 0; p < 6; p++)
			{
				ClientInfoMsg.m_apSkinPartNames[p] = pPlayer->m_TeeInfos.m_apSkinPartNames[p];
				ClientInfoMsg.m_aUseCustomColors[p] = pPlayer->m_TeeInfos.m_aUseCustomColors[p];
				ClientInfoMsg.m_aSkinPartColors[p] = pPlayer->m_TeeInfos.m_aSkinPartColors[p];
			}

			Server()->SendPackMsg(&ClientInfoMsg, MSGFLAG_VITAL | MSGFLAG_NORECORD, ClientID);
		}
	}

	// local info
	if(Server()->IsSixup(ClientID))
	{
		NewClientInfoMsg.m_Local = 1;
		Server()->SendPackMsg(&NewClientInfoMsg, MSGFLAG_VITAL | MSGFLAG_NORECORD, ClientID);
	}

	// initial chat delay
	if(g_Config.m_SvChatInitialDelay != 0 && m_apPlayers[ClientID]->m_JoinTick > m_NonEmptySince + 10 * Server()->TickSpeed())
	{
		NETADDR Addr;
		Server()->GetClientAddr(ClientID, &Addr);
		Mute(&Addr, g_Config.m_SvChatInitialDelay, Server()->ClientName(ClientID), "Initial chat delay", true);
	}

	LogEvent("Connect", ClientID);
}

bool CGameContext::OnClientDataPersist(int ClientID, void *pData)
{
	CPersistentClientData *pPersistent = (CPersistentClientData *)pData;
	if(!m_apPlayers[ClientID])
	{
		return false;
	}
	pPersistent->m_IsSpectator = m_apPlayers[ClientID]->GetTeam() == TEAM_SPECTATORS;
	pPersistent->m_IsAfk = m_apPlayers[ClientID]->IsAfk();
	return true;
}

void CGameContext::OnClientConnected(int ClientID, void *pData)
{
	CPersistentClientData *pPersistentData = (CPersistentClientData *)pData;
	bool Spec = false;
	bool Afk = true;
	if(pPersistentData)
	{
		Spec = pPersistentData->m_IsSpectator;
		Afk = pPersistentData->m_IsAfk;
	}

	{
		bool Empty = true;
		for(auto &pPlayer : m_apPlayers)
		{
			// connecting clients with spoofed ips can clog slots without being ingame
			if(pPlayer && Server()->ClientIngame(pPlayer->GetCID()))
			{
				Empty = false;
				break;
			}
		}
		if(Empty)
		{
			m_NonEmptySince = Server()->Tick();
		}
	}

	// Check which team the player should be on
	const int StartTeam = (Spec || g_Config.m_SvTournamentMode) ? TEAM_SPECTATORS : m_pController->GetAutoTeam(ClientID);

	if(m_apPlayers[ClientID])
		delete m_apPlayers[ClientID];
	m_apPlayers[ClientID] = new(ClientID) CPlayer(this, NextUniqueClientID, ClientID, StartTeam);
	m_apPlayers[ClientID]->SetAfk(Afk);
	NextUniqueClientID += 1;

#ifdef CONF_DEBUG
	if(g_Config.m_DbgDummies)
	{
		if(ClientID >= MAX_CLIENTS - g_Config.m_DbgDummies)
			return;
	}
#endif

	SendMotd(ClientID);
	SendSettings(ClientID);

	Server()->ExpireServerInfo();
}

void CGameContext::OnClientDrop(int ClientID, const char *pReason)
{
	LogEvent("Disconnect", ClientID);

	AbortVoteKickOnDisconnect(ClientID);
	m_pController->OnPlayerDisconnect(m_apPlayers[ClientID], pReason);
	delete m_apPlayers[ClientID];
	m_apPlayers[ClientID] = 0;

	m_VoteUpdate = true;

	// update spectator modes
	for(auto &pPlayer : m_apPlayers)
	{
		if(pPlayer && pPlayer->m_SpectatorID == ClientID)
			pPlayer->m_SpectatorID = SPEC_FREEVIEW;
	}

	// update conversation targets
	for(auto &pPlayer : m_apPlayers)
	{
		if(pPlayer && pPlayer->m_LastWhisperTo == ClientID)
			pPlayer->m_LastWhisperTo = -1;
	}

	protocol7::CNetMsg_Sv_ClientDrop Msg;
	Msg.m_ClientID = ClientID;
	Msg.m_pReason = pReason;
	Msg.m_Silent = false;
	Server()->SendPackMsg(&Msg, MSGFLAG_VITAL | MSGFLAG_NORECORD, -1);

	Server()->ExpireServerInfo();
}

void CGameContext::OnClientEngineJoin(int ClientID, bool Sixup)
{
	if(m_TeeHistorianActive)
	{
		m_TeeHistorian.RecordPlayerJoin(ClientID, !Sixup ? CTeeHistorian::PROTOCOL_6 : CTeeHistorian::PROTOCOL_7);
	}
}

void CGameContext::OnClientEngineDrop(int ClientID, const char *pReason)
{
	if(m_TeeHistorianActive)
	{
		m_TeeHistorian.RecordPlayerDrop(ClientID, pReason);
	}
}

bool CGameContext::OnClientDDNetVersionKnown(int ClientID)
{
	IServer::CClientInfo Info;
	dbg_assert(Server()->GetClientInfo(ClientID, &Info), "failed to get client info");
	int ClientVersion = Info.m_DDNetVersion;
	dbg_msg("ddnet", "cid=%d version=%d", ClientID, ClientVersion);

	if(m_TeeHistorianActive)
	{
		if(Info.m_pConnectionID && Info.m_pDDNetVersionStr)
		{
			m_TeeHistorian.RecordDDNetVersion(ClientID, *Info.m_pConnectionID, ClientVersion, Info.m_pDDNetVersionStr);
		}
		else
		{
			m_TeeHistorian.RecordDDNetVersionOld(ClientID, ClientVersion);
		}
	}

	// Autoban known bot versions.
	if(g_Config.m_SvBannedVersions[0] != '\0' && IsVersionBanned(ClientVersion))
	{
		Server()->Kick(ClientID, "unsupported client");
		return true;
	}

	CPlayer *pPlayer = m_apPlayers[ClientID];
	if(ClientVersion >= VERSION_DDNET_GAMETICK)
		pPlayer->m_TimerType = g_Config.m_SvDefaultTimerType;

	// First update the teams state.
	((CGameControllerDDRace *)m_pController)->m_Teams.SendTeamsState(ClientID);

	// Then send records.
	SendRecord(ClientID);

	// And report correct tunings.
	if(ClientVersion < VERSION_DDNET_EARLY_VERSION)
		SendTuningParams(ClientID, pPlayer->m_TuneZone);

	// Tell old clients to update.
	if(ClientVersion < VERSION_DDNET_UPDATER_FIXED && g_Config.m_SvClientSuggestionOld[0] != '\0')
		SendBroadcast(g_Config.m_SvClientSuggestionOld, ClientID);
	// Tell known bot clients that they're botting and we know it.
	if(((ClientVersion >= 15 && ClientVersion < 100) || ClientVersion == 502) && g_Config.m_SvClientSuggestionBot[0] != '\0')
		SendBroadcast(g_Config.m_SvClientSuggestionBot, ClientID);

	return false;
}

void *CGameContext::PreProcessMsg(int *pMsgID, CUnpacker *pUnpacker, int ClientID)
{
	if(Server()->IsSixup(ClientID) && *pMsgID < OFFSET_UUID)
	{
		void *pRawMsg = m_NetObjHandler7.SecureUnpackMsg(*pMsgID, pUnpacker);
		if(!pRawMsg)
			return 0;

		CPlayer *pPlayer = m_apPlayers[ClientID];
		static char s_aRawMsg[1024];

		if(*pMsgID == protocol7::NETMSGTYPE_CL_SAY)
		{
			protocol7::CNetMsg_Cl_Say *pMsg7 = (protocol7::CNetMsg_Cl_Say *)pRawMsg;
			// Should probably use a placement new to start the lifetime of the object to avoid future weirdness
			::CNetMsg_Cl_Say *pMsg = (::CNetMsg_Cl_Say *)s_aRawMsg;

			if(pMsg7->m_Target >= 0)
			{
				if(ProcessSpamProtection(ClientID))
					return 0;

				// Should we maybe recraft the message so that it can go through the usual path?
				WhisperID(ClientID, pMsg7->m_Target, pMsg7->m_pMessage);
				return 0;
			}

			pMsg->m_Team = pMsg7->m_Mode == protocol7::CHAT_TEAM;
			pMsg->m_pMessage = pMsg7->m_pMessage;
		}
		else if(*pMsgID == protocol7::NETMSGTYPE_CL_STARTINFO)
		{
			protocol7::CNetMsg_Cl_StartInfo *pMsg7 = (protocol7::CNetMsg_Cl_StartInfo *)pRawMsg;
			::CNetMsg_Cl_StartInfo *pMsg = (::CNetMsg_Cl_StartInfo *)s_aRawMsg;

			pMsg->m_pName = pMsg7->m_pName;
			pMsg->m_pClan = pMsg7->m_pClan;
			pMsg->m_Country = pMsg7->m_Country;

			CTeeInfo Info(pMsg7->m_apSkinPartNames, pMsg7->m_aUseCustomColors, pMsg7->m_aSkinPartColors);
			Info.FromSixup();
			pPlayer->m_TeeInfos = Info;

			str_copy(s_aRawMsg + sizeof(*pMsg), Info.m_aSkinName, sizeof(s_aRawMsg) - sizeof(*pMsg));

			pMsg->m_pSkin = s_aRawMsg + sizeof(*pMsg);
			pMsg->m_UseCustomColor = pPlayer->m_TeeInfos.m_UseCustomColor;
			pMsg->m_ColorBody = pPlayer->m_TeeInfos.m_ColorBody;
			pMsg->m_ColorFeet = pPlayer->m_TeeInfos.m_ColorFeet;
		}
		else if(*pMsgID == protocol7::NETMSGTYPE_CL_SKINCHANGE)
		{
			protocol7::CNetMsg_Cl_SkinChange *pMsg = (protocol7::CNetMsg_Cl_SkinChange *)pRawMsg;
			if(g_Config.m_SvSpamprotection && pPlayer->m_LastChangeInfo &&
				pPlayer->m_LastChangeInfo + Server()->TickSpeed() * g_Config.m_SvInfoChangeDelay > Server()->Tick())
				return 0;

			pPlayer->m_LastChangeInfo = Server()->Tick();

			CTeeInfo Info(pMsg->m_apSkinPartNames, pMsg->m_aUseCustomColors, pMsg->m_aSkinPartColors);
			Info.FromSixup();
			pPlayer->m_TeeInfos = Info;

			protocol7::CNetMsg_Sv_SkinChange Msg;
			Msg.m_ClientID = ClientID;
			for(int p = 0; p < 6; p++)
			{
				Msg.m_apSkinPartNames[p] = pMsg->m_apSkinPartNames[p];
				Msg.m_aSkinPartColors[p] = pMsg->m_aSkinPartColors[p];
				Msg.m_aUseCustomColors[p] = pMsg->m_aUseCustomColors[p];
			}

			Server()->SendPackMsg(&Msg, MSGFLAG_VITAL | MSGFLAG_NORECORD, -1);

			return 0;
		}
		else if(*pMsgID == protocol7::NETMSGTYPE_CL_SETSPECTATORMODE)
		{
			protocol7::CNetMsg_Cl_SetSpectatorMode *pMsg7 = (protocol7::CNetMsg_Cl_SetSpectatorMode *)pRawMsg;
			::CNetMsg_Cl_SetSpectatorMode *pMsg = (::CNetMsg_Cl_SetSpectatorMode *)s_aRawMsg;

			if(pMsg7->m_SpecMode == protocol7::SPEC_FREEVIEW)
				pMsg->m_SpectatorID = SPEC_FREEVIEW;
			else if(pMsg7->m_SpecMode == protocol7::SPEC_PLAYER)
				pMsg->m_SpectatorID = pMsg7->m_SpectatorID;
			else
				pMsg->m_SpectatorID = SPEC_FREEVIEW; // Probably not needed
		}
		else if(*pMsgID == protocol7::NETMSGTYPE_CL_SETTEAM)
		{
			protocol7::CNetMsg_Cl_SetTeam *pMsg7 = (protocol7::CNetMsg_Cl_SetTeam *)pRawMsg;
			::CNetMsg_Cl_SetTeam *pMsg = (::CNetMsg_Cl_SetTeam *)s_aRawMsg;

			pMsg->m_Team = pMsg7->m_Team;
		}
		else if(*pMsgID == protocol7::NETMSGTYPE_CL_COMMAND)
		{
			protocol7::CNetMsg_Cl_Command *pMsg7 = (protocol7::CNetMsg_Cl_Command *)pRawMsg;
			::CNetMsg_Cl_Say *pMsg = (::CNetMsg_Cl_Say *)s_aRawMsg;

			str_format(s_aRawMsg + sizeof(*pMsg), sizeof(s_aRawMsg) - sizeof(*pMsg), "/%s %s", pMsg7->m_pName, pMsg7->m_pArguments);
			pMsg->m_pMessage = s_aRawMsg + sizeof(*pMsg);
			dbg_msg("debug", "line='%s'", s_aRawMsg + sizeof(*pMsg));
			pMsg->m_Team = 0;

			*pMsgID = NETMSGTYPE_CL_SAY;
			return s_aRawMsg;
		}
		else if(*pMsgID == protocol7::NETMSGTYPE_CL_CALLVOTE)
		{
			protocol7::CNetMsg_Cl_CallVote *pMsg7 = (protocol7::CNetMsg_Cl_CallVote *)pRawMsg;
			::CNetMsg_Cl_CallVote *pMsg = (::CNetMsg_Cl_CallVote *)s_aRawMsg;

			int Authed = Server()->GetAuthedState(ClientID);
			if(pMsg7->m_Force)
			{
				str_format(s_aRawMsg, sizeof(s_aRawMsg), "force_vote \"%s\" \"%s\" \"%s\"", pMsg7->m_pType, pMsg7->m_pValue, pMsg7->m_pReason);
				Console()->SetAccessLevel(Authed == AUTHED_ADMIN ? IConsole::ACCESS_LEVEL_ADMIN : Authed == AUTHED_MOD ? IConsole::ACCESS_LEVEL_MOD : IConsole::ACCESS_LEVEL_HELPER);
				Console()->ExecuteLine(s_aRawMsg, ClientID, false);
				Console()->SetAccessLevel(IConsole::ACCESS_LEVEL_ADMIN);
				return 0;
			}

			pMsg->m_pValue = pMsg7->m_pValue;
			pMsg->m_pReason = pMsg7->m_pReason;
			pMsg->m_pType = pMsg7->m_pType;
		}
		else if(*pMsgID == protocol7::NETMSGTYPE_CL_EMOTICON)
		{
			protocol7::CNetMsg_Cl_Emoticon *pMsg7 = (protocol7::CNetMsg_Cl_Emoticon *)pRawMsg;
			::CNetMsg_Cl_Emoticon *pMsg = (::CNetMsg_Cl_Emoticon *)s_aRawMsg;

			pMsg->m_Emoticon = pMsg7->m_Emoticon;
		}
		else if(*pMsgID == protocol7::NETMSGTYPE_CL_VOTE)
		{
			protocol7::CNetMsg_Cl_Vote *pMsg7 = (protocol7::CNetMsg_Cl_Vote *)pRawMsg;
			::CNetMsg_Cl_Vote *pMsg = (::CNetMsg_Cl_Vote *)s_aRawMsg;

			pMsg->m_Vote = pMsg7->m_Vote;
		}

		*pMsgID = Msg_SevenToSix(*pMsgID);

		return s_aRawMsg;
	}
	else
		return m_NetObjHandler.SecureUnpackMsg(*pMsgID, pUnpacker);
}

void CGameContext::CensorMessage(char *pCensoredMessage, const char *pMessage, int Size)
{
	str_copy(pCensoredMessage, pMessage, Size);

	for(auto &Item : m_vCensorlist)
	{
		char *pCurLoc = pCensoredMessage;
		do
		{
			pCurLoc = (char *)str_utf8_find_nocase(pCurLoc, Item.c_str());
			if(pCurLoc)
			{
				for(int i = 0; i < (int)Item.length(); i++)
				{
					pCurLoc[i] = '*';
				}
				pCurLoc++;
			}
		} while(pCurLoc);
	}
}

void CGameContext::OnMessage(int MsgID, CUnpacker *pUnpacker, int ClientID)
{
	if(m_TeeHistorianActive)
	{
		if(m_NetObjHandler.TeeHistorianRecordMsg(MsgID))
		{
			m_TeeHistorian.RecordPlayerMessage(ClientID, pUnpacker->CompleteData(), pUnpacker->CompleteSize());
		}
	}

	void *pRawMsg = PreProcessMsg(&MsgID, pUnpacker, ClientID);

	if(!pRawMsg)
		return;

	CPlayer *pPlayer = m_apPlayers[ClientID];

	if(Server()->ClientIngame(ClientID))
	{
		if(MsgID == NETMSGTYPE_CL_SAY)
		{
			CNetMsg_Cl_Say *pMsg = (CNetMsg_Cl_Say *)pRawMsg;
			if(!str_utf8_check(pMsg->m_pMessage))
			{
				return;
			}
			bool Check = !pPlayer->m_NotEligibleForFinish && pPlayer->m_EligibleForFinishCheck + 10 * time_freq() >= time_get();
			if(Check && str_comp(pMsg->m_pMessage, "xd sure chillerbot.png is lyfe") == 0 && pMsg->m_Team == 0)
			{
				if(m_TeeHistorianActive)
				{
					m_TeeHistorian.RecordPlayerMessage(ClientID, pUnpacker->CompleteData(), pUnpacker->CompleteSize());
				}

				pPlayer->m_NotEligibleForFinish = true;
				dbg_msg("hack", "bot detected, cid=%d", ClientID);
				return;
			}
			int Team = pMsg->m_Team;

			// trim right and set maximum length to 256 utf8-characters
			int Length = 0;
			const char *p = pMsg->m_pMessage;
			const char *pEnd = 0;
			while(*p)
			{
				const char *pStrOld = p;
				int Code = str_utf8_decode(&p);

				// check if unicode is not empty
				if(!str_utf8_isspace(Code))
				{
					pEnd = 0;
				}
				else if(pEnd == 0)
					pEnd = pStrOld;

				if(++Length >= 256)
				{
					*(const_cast<char *>(p)) = 0;
					break;
				}
			}
			if(pEnd != 0)
				*(const_cast<char *>(pEnd)) = 0;

			// drop empty and autocreated spam messages (more than 32 characters per second)
			if(Length == 0 || (pMsg->m_pMessage[0] != '/' && (g_Config.m_SvSpamprotection && pPlayer->m_LastChat && pPlayer->m_LastChat + Server()->TickSpeed() * ((31 + Length) / 32) > Server()->Tick())))
				return;

			int GameTeam = ((CGameControllerDDRace *)m_pController)->m_Teams.m_Core.Team(pPlayer->GetCID());
			if(Team)
				Team = ((pPlayer->GetTeam() == TEAM_SPECTATORS) ? CHAT_SPEC : GameTeam);
			else
				Team = CHAT_ALL;

			if(pMsg->m_pMessage[0] == '/')
			{
				if(str_startswith_nocase(pMsg->m_pMessage + 1, "w "))
				{
					char aWhisperMsg[256];
					str_copy(aWhisperMsg, pMsg->m_pMessage + 3, 256);
					Whisper(pPlayer->GetCID(), aWhisperMsg);
				}
				else if(str_startswith_nocase(pMsg->m_pMessage + 1, "whisper "))
				{
					char aWhisperMsg[256];
					str_copy(aWhisperMsg, pMsg->m_pMessage + 9, 256);
					Whisper(pPlayer->GetCID(), aWhisperMsg);
				}
				else if(str_startswith_nocase(pMsg->m_pMessage + 1, "c "))
				{
					char aWhisperMsg[256];
					str_copy(aWhisperMsg, pMsg->m_pMessage + 3, 256);
					Converse(pPlayer->GetCID(), aWhisperMsg);
				}
				else if(str_startswith_nocase(pMsg->m_pMessage + 1, "converse "))
				{
					char aWhisperMsg[256];
					str_copy(aWhisperMsg, pMsg->m_pMessage + 10, 256);
					Converse(pPlayer->GetCID(), aWhisperMsg);
				}
				else
				{
					if(g_Config.m_SvSpamprotection && !str_startswith(pMsg->m_pMessage + 1, "timeout ") && pPlayer->m_aLastCommands[0] && pPlayer->m_aLastCommands[0] + Server()->TickSpeed() > Server()->Tick() && pPlayer->m_aLastCommands[1] && pPlayer->m_aLastCommands[1] + Server()->TickSpeed() > Server()->Tick() && pPlayer->m_aLastCommands[2] && pPlayer->m_aLastCommands[2] + Server()->TickSpeed() > Server()->Tick() && pPlayer->m_aLastCommands[3] && pPlayer->m_aLastCommands[3] + Server()->TickSpeed() > Server()->Tick())
						return;

					int64_t Now = Server()->Tick();
					pPlayer->m_aLastCommands[pPlayer->m_LastCommandPos] = Now;
					pPlayer->m_LastCommandPos = (pPlayer->m_LastCommandPos + 1) % 4;

					Console()->SetFlagMask(CFGFLAG_CHAT);
					int Authed = Server()->GetAuthedState(ClientID);
					if(Authed)
						Console()->SetAccessLevel(Authed == AUTHED_ADMIN ? IConsole::ACCESS_LEVEL_ADMIN : Authed == AUTHED_MOD ? IConsole::ACCESS_LEVEL_MOD : IConsole::ACCESS_LEVEL_HELPER);
					else
						Console()->SetAccessLevel(IConsole::ACCESS_LEVEL_USER);

					{
						CClientChatLogger Logger(this, ClientID, log_get_scope_logger());
						CLogScope Scope(&Logger);
						Console()->ExecuteLine(pMsg->m_pMessage + 1, ClientID, false);
					}
					// m_apPlayers[ClientID] can be NULL, if the player used a
					// timeout code and replaced another client.
					char aBuf[256];
					str_format(aBuf, sizeof(aBuf), "%d used %s", ClientID, pMsg->m_pMessage);
					Console()->Print(IConsole::OUTPUT_LEVEL_DEBUG, "chat-command", aBuf);

					Console()->SetAccessLevel(IConsole::ACCESS_LEVEL_ADMIN);
					Console()->SetFlagMask(CFGFLAG_SERVER);
				}
			}
			else
			{
				pPlayer->UpdatePlaytime();
				char aCensoredMessage[256];
				CensorMessage(aCensoredMessage, pMsg->m_pMessage, sizeof(aCensoredMessage));
				SendChat(ClientID, Team, aCensoredMessage, ClientID);
			}
		}
		else if(MsgID == NETMSGTYPE_CL_CALLVOTE)
		{
			if(RateLimitPlayerVote(ClientID) || m_VoteCloseTime)
				return;

			m_apPlayers[ClientID]->UpdatePlaytime();

			m_VoteType = VOTE_TYPE_UNKNOWN;
			char aChatmsg[512] = {0};
			char aDesc[VOTE_DESC_LENGTH] = {0};
			char aSixupDesc[VOTE_DESC_LENGTH] = {0};
			char aCmd[VOTE_CMD_LENGTH] = {0};
			char aReason[VOTE_REASON_LENGTH] = "No reason given";
			CNetMsg_Cl_CallVote *pMsg = (CNetMsg_Cl_CallVote *)pRawMsg;
			if(!str_utf8_check(pMsg->m_pType) || !str_utf8_check(pMsg->m_pReason) || !str_utf8_check(pMsg->m_pValue))
			{
				return;
			}
			if(pMsg->m_pReason[0])
			{
				str_copy(aReason, pMsg->m_pReason, sizeof(aReason));
			}

			if(str_comp_nocase(pMsg->m_pType, "option") == 0)
			{
				int Authed = Server()->GetAuthedState(ClientID);
				CVoteOptionServer *pOption = m_pVoteOptionFirst;
				while(pOption)
				{
					if(str_comp_nocase(pMsg->m_pValue, pOption->m_aDescription) == 0)
					{
						if(!Console()->LineIsValid(pOption->m_aCommand))
						{
							SendChatTarget(ClientID, "Invalid option");
							return;
						}
						if((str_find(pOption->m_aCommand, "sv_map ") != 0 || str_find(pOption->m_aCommand, "change_map ") != 0 || str_find(pOption->m_aCommand, "random_map") != 0 || str_find(pOption->m_aCommand, "random_unfinished_map") != 0) && RateLimitPlayerMapVote(ClientID))
						{
							return;
						}

						str_format(aChatmsg, sizeof(aChatmsg), "'%s' called vote to change server option '%s' (%s)", Server()->ClientName(ClientID),
							pOption->m_aDescription, aReason);
						str_copy(aDesc, pOption->m_aDescription);

						if((str_endswith(pOption->m_aCommand, "random_map") || str_endswith(pOption->m_aCommand, "random_unfinished_map")) && str_length(aReason) == 1 && aReason[0] >= '0' && aReason[0] <= '5')
						{
							int Stars = aReason[0] - '0';
							str_format(aCmd, sizeof(aCmd), "%s %d", pOption->m_aCommand, Stars);
						}
						else
						{
							str_copy(aCmd, pOption->m_aCommand);
						}

						m_LastMapVote = time_get();
						break;
					}

					pOption = pOption->m_pNext;
				}

				if(!pOption)
				{
					if(Authed != AUTHED_ADMIN) // allow admins to call any vote they want
					{
						str_format(aChatmsg, sizeof(aChatmsg), "'%s' isn't an option on this server", pMsg->m_pValue);
						SendChatTarget(ClientID, aChatmsg);
						return;
					}
					else
					{
						str_format(aChatmsg, sizeof(aChatmsg), "'%s' called vote to change server option '%s'", Server()->ClientName(ClientID), pMsg->m_pValue);
						str_copy(aDesc, pMsg->m_pValue);
						str_copy(aCmd, pMsg->m_pValue);
					}
				}

				m_VoteType = VOTE_TYPE_OPTION;
			}
			else if(str_comp_nocase(pMsg->m_pType, "kick") == 0)
			{
				int Authed = Server()->GetAuthedState(ClientID);
				if(!Authed && time_get() < m_apPlayers[ClientID]->m_Last_KickVote + (time_freq() * 5))
					return;
				else if(!Authed && time_get() < m_apPlayers[ClientID]->m_Last_KickVote + (time_freq() * g_Config.m_SvVoteKickDelay))
				{
					str_format(aChatmsg, sizeof(aChatmsg), "There's a %d second wait time between kick votes for each player please wait %d second(s)",
						g_Config.m_SvVoteKickDelay,
						(int)(((m_apPlayers[ClientID]->m_Last_KickVote + (m_apPlayers[ClientID]->m_Last_KickVote * time_freq())) / time_freq()) - (time_get() / time_freq())));
					SendChatTarget(ClientID, aChatmsg);
					m_apPlayers[ClientID]->m_Last_KickVote = time_get();
					return;
				}
				else if(!g_Config.m_SvVoteKick && !Authed) // allow admins to call kick votes even if they are forbidden
				{
					SendChatTarget(ClientID, "Server does not allow voting to kick players");
					m_apPlayers[ClientID]->m_Last_KickVote = time_get();
					return;
				}

				if(g_Config.m_SvVoteKickMin && !GetDDRaceTeam(ClientID))
				{
					char aaAddresses[MAX_CLIENTS][NETADDR_MAXSTRSIZE] = {{0}};
					for(int i = 0; i < MAX_CLIENTS; i++)
					{
						if(m_apPlayers[i])
						{
							Server()->GetClientAddr(i, aaAddresses[i], NETADDR_MAXSTRSIZE);
						}
					}
					int NumPlayers = 0;
					for(int i = 0; i < MAX_CLIENTS; ++i)
					{
						if(m_apPlayers[i] && m_apPlayers[i]->GetTeam() != TEAM_SPECTATORS && !GetDDRaceTeam(i))
						{
							NumPlayers++;
							for(int j = 0; j < i; j++)
							{
								if(m_apPlayers[j] && m_apPlayers[j]->GetTeam() != TEAM_SPECTATORS && !GetDDRaceTeam(j))
								{
									if(str_comp(aaAddresses[i], aaAddresses[j]) == 0)
									{
										NumPlayers--;
										break;
									}
								}
							}
						}
					}

					if(NumPlayers < g_Config.m_SvVoteKickMin)
					{
						str_format(aChatmsg, sizeof(aChatmsg), "Kick voting requires %d players", g_Config.m_SvVoteKickMin);
						SendChatTarget(ClientID, aChatmsg);
						return;
					}
				}

				int KickID = str_toint(pMsg->m_pValue);

				if(KickID < 0 || KickID >= MAX_CLIENTS || !m_apPlayers[KickID])
				{
					SendChatTarget(ClientID, "Invalid client id to kick");
					return;
				}
				if(KickID == ClientID)
				{
					SendChatTarget(ClientID, "You can't kick yourself");
					return;
				}
				if(!Server()->ReverseTranslate(KickID, ClientID))
				{
					return;
				}
				int KickedAuthed = Server()->GetAuthedState(KickID);
				if(KickedAuthed > Authed)
				{
					SendChatTarget(ClientID, "You can't kick authorized players");
					m_apPlayers[ClientID]->m_Last_KickVote = time_get();
					char aBufKick[128];
					str_format(aBufKick, sizeof(aBufKick), "'%s' called for vote to kick you", Server()->ClientName(ClientID));
					SendChatTarget(KickID, aBufKick);
					return;
				}

				// Don't allow kicking if a player has no character
				if(!GetPlayerChar(ClientID) || !GetPlayerChar(KickID) || GetDDRaceTeam(ClientID) != GetDDRaceTeam(KickID))
				{
					SendChatTarget(ClientID, "You can kick only your team member");
					m_apPlayers[ClientID]->m_Last_KickVote = time_get();
					return;
				}

				str_format(aChatmsg, sizeof(aChatmsg), "'%s' called for vote to kick '%s' (%s)", Server()->ClientName(ClientID), Server()->ClientName(KickID), aReason);
				str_format(aSixupDesc, sizeof(aSixupDesc), "%2d: %s", KickID, Server()->ClientName(KickID));
				if(!GetDDRaceTeam(ClientID))
				{
					if(!g_Config.m_SvVoteKickBantime)
					{
						str_format(aCmd, sizeof(aCmd), "kick %d Kicked by vote", KickID);
						str_format(aDesc, sizeof(aDesc), "Kick '%s'", Server()->ClientName(KickID));
					}
					else
					{
						char aAddrStr[NETADDR_MAXSTRSIZE] = {0};
						Server()->GetClientAddr(KickID, aAddrStr, sizeof(aAddrStr));
						str_format(aCmd, sizeof(aCmd), "ban %s %d Banned by vote", aAddrStr, g_Config.m_SvVoteKickBantime);
						str_format(aDesc, sizeof(aDesc), "Ban '%s'", Server()->ClientName(KickID));
					}
				}
				else
				{
					str_format(aCmd, sizeof(aCmd), "uninvite %d %d; set_team_ddr %d 0", KickID, GetDDRaceTeam(KickID), KickID);
					str_format(aDesc, sizeof(aDesc), "Move '%s' to team 0", Server()->ClientName(KickID));
				}
				m_apPlayers[ClientID]->m_Last_KickVote = time_get();
				m_VoteType = VOTE_TYPE_KICK;
				m_VoteVictim = KickID;
			}
			else if(str_comp_nocase(pMsg->m_pType, "spectate") == 0)
			{
				if(!g_Config.m_SvVoteSpectate)
				{
					SendChatTarget(ClientID, "Server does not allow voting to move players to spectators");
					return;
				}

				int SpectateID = str_toint(pMsg->m_pValue);

				if(SpectateID < 0 || SpectateID >= MAX_CLIENTS || !m_apPlayers[SpectateID] || m_apPlayers[SpectateID]->GetTeam() == TEAM_SPECTATORS)
				{
					SendChatTarget(ClientID, "Invalid client id to move");
					return;
				}
				if(SpectateID == ClientID)
				{
					SendChatTarget(ClientID, "You can't move yourself");
					return;
				}
				if(!Server()->ReverseTranslate(SpectateID, ClientID))
				{
					return;
				}

				if(!GetPlayerChar(ClientID) || !GetPlayerChar(SpectateID) || GetDDRaceTeam(ClientID) != GetDDRaceTeam(SpectateID))
				{
					SendChatTarget(ClientID, "You can only move your team member to spectators");
					return;
				}

				str_format(aSixupDesc, sizeof(aSixupDesc), "%2d: %s", SpectateID, Server()->ClientName(SpectateID));
				if(g_Config.m_SvPauseable && g_Config.m_SvVotePause)
				{
					str_format(aChatmsg, sizeof(aChatmsg), "'%s' called for vote to pause '%s' for %d seconds (%s)", Server()->ClientName(ClientID), Server()->ClientName(SpectateID), g_Config.m_SvVotePauseTime, aReason);
					str_format(aDesc, sizeof(aDesc), "Pause '%s' (%ds)", Server()->ClientName(SpectateID), g_Config.m_SvVotePauseTime);
					str_format(aCmd, sizeof(aCmd), "uninvite %d %d; force_pause %d %d", SpectateID, GetDDRaceTeam(SpectateID), SpectateID, g_Config.m_SvVotePauseTime);
				}
				else
				{
					str_format(aChatmsg, sizeof(aChatmsg), "'%s' called for vote to move '%s' to spectators (%s)", Server()->ClientName(ClientID), Server()->ClientName(SpectateID), aReason);
					str_format(aDesc, sizeof(aDesc), "Move '%s' to spectators", Server()->ClientName(SpectateID));
					str_format(aCmd, sizeof(aCmd), "uninvite %d %d; set_team %d -1 %d", SpectateID, GetDDRaceTeam(SpectateID), SpectateID, g_Config.m_SvVoteSpectateRejoindelay);
				}
				m_VoteType = VOTE_TYPE_SPECTATE;
				m_VoteVictim = SpectateID;
			}

			if(aCmd[0] && str_comp_nocase(aCmd, "info") != 0)
				CallVote(ClientID, aDesc, aCmd, aReason, aChatmsg, aSixupDesc[0] ? aSixupDesc : 0);
		}
		else if(MsgID == NETMSGTYPE_CL_VOTE)
		{
			if(!m_VoteCloseTime)
				return;

			if(g_Config.m_SvSpamprotection && pPlayer->m_LastVoteTry && pPlayer->m_LastVoteTry + Server()->TickSpeed() * 3 > Server()->Tick())
				return;

			int64_t Now = Server()->Tick();

			pPlayer->m_LastVoteTry = Now;
			pPlayer->UpdatePlaytime();

			CNetMsg_Cl_Vote *pMsg = (CNetMsg_Cl_Vote *)pRawMsg;
			if(!pMsg->m_Vote)
				return;

			pPlayer->m_Vote = pMsg->m_Vote;
			pPlayer->m_VotePos = ++m_VotePos;
			m_VoteUpdate = true;
		}
		else if(MsgID == NETMSGTYPE_CL_SETTEAM && !m_World.m_Paused)
		{
			CNetMsg_Cl_SetTeam *pMsg = (CNetMsg_Cl_SetTeam *)pRawMsg;

			if(pPlayer->GetTeam() == pMsg->m_Team || (g_Config.m_SvSpamprotection && pPlayer->m_LastSetTeam && pPlayer->m_LastSetTeam + Server()->TickSpeed() * g_Config.m_SvTeamChangeDelay > Server()->Tick()))
				return;

			//Kill Protection
			CCharacter *pChr = pPlayer->GetCharacter();
			if(pChr)
			{
				int CurrTime = (Server()->Tick() - pChr->m_StartTime) / Server()->TickSpeed();
				if(g_Config.m_SvKillProtection != 0 && CurrTime >= (60 * g_Config.m_SvKillProtection) && pChr->m_DDRaceState == DDRACE_STARTED)
				{
					SendChatTarget(ClientID, "Kill Protection enabled. If you really want to join the spectators, first type /kill");
					return;
				}
			}

			if(pPlayer->m_TeamChangeTick > Server()->Tick())
			{
				pPlayer->m_LastSetTeam = Server()->Tick();
				int TimeLeft = (pPlayer->m_TeamChangeTick - Server()->Tick()) / Server()->TickSpeed();
				char aTime[32];
				str_time((int64_t)TimeLeft * 100, TIME_HOURS, aTime, sizeof(aTime));
				char aBuf[128];
				str_format(aBuf, sizeof(aBuf), "Time to wait before changing team: %s", aTime);
				SendBroadcast(aBuf, ClientID);
				return;
			}

			// Switch team on given client and kill/respawn them
			if(m_pController->CanJoinTeam(pMsg->m_Team, ClientID))
			{
				if(pPlayer->IsPaused())
					SendChatTarget(ClientID, "Use /pause first then you can kill");
				else
				{
					if(pPlayer->GetTeam() == TEAM_SPECTATORS || pMsg->m_Team == TEAM_SPECTATORS)
						m_VoteUpdate = true;
					m_pController->DoTeamChange(pPlayer, pMsg->m_Team);
					pPlayer->m_TeamChangeTick = Server()->Tick();
				}
			}
			else
			{
				char aBuf[128];
				str_format(aBuf, sizeof(aBuf), "Only %d active players are allowed", Server()->MaxClients() - g_Config.m_SvSpectatorSlots);
				SendBroadcast(aBuf, ClientID);
			}
		}
		else if(MsgID == NETMSGTYPE_CL_ISDDNETLEGACY)
		{
			IServer::CClientInfo Info;
			if(Server()->GetClientInfo(ClientID, &Info) && Info.m_GotDDNetVersion)
			{
				return;
			}
			int DDNetVersion = pUnpacker->GetInt();
			if(pUnpacker->Error() || DDNetVersion < 0)
			{
				DDNetVersion = VERSION_DDRACE;
			}
			Server()->SetClientDDNetVersion(ClientID, DDNetVersion);
			OnClientDDNetVersionKnown(ClientID);
		}
		else if(MsgID == NETMSGTYPE_CL_SHOWOTHERSLEGACY)
		{
			if(g_Config.m_SvShowOthers && !g_Config.m_SvShowOthersDefault)
			{
				CNetMsg_Cl_ShowOthersLegacy *pMsg = (CNetMsg_Cl_ShowOthersLegacy *)pRawMsg;
				pPlayer->m_ShowOthers = pMsg->m_Show;
			}
		}
		else if(MsgID == NETMSGTYPE_CL_SHOWOTHERS)
		{
			if(g_Config.m_SvShowOthers && !g_Config.m_SvShowOthersDefault)
			{
				CNetMsg_Cl_ShowOthers *pMsg = (CNetMsg_Cl_ShowOthers *)pRawMsg;
				pPlayer->m_ShowOthers = pMsg->m_Show;
			}
		}
		else if(MsgID == NETMSGTYPE_CL_SHOWDISTANCE)
		{
			CNetMsg_Cl_ShowDistance *pMsg = (CNetMsg_Cl_ShowDistance *)pRawMsg;
			pPlayer->m_ShowDistance = vec2(pMsg->m_X, pMsg->m_Y);
		}
		else if(MsgID == NETMSGTYPE_CL_SETSPECTATORMODE && !m_World.m_Paused)
		{
			CNetMsg_Cl_SetSpectatorMode *pMsg = (CNetMsg_Cl_SetSpectatorMode *)pRawMsg;

			pMsg->m_SpectatorID = clamp(pMsg->m_SpectatorID, (int)SPEC_FOLLOW, MAX_CLIENTS - 1);

			if(pMsg->m_SpectatorID >= 0)
				if(!Server()->ReverseTranslate(pMsg->m_SpectatorID, ClientID))
					return;

			if((g_Config.m_SvSpamprotection && pPlayer->m_LastSetSpectatorMode && pPlayer->m_LastSetSpectatorMode + Server()->TickSpeed() / 4 > Server()->Tick()))
				return;

			pPlayer->m_LastSetSpectatorMode = Server()->Tick();
			pPlayer->UpdatePlaytime();
			if(pMsg->m_SpectatorID >= 0 && (!m_apPlayers[pMsg->m_SpectatorID] || m_apPlayers[pMsg->m_SpectatorID]->GetTeam() == TEAM_SPECTATORS))
				SendChatTarget(ClientID, "Invalid spectator id used");
			else
				pPlayer->m_SpectatorID = pMsg->m_SpectatorID;
		}
		else if(MsgID == NETMSGTYPE_CL_CHANGEINFO)
		{
			if(g_Config.m_SvSpamprotection && pPlayer->m_LastChangeInfo && pPlayer->m_LastChangeInfo + Server()->TickSpeed() * g_Config.m_SvInfoChangeDelay > Server()->Tick())
				return;

			bool SixupNeedsUpdate = false;

			CNetMsg_Cl_ChangeInfo *pMsg = (CNetMsg_Cl_ChangeInfo *)pRawMsg;
			if(!str_utf8_check(pMsg->m_pName) || !str_utf8_check(pMsg->m_pClan) || !str_utf8_check(pMsg->m_pSkin))
			{
				return;
			}
			pPlayer->m_LastChangeInfo = Server()->Tick();
			pPlayer->UpdatePlaytime();

			// set infos
			if(Server()->WouldClientNameChange(ClientID, pMsg->m_pName) && !ProcessSpamProtection(ClientID))
			{
				char aOldName[MAX_NAME_LENGTH];
				str_copy(aOldName, Server()->ClientName(ClientID), sizeof(aOldName));

				Server()->SetClientName(ClientID, pMsg->m_pName);

				char aChatText[256];
				str_format(aChatText, sizeof(aChatText), "'%s' changed name to '%s'", aOldName, Server()->ClientName(ClientID));
				SendChat(-1, CGameContext::CHAT_ALL, aChatText);

				// reload scores
				Score()->PlayerData(ClientID)->Reset();
				m_apPlayers[ClientID]->m_Score = -9999;
				Score()->LoadPlayerData(ClientID);

				SixupNeedsUpdate = true;

				LogEvent("Name change", ClientID);
			}

			if(str_comp(Server()->ClientClan(ClientID), pMsg->m_pClan))
				SixupNeedsUpdate = true;
			Server()->SetClientClan(ClientID, pMsg->m_pClan);

			if(Server()->ClientCountry(ClientID) != pMsg->m_Country)
				SixupNeedsUpdate = true;
			Server()->SetClientCountry(ClientID, pMsg->m_Country);

			str_copy(pPlayer->m_TeeInfos.m_aSkinName, pMsg->m_pSkin, sizeof(pPlayer->m_TeeInfos.m_aSkinName));
			pPlayer->m_TeeInfos.m_UseCustomColor = pMsg->m_UseCustomColor;
			pPlayer->m_TeeInfos.m_ColorBody = pMsg->m_ColorBody;
			pPlayer->m_TeeInfos.m_ColorFeet = pMsg->m_ColorFeet;
			if(!Server()->IsSixup(ClientID))
				pPlayer->m_TeeInfos.ToSixup();

			if(SixupNeedsUpdate)
			{
				protocol7::CNetMsg_Sv_ClientDrop Drop;
				Drop.m_ClientID = ClientID;
				Drop.m_pReason = "";
				Drop.m_Silent = true;

				protocol7::CNetMsg_Sv_ClientInfo Info;
				Info.m_ClientID = ClientID;
				Info.m_pName = Server()->ClientName(ClientID);
				Info.m_Country = pMsg->m_Country;
				Info.m_pClan = pMsg->m_pClan;
				Info.m_Local = 0;
				Info.m_Silent = true;
				Info.m_Team = pPlayer->GetTeam();

				for(int p = 0; p < 6; p++)
				{
					Info.m_apSkinPartNames[p] = pPlayer->m_TeeInfos.m_apSkinPartNames[p];
					Info.m_aSkinPartColors[p] = pPlayer->m_TeeInfos.m_aSkinPartColors[p];
					Info.m_aUseCustomColors[p] = pPlayer->m_TeeInfos.m_aUseCustomColors[p];
				}

				for(int i = 0; i < Server()->MaxClients(); i++)
				{
					if(i != ClientID)
					{
						Server()->SendPackMsg(&Drop, MSGFLAG_VITAL | MSGFLAG_NORECORD, i);
						Server()->SendPackMsg(&Info, MSGFLAG_VITAL | MSGFLAG_NORECORD, i);
					}
				}
			}
			else
			{
				protocol7::CNetMsg_Sv_SkinChange Msg;
				Msg.m_ClientID = ClientID;
				for(int p = 0; p < 6; p++)
				{
					Msg.m_apSkinPartNames[p] = pPlayer->m_TeeInfos.m_apSkinPartNames[p];
					Msg.m_aSkinPartColors[p] = pPlayer->m_TeeInfos.m_aSkinPartColors[p];
					Msg.m_aUseCustomColors[p] = pPlayer->m_TeeInfos.m_aUseCustomColors[p];
				}

				Server()->SendPackMsg(&Msg, MSGFLAG_VITAL | MSGFLAG_NORECORD, -1);
			}

			Server()->ExpireServerInfo();
		}
		else if(MsgID == NETMSGTYPE_CL_EMOTICON && !m_World.m_Paused)
		{
			CNetMsg_Cl_Emoticon *pMsg = (CNetMsg_Cl_Emoticon *)pRawMsg;

			if(g_Config.m_SvSpamprotection && pPlayer->m_LastEmote && pPlayer->m_LastEmote + Server()->TickSpeed() * g_Config.m_SvEmoticonDelay > Server()->Tick())
				return;

			pPlayer->m_LastEmote = Server()->Tick();
			pPlayer->UpdatePlaytime();

			SendEmoticon(ClientID, pMsg->m_Emoticon);
			CCharacter *pChr = pPlayer->GetCharacter();
			if(pChr && g_Config.m_SvEmotionalTees && pPlayer->m_EyeEmoteEnabled)
			{
				int EmoteType = EMOTE_NORMAL;
				switch(pMsg->m_Emoticon)
				{
				case EMOTICON_EXCLAMATION:
				case EMOTICON_GHOST:
				case EMOTICON_QUESTION:
				case EMOTICON_WTF:
					EmoteType = EMOTE_SURPRISE;
					break;
				case EMOTICON_DOTDOT:
				case EMOTICON_DROP:
				case EMOTICON_ZZZ:
					EmoteType = EMOTE_BLINK;
					break;
				case EMOTICON_EYES:
				case EMOTICON_HEARTS:
				case EMOTICON_MUSIC:
					EmoteType = EMOTE_HAPPY;
					break;
				case EMOTICON_OOP:
				case EMOTICON_SORRY:
				case EMOTICON_SUSHI:
					EmoteType = EMOTE_PAIN;
					break;
				case EMOTICON_DEVILTEE:
				case EMOTICON_SPLATTEE:
				case EMOTICON_ZOMG:
					EmoteType = EMOTE_ANGRY;
					break;
				default:
					break;
				}
				pChr->SetEmote(EmoteType, Server()->Tick() + 2 * Server()->TickSpeed());
			}
		}
		else if(MsgID == NETMSGTYPE_CL_KILL && !m_World.m_Paused)
		{
			if(m_VoteCloseTime && m_VoteCreator == ClientID && GetDDRaceTeam(ClientID) && (IsKickVote() || IsSpecVote()))
			{
				SendChatTarget(ClientID, "You are running a vote please try again after the vote is done!");
				return;
			}
			if(pPlayer->m_LastKill && pPlayer->m_LastKill + Server()->TickSpeed() * g_Config.m_SvKillDelay > Server()->Tick())
				return;
			if(pPlayer->IsPaused())
				return;

			CCharacter *pChr = pPlayer->GetCharacter();
			if(!pChr)
				return;

			//Kill Protection
			int CurrTime = (Server()->Tick() - pChr->m_StartTime) / Server()->TickSpeed();
			if(g_Config.m_SvKillProtection != 0 && CurrTime >= (60 * g_Config.m_SvKillProtection) && pChr->m_DDRaceState == DDRACE_STARTED)
			{
				SendChatTarget(ClientID, "Kill Protection enabled. If you really want to kill, type /kill");
				return;
			}

			pPlayer->m_LastKill = Server()->Tick();
			pPlayer->KillCharacter(WEAPON_SELF);
			pPlayer->Respawn();
		}
	}
	if(MsgID == NETMSGTYPE_CL_STARTINFO)
	{
		if(pPlayer->m_IsReady)
			return;

		CNetMsg_Cl_StartInfo *pMsg = (CNetMsg_Cl_StartInfo *)pRawMsg;

		if(!str_utf8_check(pMsg->m_pName))
		{
			Server()->Kick(ClientID, "name is not valid utf8");
			return;
		}
		if(!str_utf8_check(pMsg->m_pClan))
		{
			Server()->Kick(ClientID, "clan is not valid utf8");
			return;
		}
		if(!str_utf8_check(pMsg->m_pSkin))
		{
			Server()->Kick(ClientID, "skin is not valid utf8");
			return;
		}

		pPlayer->m_LastChangeInfo = Server()->Tick();

		// set start infos
		Server()->SetClientName(ClientID, pMsg->m_pName);
		// trying to set client name can delete the player object, check if it still exists
		if(!m_apPlayers[ClientID])
		{
			return;
		}
		Server()->SetClientClan(ClientID, pMsg->m_pClan);
		Server()->SetClientCountry(ClientID, pMsg->m_Country);
		str_copy(pPlayer->m_TeeInfos.m_aSkinName, pMsg->m_pSkin, sizeof(pPlayer->m_TeeInfos.m_aSkinName));
		pPlayer->m_TeeInfos.m_UseCustomColor = pMsg->m_UseCustomColor;
		pPlayer->m_TeeInfos.m_ColorBody = pMsg->m_ColorBody;
		pPlayer->m_TeeInfos.m_ColorFeet = pMsg->m_ColorFeet;
		if(!Server()->IsSixup(ClientID))
			pPlayer->m_TeeInfos.ToSixup();

		// send clear vote options
		CNetMsg_Sv_VoteClearOptions ClearMsg;
		Server()->SendPackMsg(&ClearMsg, MSGFLAG_VITAL, ClientID);

		// begin sending vote options
		pPlayer->m_SendVoteIndex = 0;

		// send tuning parameters to client
		SendTuningParams(ClientID, pPlayer->m_TuneZone);

		// client is ready to enter
		pPlayer->m_IsReady = true;
		CNetMsg_Sv_ReadyToEnter m;
		Server()->SendPackMsg(&m, MSGFLAG_VITAL | MSGFLAG_FLUSH, ClientID);

		Server()->ExpireServerInfo();
	}
}

void CGameContext::ConTuneParam(IConsole::IResult *pResult, void *pUserData)
{
	CGameContext *pSelf = (CGameContext *)pUserData;
	const char *pParamName = pResult->GetString(0);

	char aBuf[256];
	if(pResult->NumArguments() == 2)
	{
		float NewValue = pResult->GetFloat(1);
		if(pSelf->Tuning()->Set(pParamName, NewValue) && pSelf->Tuning()->Get(pParamName, &NewValue))
		{
			str_format(aBuf, sizeof(aBuf), "%s changed to %.2f", pParamName, NewValue);
			pSelf->SendTuningParams(-1);
		}
		else
		{
			str_format(aBuf, sizeof(aBuf), "No such tuning parameter: %s", pParamName);
		}
	}
	else
	{
		float Value;
		if(pSelf->Tuning()->Get(pParamName, &Value))
		{
			str_format(aBuf, sizeof(aBuf), "%s %.2f", pParamName, Value);
		}
		else
		{
			str_format(aBuf, sizeof(aBuf), "No such tuning parameter: %s", pParamName);
		}
	}
	pSelf->Console()->Print(IConsole::OUTPUT_LEVEL_STANDARD, "tuning", aBuf);
}

void CGameContext::ConToggleTuneParam(IConsole::IResult *pResult, void *pUserData)
{
	CGameContext *pSelf = (CGameContext *)pUserData;
	const char *pParamName = pResult->GetString(0);
	float OldValue;

	char aBuf[256];
	if(!pSelf->Tuning()->Get(pParamName, &OldValue))
	{
		str_format(aBuf, sizeof(aBuf), "No such tuning parameter: %s", pParamName);
		pSelf->Console()->Print(IConsole::OUTPUT_LEVEL_STANDARD, "tuning", aBuf);
		return;
	}

	float NewValue = absolute(OldValue - pResult->GetFloat(1)) < 0.0001f ? pResult->GetFloat(2) : pResult->GetFloat(1);

	pSelf->Tuning()->Set(pParamName, NewValue);
	pSelf->Tuning()->Get(pParamName, &NewValue);

	str_format(aBuf, sizeof(aBuf), "%s changed to %.2f", pParamName, NewValue);
	pSelf->Console()->Print(IConsole::OUTPUT_LEVEL_STANDARD, "tuning", aBuf);
	pSelf->SendTuningParams(-1);
}

void CGameContext::ConTuneReset(IConsole::IResult *pResult, void *pUserData)
{
	CGameContext *pSelf = (CGameContext *)pUserData;
	if(pResult->NumArguments())
	{
		const char *pParamName = pResult->GetString(0);
		float DefaultValue = 0.0f;
		char aBuf[256];
		CTuningParams TuningParams;
		if(TuningParams.Get(pParamName, &DefaultValue) && pSelf->Tuning()->Set(pParamName, DefaultValue) && pSelf->Tuning()->Get(pParamName, &DefaultValue))
		{
			str_format(aBuf, sizeof(aBuf), "%s reset to %.2f", pParamName, DefaultValue);
			pSelf->SendTuningParams(-1);
		}
		else
		{
			str_format(aBuf, sizeof(aBuf), "No such tuning parameter: %s", pParamName);
		}
		pSelf->Console()->Print(IConsole::OUTPUT_LEVEL_STANDARD, "tuning", aBuf);
	}
	else
	{
		pSelf->ResetTuning();
		pSelf->Console()->Print(IConsole::OUTPUT_LEVEL_STANDARD, "tuning", "Tuning reset");
	}
}

void CGameContext::ConTunes(IConsole::IResult *pResult, void *pUserData)
{
	CGameContext *pSelf = (CGameContext *)pUserData;
	char aBuf[256];
	for(int i = 0; i < pSelf->Tuning()->Num(); i++)
	{
		float Value;
		pSelf->Tuning()->Get(i, &Value);
		str_format(aBuf, sizeof(aBuf), "%s %.2f", CTuningParams::Name(i), Value);
		pSelf->Console()->Print(IConsole::OUTPUT_LEVEL_STANDARD, "tuning", aBuf);
	}
}

void CGameContext::ConTuneZone(IConsole::IResult *pResult, void *pUserData)
{
	CGameContext *pSelf = (CGameContext *)pUserData;
	int List = pResult->GetInteger(0);
	const char *pParamName = pResult->GetString(1);
	float NewValue = pResult->GetFloat(2);

	if(List >= 0 && List < NUM_TUNEZONES)
	{
		char aBuf[256];
		if(pSelf->TuningList()[List].Set(pParamName, NewValue) && pSelf->TuningList()[List].Get(pParamName, &NewValue))
		{
			str_format(aBuf, sizeof(aBuf), "%s in zone %d changed to %.2f", pParamName, List, NewValue);
			pSelf->SendTuningParams(-1, List);
		}
		else
		{
			str_format(aBuf, sizeof(aBuf), "No such tuning parameter: %s", pParamName);
		}
		pSelf->Console()->Print(IConsole::OUTPUT_LEVEL_STANDARD, "tuning", aBuf);
	}
}

void CGameContext::ConTuneDumpZone(IConsole::IResult *pResult, void *pUserData)
{
	CGameContext *pSelf = (CGameContext *)pUserData;
	int List = pResult->GetInteger(0);
	char aBuf[256];
	if(List >= 0 && List < NUM_TUNEZONES)
	{
		for(int i = 0; i < pSelf->TuningList()[List].Num(); i++)
		{
			float Value;
			pSelf->TuningList()[List].Get(i, &Value);
			str_format(aBuf, sizeof(aBuf), "zone %d: %s %.2f", List, CTuningParams::Name(i), Value);
			pSelf->Console()->Print(IConsole::OUTPUT_LEVEL_STANDARD, "tuning", aBuf);
		}
	}
}

void CGameContext::ConTuneResetZone(IConsole::IResult *pResult, void *pUserData)
{
	CGameContext *pSelf = (CGameContext *)pUserData;
	CTuningParams TuningParams;
	if(pResult->NumArguments())
	{
		int List = pResult->GetInteger(0);
		if(List >= 0 && List < NUM_TUNEZONES)
		{
			pSelf->TuningList()[List] = TuningParams;
			char aBuf[256];
			str_format(aBuf, sizeof(aBuf), "Tunezone %d reset", List);
			pSelf->Console()->Print(IConsole::OUTPUT_LEVEL_STANDARD, "tuning", aBuf);
			pSelf->SendTuningParams(-1, List);
		}
	}
	else
	{
		for(int i = 0; i < NUM_TUNEZONES; i++)
		{
			*(pSelf->TuningList() + i) = TuningParams;
			pSelf->SendTuningParams(-1, i);
		}
		pSelf->Console()->Print(IConsole::OUTPUT_LEVEL_STANDARD, "tuning", "All Tunezones reset");
	}
}

void CGameContext::ConTuneSetZoneMsgEnter(IConsole::IResult *pResult, void *pUserData)
{
	CGameContext *pSelf = (CGameContext *)pUserData;
	if(pResult->NumArguments())
	{
		int List = pResult->GetInteger(0);
		if(List >= 0 && List < NUM_TUNEZONES)
		{
			str_copy(pSelf->m_aaZoneEnterMsg[List], pResult->GetString(1), sizeof(pSelf->m_aaZoneEnterMsg[List]));
		}
	}
}

void CGameContext::ConTuneSetZoneMsgLeave(IConsole::IResult *pResult, void *pUserData)
{
	CGameContext *pSelf = (CGameContext *)pUserData;
	if(pResult->NumArguments())
	{
		int List = pResult->GetInteger(0);
		if(List >= 0 && List < NUM_TUNEZONES)
		{
			str_copy(pSelf->m_aaZoneLeaveMsg[List], pResult->GetString(1), sizeof(pSelf->m_aaZoneLeaveMsg[List]));
		}
	}
}

void CGameContext::ConTuneLock(IConsole::IResult *pResult, void *pUserData)
{
	CGameContext *pSelf = (CGameContext *)pUserData;
	int List = pResult->GetInteger(0);
	const char *pParamName = pResult->GetString(1);
	float NewValue = pResult->GetFloat(2);

	if(List >= 0 && List < NUM_TUNEZONES)
	{
		CLockedTune LockedTune(pParamName, NewValue);
		if(pSelf->SetLockedTune(&pSelf->LockedTuning()[List], LockedTune))
		{
			char aBuf[256];
			str_format(aBuf, sizeof(aBuf), "%s for lock %d changed to %.2f", pParamName, List, NewValue);
			pSelf->Console()->Print(IConsole::OUTPUT_LEVEL_STANDARD, "tuning", aBuf);
			pSelf->SendTuningParams(-1);
		}
		else
			pSelf->Console()->Print(IConsole::OUTPUT_LEVEL_STANDARD, "tuning", "No such tuning parameter");
	}
}

void CGameContext::ConTuneLockDump(IConsole::IResult *pResult, void *pUserData)
{
	CGameContext *pSelf = (CGameContext *)pUserData;
	int List = pResult->GetInteger(0);
	char aBuf[256];
	if(List >= 0 && List < NUM_TUNEZONES)
	{
		for(unsigned int i = 0; i < pSelf->LockedTuning()[List].size(); i++)
		{
			str_format(aBuf, sizeof(aBuf), "lock %d: %s %.2f", List, pSelf->LockedTuning()[List][i].m_aParam, pSelf->LockedTuning()[List][i].m_Value);
			pSelf->Console()->Print(IConsole::OUTPUT_LEVEL_STANDARD, "tuning", aBuf);
		}
	}
}

void CGameContext::ConTuneLockSetMsgEnter(IConsole::IResult *pResult, void *pUserData)
{
	CGameContext *pSelf = (CGameContext *)pUserData;
	if(pResult->NumArguments())
	{
		int List = pResult->GetInteger(0);
		if(List >= 0 && List < NUM_TUNEZONES)
		{
			str_copy(pSelf->m_aaTuneLockMsg[List], pResult->GetString(1), sizeof(pSelf->m_aaTuneLockMsg[List]));
		}
	}
}

void CGameContext::ConMapbug(IConsole::IResult *pResult, void *pUserData)
{
	CGameContext *pSelf = (CGameContext *)pUserData;
	const char *pMapBugName = pResult->GetString(0);

	if(pSelf->m_pController)
	{
		pSelf->Console()->Print(IConsole::OUTPUT_LEVEL_STANDARD, "mapbugs", "can't add map bugs after the game started");
		return;
	}

	switch(pSelf->m_MapBugs.Update(pMapBugName))
	{
	case MAPBUGUPDATE_OK:
		break;
	case MAPBUGUPDATE_OVERRIDDEN:
		pSelf->Console()->Print(IConsole::OUTPUT_LEVEL_STANDARD, "mapbugs", "map-internal setting overridden by database");
		break;
	case MAPBUGUPDATE_NOTFOUND:
	{
		char aBuf[64];
		str_format(aBuf, sizeof(aBuf), "unknown map bug '%s', ignoring", pMapBugName);
		pSelf->Console()->Print(IConsole::OUTPUT_LEVEL_STANDARD, "mapbugs", aBuf);
	}
	break;
	default:
		dbg_assert(0, "unreachable");
	}
}

void CGameContext::ConSwitchOpen(IConsole::IResult *pResult, void *pUserData)
{
	CGameContext *pSelf = (CGameContext *)pUserData;
	int Switch = pResult->GetInteger(0);

	if(in_range(Switch, (int)pSelf->Switchers().size() - 1))
	{
		pSelf->Switchers()[Switch].m_Initial = false;
		char aBuf[256];
		str_format(aBuf, sizeof(aBuf), "switch %d opened by default", Switch);
		pSelf->Console()->Print(IConsole::OUTPUT_LEVEL_STANDARD, "server", aBuf);
	}
}

void CGameContext::ConPause(IConsole::IResult *pResult, void *pUserData)
{
	CGameContext *pSelf = (CGameContext *)pUserData;

	pSelf->m_World.m_Paused ^= 1;
}

void CGameContext::ConChangeMap(IConsole::IResult *pResult, void *pUserData)
{
	CGameContext *pSelf = (CGameContext *)pUserData;
	pSelf->m_pController->ChangeMap(pResult->NumArguments() ? pResult->GetString(0) : "");
}

void CGameContext::ConRandomMap(IConsole::IResult *pResult, void *pUserData)
{
	CGameContext *pSelf = (CGameContext *)pUserData;

	int Stars = pResult->NumArguments() ? pResult->GetInteger(0) : -1;

	pSelf->m_pScore->RandomMap(pSelf->m_VoteCreator, Stars);
}

void CGameContext::ConRandomUnfinishedMap(IConsole::IResult *pResult, void *pUserData)
{
	CGameContext *pSelf = (CGameContext *)pUserData;

	int Stars = pResult->NumArguments() ? pResult->GetInteger(0) : -1;

	pSelf->m_pScore->RandomUnfinishedMap(pSelf->m_VoteCreator, Stars);
}

void CGameContext::ConRestart(IConsole::IResult *pResult, void *pUserData)
{
	CGameContext *pSelf = (CGameContext *)pUserData;
	if(pResult->NumArguments())
		pSelf->m_pController->DoWarmup(pResult->GetInteger(0));
	else
		pSelf->m_pController->StartRound();
}

void CGameContext::ConBroadcast(IConsole::IResult *pResult, void *pUserData)
{
	CGameContext *pSelf = (CGameContext *)pUserData;

	char aBuf[1024];
	str_copy(aBuf, pResult->GetString(0), sizeof(aBuf));

	int i, j;
	for(i = 0, j = 0; aBuf[i]; i++, j++)
	{
		if(aBuf[i] == '\\' && aBuf[i + 1] == 'n')
		{
			aBuf[j] = '\n';
			i++;
		}
		else if(i != j)
		{
			aBuf[j] = aBuf[i];
		}
	}
	aBuf[j] = '\0';

	pSelf->SendBroadcast(aBuf, -1);
}

void CGameContext::ConSay(IConsole::IResult *pResult, void *pUserData)
{
	CGameContext *pSelf = (CGameContext *)pUserData;
	pSelf->SendChat(-1, CGameContext::CHAT_ALL, pResult->GetString(0));
}

void CGameContext::ConSetTeam(IConsole::IResult *pResult, void *pUserData)
{
	CGameContext *pSelf = (CGameContext *)pUserData;
	int ClientID = clamp(pResult->GetInteger(0), 0, (int)MAX_CLIENTS - 1);
	int Team = clamp(pResult->GetInteger(1), -1, 1);
	int Delay = pResult->NumArguments() > 2 ? pResult->GetInteger(2) : 0;
	if(!pSelf->m_apPlayers[ClientID])
		return;

	char aBuf[256];
	str_format(aBuf, sizeof(aBuf), "moved client %d to team %d", ClientID, Team);
	pSelf->Console()->Print(IConsole::OUTPUT_LEVEL_STANDARD, "server", aBuf);

	pSelf->m_apPlayers[ClientID]->Pause(CPlayer::PAUSE_NONE, false); // reset /spec and /pause to allow rejoin
	pSelf->m_apPlayers[ClientID]->m_TeamChangeTick = pSelf->Server()->Tick() + pSelf->Server()->TickSpeed() * Delay * 60;
	pSelf->m_pController->DoTeamChange(pSelf->m_apPlayers[ClientID], Team);
	if(Team == TEAM_SPECTATORS)
		pSelf->m_apPlayers[ClientID]->Pause(CPlayer::PAUSE_NONE, true);
}

void CGameContext::ConSetTeamAll(IConsole::IResult *pResult, void *pUserData)
{
	CGameContext *pSelf = (CGameContext *)pUserData;
	int Team = clamp(pResult->GetInteger(0), -1, 1);

	char aBuf[256];
	str_format(aBuf, sizeof(aBuf), "All players were moved to the %s", pSelf->m_pController->GetTeamName(Team));
	pSelf->SendChat(-1, CGameContext::CHAT_ALL, aBuf);

	for(auto &pPlayer : pSelf->m_apPlayers)
		if(pPlayer)
			pSelf->m_pController->DoTeamChange(pPlayer, Team, false);
}

void CGameContext::ConAddVote(IConsole::IResult *pResult, void *pUserData)
{
	CGameContext *pSelf = (CGameContext *)pUserData;
	const char *pDescription = pResult->GetString(0);
	const char *pCommand = pResult->GetString(1);

	pSelf->AddVote(pDescription, pCommand);
}

void CGameContext::AddVote(const char *pDescription, const char *pCommand)
{
	if(m_NumVoteOptions == MAX_VOTE_OPTIONS)
	{
		Console()->Print(IConsole::OUTPUT_LEVEL_STANDARD, "server", "maximum number of vote options reached");
		return;
	}

	// check for valid option
	if(!Console()->LineIsValid(pCommand) || str_length(pCommand) >= VOTE_CMD_LENGTH)
	{
		char aBuf[256];
		str_format(aBuf, sizeof(aBuf), "skipped invalid command '%s'", pCommand);
		Console()->Print(IConsole::OUTPUT_LEVEL_STANDARD, "server", aBuf);
		return;
	}
	while(*pDescription == ' ')
		pDescription++;
	if(str_length(pDescription) >= VOTE_DESC_LENGTH || *pDescription == 0)
	{
		char aBuf[256];
		str_format(aBuf, sizeof(aBuf), "skipped invalid option '%s'", pDescription);
		Console()->Print(IConsole::OUTPUT_LEVEL_STANDARD, "server", aBuf);
		return;
	}

	// check for duplicate entry
	CVoteOptionServer *pOption = m_pVoteOptionFirst;
	while(pOption)
	{
		if(str_comp_nocase(pDescription, pOption->m_aDescription) == 0)
		{
			char aBuf[256];
			str_format(aBuf, sizeof(aBuf), "option '%s' already exists", pDescription);
			Console()->Print(IConsole::OUTPUT_LEVEL_STANDARD, "server", aBuf);
			return;
		}
		pOption = pOption->m_pNext;
	}

	// add the option
	++m_NumVoteOptions;
	int Len = str_length(pCommand);

	pOption = (CVoteOptionServer *)m_pVoteOptionHeap->Allocate(sizeof(CVoteOptionServer) + Len, alignof(CVoteOptionServer));
	pOption->m_pNext = 0;
	pOption->m_pPrev = m_pVoteOptionLast;
	if(pOption->m_pPrev)
		pOption->m_pPrev->m_pNext = pOption;
	m_pVoteOptionLast = pOption;
	if(!m_pVoteOptionFirst)
		m_pVoteOptionFirst = pOption;

	str_copy(pOption->m_aDescription, pDescription, sizeof(pOption->m_aDescription));
	mem_copy(pOption->m_aCommand, pCommand, Len + 1);
}

void CGameContext::ConRemoveVote(IConsole::IResult *pResult, void *pUserData)
{
	CGameContext *pSelf = (CGameContext *)pUserData;
	const char *pDescription = pResult->GetString(0);

	// check for valid option
	CVoteOptionServer *pOption = pSelf->m_pVoteOptionFirst;
	while(pOption)
	{
		if(str_comp_nocase(pDescription, pOption->m_aDescription) == 0)
			break;
		pOption = pOption->m_pNext;
	}
	if(!pOption)
	{
		char aBuf[256];
		str_format(aBuf, sizeof(aBuf), "option '%s' does not exist", pDescription);
		pSelf->Console()->Print(IConsole::OUTPUT_LEVEL_STANDARD, "server", aBuf);
		return;
	}

	// start reloading vote option list
	// clear vote options
	CNetMsg_Sv_VoteClearOptions VoteClearOptionsMsg;
	pSelf->Server()->SendPackMsg(&VoteClearOptionsMsg, MSGFLAG_VITAL, -1);

	// reset sending of vote options
	for(auto &pPlayer : pSelf->m_apPlayers)
	{
		if(pPlayer)
			pPlayer->m_SendVoteIndex = 0;
	}

	// TODO: improve this
	// remove the option
	--pSelf->m_NumVoteOptions;

	CHeap *pVoteOptionHeap = new CHeap();
	CVoteOptionServer *pVoteOptionFirst = 0;
	CVoteOptionServer *pVoteOptionLast = 0;
	int NumVoteOptions = pSelf->m_NumVoteOptions;
	for(CVoteOptionServer *pSrc = pSelf->m_pVoteOptionFirst; pSrc; pSrc = pSrc->m_pNext)
	{
		if(pSrc == pOption)
			continue;

		// copy option
		int Len = str_length(pSrc->m_aCommand);
		CVoteOptionServer *pDst = (CVoteOptionServer *)pVoteOptionHeap->Allocate(sizeof(CVoteOptionServer) + Len);
		pDst->m_pNext = 0;
		pDst->m_pPrev = pVoteOptionLast;
		if(pDst->m_pPrev)
			pDst->m_pPrev->m_pNext = pDst;
		pVoteOptionLast = pDst;
		if(!pVoteOptionFirst)
			pVoteOptionFirst = pDst;

		str_copy(pDst->m_aDescription, pSrc->m_aDescription, sizeof(pDst->m_aDescription));
		mem_copy(pDst->m_aCommand, pSrc->m_aCommand, Len + 1);
	}

	// clean up
	delete pSelf->m_pVoteOptionHeap;
	pSelf->m_pVoteOptionHeap = pVoteOptionHeap;
	pSelf->m_pVoteOptionFirst = pVoteOptionFirst;
	pSelf->m_pVoteOptionLast = pVoteOptionLast;
	pSelf->m_NumVoteOptions = NumVoteOptions;
}

void CGameContext::ConForceVote(IConsole::IResult *pResult, void *pUserData)
{
	CGameContext *pSelf = (CGameContext *)pUserData;
	const char *pType = pResult->GetString(0);
	const char *pValue = pResult->GetString(1);
	const char *pReason = pResult->NumArguments() > 2 && pResult->GetString(2)[0] ? pResult->GetString(2) : "No reason given";
	char aBuf[128] = {0};

	if(str_comp_nocase(pType, "option") == 0)
	{
		CVoteOptionServer *pOption = pSelf->m_pVoteOptionFirst;
		while(pOption)
		{
			if(str_comp_nocase(pValue, pOption->m_aDescription) == 0)
			{
				str_format(aBuf, sizeof(aBuf), "authorized player forced server option '%s' (%s)", pValue, pReason);
				pSelf->SendChatTarget(-1, aBuf, CHAT_SIX);
				pSelf->Console()->ExecuteLine(pOption->m_aCommand);
				break;
			}

			pOption = pOption->m_pNext;
		}

		if(!pOption)
		{
			str_format(aBuf, sizeof(aBuf), "'%s' isn't an option on this server", pValue);
			pSelf->Console()->Print(IConsole::OUTPUT_LEVEL_STANDARD, "server", aBuf);
			return;
		}
	}
	else if(str_comp_nocase(pType, "kick") == 0)
	{
		int KickID = str_toint(pValue);
		if(KickID < 0 || KickID >= MAX_CLIENTS || !pSelf->m_apPlayers[KickID])
		{
			pSelf->Console()->Print(IConsole::OUTPUT_LEVEL_STANDARD, "server", "Invalid client id to kick");
			return;
		}

		if(!g_Config.m_SvVoteKickBantime)
		{
			str_format(aBuf, sizeof(aBuf), "kick %d %s", KickID, pReason);
			pSelf->Console()->ExecuteLine(aBuf);
		}
		else
		{
			char aAddrStr[NETADDR_MAXSTRSIZE] = {0};
			pSelf->Server()->GetClientAddr(KickID, aAddrStr, sizeof(aAddrStr));
			str_format(aBuf, sizeof(aBuf), "ban %s %d %s", aAddrStr, g_Config.m_SvVoteKickBantime, pReason);
			pSelf->Console()->ExecuteLine(aBuf);
		}
	}
	else if(str_comp_nocase(pType, "spectate") == 0)
	{
		int SpectateID = str_toint(pValue);
		if(SpectateID < 0 || SpectateID >= MAX_CLIENTS || !pSelf->m_apPlayers[SpectateID] || pSelf->m_apPlayers[SpectateID]->GetTeam() == TEAM_SPECTATORS)
		{
			pSelf->Console()->Print(IConsole::OUTPUT_LEVEL_STANDARD, "server", "Invalid client id to move");
			return;
		}

		str_format(aBuf, sizeof(aBuf), "'%s' was moved to spectator (%s)", pSelf->Server()->ClientName(SpectateID), pReason);
		pSelf->SendChatTarget(-1, aBuf);
		str_format(aBuf, sizeof(aBuf), "set_team %d -1 %d", SpectateID, g_Config.m_SvVoteSpectateRejoindelay);
		pSelf->Console()->ExecuteLine(aBuf);
	}
}

void CGameContext::ConClearVotes(IConsole::IResult *pResult, void *pUserData)
{
	CGameContext *pSelf = (CGameContext *)pUserData;

	CNetMsg_Sv_VoteClearOptions VoteClearOptionsMsg;
	pSelf->Server()->SendPackMsg(&VoteClearOptionsMsg, MSGFLAG_VITAL, -1);
	pSelf->m_pVoteOptionHeap->Reset();
	pSelf->m_pVoteOptionFirst = 0;
	pSelf->m_pVoteOptionLast = 0;
	pSelf->m_NumVoteOptions = 0;

	// reset sending of vote options
	for(auto &pPlayer : pSelf->m_apPlayers)
	{
		if(pPlayer)
			pPlayer->m_SendVoteIndex = 0;
	}
}

struct CMapNameItem
{
	char m_aName[IO_MAX_PATH_LENGTH - 4];

	bool operator<(const CMapNameItem &Other) const { return str_comp_nocase(m_aName, Other.m_aName) < 0; }
};

void CGameContext::ConAddMapVotes(IConsole::IResult *pResult, void *pUserData)
{
	CGameContext *pSelf = (CGameContext *)pUserData;

	std::vector<CMapNameItem> vMapList;
	pSelf->Storage()->ListDirectory(IStorage::TYPE_ALL, "maps", MapScan, &vMapList);
	std::sort(vMapList.begin(), vMapList.end());

	for(auto &Item : vMapList)
	{
		char aDescription[64];
		str_format(aDescription, sizeof(aDescription), "Map: %s", Item.m_aName);

		char aCommand[IO_MAX_PATH_LENGTH * 2 + 10];
		char aMapEscaped[IO_MAX_PATH_LENGTH * 2];
		char *pDst = aMapEscaped;
		str_escape(&pDst, Item.m_aName, aMapEscaped + sizeof(aMapEscaped));
		str_format(aCommand, sizeof(aCommand), "change_map \"%s\"", aMapEscaped);

		pSelf->AddVote(aDescription, aCommand);
	}

	pSelf->Console()->Print(IConsole::OUTPUT_LEVEL_STANDARD, "server", "added maps to votes");
}

int CGameContext::MapScan(const char *pName, int IsDir, int DirType, void *pUserData)
{
	if(IsDir || !str_endswith(pName, ".map"))
		return 0;

	CMapNameItem Item;
	str_truncate(Item.m_aName, sizeof(Item.m_aName), pName, str_length(pName) - str_length(".map"));
	static_cast<std::vector<CMapNameItem> *>(pUserData)->push_back(Item);

	return 0;
}

void CGameContext::ConVote(IConsole::IResult *pResult, void *pUserData)
{
	CGameContext *pSelf = (CGameContext *)pUserData;

	if(str_comp_nocase(pResult->GetString(0), "yes") == 0)
		pSelf->ForceVote(pResult->m_ClientID, true);
	else if(str_comp_nocase(pResult->GetString(0), "no") == 0)
		pSelf->ForceVote(pResult->m_ClientID, false);
}

void CGameContext::ConchainSpecialMotdupdate(IConsole::IResult *pResult, void *pUserData, IConsole::FCommandCallback pfnCallback, void *pCallbackUserData)
{
	pfnCallback(pResult, pCallbackUserData);
	if(pResult->NumArguments())
	{
		CGameContext *pSelf = (CGameContext *)pUserData;
		pSelf->SendMotd(-1);
	}
}

void CGameContext::OnConsoleInit()
{
	m_pServer = Kernel()->RequestInterface<IServer>();
	m_pConfig = Kernel()->RequestInterface<IConfigManager>()->Values();
	m_pConsole = Kernel()->RequestInterface<IConsole>();
	m_pEngine = Kernel()->RequestInterface<IEngine>();
	m_pStorage = Kernel()->RequestInterface<IStorage>();

	Console()->Register("tune", "s[tuning] ?i[value]", CFGFLAG_SERVER | CFGFLAG_GAME, ConTuneParam, this, "Tune variable to value or show current value");
	Console()->Register("toggle_tune", "s[tuning] i[value 1] i[value 2]", CFGFLAG_SERVER | CFGFLAG_GAME, ConToggleTuneParam, this, "Toggle tune variable");
	Console()->Register("tune_reset", "?s[tuning]", CFGFLAG_SERVER, ConTuneReset, this, "Reset all or one tuning variable to default");
	Console()->Register("tunes", "", CFGFLAG_SERVER, ConTunes, this, "List all tuning variables and their values");
	Console()->Register("tune_zone", "i[zone] s[tuning] i[value]", CFGFLAG_SERVER | CFGFLAG_GAME, ConTuneZone, this, "Tune in zone a variable to value");
	Console()->Register("tune_zone_dump", "i[zone]", CFGFLAG_SERVER, ConTuneDumpZone, this, "Dump zone tuning in zone x");
	Console()->Register("tune_zone_reset", "?i[zone]", CFGFLAG_SERVER, ConTuneResetZone, this, "reset zone tuning in zone x or in all zones");
	Console()->Register("tune_zone_enter", "i[zone] r[message]", CFGFLAG_SERVER | CFGFLAG_GAME, ConTuneSetZoneMsgEnter, this, "which message to display on zone enter; use 0 for normal area");
	Console()->Register("tune_zone_leave", "i[zone] r[message]", CFGFLAG_SERVER | CFGFLAG_GAME, ConTuneSetZoneMsgLeave, this, "which message to display on zone leave; use 0 for normal area");
<<<<<<< HEAD
	Console()->Register("tune_lock", "i[number] s[tuning] i[value]", CFGFLAG_SERVER | CFGFLAG_GAME, ConTuneLock, this, "Tune for lock a variable to value");
	Console()->Register("tune_lock_dump", "i[number]", CFGFLAG_SERVER, ConTuneLockDump, this, "Dump lock tuning for number x");
	Console()->Register("tune_lock_enter", "i[number] r[message]", CFGFLAG_SERVER | CFGFLAG_GAME, ConTuneLockSetMsgEnter, this, "which message to display on tune lock enter; use 0 for lock reset");
	Console()->Register("mapbug", "s[mapbug]", CFGFLAG_SERVER | CFGFLAG_GAME, ConMapbug, this, "Enable map compatibility mode using the specified bug (example: grenade-doublexplosion@ddnet.tw)");
=======
	Console()->Register("mapbug", "s[mapbug]", CFGFLAG_SERVER | CFGFLAG_GAME, ConMapbug, this, "Enable map compatibility mode using the specified bug (example: grenade-doubleexplosion@ddnet.tw)");
>>>>>>> 5107b38d
	Console()->Register("switch_open", "i[switch]", CFGFLAG_SERVER | CFGFLAG_GAME, ConSwitchOpen, this, "Whether a switch is deactivated by default (otherwise activated)");
	Console()->Register("pause_game", "", CFGFLAG_SERVER, ConPause, this, "Pause/unpause game");
	Console()->Register("change_map", "?r[map]", CFGFLAG_SERVER | CFGFLAG_STORE, ConChangeMap, this, "Change map");
	Console()->Register("random_map", "?i[stars]", CFGFLAG_SERVER, ConRandomMap, this, "Random map");
	Console()->Register("random_unfinished_map", "?i[stars]", CFGFLAG_SERVER, ConRandomUnfinishedMap, this, "Random unfinished map");
	Console()->Register("restart", "?i[seconds]", CFGFLAG_SERVER | CFGFLAG_STORE, ConRestart, this, "Restart in x seconds (0 = abort)");
	Console()->Register("broadcast", "r[message]", CFGFLAG_SERVER, ConBroadcast, this, "Broadcast message");
	Console()->Register("say", "r[message]", CFGFLAG_SERVER, ConSay, this, "Say in chat");
	Console()->Register("set_team", "i[id] i[team-id] ?i[delay in minutes]", CFGFLAG_SERVER, ConSetTeam, this, "Set team of player to team");
	Console()->Register("set_team_all", "i[team-id]", CFGFLAG_SERVER, ConSetTeamAll, this, "Set team of all players to team");

	Console()->Register("add_vote", "s[name] r[command]", CFGFLAG_SERVER, ConAddVote, this, "Add a voting option");
	Console()->Register("remove_vote", "r[name]", CFGFLAG_SERVER, ConRemoveVote, this, "remove a voting option");
	Console()->Register("force_vote", "s[name] s[command] ?r[reason]", CFGFLAG_SERVER, ConForceVote, this, "Force a voting option");
	Console()->Register("clear_votes", "", CFGFLAG_SERVER, ConClearVotes, this, "Clears the voting options");
	Console()->Register("add_map_votes", "", CFGFLAG_SERVER, ConAddMapVotes, this, "Automatically adds voting options for all maps");
	Console()->Register("vote", "r['yes'|'no']", CFGFLAG_SERVER, ConVote, this, "Force a vote to yes/no");
	Console()->Register("dump_antibot", "", CFGFLAG_SERVER, ConDumpAntibot, this, "Dumps the antibot status");

	Console()->Chain("sv_motd", ConchainSpecialMotdupdate, this);

#define CONSOLE_COMMAND(name, params, flags, callback, userdata, help) m_pConsole->Register(name, params, flags, callback, userdata, help);
#include <game/ddracecommands.h>
#define CHAT_COMMAND(name, params, flags, callback, userdata, help) m_pConsole->Register(name, params, flags, callback, userdata, help);
#include <game/ddracechat.h>
}

void CGameContext::OnInit()
{
	m_pServer = Kernel()->RequestInterface<IServer>();
	m_pConfig = Kernel()->RequestInterface<IConfigManager>()->Values();
	m_pConsole = Kernel()->RequestInterface<IConsole>();
	m_pEngine = Kernel()->RequestInterface<IEngine>();
	m_pStorage = Kernel()->RequestInterface<IStorage>();
	m_pAntibot = Kernel()->RequestInterface<IAntibot>();
	m_pAntibot->RoundStart(this);
	m_World.SetGameServer(this);
	m_Events.SetGameServer(this);

	m_GameUuid = RandomUuid();
	Console()->SetTeeHistorianCommandCallback(CommandCallback, this);

	uint64_t aSeed[2];
	secure_random_fill(aSeed, sizeof(aSeed));
	m_Prng.Seed(aSeed);
	m_World.m_Core.m_pPrng = &m_Prng;

	DeleteTempfile();

	for(int i = 0; i < NUM_NETOBJTYPES; i++)
		Server()->SnapSetStaticsize(i, m_NetObjHandler.GetObjSize(i));

	m_Layers.Init(Kernel());
	m_Collision.Init(&m_Layers);
	m_World.m_Core.InitSwitchers(m_Collision.m_HighestSwitchNumber);

	char aMapName[IO_MAX_PATH_LENGTH];
	int MapSize;
	SHA256_DIGEST MapSha256;
	int MapCrc;
	Server()->GetMapInfo(aMapName, sizeof(aMapName), &MapSize, &MapSha256, &MapCrc);
	m_MapBugs = GetMapBugs(aMapName, MapSize, MapSha256);

<<<<<<< HEAD
	// reset everything here
	//world = new GAMEWORLD;
	//players = new CPlayer[MAX_CLIENTS];

	// reset tune locks
	for(int i = 0; i < NUM_TUNEZONES; i++)
		LockedTuning()[i].clear();

=======
>>>>>>> 5107b38d
	// Reset Tunezones
	CTuningParams TuningParams;
	for(int i = 0; i < NUM_TUNEZONES; i++)
	{
		TuningList()[i] = TuningParams;
		TuningList()[i].Set("gun_curvature", 0);
		TuningList()[i].Set("gun_speed", 1400);
		TuningList()[i].Set("shotgun_curvature", 0);
		TuningList()[i].Set("shotgun_speed", 500);
		TuningList()[i].Set("shotgun_speeddiff", 0);
	}

	for(int i = 0; i < NUM_TUNEZONES; i++)
	{
		// Send no text by default when changing tune zones.
		m_aaZoneEnterMsg[i][0] = 0;
		m_aaZoneLeaveMsg[i][0] = 0;
		m_aaTuneLockMsg[i][0] = 0;
	}
	// Reset Tuning
	if(g_Config.m_SvTuneReset)
	{
		ResetTuning();
	}
	else
	{
		Tuning()->Set("gun_speed", 1400);
		Tuning()->Set("gun_curvature", 0);
		Tuning()->Set("shotgun_speed", 500);
		Tuning()->Set("shotgun_speeddiff", 0);
		Tuning()->Set("shotgun_curvature", 0);
	}

	if(g_Config.m_SvDDRaceTuneReset)
	{
		g_Config.m_SvHit = 1;
		g_Config.m_SvEndlessDrag = 0;
		g_Config.m_SvOldLaser = 0;
		g_Config.m_SvOldTeleportHook = 0;
		g_Config.m_SvOldTeleportWeapons = 0;
		g_Config.m_SvTeleportHoldHook = 0;
		g_Config.m_SvTeam = SV_TEAM_ALLOWED;
		g_Config.m_SvShowOthersDefault = SHOW_OTHERS_OFF;

		for(auto &Switcher : Switchers())
			Switcher.m_Initial = true;
	}

	Console()->ExecuteFile(g_Config.m_SvResetFile, -1);

	LoadMapSettings();

	m_MapBugs.Dump();

	if(g_Config.m_SvSoloServer)
	{
		g_Config.m_SvTeam = SV_TEAM_FORCED_SOLO;
		g_Config.m_SvShowOthersDefault = SHOW_OTHERS_ON;

		Tuning()->Set("player_collision", 0);
		Tuning()->Set("player_hooking", 0);

		for(int i = 0; i < NUM_TUNEZONES; i++)
		{
			TuningList()[i].Set("player_collision", 0);
			TuningList()[i].Set("player_hooking", 0);
		}
	}

	m_pController = new CGameControllerDDRace(this);

	const char *pCensorFilename = "censorlist.txt";
	IOHANDLE File = Storage()->OpenFile(pCensorFilename, IOFLAG_READ | IOFLAG_SKIP_BOM, IStorage::TYPE_ALL);
	if(!File)
	{
		dbg_msg("censorlist", "failed to open '%s'", pCensorFilename);
	}
	else
	{
		CLineReader LineReader;
		LineReader.Init(File);
		char *pLine;
		while((pLine = LineReader.Get()))
		{
			m_vCensorlist.emplace_back(pLine);
		}
		io_close(File);
	}

	m_TeeHistorianActive = g_Config.m_SvTeeHistorian;
	if(m_TeeHistorianActive)
	{
		char aGameUuid[UUID_MAXSTRSIZE];
		FormatUuid(m_GameUuid, aGameUuid, sizeof(aGameUuid));

		char aFilename[IO_MAX_PATH_LENGTH];
		str_format(aFilename, sizeof(aFilename), "teehistorian/%s.teehistorian", aGameUuid);

		IOHANDLE THFile = Storage()->OpenFile(aFilename, IOFLAG_WRITE, IStorage::TYPE_SAVE);
		if(!THFile)
		{
			dbg_msg("teehistorian", "failed to open '%s'", aFilename);
			Server()->SetErrorShutdown("teehistorian open error");
			return;
		}
		else
		{
			dbg_msg("teehistorian", "recording to '%s'", aFilename);
		}
		m_pTeeHistorianFile = aio_new(THFile);

		char aVersion[128];
		if(GIT_SHORTREV_HASH)
		{
			str_format(aVersion, sizeof(aVersion), "%s (%s)", GAME_VERSION, GIT_SHORTREV_HASH);
		}
		else
		{
			str_copy(aVersion, GAME_VERSION);
		}
		CTeeHistorian::CGameInfo GameInfo;
		GameInfo.m_GameUuid = m_GameUuid;
		GameInfo.m_pServerVersion = aVersion;
		GameInfo.m_StartTime = time(0);
		GameInfo.m_pPrngDescription = m_Prng.Description();

		GameInfo.m_pServerName = g_Config.m_SvName;
		GameInfo.m_ServerPort = Server()->Port();
		GameInfo.m_pGameType = m_pController->m_pGameType;

		GameInfo.m_pConfig = &g_Config;
		GameInfo.m_pTuning = Tuning();
		GameInfo.m_pUuids = &g_UuidManager;

		GameInfo.m_pMapName = aMapName;
		GameInfo.m_MapSize = MapSize;
		GameInfo.m_MapSha256 = MapSha256;
		GameInfo.m_MapCrc = MapCrc;

		m_TeeHistorian.Reset(&GameInfo, TeeHistorianWrite, this);

		for(int i = 0; i < MAX_CLIENTS; i++)
		{
			int Level = Server()->GetAuthedState(i);
			if(Level)
			{
				m_TeeHistorian.RecordAuthInitial(i, Level, Server()->GetAuthName(i));
			}
		}
	}

	if(!m_pScore)
	{
		m_pScore = new CScore(this, ((CServer *)Server())->DbPool());
	}

	// create all entities from the game layer
	CreateAllEntities(true);

	if(GIT_SHORTREV_HASH)
		Console()->Print(IConsole::OUTPUT_LEVEL_STANDARD, "git-revision", GIT_SHORTREV_HASH);

#ifdef CONF_DEBUG
	if(g_Config.m_DbgDummies)
	{
		for(int i = 0; i < g_Config.m_DbgDummies; i++)
		{
			OnClientConnected(MAX_CLIENTS - i - 1, 0);
		}
	}
#endif
}

void CGameContext::CreateAllEntities(bool Initial)
{
	const CMapItemLayerTilemap *pTileMap = m_Layers.GameLayer();
	const CTile *pTiles = static_cast<CTile *>(Kernel()->RequestInterface<IMap>()->GetData(pTileMap->m_Data));

	const CTile *pFront = nullptr;
	if(m_Layers.FrontLayer())
		pFront = static_cast<CTile *>(Kernel()->RequestInterface<IMap>()->GetData(m_Layers.FrontLayer()->m_Front));

	const CSwitchTile *pSwitch = nullptr;
	if(m_Layers.SwitchLayer())
		pSwitch = static_cast<CSwitchTile *>(Kernel()->RequestInterface<IMap>()->GetData(m_Layers.SwitchLayer()->m_Switch));

	for(int y = 0; y < pTileMap->m_Height; y++)
	{
		for(int x = 0; x < pTileMap->m_Width; x++)
		{
			const int Index = y * pTileMap->m_Width + x;

			// Game layer
			{
				const int GameIndex = pTiles[Index].m_Index;
				if(GameIndex == TILE_OLDLASER)
				{
					g_Config.m_SvOldLaser = 1;
					dbg_msg("game_layer", "found old laser tile");
				}
				else if(GameIndex == TILE_NPC)
				{
					m_Tuning.Set("player_collision", 0);
					dbg_msg("game_layer", "found no collision tile");
				}
				else if(GameIndex == TILE_EHOOK)
				{
					g_Config.m_SvEndlessDrag = 1;
					dbg_msg("game_layer", "found unlimited hook time tile");
				}
				else if(GameIndex == TILE_NOHIT)
				{
					g_Config.m_SvHit = 0;
					dbg_msg("game_layer", "found no weapons hitting others tile");
				}
				else if(GameIndex == TILE_NPH)
				{
					m_Tuning.Set("player_hooking", 0);
					dbg_msg("game_layer", "found no player hooking tile");
				}
				else if(GameIndex >= ENTITY_OFFSET)
				{
					m_pController->OnEntity(GameIndex - ENTITY_OFFSET, x, y, LAYER_GAME, pTiles[Index].m_Flags, Initial);
				}
			}

			if(pFront)
			{
				const int FrontIndex = pFront[Index].m_Index;
				if(FrontIndex == TILE_OLDLASER)
				{
					g_Config.m_SvOldLaser = 1;
					dbg_msg("front_layer", "found old laser tile");
				}
				else if(FrontIndex == TILE_NPC)
				{
					m_Tuning.Set("player_collision", 0);
					dbg_msg("front_layer", "found no collision tile");
				}
				else if(FrontIndex == TILE_EHOOK)
				{
					g_Config.m_SvEndlessDrag = 1;
					dbg_msg("front_layer", "found unlimited hook time tile");
				}
				else if(FrontIndex == TILE_NOHIT)
				{
					g_Config.m_SvHit = 0;
					dbg_msg("front_layer", "found no weapons hitting others tile");
				}
				else if(FrontIndex == TILE_NPH)
				{
					m_Tuning.Set("player_hooking", 0);
					dbg_msg("front_layer", "found no player hooking tile");
				}
				else if(FrontIndex >= ENTITY_OFFSET)
				{
					m_pController->OnEntity(FrontIndex - ENTITY_OFFSET, x, y, LAYER_FRONT, pFront[Index].m_Flags, Initial);
				}
			}

			if(pSwitch)
			{
				const int SwitchType = pSwitch[Index].m_Type;
				// TODO: Add off by default door here
				// if(SwitchType == TILE_DOOR_OFF)
				if(SwitchType >= ENTITY_OFFSET)
				{
					m_pController->OnEntity(SwitchType - ENTITY_OFFSET, x, y, LAYER_SWITCH, pSwitch[Index].m_Flags, Initial, pSwitch[Index].m_Number);
				}
			}
		}
	}
}

void CGameContext::DeleteTempfile()
{
	if(m_aDeleteTempfile[0] != 0)
	{
		Storage()->RemoveFile(m_aDeleteTempfile, IStorage::TYPE_SAVE);
		m_aDeleteTempfile[0] = 0;
	}
}

void CGameContext::OnMapChange(char *pNewMapName, int MapNameSize)
{
	char aConfig[IO_MAX_PATH_LENGTH];
	str_format(aConfig, sizeof(aConfig), "maps/%s.cfg", g_Config.m_SvMap);

	IOHANDLE File = Storage()->OpenFile(aConfig, IOFLAG_READ | IOFLAG_SKIP_BOM, IStorage::TYPE_ALL);
	if(!File)
	{
		// No map-specific config, just return.
		return;
	}
	CLineReader LineReader;
	LineReader.Init(File);

	std::vector<char *> vLines;
	char *pLine;
	int TotalLength = 0;
	while((pLine = LineReader.Get()))
	{
		int Length = str_length(pLine) + 1;
		char *pCopy = (char *)malloc(Length);
		mem_copy(pCopy, pLine, Length);
		vLines.push_back(pCopy);
		TotalLength += Length;
	}
	io_close(File);

	char *pSettings = (char *)malloc(maximum(1, TotalLength));
	int Offset = 0;
	for(auto &Line : vLines)
	{
		int Length = str_length(Line) + 1;
		mem_copy(pSettings + Offset, Line, Length);
		Offset += Length;
		free(Line);
	}

	CDataFileReader Reader;
	Reader.Open(Storage(), pNewMapName, IStorage::TYPE_ALL);

	CDataFileWriter Writer;
	Writer.Init();

	int SettingsIndex = Reader.NumData();
	bool FoundInfo = false;
	for(int i = 0; i < Reader.NumItems(); i++)
	{
		int TypeID;
		int ItemID;
		void *pData = Reader.GetItem(i, &TypeID, &ItemID);
		int Size = Reader.GetItemSize(i);
		CMapItemInfoSettings MapInfo;
		if(TypeID == MAPITEMTYPE_INFO && ItemID == 0)
		{
			FoundInfo = true;
			if(Size >= (int)sizeof(CMapItemInfoSettings))
			{
				CMapItemInfoSettings *pInfo = (CMapItemInfoSettings *)pData;
				if(pInfo->m_Settings > -1)
				{
					SettingsIndex = pInfo->m_Settings;
					char *pMapSettings = (char *)Reader.GetData(SettingsIndex);
					int DataSize = Reader.GetDataSize(SettingsIndex);
					if(DataSize == TotalLength && mem_comp(pSettings, pMapSettings, DataSize) == 0)
					{
						// Configs coincide, no need to update map.
						free(pSettings);
						return;
					}
					Reader.UnloadData(pInfo->m_Settings);
				}
				else
				{
					MapInfo = *pInfo;
					MapInfo.m_Settings = SettingsIndex;
					pData = &MapInfo;
					Size = sizeof(MapInfo);
				}
			}
			else
			{
				*(CMapItemInfo *)&MapInfo = *(CMapItemInfo *)pData;
				MapInfo.m_Settings = SettingsIndex;
				pData = &MapInfo;
				Size = sizeof(MapInfo);
			}
		}
		Writer.AddItem(TypeID, ItemID, Size, pData);
	}

	if(!FoundInfo)
	{
		CMapItemInfoSettings Info;
		Info.m_Version = 1;
		Info.m_Author = -1;
		Info.m_MapVersion = -1;
		Info.m_Credits = -1;
		Info.m_License = -1;
		Info.m_Settings = SettingsIndex;
		Writer.AddItem(MAPITEMTYPE_INFO, 0, sizeof(Info), &Info);
	}

	for(int i = 0; i < Reader.NumData() || i == SettingsIndex; i++)
	{
		if(i == SettingsIndex)
		{
			Writer.AddData(TotalLength, pSettings);
			continue;
		}
		unsigned char *pData = (unsigned char *)Reader.GetData(i);
		int Size = Reader.GetDataSize(i);
		Writer.AddData(Size, pData);
		Reader.UnloadData(i);
	}

	dbg_msg("mapchange", "imported settings");
	free(pSettings);
	Reader.Close();
	char aTemp[IO_MAX_PATH_LENGTH];
	Writer.OpenFile(Storage(), IStorage::FormatTmpPath(aTemp, sizeof(aTemp), pNewMapName));
	Writer.Finish();

	str_copy(pNewMapName, aTemp, MapNameSize);
	str_copy(m_aDeleteTempfile, aTemp, sizeof(m_aDeleteTempfile));
}

void CGameContext::OnShutdown()
{
	Antibot()->RoundEnd();

	if(m_TeeHistorianActive)
	{
		m_TeeHistorian.Finish();
		aio_close(m_pTeeHistorianFile);
		aio_wait(m_pTeeHistorianFile);
		int Error = aio_error(m_pTeeHistorianFile);
		if(Error)
		{
			dbg_msg("teehistorian", "error closing file, err=%d", Error);
			Server()->SetErrorShutdown("teehistorian close error");
		}
		aio_free(m_pTeeHistorianFile);
	}

	DeleteTempfile();
	Console()->ResetServerGameSettings();
	Collision()->Dest();
	delete m_pController;
	m_pController = 0;
	Clear();
}

void CGameContext::LoadMapSettings()
{
	IMap *pMap = Kernel()->RequestInterface<IMap>();
	int Start, Num;
	pMap->GetType(MAPITEMTYPE_INFO, &Start, &Num);
	for(int i = Start; i < Start + Num; i++)
	{
		int ItemID;
		CMapItemInfoSettings *pItem = (CMapItemInfoSettings *)pMap->GetItem(i, 0, &ItemID);
		int ItemSize = pMap->GetItemSize(i);
		if(!pItem || ItemID != 0)
			continue;

		if(ItemSize < (int)sizeof(CMapItemInfoSettings))
			break;
		if(!(pItem->m_Settings > -1))
			break;

		int Size = pMap->GetDataSize(pItem->m_Settings);
		char *pSettings = (char *)pMap->GetData(pItem->m_Settings);
		char *pNext = pSettings;
		while(pNext < pSettings + Size)
		{
			int StrSize = str_length(pNext) + 1;
			Console()->ExecuteLine(pNext, IConsole::CLIENT_ID_GAME);
			pNext += StrSize;
		}
		pMap->UnloadData(pItem->m_Settings);
		break;
	}

	char aBuf[IO_MAX_PATH_LENGTH];
	str_format(aBuf, sizeof(aBuf), "maps/%s.map.cfg", g_Config.m_SvMap);
	Console()->ExecuteFile(aBuf, IConsole::CLIENT_ID_NO_GAME);
}

void CGameContext::OnSnap(int ClientID)
{
	// add tuning to demo
	CTuningParams StandardTuning;
	if(Server()->IsRecording(ClientID > -1 ? ClientID : MAX_CLIENTS) && mem_comp(&StandardTuning, &m_Tuning, sizeof(CTuningParams)) != 0)
	{
		CMsgPacker Msg(NETMSGTYPE_SV_TUNEPARAMS);
		int *pParams = (int *)&m_Tuning;
		for(unsigned i = 0; i < sizeof(m_Tuning) / sizeof(int); i++)
			Msg.AddInt(pParams[i]);
		Server()->SendMsg(&Msg, MSGFLAG_RECORD | MSGFLAG_NOSEND, ClientID);
	}

	m_pController->Snap(ClientID);

	for(auto &pPlayer : m_apPlayers)
	{
		if(pPlayer)
			pPlayer->Snap(ClientID);
	}

	if(ClientID > -1)
		m_apPlayers[ClientID]->FakeSnap();

	m_World.Snap(ClientID);
	m_Events.Snap(ClientID);
}
void CGameContext::OnPreSnap() {}
void CGameContext::OnPostSnap()
{
	m_Events.Clear();
}

bool CGameContext::IsClientReady(int ClientID) const
{
	return m_apPlayers[ClientID] && m_apPlayers[ClientID]->m_IsReady;
}

bool CGameContext::IsClientPlayer(int ClientID) const
{
	return m_apPlayers[ClientID] && m_apPlayers[ClientID]->GetTeam() != TEAM_SPECTATORS;
}

CUuid CGameContext::GameUuid() const { return m_GameUuid; }
const char *CGameContext::GameType() const { return m_pController && m_pController->m_pGameType ? m_pController->m_pGameType : ""; }
const char *CGameContext::Version() const { return GAME_VERSION; }
const char *CGameContext::NetVersion() const { return GAME_NETVERSION; }

IGameServer *CreateGameServer() { return new CGameContext; }

void CGameContext::OnSetAuthed(int ClientID, int Level)
{
	if(m_apPlayers[ClientID])
	{
		char aBuf[512], aIP[NETADDR_MAXSTRSIZE];
		Server()->GetClientAddr(ClientID, aIP, sizeof(aIP));
		str_format(aBuf, sizeof(aBuf), "ban %s %d Banned by vote", aIP, g_Config.m_SvVoteKickBantime);
		if(!str_comp_nocase(m_aVoteCommand, aBuf) && Level > Server()->GetAuthedState(m_VoteCreator))
		{
			m_VoteEnforce = CGameContext::VOTE_ENFORCE_NO_ADMIN;
			Console()->Print(IConsole::OUTPUT_LEVEL_STANDARD, "CGameContext", "Vote aborted by authorized login.");
		}
	}
	if(m_TeeHistorianActive)
	{
		if(Level)
		{
			m_TeeHistorian.RecordAuthLogin(ClientID, Level, Server()->GetAuthName(ClientID));
		}
		else
		{
			m_TeeHistorian.RecordAuthLogout(ClientID);
		}
	}
}

void CGameContext::SendRecord(int ClientID)
{
	CNetMsg_Sv_Record Msg;
	CNetMsg_Sv_RecordLegacy MsgLegacy;
	MsgLegacy.m_PlayerTimeBest = Msg.m_PlayerTimeBest = Score()->PlayerData(ClientID)->m_BestTime * 100.0f;
	MsgLegacy.m_ServerTimeBest = Msg.m_ServerTimeBest = m_pController->m_CurrentRecord * 100.0f; //TODO: finish this
	Server()->SendPackMsg(&Msg, MSGFLAG_VITAL, ClientID);
	if(!Server()->IsSixup(ClientID) && GetClientVersion(ClientID) < VERSION_DDNET_MSG_LEGACY)
	{
		Server()->SendPackMsg(&MsgLegacy, MSGFLAG_VITAL, ClientID);
	}
}

bool CGameContext::ProcessSpamProtection(int ClientID, bool RespectChatInitialDelay)
{
	if(!m_apPlayers[ClientID])
		return false;
	if(g_Config.m_SvSpamprotection && m_apPlayers[ClientID]->m_LastChat && m_apPlayers[ClientID]->m_LastChat + Server()->TickSpeed() * g_Config.m_SvChatDelay > Server()->Tick())
		return true;
	else if(g_Config.m_SvDnsblChat && Server()->DnsblBlack(ClientID))
	{
		SendChatTarget(ClientID, "Players are not allowed to chat from VPNs at this time");
		return true;
	}
	else
		m_apPlayers[ClientID]->m_LastChat = Server()->Tick();

	NETADDR Addr;
	Server()->GetClientAddr(ClientID, &Addr);

	int Muted = 0;
	for(int i = 0; i < m_NumMutes && Muted <= 0; i++)
	{
		if(!net_addr_comp_noport(&Addr, &m_aMutes[i].m_Addr))
		{
			if(RespectChatInitialDelay || m_aMutes[i].m_InitialChatDelay)
				Muted = (m_aMutes[i].m_Expire - Server()->Tick()) / Server()->TickSpeed();
		}
	}

	if(Muted > 0)
	{
		char aBuf[128];
		str_format(aBuf, sizeof aBuf, "You are not permitted to talk for the next %d seconds.", Muted);
		SendChatTarget(ClientID, aBuf);
		return true;
	}

	if(g_Config.m_SvSpamMuteDuration && (m_apPlayers[ClientID]->m_ChatScore += g_Config.m_SvChatPenalty) > g_Config.m_SvChatThreshold)
	{
		Mute(&Addr, g_Config.m_SvSpamMuteDuration, Server()->ClientName(ClientID));
		m_apPlayers[ClientID]->m_ChatScore = 0;
		return true;
	}

	return false;
}

int CGameContext::GetDDRaceTeam(int ClientID)
{
	CGameControllerDDRace *pController = (CGameControllerDDRace *)m_pController;
	return pController->m_Teams.m_Core.Team(ClientID);
}

void CGameContext::ResetTuning()
{
	CTuningParams TuningParams;
	m_Tuning = TuningParams;
	Tuning()->Set("gun_speed", 1400);
	Tuning()->Set("gun_curvature", 0);
	Tuning()->Set("shotgun_speed", 500);
	Tuning()->Set("shotgun_speeddiff", 0);
	Tuning()->Set("shotgun_curvature", 0);
	SendTuningParams(-1);
}

bool CheckClientID2(int ClientID)
{
	return ClientID >= 0 && ClientID < MAX_CLIENTS;
}

void CGameContext::Whisper(int ClientID, char *pStr)
{
	if(ProcessSpamProtection(ClientID))
		return;

	pStr = str_skip_whitespaces(pStr);

	char *pName;
	int Victim;
	bool Error = false;

	// add token
	if(*pStr == '"')
	{
		pStr++;

		pName = pStr;
		char *pDst = pStr; // we might have to process escape data
		while(true)
		{
			if(pStr[0] == '"')
			{
				break;
			}
			else if(pStr[0] == '\\')
			{
				if(pStr[1] == '\\')
					pStr++; // skip due to escape
				else if(pStr[1] == '"')
					pStr++; // skip due to escape
			}
			else if(pStr[0] == 0)
			{
				Error = true;
				break;
			}

			*pDst = *pStr;
			pDst++;
			pStr++;
		}

		if(!Error)
		{
			// write null termination
			*pDst = 0;

			pStr++;

			for(Victim = 0; Victim < MAX_CLIENTS; Victim++)
				if(str_comp(pName, Server()->ClientName(Victim)) == 0)
					break;
		}
	}
	else
	{
		pName = pStr;
		while(true)
		{
			if(pStr[0] == 0)
			{
				Error = true;
				break;
			}
			if(pStr[0] == ' ')
			{
				pStr[0] = 0;
				for(Victim = 0; Victim < MAX_CLIENTS; Victim++)
					if(str_comp(pName, Server()->ClientName(Victim)) == 0)
						break;

				pStr[0] = ' ';

				if(Victim < MAX_CLIENTS)
					break;
			}
			pStr++;
		}
	}

	if(pStr[0] != ' ')
	{
		Error = true;
	}

	*pStr = 0;
	pStr++;

	if(Error)
	{
		SendChatTarget(ClientID, "Invalid whisper");
		return;
	}

	if(Victim >= MAX_CLIENTS || !CheckClientID2(Victim))
	{
		char aBuf[256];
		str_format(aBuf, sizeof(aBuf), "No player with name \"%s\" found", pName);
		SendChatTarget(ClientID, aBuf);
		return;
	}

	WhisperID(ClientID, Victim, pStr);
}

void CGameContext::WhisperID(int ClientID, int VictimID, const char *pMessage)
{
	if(!CheckClientID2(ClientID))
		return;

	if(!CheckClientID2(VictimID))
		return;

	if(m_apPlayers[ClientID])
		m_apPlayers[ClientID]->m_LastWhisperTo = VictimID;

	char aCensoredMessage[256];
	CensorMessage(aCensoredMessage, pMessage, sizeof(aCensoredMessage));

	char aBuf[256];

	if(Server()->IsSixup(ClientID))
	{
		protocol7::CNetMsg_Sv_Chat Msg;
		Msg.m_ClientID = ClientID;
		Msg.m_Mode = protocol7::CHAT_WHISPER;
		Msg.m_pMessage = aCensoredMessage;
		Msg.m_TargetID = VictimID;

		Server()->SendPackMsg(&Msg, MSGFLAG_VITAL | MSGFLAG_NORECORD, ClientID);
	}
	else if(GetClientVersion(ClientID) >= VERSION_DDNET_WHISPER)
	{
		CNetMsg_Sv_Chat Msg;
		Msg.m_Team = CHAT_WHISPER_SEND;
		Msg.m_ClientID = VictimID;
		Msg.m_pMessage = aCensoredMessage;
		if(g_Config.m_SvDemoChat)
			Server()->SendPackMsg(&Msg, MSGFLAG_VITAL, ClientID);
		else
			Server()->SendPackMsg(&Msg, MSGFLAG_VITAL | MSGFLAG_NORECORD, ClientID);
	}
	else
	{
		str_format(aBuf, sizeof(aBuf), "[→ %s] %s", Server()->ClientName(VictimID), aCensoredMessage);
		SendChatTarget(ClientID, aBuf);
	}

	if(Server()->IsSixup(VictimID))
	{
		protocol7::CNetMsg_Sv_Chat Msg;
		Msg.m_ClientID = ClientID;
		Msg.m_Mode = protocol7::CHAT_WHISPER;
		Msg.m_pMessage = aCensoredMessage;
		Msg.m_TargetID = VictimID;

		Server()->SendPackMsg(&Msg, MSGFLAG_VITAL | MSGFLAG_NORECORD, VictimID);
	}
	else if(GetClientVersion(VictimID) >= VERSION_DDNET_WHISPER)
	{
		CNetMsg_Sv_Chat Msg2;
		Msg2.m_Team = CHAT_WHISPER_RECV;
		Msg2.m_ClientID = ClientID;
		Msg2.m_pMessage = aCensoredMessage;
		if(g_Config.m_SvDemoChat)
			Server()->SendPackMsg(&Msg2, MSGFLAG_VITAL, VictimID);
		else
			Server()->SendPackMsg(&Msg2, MSGFLAG_VITAL | MSGFLAG_NORECORD, VictimID);
	}
	else
	{
		str_format(aBuf, sizeof(aBuf), "[← %s] %s", Server()->ClientName(ClientID), aCensoredMessage);
		SendChatTarget(VictimID, aBuf);
	}
}

void CGameContext::Converse(int ClientID, char *pStr)
{
	CPlayer *pPlayer = m_apPlayers[ClientID];
	if(!pPlayer)
		return;

	if(ProcessSpamProtection(ClientID))
		return;

	if(pPlayer->m_LastWhisperTo < 0)
		SendChatTarget(ClientID, "You do not have an ongoing conversation. Whisper to someone to start one");
	else
	{
		WhisperID(ClientID, pPlayer->m_LastWhisperTo, pStr);
	}
}

bool CGameContext::IsVersionBanned(int Version)
{
	char aVersion[16];
	str_format(aVersion, sizeof(aVersion), "%d", Version);

	return str_in_list(g_Config.m_SvBannedVersions, ",", aVersion);
}

void CGameContext::List(int ClientID, const char *pFilter)
{
	int Total = 0;
	char aBuf[256];
	int Bufcnt = 0;
	if(pFilter[0])
		str_format(aBuf, sizeof(aBuf), "Listing players with \"%s\" in name:", pFilter);
	else
		str_copy(aBuf, "Listing all players:");
	SendChatTarget(ClientID, aBuf);
	for(int i = 0; i < MAX_CLIENTS; i++)
	{
		if(m_apPlayers[i])
		{
			Total++;
			const char *pName = Server()->ClientName(i);
			if(str_utf8_find_nocase(pName, pFilter) == NULL)
				continue;
			if(Bufcnt + str_length(pName) + 4 > 256)
			{
				SendChatTarget(ClientID, aBuf);
				Bufcnt = 0;
			}
			if(Bufcnt != 0)
			{
				str_format(&aBuf[Bufcnt], sizeof(aBuf) - Bufcnt, ", %s", pName);
				Bufcnt += 2 + str_length(pName);
			}
			else
			{
				str_copy(&aBuf[Bufcnt], pName, sizeof(aBuf) - Bufcnt);
				Bufcnt += str_length(pName);
			}
		}
	}
	if(Bufcnt != 0)
		SendChatTarget(ClientID, aBuf);
	str_format(aBuf, sizeof(aBuf), "%d players online", Total);
	SendChatTarget(ClientID, aBuf);
}

int CGameContext::GetClientVersion(int ClientID) const
{
	return Server()->GetClientVersion(ClientID);
}

CClientMask CGameContext::ClientsMaskExcludeClientVersionAndHigher(int Version)
{
	CClientMask Mask;
	for(int i = 0; i < MAX_CLIENTS; ++i)
	{
		if(GetClientVersion(i) >= Version)
			continue;
		Mask.set(i);
	}
	return Mask;
}

bool CGameContext::PlayerModerating() const
{
	return std::any_of(std::begin(m_apPlayers), std::end(m_apPlayers), [](const CPlayer *pPlayer) { return pPlayer && pPlayer->m_Moderating; });
}

void CGameContext::ForceVote(int EnforcerID, bool Success)
{
	// check if there is a vote running
	if(!m_VoteCloseTime)
		return;

	m_VoteEnforce = Success ? CGameContext::VOTE_ENFORCE_YES_ADMIN : CGameContext::VOTE_ENFORCE_NO_ADMIN;
	m_VoteEnforcer = EnforcerID;

	char aBuf[256];
	const char *pOption = Success ? "yes" : "no";
	str_format(aBuf, sizeof(aBuf), "authorized player forced vote %s", pOption);
	SendChatTarget(-1, aBuf);
	str_format(aBuf, sizeof(aBuf), "forcing vote %s", pOption);
	Console()->Print(IConsole::OUTPUT_LEVEL_STANDARD, "server", aBuf);
}

bool CGameContext::RateLimitPlayerVote(int ClientID)
{
	int64_t Now = Server()->Tick();
	int64_t TickSpeed = Server()->TickSpeed();
	CPlayer *pPlayer = m_apPlayers[ClientID];

	if(g_Config.m_SvRconVote && !Server()->GetAuthedState(ClientID))
	{
		SendChatTarget(ClientID, "You can only vote after logging in.");
		return true;
	}

	if(g_Config.m_SvDnsblVote && Server()->DistinctClientCount() > 1)
	{
		if(m_pServer->DnsblPending(ClientID))
		{
			SendChatTarget(ClientID, "You are not allowed to vote because we're currently checking for VPNs. Try again in ~30 seconds.");
			return true;
		}
		else if(m_pServer->DnsblBlack(ClientID))
		{
			SendChatTarget(ClientID, "You are not allowed to vote because you appear to be using a VPN. Try connecting without a VPN or contacting an admin if you think this is a mistake.");
			return true;
		}
	}

	if(g_Config.m_SvSpamprotection && pPlayer->m_LastVoteTry && pPlayer->m_LastVoteTry + TickSpeed * 3 > Now)
		return true;

	pPlayer->m_LastVoteTry = Now;
	if(m_VoteCloseTime)
	{
		SendChatTarget(ClientID, "Wait for current vote to end before calling a new one.");
		return true;
	}

	if(Now < pPlayer->m_FirstVoteTick)
	{
		char aBuf[64];
		str_format(aBuf, sizeof(aBuf), "You must wait %d seconds before making your first vote.", (int)((pPlayer->m_FirstVoteTick - Now) / TickSpeed) + 1);
		SendChatTarget(ClientID, aBuf);
		return true;
	}

	int TimeLeft = pPlayer->m_LastVoteCall + TickSpeed * g_Config.m_SvVoteDelay - Now;
	if(pPlayer->m_LastVoteCall && TimeLeft > 0)
	{
		char aChatmsg[64];
		str_format(aChatmsg, sizeof(aChatmsg), "You must wait %d seconds before making another vote.", (int)(TimeLeft / TickSpeed) + 1);
		SendChatTarget(ClientID, aChatmsg);
		return true;
	}

	NETADDR Addr;
	Server()->GetClientAddr(ClientID, &Addr);
	int VoteMuted = 0;
	for(int i = 0; i < m_NumVoteMutes && !VoteMuted; i++)
		if(!net_addr_comp_noport(&Addr, &m_aVoteMutes[i].m_Addr))
			VoteMuted = (m_aVoteMutes[i].m_Expire - Server()->Tick()) / Server()->TickSpeed();
	for(int i = 0; i < m_NumMutes && VoteMuted == 0; i++)
	{
		if(!net_addr_comp_noport(&Addr, &m_aMutes[i].m_Addr))
			VoteMuted = (m_aMutes[i].m_Expire - Server()->Tick()) / Server()->TickSpeed();
	}
	if(VoteMuted > 0)
	{
		char aChatmsg[64];
		str_format(aChatmsg, sizeof(aChatmsg), "You are not permitted to vote for the next %d seconds.", VoteMuted);
		SendChatTarget(ClientID, aChatmsg);
		return true;
	}
	return false;
}

bool CGameContext::RateLimitPlayerMapVote(int ClientID)
{
	if(!Server()->GetAuthedState(ClientID) && time_get() < m_LastMapVote + (time_freq() * g_Config.m_SvVoteMapTimeDelay))
	{
		char aChatmsg[512] = {0};
		str_format(aChatmsg, sizeof(aChatmsg), "There's a %d second delay between map-votes, please wait %d seconds.",
			g_Config.m_SvVoteMapTimeDelay, (int)((m_LastMapVote + g_Config.m_SvVoteMapTimeDelay * time_freq() - time_get()) / time_freq()));
		SendChatTarget(ClientID, aChatmsg);
		return true;
	}
	return false;
}

void CGameContext::OnUpdatePlayerServerInfo(char *aBuf, int BufSize, int ID)
{
	if(BufSize <= 0)
		return;

	aBuf[0] = '\0';

	if(!m_apPlayers[ID])
		return;

	char aCSkinName[64];

	CTeeInfo &TeeInfo = m_apPlayers[ID]->m_TeeInfos;

	char aJsonSkin[400];
	aJsonSkin[0] = '\0';

	if(!Server()->IsSixup(ID))
	{
		// 0.6
		if(TeeInfo.m_UseCustomColor)
		{
			str_format(aJsonSkin, sizeof(aJsonSkin),
				"\"name\":\"%s\","
				"\"color_body\":%d,"
				"\"color_feet\":%d",
				EscapeJson(aCSkinName, sizeof(aCSkinName), TeeInfo.m_aSkinName),
				TeeInfo.m_ColorBody,
				TeeInfo.m_ColorFeet);
		}
		else
		{
			str_format(aJsonSkin, sizeof(aJsonSkin),
				"\"name\":\"%s\"",
				EscapeJson(aCSkinName, sizeof(aCSkinName), TeeInfo.m_aSkinName));
		}
	}
	else
	{
		const char *apPartNames[protocol7::NUM_SKINPARTS] = {"body", "marking", "decoration", "hands", "feet", "eyes"};
		char aPartBuf[64];

		for(int i = 0; i < protocol7::NUM_SKINPARTS; ++i)
		{
			str_format(aPartBuf, sizeof(aPartBuf),
				"%s\"%s\":{"
				"\"name\":\"%s\"",
				i == 0 ? "" : ",",
				apPartNames[i],
				EscapeJson(aCSkinName, sizeof(aCSkinName), TeeInfo.m_apSkinPartNames[i]));

			str_append(aJsonSkin, aPartBuf, sizeof(aJsonSkin));

			if(TeeInfo.m_aUseCustomColors[i])
			{
				str_format(aPartBuf, sizeof(aPartBuf),
					",\"color\":%d",
					TeeInfo.m_aSkinPartColors[i]);
				str_append(aJsonSkin, aPartBuf, sizeof(aJsonSkin));
			}
			str_append(aJsonSkin, "}", sizeof(aJsonSkin));
		}
	}

	str_format(aBuf, BufSize,
		",\"skin\":{"
		"%s"
		"},"
		"\"afk\":%s,"
		"\"team\":%d",
		aJsonSkin,
		JsonBool(m_apPlayers[ID]->IsAfk()),
		m_apPlayers[ID]->GetTeam());
}<|MERGE_RESOLUTION|>--- conflicted
+++ resolved
@@ -3393,14 +3393,10 @@
 	Console()->Register("tune_zone_reset", "?i[zone]", CFGFLAG_SERVER, ConTuneResetZone, this, "reset zone tuning in zone x or in all zones");
 	Console()->Register("tune_zone_enter", "i[zone] r[message]", CFGFLAG_SERVER | CFGFLAG_GAME, ConTuneSetZoneMsgEnter, this, "which message to display on zone enter; use 0 for normal area");
 	Console()->Register("tune_zone_leave", "i[zone] r[message]", CFGFLAG_SERVER | CFGFLAG_GAME, ConTuneSetZoneMsgLeave, this, "which message to display on zone leave; use 0 for normal area");
-<<<<<<< HEAD
 	Console()->Register("tune_lock", "i[number] s[tuning] i[value]", CFGFLAG_SERVER | CFGFLAG_GAME, ConTuneLock, this, "Tune for lock a variable to value");
 	Console()->Register("tune_lock_dump", "i[number]", CFGFLAG_SERVER, ConTuneLockDump, this, "Dump lock tuning for number x");
 	Console()->Register("tune_lock_enter", "i[number] r[message]", CFGFLAG_SERVER | CFGFLAG_GAME, ConTuneLockSetMsgEnter, this, "which message to display on tune lock enter; use 0 for lock reset");
-	Console()->Register("mapbug", "s[mapbug]", CFGFLAG_SERVER | CFGFLAG_GAME, ConMapbug, this, "Enable map compatibility mode using the specified bug (example: grenade-doublexplosion@ddnet.tw)");
-=======
 	Console()->Register("mapbug", "s[mapbug]", CFGFLAG_SERVER | CFGFLAG_GAME, ConMapbug, this, "Enable map compatibility mode using the specified bug (example: grenade-doubleexplosion@ddnet.tw)");
->>>>>>> 5107b38d
 	Console()->Register("switch_open", "i[switch]", CFGFLAG_SERVER | CFGFLAG_GAME, ConSwitchOpen, this, "Whether a switch is deactivated by default (otherwise activated)");
 	Console()->Register("pause_game", "", CFGFLAG_SERVER, ConPause, this, "Pause/unpause game");
 	Console()->Register("change_map", "?r[map]", CFGFLAG_SERVER | CFGFLAG_STORE, ConChangeMap, this, "Change map");
@@ -3463,18 +3459,11 @@
 	int MapCrc;
 	Server()->GetMapInfo(aMapName, sizeof(aMapName), &MapSize, &MapSha256, &MapCrc);
 	m_MapBugs = GetMapBugs(aMapName, MapSize, MapSha256);
-
-<<<<<<< HEAD
-	// reset everything here
-	//world = new GAMEWORLD;
-	//players = new CPlayer[MAX_CLIENTS];
-
+  
 	// reset tune locks
 	for(int i = 0; i < NUM_TUNEZONES; i++)
 		LockedTuning()[i].clear();
-
-=======
->>>>>>> 5107b38d
+    
 	// Reset Tunezones
 	CTuningParams TuningParams;
 	for(int i = 0; i < NUM_TUNEZONES; i++)
