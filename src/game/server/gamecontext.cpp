/* (c) Magnus Auvinen. See licence.txt in the root of the distribution for more information. */
/* If you are missing that file, acquire a complete release at teeworlds.com.                */
#include "gamecontext.h"

#include <vector>

#include "teeinfo.h"
#include <antibot/antibot_data.h>
#include <base/logger.h>
#include <base/math.h>
#include <base/system.h>
#include <engine/console.h>
#include <engine/engine.h>
#include <engine/map.h>
#include <engine/server/server.h>
#include <engine/shared/config.h>
#include <engine/shared/datafile.h>
#include <engine/shared/json.h>
#include <engine/shared/linereader.h>
#include <engine/shared/memheap.h>
#include <engine/shared/protocolglue.h>
#include <engine/storage.h>

#include <game/collision.h>
#include <game/gamecore.h>
#include <game/mapitems.h>
#include <game/version.h>

#include <generated/protocol7.h>
#include <generated/protocolglue.h>

#include "entities/character.h"
#include "gamemodes/DDRace.h"
#include "gamemodes/mod.h"
#include "player.h"
#include "score.h"

#include "foxnet/votemenu.h"
#include "foxnet/shop.h"
#include <cstring>

// Not thread-safe!
class CClientChatLogger : public ILogger
{
	CGameContext *m_pGameServer;
	int m_ClientId;
	ILogger *m_pOuterLogger;

public:
	CClientChatLogger(CGameContext *pGameServer, int ClientId, ILogger *pOuterLogger) :
		m_pGameServer(pGameServer),
		m_ClientId(ClientId),
		m_pOuterLogger(pOuterLogger)
	{
	}
	void Log(const CLogMessage *pMessage) override;
};

void CClientChatLogger::Log(const CLogMessage *pMessage)
{
	if(str_comp(pMessage->m_aSystem, "chatresp") == 0)
	{
		if(m_Filter.Filters(pMessage))
		{
			return;
		}
		m_pGameServer->SendChatTarget(m_ClientId, pMessage->Message());
	}
	else
	{
		m_pOuterLogger->Log(pMessage);
	}
}

enum
{
	RESET,
	NO_RESET
};

void CGameContext::Construct(int Resetting)
{
	m_Resetting = false;
	m_pServer = nullptr;

	for(auto &pPlayer : m_apPlayers)
		pPlayer = nullptr;

	mem_zero(&m_aLastPlayerInput, sizeof(m_aLastPlayerInput));
	mem_zero(&m_aPlayerHasInput, sizeof(m_aPlayerHasInput));

	m_pController = nullptr;

	m_pVoteOptionFirst = nullptr;
	m_pVoteOptionLast = nullptr;
	m_LastMapVote = 0;

	m_SqlRandomMapResult = nullptr;

	m_pScore = nullptr;

	m_VoteCreator = -1;
	m_VoteType = VOTE_TYPE_UNKNOWN;
	m_VoteCloseTime = 0;
	m_VoteUpdate = false;
	m_VotePos = 0;
	m_aVoteDescription[0] = '\0';
	m_aSixupVoteDescription[0] = '\0';
	m_aVoteCommand[0] = '\0';
	m_aVoteReason[0] = '\0';
	m_NumVoteOptions = 0;
	m_VoteEnforce = VOTE_ENFORCE_UNKNOWN;

	m_LatestLog = 0;
	mem_zero(&m_aLogs, sizeof(m_aLogs));

	if(Resetting == NO_RESET)
	{
		for(auto &pSavedTee : m_apSavedTees)
			pSavedTee = nullptr;

		for(auto &pSavedTeam : m_apSavedTeams)
			pSavedTeam = nullptr;

		std::fill(std::begin(m_aTeamMapping), std::end(m_aTeamMapping), -1);

		m_NonEmptySince = 0;
		m_pVoteOptionHeap = new CHeap();
	}

	m_aDeleteTempfile[0] = 0;
	m_TeeHistorianActive = false;
}

void CGameContext::Destruct(int Resetting)
{
	for(auto &pPlayer : m_apPlayers)
		delete pPlayer;

	if(Resetting == NO_RESET)
	{
		for(auto &pSavedTee : m_apSavedTees)
			delete pSavedTee;

		for(auto &pSavedTeam : m_apSavedTeams)
			delete pSavedTeam;

		delete m_pVoteOptionHeap;
	}

	if(m_pScore)
	{
		delete m_pScore;
		m_pScore = nullptr;
	}
}

CGameContext::CGameContext() :
	m_Mutes("mutes"),
	m_VoteMutes("votemutes")
{
	Construct(NO_RESET);
}

CGameContext::CGameContext(int Reset) :
	m_Mutes("mutes"),
	m_VoteMutes("votemutes")
{
	Construct(Reset);
}

CGameContext::~CGameContext()
{
	Destruct(m_Resetting ? RESET : NO_RESET);
}

void CGameContext::Clear()
{
	CHeap *pVoteOptionHeap = m_pVoteOptionHeap;
	CVoteOptionServer *pVoteOptionFirst = m_pVoteOptionFirst;
	CVoteOptionServer *pVoteOptionLast = m_pVoteOptionLast;
	int NumVoteOptions = m_NumVoteOptions;
	CTuningParams Tuning = m_Tuning;
	CMutes Mutes = m_Mutes;
	CMutes VoteMutes = m_VoteMutes;

	// <FoxNet
	std::vector<CStringDetection> ChatDection = m_ChatDetection;
	std::vector<CStringDetection> NameDection = m_NameDetection;
	std::vector<int> QuadDebugIds = m_QuadDebugIds;
	CShop Shop = m_Shop;
	bool Initialized = m_Initialized;
	// FoxNet>

	m_Resetting = true;
	this->~CGameContext();
	new(this) CGameContext(RESET);

	m_pVoteOptionHeap = pVoteOptionHeap;
	m_pVoteOptionFirst = pVoteOptionFirst;
	m_pVoteOptionLast = pVoteOptionLast;
	m_NumVoteOptions = NumVoteOptions;
	m_Tuning = Tuning;
	m_Mutes = Mutes;
	m_VoteMutes = VoteMutes;

	// <FoxNet
	m_ChatDetection = ChatDection;
	m_NameDetection = NameDection;
	m_QuadDebugIds = QuadDebugIds;
	m_Shop = Shop;
	m_Initialized = Initialized;
	// FoxNet>
}

void CGameContext::TeeHistorianWrite(const void *pData, int DataSize, void *pUser)
{
	CGameContext *pSelf = (CGameContext *)pUser;
	aio_write(pSelf->m_pTeeHistorianFile, pData, DataSize);
}

void CGameContext::CommandCallback(int ClientId, int FlagMask, const char *pCmd, IConsole::IResult *pResult, void *pUser)
{
	CGameContext *pSelf = (CGameContext *)pUser;
	if(pSelf->m_TeeHistorianActive)
	{
		pSelf->m_TeeHistorian.RecordConsoleCommand(ClientId, FlagMask, pCmd, pResult);
	}
}

CNetObj_PlayerInput CGameContext::GetLastPlayerInput(int ClientId) const
{
	dbg_assert(0 <= ClientId && ClientId < MAX_CLIENTS, "invalid ClientId");
	return m_aLastPlayerInput[ClientId];
}

class CCharacter *CGameContext::GetPlayerChar(int ClientId)
{
	if(ClientId < 0 || ClientId >= MAX_CLIENTS || !m_apPlayers[ClientId])
		return nullptr;
	return m_apPlayers[ClientId]->GetCharacter();
}

bool CGameContext::EmulateBug(int Bug) const
{
	return m_MapBugs.Contains(Bug);
}

void CGameContext::FillAntibot(CAntibotRoundData *pData)
{
	if(!pData->m_Map.m_pTiles)
	{
		Collision()->FillAntibot(&pData->m_Map);
	}
	pData->m_Tick = Server()->Tick();
	mem_zero(pData->m_aCharacters, sizeof(pData->m_aCharacters));
	for(int i = 0; i < MAX_CLIENTS; i++)
	{
		CAntibotCharacterData *pChar = &pData->m_aCharacters[i];
		for(auto &LatestInput : pChar->m_aLatestInputs)
		{
			LatestInput.m_Direction = 0;
			LatestInput.m_TargetX = -1;
			LatestInput.m_TargetY = -1;
			LatestInput.m_Jump = -1;
			LatestInput.m_Fire = -1;
			LatestInput.m_Hook = -1;
			LatestInput.m_PlayerFlags = -1;
			LatestInput.m_WantedWeapon = -1;
			LatestInput.m_NextWeapon = -1;
			LatestInput.m_PrevWeapon = -1;
		}
		pChar->m_Alive = false;
		pChar->m_Pause = false;
		pChar->m_Team = -1;

		pChar->m_Pos = vec2(-1, -1);
		pChar->m_Vel = vec2(0, 0);
		pChar->m_Angle = -1;
		pChar->m_HookedPlayer = -1;
		pChar->m_SpawnTick = -1;
		pChar->m_WeaponChangeTick = -1;

		if(m_apPlayers[i])
		{
			str_copy(pChar->m_aName, Server()->ClientName(i), sizeof(pChar->m_aName));
			CCharacter *pGameChar = m_apPlayers[i]->GetCharacter();
			pChar->m_Alive = (bool)pGameChar;
			pChar->m_Pause = m_apPlayers[i]->IsPaused();
			pChar->m_Team = m_apPlayers[i]->GetTeam();
			if(pGameChar)
			{
				pGameChar->FillAntibot(pChar);
			}
		}
	}
}

void CGameContext::CreateDamageInd(vec2 Pos, float Angle, int Amount, CClientMask Mask)
{
	float a = 3 * pi / 2 + Angle;
	// float a = get_angle(dir);
	float s = a - pi / 3;
	float e = a + pi / 3;
	for(int i = 0; i < Amount; i++)
	{
		float f = mix(s, e, (i + 1) / (float)(Amount + 1));
		CNetEvent_DamageInd *pEvent = m_Events.Create<CNetEvent_DamageInd>(Mask);
		if(pEvent)
		{
			pEvent->m_X = (int)Pos.x;
			pEvent->m_Y = (int)Pos.y;
			pEvent->m_Angle = (int)(f * 256.0f);
		}
	}
}

void CGameContext::CreateHammerHit(vec2 Pos, CClientMask Mask)
{
	CNetEvent_HammerHit *pEvent = m_Events.Create<CNetEvent_HammerHit>(Mask);
	if(pEvent)
	{
		pEvent->m_X = (int)Pos.x;
		pEvent->m_Y = (int)Pos.y;
	}
}

void CGameContext::CreateExplosion(vec2 Pos, int Owner, int Weapon, bool NoDamage, int ActivatedTeam, CClientMask Mask)
{
	// create the event
	Explosion(Pos, Mask);

	// deal damage
	CEntity *apEnts[MAX_CLIENTS];
	float Radius = 135.0f;
	float InnerRadius = 48.0f;
	int Num = m_World.FindEntities(Pos, Radius, apEnts, MAX_CLIENTS, CGameWorld::ENTTYPE_CHARACTER);
	CClientMask TeamMask = CClientMask().set();
	for(int i = 0; i < Num; i++)
	{
		auto *pChr = static_cast<CCharacter *>(apEnts[i]);
		vec2 Diff = pChr->m_Pos - Pos;
		vec2 ForceDir(0, 1);
		float l = length(Diff);
		if(l)
			ForceDir = normalize(Diff);
		l = 1 - std::clamp((l - InnerRadius) / (Radius - InnerRadius), 0.0f, 1.0f);
		float Strength;
		if(Owner == -1 || !m_apPlayers[Owner] || !m_apPlayers[Owner]->m_TuneZone)
			Strength = Tuning()->m_ExplosionStrength;
		else
			Strength = TuningList()[m_apPlayers[Owner]->m_TuneZone].m_ExplosionStrength;

		float Dmg = Strength * l;
		if(!(int)Dmg)
			continue;

		if((GetPlayerChar(Owner) ? !GetPlayerChar(Owner)->GrenadeHitDisabled() : g_Config.m_SvHit) || NoDamage || Owner == pChr->GetPlayer()->GetCid())
		{
			if(Owner != -1 && pChr->IsAlive() && !pChr->CanCollide(Owner))
				continue;
			if(Owner == -1 && ActivatedTeam != -1 && pChr->IsAlive() && pChr->Team() != ActivatedTeam)
				continue;
			// <FoxNet
			CCharacter *pPlayerChar = GetPlayerChar(Owner);

			if(Owner != pChr->GetPlayer()->GetCid() && Owner != -1)
			{
				if(pPlayerChar && pPlayerChar->Core()->m_Passive)
					continue;
				if(pChr && pChr->Core()->m_Passive)
					continue;
				if(pChr && !pChr->Core()->m_Hittable)
					continue;
			}
			// FoxNet>
			// Explode at most once per team
			int PlayerTeam = pChr->Team();
			if((GetPlayerChar(Owner) ? GetPlayerChar(Owner)->GrenadeHitDisabled() : !g_Config.m_SvHit) || NoDamage)
			{
				if(PlayerTeam == TEAM_SUPER)
					continue;
				if(!TeamMask.test(PlayerTeam))
					continue;
				TeamMask.reset(PlayerTeam);
			}

			pChr->TakeDamage(ForceDir * Dmg * 2, (int)Dmg, Owner, Weapon);
		}
	}
}

void CGameContext::CreatePlayerSpawn(vec2 Pos, CClientMask Mask)
{
	CNetEvent_Spawn *pEvent = m_Events.Create<CNetEvent_Spawn>(Mask);
	if(pEvent)
	{
		pEvent->m_X = (int)Pos.x;
		pEvent->m_Y = (int)Pos.y;
	}
}

void CGameContext::CreateDeath(vec2 Pos, int ClientId, CClientMask Mask)
{
	CNetEvent_Death *pEvent = m_Events.Create<CNetEvent_Death>(Mask);
	if(pEvent)
	{
		pEvent->m_X = (int)Pos.x;
		pEvent->m_Y = (int)Pos.y;
		pEvent->m_ClientId = ClientId;
	}
}

void CGameContext::CreateBirthdayEffect(vec2 Pos, CClientMask Mask)
{
	CNetEvent_Birthday *pEvent = m_Events.Create<CNetEvent_Birthday>(Mask);
	if(pEvent)
	{
		pEvent->m_X = (int)Pos.x;
		pEvent->m_Y = (int)Pos.y;
	}
}

void CGameContext::CreateFinishEffect(vec2 Pos, CClientMask Mask)
{
	CNetEvent_Finish *pEvent = m_Events.Create<CNetEvent_Finish>(Mask);
	if(pEvent)
	{
		pEvent->m_X = (int)Pos.x;
		pEvent->m_Y = (int)Pos.y;
	}
}

void CGameContext::CreateSound(vec2 Pos, int Sound, CClientMask Mask)
{
	if(Sound < 0)
		return;

	// create a sound
	CNetEvent_SoundWorld *pEvent = m_Events.Create<CNetEvent_SoundWorld>(Mask);
	if(pEvent)
	{
		pEvent->m_X = (int)Pos.x;
		pEvent->m_Y = (int)Pos.y;
		pEvent->m_SoundId = Sound;
	}
}

void CGameContext::CreateSoundGlobal(int Sound, int Target) const
{
	if(Sound < 0)
		return;

	CNetMsg_Sv_SoundGlobal Msg;
	Msg.m_SoundId = Sound;
	if(Target == -2)
		Server()->SendPackMsg(&Msg, MSGFLAG_NOSEND, -1);
	else
	{
		int Flag = MSGFLAG_VITAL;
		if(Target != -1)
			Flag |= MSGFLAG_NORECORD;
		Server()->SendPackMsg(&Msg, Flag, Target);
	}
}

void CGameContext::SnapSwitchers(int SnappingClient)
{
	if(Switchers().empty())
		return;

	CPlayer *pPlayer = SnappingClient != SERVER_DEMO_CLIENT ? m_apPlayers[SnappingClient] : nullptr;
	int Team = pPlayer && pPlayer->GetCharacter() ? pPlayer->GetCharacter()->Team() : 0;

	if(pPlayer && (pPlayer->GetTeam() == TEAM_SPECTATORS || pPlayer->IsPaused()) && pPlayer->SpectatorId() != SPEC_FREEVIEW && m_apPlayers[pPlayer->SpectatorId()] && m_apPlayers[pPlayer->SpectatorId()]->GetCharacter())
		Team = m_apPlayers[pPlayer->SpectatorId()]->GetCharacter()->Team();

	if(Team == TEAM_SUPER)
		return;

	int SentTeam = Team;
	if(g_Config.m_SvTeam == SV_TEAM_FORCED_SOLO)
		SentTeam = 0;

	CNetObj_SwitchState *pSwitchState = Server()->SnapNewItem<CNetObj_SwitchState>(SentTeam);
	if(!pSwitchState)
		return;

	pSwitchState->m_HighestSwitchNumber = std::clamp((int)Switchers().size() - 1, 0, 255);
	mem_zero(pSwitchState->m_aStatus, sizeof(pSwitchState->m_aStatus));

	std::vector<std::pair<int, int>> vEndTicks; // <EndTick, SwitchNumber>

	for(int i = 0; i <= pSwitchState->m_HighestSwitchNumber; i++)
	{
		int Status = (int)Switchers()[i].m_aStatus[Team];
		pSwitchState->m_aStatus[i / 32] |= (Status << (i % 32));

		int EndTick = Switchers()[i].m_aEndTick[Team];
		if(EndTick > 0 && EndTick < Server()->Tick() + 3 * Server()->TickSpeed() && Switchers()[i].m_aLastUpdateTick[Team] < Server()->Tick())
		{
			// only keep track of EndTicks that have less than three second left and are not currently being updated by a player being present on a switch tile, to limit how often these are sent
			vEndTicks.emplace_back(Switchers()[i].m_aEndTick[Team], i);
		}
	}

	// send the endtick of switchers that are about to toggle back (up to four, prioritizing those with the earliest endticks)
	mem_zero(pSwitchState->m_aSwitchNumbers, sizeof(pSwitchState->m_aSwitchNumbers));
	mem_zero(pSwitchState->m_aEndTicks, sizeof(pSwitchState->m_aEndTicks));

	std::sort(vEndTicks.begin(), vEndTicks.end());
	const int NumTimedSwitchers = minimum((int)vEndTicks.size(), (int)std::size(pSwitchState->m_aEndTicks));

	for(int i = 0; i < NumTimedSwitchers; i++)
	{
		pSwitchState->m_aSwitchNumbers[i] = vEndTicks[i].second;
		pSwitchState->m_aEndTicks[i] = vEndTicks[i].first;
	}
}

bool CGameContext::SnapLaserObject(const CSnapContext &Context, int SnapId, const vec2 &To, const vec2 &From, int StartTick, int Owner, int LaserType, int Subtype, int SwitchNumber) const
{
	if(Context.GetClientVersion() >= VERSION_DDNET_MULTI_LASER)
	{
		CNetObj_DDNetLaser *pObj = Server()->SnapNewItem<CNetObj_DDNetLaser>(SnapId);
		if(!pObj)
			return false;

		pObj->m_ToX = (int)To.x;
		pObj->m_ToY = (int)To.y;
		pObj->m_FromX = (int)From.x;
		pObj->m_FromY = (int)From.y;
		pObj->m_StartTick = StartTick;
		pObj->m_Owner = Owner;
		pObj->m_Type = LaserType;
		pObj->m_Subtype = Subtype;
		pObj->m_SwitchNumber = SwitchNumber;
		pObj->m_Flags = 0;
	}
	else
	{
		CNetObj_Laser *pObj = Server()->SnapNewItem<CNetObj_Laser>(SnapId);
		if(!pObj)
			return false;

		pObj->m_X = (int)To.x;
		pObj->m_Y = (int)To.y;
		pObj->m_FromX = (int)From.x;
		pObj->m_FromY = (int)From.y;
		pObj->m_StartTick = StartTick;
	}

	return true;
}

bool CGameContext::SnapPickup(const CSnapContext &Context, int SnapId, const vec2 &Pos, int Type, int SubType, int SwitchNumber, int Flags) const
{
	if(Context.IsSixup())
	{
		protocol7::CNetObj_Pickup *pPickup = Server()->SnapNewItem<protocol7::CNetObj_Pickup>(SnapId);
		if(!pPickup)
			return false;

		pPickup->m_X = (int)Pos.x;
		pPickup->m_Y = (int)Pos.y;
		pPickup->m_Type = PickupType_SixToSeven(Type, SubType);
	}
	else if(Context.GetClientVersion() >= VERSION_DDNET_ENTITY_NETOBJS)
	{
		CNetObj_DDNetPickup *pPickup = Server()->SnapNewItem<CNetObj_DDNetPickup>(SnapId);
		if(!pPickup)
			return false;

		pPickup->m_X = (int)Pos.x;
		pPickup->m_Y = (int)Pos.y;
		pPickup->m_Type = Type;
		pPickup->m_Subtype = SubType;
		pPickup->m_SwitchNumber = SwitchNumber;
		pPickup->m_Flags = Flags;
	}
	else
	{
		CNetObj_Pickup *pPickup = Server()->SnapNewItem<CNetObj_Pickup>(SnapId);
		if(!pPickup)
			return false;

		pPickup->m_X = (int)Pos.x;
		pPickup->m_Y = (int)Pos.y;

		pPickup->m_Type = Type;
		if(Context.GetClientVersion() < VERSION_DDNET_WEAPON_SHIELDS)
		{
			if(Type >= POWERUP_ARMOR_SHOTGUN && Type <= POWERUP_ARMOR_LASER)
			{
				pPickup->m_Type = POWERUP_ARMOR;
			}
		}
		pPickup->m_Subtype = SubType;
	}

	return true;
}

void CGameContext::CallVote(int ClientId, const char *pDesc, const char *pCmd, const char *pReason, const char *pChatmsg, const char *pSixupDesc)
{
	// check if a vote is already running
	if(m_VoteCloseTime)
		return;

	int64_t Now = Server()->Tick();
	CPlayer *pPlayer = m_apPlayers[ClientId];

	if(!pPlayer)
		return;

	SendChat(-1, TEAM_ALL, pChatmsg, -1, FLAG_SIX);
	if(!pSixupDesc)
		pSixupDesc = pDesc;

	m_VoteCreator = ClientId;
	StartVote(pDesc, pCmd, pReason, pSixupDesc);
	pPlayer->m_Vote = 1;
	pPlayer->m_VotePos = m_VotePos = 1;
	pPlayer->m_LastVoteCall = Now;
}

void CGameContext::SendChatTarget(int To, const char *pText, int VersionFlags) const
{
	CNetMsg_Sv_Chat Msg;
	Msg.m_Team = 0;
	Msg.m_ClientId = -1;
	Msg.m_pMessage = pText;

	if(g_Config.m_SvDemoChat)
		Server()->SendPackMsg(&Msg, MSGFLAG_VITAL | MSGFLAG_NOSEND, SERVER_DEMO_CLIENT);

	if(To == -1)
	{
		for(int i = 0; i < Server()->MaxClients(); i++)
		{
			if(!((Server()->IsSixup(i) && (VersionFlags & FLAG_SIXUP)) ||
				   (!Server()->IsSixup(i) && (VersionFlags & FLAG_SIX))))
				continue;

			Server()->SendPackMsg(&Msg, MSGFLAG_VITAL | MSGFLAG_NORECORD, i);
		}
	}
	else
	{
		if(!((Server()->IsSixup(To) && (VersionFlags & FLAG_SIXUP)) ||
			   (!Server()->IsSixup(To) && (VersionFlags & FLAG_SIX))))
			return;

		Server()->SendPackMsg(&Msg, MSGFLAG_VITAL | MSGFLAG_NORECORD, To);
	}
}

void CGameContext::SendChatTeam(int Team, const char *pText) const
{
	for(int i = 0; i < MAX_CLIENTS; i++)
		if(m_apPlayers[i] != nullptr && GetDDRaceTeam(i) == Team)
			SendChatTarget(i, pText);
}

void CGameContext::SendChat(int ChatterClientId, int Team, const char *pText, int SpamProtectionClientId, int VersionFlags)
{
	dbg_assert(ChatterClientId >= -1 && ChatterClientId < MAX_CLIENTS, "ChatterClientId invalid: %d", ChatterClientId);

	if(SpamProtectionClientId >= 0 && SpamProtectionClientId < MAX_CLIENTS)
		if(ProcessSpamProtection(SpamProtectionClientId))
			return;

	char aText[256];
	str_copy(aText, pText, sizeof(aText));
	const char *pTeamString = Team == TEAM_ALL ? "chat" : "teamchat";
	if(ChatterClientId == -1)
	{
		log_info(pTeamString, "*** %s", aText);
	}
	else
	{
		log_info(pTeamString, "%d:%d:%s: %s", ChatterClientId, Team, Server()->ClientName(ChatterClientId), aText);
	}

	if(Team == TEAM_ALL)
	{
		CNetMsg_Sv_Chat Msg;
		Msg.m_Team = 0;
		Msg.m_ClientId = ChatterClientId;
		Msg.m_pMessage = aText;

		// pack one for the recording only
		if(g_Config.m_SvDemoChat)
			Server()->SendPackMsg(&Msg, MSGFLAG_VITAL | MSGFLAG_NOSEND, SERVER_DEMO_CLIENT);

		// send to the clients
		for(int i = 0; i < Server()->MaxClients(); i++)
		{
			if(!m_apPlayers[i])
				continue;
			bool Send = (Server()->IsSixup(i) && (VersionFlags & FLAG_SIXUP)) ||
				    (!Server()->IsSixup(i) && (VersionFlags & FLAG_SIX));

			if(!m_apPlayers[i]->m_DND && Send)
				Server()->SendPackMsg(&Msg, MSGFLAG_VITAL | MSGFLAG_NORECORD, i);
		}

		char aBuf[sizeof(aText) + 8];
		str_format(aBuf, sizeof(aBuf), "Chat: %s", aText);
		LogEvent(aBuf, ChatterClientId);
	}
	else
	{
		CTeamsCore *pTeams = &m_pController->Teams().m_Core;
		CNetMsg_Sv_Chat Msg;
		Msg.m_Team = 1;
		Msg.m_ClientId = ChatterClientId;
		Msg.m_pMessage = aText;

		// pack one for the recording only
		if(g_Config.m_SvDemoChat)
			Server()->SendPackMsg(&Msg, MSGFLAG_VITAL | MSGFLAG_NOSEND, SERVER_DEMO_CLIENT);

		// send to the clients
		for(int i = 0; i < Server()->MaxClients(); i++)
		{
			if(m_apPlayers[i] != nullptr)
			{
				if(Team == TEAM_SPECTATORS)
				{
					if(m_apPlayers[i]->GetTeam() == TEAM_SPECTATORS)
					{
						Server()->SendPackMsg(&Msg, MSGFLAG_VITAL | MSGFLAG_NORECORD, i);
					}
				}
				else
				{
					if(pTeams->Team(i) == Team && m_apPlayers[i]->GetTeam() != TEAM_SPECTATORS)
					{
						Server()->SendPackMsg(&Msg, MSGFLAG_VITAL | MSGFLAG_NORECORD, i);
					}
				}
			}
		}
	}
}

void CGameContext::SendStartWarning(int ClientId, const char *pMessage)
{
	CCharacter *pChr = GetPlayerChar(ClientId);
	if(pChr && pChr->m_LastStartWarning < Server()->Tick() - 3 * Server()->TickSpeed())
	{
		SendChatTarget(ClientId, pMessage);
		pChr->m_LastStartWarning = Server()->Tick();
	}
}

void CGameContext::SendEmoticon(int ClientId, int Emoticon, int TargetClientId) const
{
	CNetMsg_Sv_Emoticon Msg;
	Msg.m_ClientId = ClientId;
	Msg.m_Emoticon = Emoticon;
	Server()->SendPackMsg(&Msg, MSGFLAG_VITAL, TargetClientId);
}

void CGameContext::SendWeaponPickup(int ClientId, int Weapon) const
{
	CNetMsg_Sv_WeaponPickup Msg;
	Msg.m_Weapon = Weapon;
	Server()->SendPackMsg(&Msg, MSGFLAG_VITAL, ClientId);
}

void CGameContext::SendMotd(int ClientId) const
{
	CNetMsg_Sv_Motd Msg;
	Msg.m_pMessage = g_Config.m_SvMotd;
	Server()->SendPackMsg(&Msg, MSGFLAG_VITAL, ClientId);
}

void CGameContext::SendSettings(int ClientId) const
{
	protocol7::CNetMsg_Sv_ServerSettings Msg;
	Msg.m_KickVote = g_Config.m_SvVoteKick;
	Msg.m_KickMin = g_Config.m_SvVoteKickMin;
	Msg.m_SpecVote = g_Config.m_SvVoteSpectate;
	Msg.m_TeamLock = 0;
	Msg.m_TeamBalance = 0;
	Msg.m_PlayerSlots = Server()->MaxClients() - g_Config.m_SvSpectatorSlots;
	Server()->SendPackMsg(&Msg, MSGFLAG_VITAL | MSGFLAG_NORECORD, ClientId);
}

void CGameContext::SendBroadcast(const char *pText, int ClientId, bool IsImportant)
{
	CNetMsg_Sv_Broadcast Msg;
	Msg.m_pMessage = pText;

	if(ClientId == -1)
	{
		dbg_assert(IsImportant, "broadcast messages to all players must be important");
		Server()->SendPackMsg(&Msg, MSGFLAG_VITAL, ClientId);

		for(auto &pPlayer : m_apPlayers)
		{
			if(pPlayer)
			{
				pPlayer->m_LastBroadcastImportance = true;
				pPlayer->m_LastBroadcast = Server()->Tick();
			}
		}
		return;
	}

	if(!m_apPlayers[ClientId])
		return;

	if(!IsImportant && m_apPlayers[ClientId]->m_LastBroadcastImportance && m_apPlayers[ClientId]->m_LastBroadcast > Server()->Tick() - Server()->TickSpeed() * 10)
		return;

	Server()->SendPackMsg(&Msg, MSGFLAG_VITAL, ClientId);
	m_apPlayers[ClientId]->m_LastBroadcast = Server()->Tick();
	m_apPlayers[ClientId]->m_LastBroadcastImportance = IsImportant;
}

void CGameContext::StartVote(const char *pDesc, const char *pCommand, const char *pReason, const char *pSixupDesc)
{
	// reset votes
	m_VoteEnforce = VOTE_ENFORCE_UNKNOWN;
	for(auto &pPlayer : m_apPlayers)
	{
		if(pPlayer)
		{
			pPlayer->m_Vote = 0;
			pPlayer->m_VotePos = 0;
		}
	}

	// start vote
	m_VoteCloseTime = time_get() + time_freq() * g_Config.m_SvVoteTime;
	str_copy(m_aVoteDescription, pDesc, sizeof(m_aVoteDescription));
	str_copy(m_aSixupVoteDescription, pSixupDesc, sizeof(m_aSixupVoteDescription));
	str_copy(m_aVoteCommand, pCommand, sizeof(m_aVoteCommand));
	str_copy(m_aVoteReason, pReason, sizeof(m_aVoteReason));
	SendVoteSet(-1);
	m_VoteUpdate = true;
}

void CGameContext::EndVote()
{
	m_VoteCloseTime = 0;
	SendVoteSet(-1);
}

void CGameContext::SendVoteSet(int ClientId)
{
	::CNetMsg_Sv_VoteSet Msg6;
	protocol7::CNetMsg_Sv_VoteSet Msg7;

	Msg7.m_ClientId = m_VoteCreator;
	if(m_VoteCloseTime)
	{
		Msg6.m_Timeout = Msg7.m_Timeout = (m_VoteCloseTime - time_get()) / time_freq();
		Msg6.m_pDescription = m_aVoteDescription;
		Msg6.m_pReason = Msg7.m_pReason = m_aVoteReason;

		Msg7.m_pDescription = m_aSixupVoteDescription;
		if(IsKickVote())
			Msg7.m_Type = protocol7::VOTE_START_KICK;
		else if(IsSpecVote())
			Msg7.m_Type = protocol7::VOTE_START_SPEC;
		else if(IsOptionVote())
			Msg7.m_Type = protocol7::VOTE_START_OP;
		else
			Msg7.m_Type = protocol7::VOTE_UNKNOWN;
	}
	else
	{
		Msg6.m_Timeout = Msg7.m_Timeout = 0;
		Msg6.m_pDescription = Msg7.m_pDescription = "";
		Msg6.m_pReason = Msg7.m_pReason = "";

		if(m_VoteEnforce == VOTE_ENFORCE_NO || m_VoteEnforce == VOTE_ENFORCE_NO_ADMIN)
			Msg7.m_Type = protocol7::VOTE_END_FAIL;
		else if(m_VoteEnforce == VOTE_ENFORCE_YES || m_VoteEnforce == VOTE_ENFORCE_YES_ADMIN)
			Msg7.m_Type = protocol7::VOTE_END_PASS;
		else if(m_VoteEnforce == VOTE_ENFORCE_ABORT || m_VoteEnforce == VOTE_ENFORCE_CANCEL)
			Msg7.m_Type = protocol7::VOTE_END_ABORT;
		else
			Msg7.m_Type = protocol7::VOTE_UNKNOWN;

		if(m_VoteEnforce == VOTE_ENFORCE_NO_ADMIN || m_VoteEnforce == VOTE_ENFORCE_YES_ADMIN)
			Msg7.m_ClientId = -1;
	}

	if(ClientId == -1)
	{
		for(int i = 0; i < Server()->MaxClients(); i++)
		{
			if(!m_apPlayers[i])
				continue;
			if(!Server()->IsSixup(i))
				Server()->SendPackMsg(&Msg6, MSGFLAG_VITAL, i);
			else
				Server()->SendPackMsg(&Msg7, MSGFLAG_VITAL, i);
		}
	}
	else
	{
		if(!Server()->IsSixup(ClientId))
			Server()->SendPackMsg(&Msg6, MSGFLAG_VITAL, ClientId);
		else
			Server()->SendPackMsg(&Msg7, MSGFLAG_VITAL, ClientId);
	}
}

void CGameContext::SendVoteStatus(int ClientId, int Total, int Yes, int No)
{
	if(ClientId == -1)
	{
		for(int i = 0; i < MAX_CLIENTS; ++i)
			if(Server()->ClientIngame(i))
				SendVoteStatus(i, Total, Yes, No);
		return;
	}

	if(Total > VANILLA_MAX_CLIENTS && m_apPlayers[ClientId] && m_apPlayers[ClientId]->GetClientVersion() <= VERSION_DDRACE)
	{
		Yes = (Yes * VANILLA_MAX_CLIENTS) / (float)Total;
		No = (No * VANILLA_MAX_CLIENTS) / (float)Total;
		Total = VANILLA_MAX_CLIENTS;
	}

	CNetMsg_Sv_VoteStatus Msg = {0};
	Msg.m_Total = Total;
	Msg.m_Yes = Yes;
	Msg.m_No = No;
	Msg.m_Pass = Total - (Yes + No);

	Server()->SendPackMsg(&Msg, MSGFLAG_VITAL, ClientId);
}

void CGameContext::AbortVoteKickOnDisconnect(int ClientId)
{
	if(m_VoteCloseTime && ((str_startswith(m_aVoteCommand, "kick ") && str_toint(&m_aVoteCommand[5]) == ClientId) ||
				      (str_startswith(m_aVoteCommand, "set_team ") && str_toint(&m_aVoteCommand[9]) == ClientId)))
		m_VoteEnforce = VOTE_ENFORCE_ABORT;
}

void CGameContext::CheckPureTuning()
{
	// might not be created yet during start up
	if(!m_pController)
		return;

	if(str_comp(m_pController->m_pGameType, "DM") == 0 ||
		str_comp(m_pController->m_pGameType, "TDM") == 0 ||
		str_comp(m_pController->m_pGameType, "CTF") == 0)
	{
		if(mem_comp(&CTuningParams::DEFAULT, &m_Tuning, sizeof(CTuningParams)) != 0)
		{
			Console()->Print(IConsole::OUTPUT_LEVEL_STANDARD, "server", "resetting tuning due to pure server");
			m_Tuning = CTuningParams::DEFAULT;
		}
	}
}

void CGameContext::SendTuningParams(int ClientId, int Zone)
{
	if(ClientId == -1)
	{
		for(int i = 0; i < MAX_CLIENTS; ++i)
		{
			if(m_apPlayers[i])
			{
				if(m_apPlayers[i]->GetCharacter())
				{
					if(m_apPlayers[i]->GetCharacter()->GetOverriddenTuneZone() == Zone)
						SendTuningParams(i, Zone);
				}
				else if(m_apPlayers[i]->m_TuneZone == Zone)
				{
					SendTuningParams(i, Zone);
				}
			}
		}
		return;
	}

	CheckPureTuning();

	CMsgPacker Msg(NETMSGTYPE_SV_TUNEPARAMS);
	int *pParams = nullptr;
	if(Zone == 0)
		pParams = (int *)&m_Tuning;
	else
		pParams = (int *)&(m_aTuningList[Zone]);

	for(unsigned i = 0; i < sizeof(m_Tuning) / sizeof(int); i++)
	{
		if(m_apPlayers[ClientId] && m_apPlayers[ClientId]->GetCharacter())
		{
			if((i == 30) // laser_damage is removed from 0.7
				&& (Server()->IsSixup(ClientId)))
			{
				continue;
			}
			else if((i == 31) // collision
				&& (m_apPlayers[ClientId]->GetCharacter()->NeededFaketuning() & FAKETUNE_SOLO || m_apPlayers[ClientId]->GetCharacter()->NeededFaketuning() & FAKETUNE_NOCOLL))
			{
				Msg.AddInt(0);
			}
			else if((i == 32) // hooking
				&& (m_apPlayers[ClientId]->GetCharacter()->NeededFaketuning() & FAKETUNE_SOLO || m_apPlayers[ClientId]->GetCharacter()->NeededFaketuning() & FAKETUNE_NOHOOK))
			{
				Msg.AddInt(0);
			}
			else if((i == 3) // ground jump impulse
				&& m_apPlayers[ClientId]->GetCharacter()->NeededFaketuning() & FAKETUNE_NOJUMP)
			{
				Msg.AddInt(0);
			}
			else if((i == 33) // jetpack
				&& m_apPlayers[ClientId]->GetCharacter()->NeededFaketuning() & FAKETUNE_JETPACK)
			{
				Msg.AddInt(0);
			}
			else if((i == 36) // hammer hit
				&& m_apPlayers[ClientId]->GetCharacter()->NeededFaketuning() & FAKETUNE_NOHAMMER)
			{
				Msg.AddInt(0);
			}
			else
			{
				Msg.AddInt(pParams[i]);
			}
		}
		else
			Msg.AddInt(pParams[i]); // if everything is normal just send true tunings
	}
	Server()->SendMsg(&Msg, MSGFLAG_VITAL, ClientId);
}

void CGameContext::OnPreTickTeehistorian()
{
	if(!m_TeeHistorianActive)
		return;

	for(int i = 0; i < MAX_CLIENTS; i++)
	{
		if(m_apPlayers[i] != nullptr)
			m_TeeHistorian.RecordPlayerTeam(i, GetDDRaceTeam(i));
		else
			m_TeeHistorian.RecordPlayerTeam(i, 0);
	}
	for(int i = 0; i < TEAM_SUPER; i++)
	{
		m_TeeHistorian.RecordTeamPractice(i, m_pController->Teams().IsPractice(i));
	}
}

void CGameContext::OnTick()
{
	FoxNetTick();

	// check tuning
	CheckPureTuning();

	if(m_TeeHistorianActive)
	{
		int Error = aio_error(m_pTeeHistorianFile);
		if(Error)
		{
			dbg_msg("teehistorian", "error writing to file, err=%d", Error);
			Server()->SetErrorShutdown("teehistorian io error");
		}

		if(!m_TeeHistorian.Starting())
		{
			m_TeeHistorian.EndInputs();
			m_TeeHistorian.EndTick();
		}
		m_TeeHistorian.BeginTick(Server()->Tick());
		m_TeeHistorian.BeginPlayers();
	}

	// copy tuning
	m_World.m_Core.m_aTuning[0] = m_Tuning;
	m_World.Tick();

	UpdatePlayerMaps();

	// if(world.paused) // make sure that the game object always updates
	m_pController->Tick();

	for(int i = 0; i < MAX_CLIENTS; i++)
	{
		if(m_apPlayers[i])
		{
			// send vote options
			ProgressVoteOptions(i);

			m_apPlayers[i]->Tick();
			m_apPlayers[i]->PostTick();
		}
	}

	for(auto &pPlayer : m_apPlayers)
	{
		if(pPlayer)
			pPlayer->PostPostTick();
	}

	// update voting
	if(m_VoteCloseTime)
	{
		// abort the kick-vote on player-leave
		if(m_VoteEnforce == VOTE_ENFORCE_ABORT)
		{
			SendChat(-1, TEAM_ALL, "Vote aborted");
			EndVote();
		}
		else if(m_VoteEnforce == VOTE_ENFORCE_CANCEL)
		{
			char aBuf[64];
			if(m_VoteCreator == -1)
			{
				str_copy(aBuf, "Vote canceled");
			}
			else
			{
				str_format(aBuf, sizeof(aBuf), "'%s' canceled their vote", Server()->ClientName(m_VoteCreator));
			}
			SendChat(-1, TEAM_ALL, aBuf);
			EndVote();
		}
		else
		{
			int Total = 0, Yes = 0, No = 0;
			bool Veto = false, VetoStop = false;
			if(m_VoteUpdate)
			{
				// count votes
				const NETADDR *apAddresses[MAX_CLIENTS] = {nullptr};
				const NETADDR *pFirstAddress = nullptr;
				bool SinglePlayer = true;
				for(int i = 0; i < MAX_CLIENTS; i++)
				{
					if(m_apPlayers[i])
					{
						apAddresses[i] = Server()->ClientAddr(i);
						if(!pFirstAddress)
						{
							pFirstAddress = apAddresses[i];
						}
						else if(SinglePlayer && net_addr_comp_noport(pFirstAddress, apAddresses[i]) != 0)
						{
							SinglePlayer = false;
						}
					}
				}

				// remember checked players, only the first player with a specific ip will be handled
				bool aVoteChecked[MAX_CLIENTS] = {false};
				int64_t Now = Server()->Tick();
				for(int i = 0; i < MAX_CLIENTS; i++)
				{
					if(!m_apPlayers[i] || aVoteChecked[i])
						continue;

					if((IsKickVote() || IsSpecVote()) && (m_apPlayers[i]->GetTeam() == TEAM_SPECTATORS ||
										     (GetPlayerChar(m_VoteCreator) && GetPlayerChar(i) &&
											     GetPlayerChar(m_VoteCreator)->Team() != GetPlayerChar(i)->Team())))
						continue;

					if(m_apPlayers[i]->IsAfk() && i != m_VoteCreator)
						continue;

					// can't vote in kick and spec votes in the beginning after joining
					if((IsKickVote() || IsSpecVote()) && Now < m_apPlayers[i]->m_FirstVoteTick)
						continue;

					// connecting clients with spoofed ips can clog slots without being ingame
					if(!Server()->ClientIngame(i))
						continue;

					// don't count votes by blacklisted clients
					if(g_Config.m_SvDnsblVote && !m_pServer->DnsblWhite(i) && !SinglePlayer)
						continue;

					int CurVote = m_apPlayers[i]->m_Vote;
					int CurVotePos = m_apPlayers[i]->m_VotePos;

					// only allow IPs to vote once, but keep veto ability
					// check for more players with the same ip (only use the vote of the one who voted first)
					for(int j = i + 1; j < MAX_CLIENTS; j++)
					{
						if(!m_apPlayers[j] || aVoteChecked[j] || net_addr_comp_noport(apAddresses[j], apAddresses[i]) != 0)
							continue;

						// count the latest vote by this ip
						if(CurVotePos < m_apPlayers[j]->m_VotePos)
						{
							CurVote = m_apPlayers[j]->m_Vote;
							CurVotePos = m_apPlayers[j]->m_VotePos;
						}

						aVoteChecked[j] = true;
					}

					Total++;
					if(CurVote > 0)
						Yes++;
					else if(CurVote < 0)
						No++;

					// veto right for players who have been active on server for long and who're not afk
					if(!IsKickVote() && !IsSpecVote() && g_Config.m_SvVoteVetoTime)
					{
						// look through all players with same IP again, including the current player
						for(int j = i; j < MAX_CLIENTS; j++)
						{
							// no need to check ip address of current player
							if(i != j && (!m_apPlayers[j] || net_addr_comp_noport(apAddresses[j], apAddresses[i]) != 0))
								continue;

							if(m_apPlayers[j] && !m_apPlayers[j]->IsAfk() && m_apPlayers[j]->GetTeam() != TEAM_SPECTATORS &&
								((Server()->Tick() - m_apPlayers[j]->m_JoinTick) / (Server()->TickSpeed() * 60) > g_Config.m_SvVoteVetoTime ||
									(m_apPlayers[j]->GetCharacter() && m_apPlayers[j]->GetCharacter()->m_DDRaceState == ERaceState::STARTED &&
										(Server()->Tick() - m_apPlayers[j]->GetCharacter()->m_StartTime) / (Server()->TickSpeed() * 60) > g_Config.m_SvVoteVetoTime)))
							{
								if(CurVote == 0)
									Veto = true;
								else if(CurVote < 0)
									VetoStop = true;
								break;
							}
						}
					}
				}

				if(g_Config.m_SvVoteMaxTotal && Total > g_Config.m_SvVoteMaxTotal &&
					(IsKickVote() || IsSpecVote()))
					Total = g_Config.m_SvVoteMaxTotal;

				if((Yes > Total / (100.0f / g_Config.m_SvVoteYesPercentage)) && !Veto)
					m_VoteEnforce = VOTE_ENFORCE_YES;
				else if(No >= Total - Total / (100.0f / g_Config.m_SvVoteYesPercentage))
					m_VoteEnforce = VOTE_ENFORCE_NO;

				if(VetoStop)
					m_VoteEnforce = VOTE_ENFORCE_NO;

				m_VoteWillPass = Yes > (Yes + No) / (100.0f / g_Config.m_SvVoteYesPercentage);
			}

			if(time_get() > m_VoteCloseTime && !g_Config.m_SvVoteMajority)
				m_VoteEnforce = (m_VoteWillPass && !Veto) ? VOTE_ENFORCE_YES : VOTE_ENFORCE_NO;

			// / Ensure minimum time for vote to end when moderating.
			if(m_VoteEnforce == VOTE_ENFORCE_YES && !(PlayerModerating() &&
									(IsKickVote() || IsSpecVote()) && time_get() < m_VoteCloseTime))
			{
				Server()->SetRconCid(IServer::RCON_CID_VOTE);
				Console()->ExecuteLine(m_aVoteCommand);
				Server()->SetRconCid(IServer::RCON_CID_SERV);
				EndVote();
				SendChat(-1, TEAM_ALL, "Vote passed", -1, FLAG_SIX);

				if(m_VoteCreator != -1 && m_apPlayers[m_VoteCreator] && !IsKickVote() && !IsSpecVote())
					m_apPlayers[m_VoteCreator]->m_LastVoteCall = 0;
			}
			else if(m_VoteEnforce == VOTE_ENFORCE_YES_ADMIN)
			{
				Console()->ExecuteLine(m_aVoteCommand, m_VoteCreator);
				SendChat(-1, TEAM_ALL, "Vote passed enforced by authorized player", -1, FLAG_SIX);
				EndVote();
			}
			else if(m_VoteEnforce == VOTE_ENFORCE_NO_ADMIN)
			{
				EndVote();
				SendChat(-1, TEAM_ALL, "Vote failed enforced by authorized player", -1, FLAG_SIX);
			}
			else if(m_VoteEnforce == VOTE_ENFORCE_NO || (time_get() > m_VoteCloseTime && g_Config.m_SvVoteMajority))
			{
				EndVote();
				if(VetoStop || (m_VoteWillPass && Veto))
					SendChat(-1, TEAM_ALL, "Vote failed because of veto. Find an empty server instead", -1, FLAG_SIX);
				else
					SendChat(-1, TEAM_ALL, "Vote failed", -1, FLAG_SIX);
			}
			else if(m_VoteUpdate)
			{
				m_VoteUpdate = false;
				SendVoteStatus(-1, Total, Yes, No);
			}
		}
	}

	if(Server()->Tick() % (Server()->TickSpeed() / 2) == 0)
	{
		m_Mutes.UnmuteExpired();
		m_VoteMutes.UnmuteExpired();
	}

	if(Server()->Tick() % (g_Config.m_SvAnnouncementInterval * Server()->TickSpeed() * 60) == 0)
	{
		const char *pLine = Server()->GetAnnouncementLine();
		if(pLine)
			SendChat(-1, TEAM_ALL, pLine);
	}

	for(auto &Switcher : Switchers())
	{
		for(int j = 0; j < NUM_DDRACE_TEAMS; ++j)
		{
			if(Switcher.m_aEndTick[j] <= Server()->Tick() && Switcher.m_aType[j] == TILE_SWITCHTIMEDOPEN)
			{
				Switcher.m_aStatus[j] = false;
				Switcher.m_aEndTick[j] = 0;
				Switcher.m_aType[j] = TILE_SWITCHCLOSE;
			}
			else if(Switcher.m_aEndTick[j] <= Server()->Tick() && Switcher.m_aType[j] == TILE_SWITCHTIMEDCLOSE)
			{
				Switcher.m_aStatus[j] = true;
				Switcher.m_aEndTick[j] = 0;
				Switcher.m_aType[j] = TILE_SWITCHOPEN;
			}
		}
	}

	if(m_SqlRandomMapResult != nullptr && m_SqlRandomMapResult->m_Completed)
	{
		if(m_SqlRandomMapResult->m_Success)
		{
			if(m_SqlRandomMapResult->m_ClientId != -1 && m_apPlayers[m_SqlRandomMapResult->m_ClientId] && m_SqlRandomMapResult->m_aMessage[0] != '\0')
				SendChat(-1, TEAM_ALL, m_SqlRandomMapResult->m_aMessage);
			if(m_SqlRandomMapResult->m_aMap[0] != '\0')
				Server()->ChangeMap(m_SqlRandomMapResult->m_aMap);
			else
				m_LastMapVote = 0;
		}
		m_SqlRandomMapResult = nullptr;
	}

	// Record player position at the end of the tick
	if(m_TeeHistorianActive)
	{
		for(int i = 0; i < MAX_CLIENTS; i++)
		{
			if(m_apPlayers[i] && m_apPlayers[i]->GetCharacter())
			{
				CNetObj_CharacterCore Char;
				m_apPlayers[i]->GetCharacter()->GetCore().Write(&Char);
				m_TeeHistorian.RecordPlayer(i, &Char);
			}
			else
			{
				m_TeeHistorian.RecordDeadPlayer(i);
			}
		}
		m_TeeHistorian.EndPlayers();
		m_TeeHistorian.BeginInputs();
	}
	// Warning: do not put code in this function directly above or below this comment
}

void CGameContext::PreInputClients(int ClientId, bool *pClients)
{
	if(!pClients || !m_apPlayers[ClientId])
		return;

	if(m_apPlayers[ClientId]->GetTeam() == TEAM_SPECTATORS || !m_apPlayers[ClientId]->GetCharacter() || m_apPlayers[ClientId]->IsAfk())
		return;

	for(int Id = 0; Id < MAX_CLIENTS; Id++)
	{
		if(ClientId == Id)
			continue;

		CPlayer *pPlayer = m_apPlayers[Id];
		if(!pPlayer)
			continue;

		if(Server()->GetClientVersion(Id) < VERSION_DDNET_PREINPUT)
			continue;

		if(pPlayer->GetTeam() == TEAM_SPECTATORS || GetDDRaceTeam(ClientId) != GetDDRaceTeam(Id) || pPlayer->IsAfk())
			continue;

		CCharacter *pChr = pPlayer->GetCharacter();
		if(!pChr)
			continue;

		if(!pChr->CanSnapCharacter(ClientId) || pChr->NetworkClipped(ClientId))
			continue;

		pClients[Id] = true;
	}
}

// Server hooks
void CGameContext::OnClientPrepareInput(int ClientId, void *pInput)
{
	CNetObj_PlayerInput *pPlayerInput = static_cast<CNetObj_PlayerInput *>(pInput);

	if(Server()->IsSixup(ClientId))
		pPlayerInput->m_PlayerFlags = PlayerFlags_SevenToSix(pPlayerInput->m_PlayerFlags);
}

void CGameContext::OnClientDirectInput(int ClientId, const void *pInput)
{
	const CNetObj_PlayerInput *pPlayerInput = static_cast<const CNetObj_PlayerInput *>(pInput);

	if(!m_World.m_Paused)
		m_apPlayers[ClientId]->OnDirectInput(pPlayerInput);

	int Flags = pPlayerInput->m_PlayerFlags;
	if((Flags & 256) || (Flags & 512))
	{
		Server()->Kick(ClientId, "please update your client or use DDNet client");
	}
}

void CGameContext::OnClientPredictedInput(int ClientId, const void *pInput)
{
	const CNetObj_PlayerInput *pApplyInput = static_cast<const CNetObj_PlayerInput *>(pInput);

	if(pApplyInput == nullptr)
	{
		// early return if no input at all has been sent by a player
		if(!m_aPlayerHasInput[ClientId])
		{
			return;
		}
		// set to last sent input when no new input has been sent
		pApplyInput = &m_aLastPlayerInput[ClientId];
	}

	if(!m_World.m_Paused)
		m_apPlayers[ClientId]->OnPredictedInput(pApplyInput);
}

void CGameContext::OnClientPredictedEarlyInput(int ClientId, const void *pInput)
{
	const CNetObj_PlayerInput *pApplyInput = static_cast<const CNetObj_PlayerInput *>(pInput);

	if(pApplyInput == nullptr)
	{
		// early return if no input at all has been sent by a player
		if(!m_aPlayerHasInput[ClientId])
		{
			return;
		}
		// set to last sent input when no new input has been sent
		pApplyInput = &m_aLastPlayerInput[ClientId];
	}
	else
	{
		// Store input in this function and not in `OnClientPredictedInput`,
		// because this function is called on all inputs, while
		// `OnClientPredictedInput` is only called on the first input of each
		// tick.
		mem_copy(&m_aLastPlayerInput[ClientId], pApplyInput, sizeof(m_aLastPlayerInput[ClientId]));
		m_aPlayerHasInput[ClientId] = true;
	}

	if(!m_World.m_Paused)
		m_apPlayers[ClientId]->OnPredictedEarlyInput(pApplyInput);

	if(m_TeeHistorianActive)
	{
		m_TeeHistorian.RecordPlayerInput(ClientId, m_apPlayers[ClientId]->GetUniqueCid(), pApplyInput);
	}
}

const CVoteOptionServer *CGameContext::GetVoteOption(int Index) const
{
	const CVoteOptionServer *pCurrent;
	for(pCurrent = m_pVoteOptionFirst;
		Index > 0 && pCurrent;
		Index--, pCurrent = pCurrent->m_pNext)
		;

	if(Index > 0)
		return nullptr;
	return pCurrent;
}

void CGameContext::ProgressVoteOptions(int ClientId)
{
	CPlayer *pPl = m_apPlayers[ClientId];

	if(pPl->m_SendVoteIndex == -1)
		return; // we didn't start sending options yet

	if(pPl->m_SendVoteIndex > m_NumVoteOptions)
		return; // shouldn't happen / fail silently

	// <FoxNet
	if(m_VoteMenu.GetPage(ClientId) != PAGE_VOTES)
		return;
	// FoxNet>

	int VotesLeft = m_NumVoteOptions - pPl->m_SendVoteIndex;
	int NumVotesToSend = minimum(g_Config.m_SvSendVotesPerTick, VotesLeft);
	// Ensure we don't exceed the 15 description slots in the message
	NumVotesToSend = minimum(NumVotesToSend, 15);

	if(!VotesLeft)
	{
		// player has up to date vote option list
		return;
	}

	// build vote option list msg
	int CurIndex = 0;

	CNetMsg_Sv_VoteOptionListAdd OptionMsg;
	OptionMsg.m_pDescription0 = "";
	OptionMsg.m_pDescription1 = "";
	OptionMsg.m_pDescription2 = "";
	OptionMsg.m_pDescription3 = "";
	OptionMsg.m_pDescription4 = "";
	OptionMsg.m_pDescription5 = "";
	OptionMsg.m_pDescription6 = "";
	OptionMsg.m_pDescription7 = "";
	OptionMsg.m_pDescription8 = "";
	OptionMsg.m_pDescription9 = "";
	OptionMsg.m_pDescription10 = "";
	OptionMsg.m_pDescription11 = "";
	OptionMsg.m_pDescription12 = "";
	OptionMsg.m_pDescription13 = "";
	OptionMsg.m_pDescription14 = "";

	// get current vote option by index
	const CVoteOptionServer *pCurrent = GetVoteOption(pPl->m_SendVoteIndex);

	// <FoxNet
	char aDescBuf[15][VOTE_DESC_LENGTH] = {{0}};
	// FoxNet>
	while(CurIndex < NumVotesToSend && pCurrent != nullptr)
	{
		// <FoxNet
		const char *pDesc = pCurrent->m_aDescription;

		if(!str_comp(pCurrent->m_aCommand, "map_vote_lock"))
		{
			str_format(aDescBuf[CurIndex], sizeof(aDescBuf[CurIndex]), "%s%s",pCurrent->m_aDescription, m_MapVoteLock ? "ALLOW Map Changing" : "LOCK Map Changing");
			pDesc = aDescBuf[CurIndex];
		}

		switch(CurIndex)
		{
		case 0: OptionMsg.m_pDescription0 = pDesc; break;
		case 1: OptionMsg.m_pDescription1 = pDesc; break;
		case 2: OptionMsg.m_pDescription2 = pDesc; break;
		case 3: OptionMsg.m_pDescription3 = pDesc; break;
		case 4: OptionMsg.m_pDescription4 = pDesc; break;
		case 5: OptionMsg.m_pDescription5 = pDesc; break;
		case 6: OptionMsg.m_pDescription6 = pDesc; break;
		case 7: OptionMsg.m_pDescription7 = pDesc; break;
		case 8: OptionMsg.m_pDescription8 = pDesc; break;
		case 9: OptionMsg.m_pDescription9 = pDesc; break;
		case 10: OptionMsg.m_pDescription10 = pDesc; break;
		case 11: OptionMsg.m_pDescription11 = pDesc; break;
		case 12: OptionMsg.m_pDescription12 = pDesc; break;
		case 13: OptionMsg.m_pDescription13 = pDesc; break;
		case 14: OptionMsg.m_pDescription14 = pDesc; break;
		}
		// FoxNet>

		CurIndex++;
		pCurrent = pCurrent->m_pNext;
	}

	// send msg
	if(pPl->m_SendVoteIndex == 0)
	{
		CNetMsg_Sv_VoteOptionGroupStart StartMsg;
		Server()->SendPackMsg(&StartMsg, MSGFLAG_VITAL, ClientId);
	}

	OptionMsg.m_NumOptions = NumVotesToSend;
	Server()->SendPackMsg(&OptionMsg, MSGFLAG_VITAL, ClientId);

	pPl->m_SendVoteIndex += NumVotesToSend;

	if(pPl->m_SendVoteIndex == m_NumVoteOptions)
	{
		CNetMsg_Sv_VoteOptionGroupEnd EndMsg;
		Server()->SendPackMsg(&EndMsg, MSGFLAG_VITAL, ClientId);
	}
}

void CGameContext::OnClientEnter(int ClientId)
{
	// <FoxNet
	if(NameDetection(ClientId, Server()->ClientName(ClientId)))
		return;
	// FoxNet>

	if(m_TeeHistorianActive)
	{
		m_TeeHistorian.RecordPlayerReady(ClientId);
	}
	m_pController->OnPlayerConnect(m_apPlayers[ClientId]);

	// <FoxNet
	m_AccountManager.AutoLogin(ClientId);
	// FoxNet>

	{
		CNetMsg_Sv_CommandInfoGroupStart Msg;
		Server()->SendPackMsg(&Msg, MSGFLAG_VITAL | MSGFLAG_NORECORD, ClientId);
	}
	for(const IConsole::CCommandInfo *pCmd = Console()->FirstCommandInfo(IConsole::ACCESS_LEVEL_USER, CFGFLAG_CHAT);
		pCmd; pCmd = pCmd->NextCommandInfo(IConsole::ACCESS_LEVEL_USER, CFGFLAG_CHAT))
	{
		const char *pName = pCmd->m_pName;

		if(Server()->IsSixup(ClientId))
		{
			if(!str_comp_nocase(pName, "w") || !str_comp_nocase(pName, "whisper"))
				continue;

			if(!str_comp_nocase(pName, "r"))
				pName = "rescue";

			protocol7::CNetMsg_Sv_CommandInfo Msg;
			Msg.m_pName = pName;
			Msg.m_pArgsFormat = pCmd->m_pParams;
			Msg.m_pHelpText = pCmd->m_pHelp;
			Server()->SendPackMsg(&Msg, MSGFLAG_VITAL | MSGFLAG_NORECORD, ClientId);
		}
		else
		{
			CNetMsg_Sv_CommandInfo Msg;
			Msg.m_pName = pName;
			Msg.m_pArgsFormat = pCmd->m_pParams;
			Msg.m_pHelpText = pCmd->m_pHelp;
			Server()->SendPackMsg(&Msg, MSGFLAG_VITAL | MSGFLAG_NORECORD, ClientId);
		}
	}
	{
		CNetMsg_Sv_CommandInfoGroupEnd Msg;
		Server()->SendPackMsg(&Msg, MSGFLAG_VITAL | MSGFLAG_NORECORD, ClientId);
	}

	{
		int Empty = -1;
		for(int i = 0; i < MAX_CLIENTS; i++)
		{
			if(Server()->ClientSlotEmpty(i))
			{
				Empty = i;
				break;
			}
		}
		CNetMsg_Sv_Chat Msg;
		Msg.m_Team = 0;
		Msg.m_ClientId = Empty;
		Msg.m_pMessage = "Do you know someone who uses a bot? Please report them to the moderators.";
		m_apPlayers[ClientId]->m_EligibleForFinishCheck = time_get();
		Server()->SendPackMsg(&Msg, MSGFLAG_VITAL | MSGFLAG_NORECORD, ClientId);
	}

	IServer::CClientInfo Info;
	if(Server()->GetClientInfo(ClientId, &Info) && Info.m_GotDDNetVersion)
	{
		if(OnClientDDNetVersionKnown(ClientId))
			return; // kicked
	}

	if(!Server()->ClientPrevIngame(ClientId))
	{
		if(g_Config.m_SvWelcome[0] != 0)
			SendChatTarget(ClientId, g_Config.m_SvWelcome);

		if(g_Config.m_SvShowOthersDefault > SHOW_OTHERS_OFF)
		{
			if(g_Config.m_SvShowOthers)
				SendChatTarget(ClientId, "You can see other players. To disable this use DDNet client and type /showothers");

			m_apPlayers[ClientId]->m_ShowOthers = g_Config.m_SvShowOthersDefault;
		}
	}
	m_VoteUpdate = true;

	// send active vote
	if(m_VoteCloseTime)
		SendVoteSet(ClientId);

	Server()->ExpireServerInfo();

	CPlayer *pNewPlayer = m_apPlayers[ClientId];
	mem_zero(&m_aLastPlayerInput[ClientId], sizeof(m_aLastPlayerInput[ClientId]));
	m_aPlayerHasInput[ClientId] = false;

	// new info for others
	protocol7::CNetMsg_Sv_ClientInfo NewClientInfoMsg;
	NewClientInfoMsg.m_ClientId = ClientId;
	NewClientInfoMsg.m_Local = 0;
	NewClientInfoMsg.m_Team = pNewPlayer->GetTeam();
	NewClientInfoMsg.m_pName = Server()->ClientName(ClientId);
	NewClientInfoMsg.m_pClan = Server()->ClientClan(ClientId);
	NewClientInfoMsg.m_Country = Server()->ClientCountry(ClientId);
	NewClientInfoMsg.m_Silent = false;

	for(int p = 0; p < protocol7::NUM_SKINPARTS; p++)
	{
		NewClientInfoMsg.m_apSkinPartNames[p] = pNewPlayer->m_TeeInfos.m_apSkinPartNames[p];
		NewClientInfoMsg.m_aUseCustomColors[p] = pNewPlayer->m_TeeInfos.m_aUseCustomColors[p];
		NewClientInfoMsg.m_aSkinPartColors[p] = pNewPlayer->m_TeeInfos.m_aSkinPartColors[p];
	}

	// update client infos (others before local)
	for(int i = 0; i < Server()->MaxClients(); ++i)
	{
		if(i == ClientId || !m_apPlayers[i] || !Server()->ClientIngame(i))
			continue;

		CPlayer *pPlayer = m_apPlayers[i];

		if(Server()->IsSixup(i))
			Server()->SendPackMsg(&NewClientInfoMsg, MSGFLAG_VITAL | MSGFLAG_NORECORD, i);

		if(Server()->IsSixup(ClientId))
		{
			// existing infos for new player
			protocol7::CNetMsg_Sv_ClientInfo ClientInfoMsg;
			ClientInfoMsg.m_ClientId = i;
			ClientInfoMsg.m_Local = 0;
			ClientInfoMsg.m_Team = pPlayer->GetTeam();
			ClientInfoMsg.m_pName = Server()->ClientName(i);
			ClientInfoMsg.m_pClan = Server()->ClientClan(i);
			ClientInfoMsg.m_Country = Server()->ClientCountry(i);
			ClientInfoMsg.m_Silent = 0;

			for(int p = 0; p < protocol7::NUM_SKINPARTS; p++)
			{
				ClientInfoMsg.m_apSkinPartNames[p] = pPlayer->m_TeeInfos.m_apSkinPartNames[p];
				ClientInfoMsg.m_aUseCustomColors[p] = pPlayer->m_TeeInfos.m_aUseCustomColors[p];
				ClientInfoMsg.m_aSkinPartColors[p] = pPlayer->m_TeeInfos.m_aSkinPartColors[p];
			}

			Server()->SendPackMsg(&ClientInfoMsg, MSGFLAG_VITAL | MSGFLAG_NORECORD, ClientId);
		}
	}

	// local info
	if(Server()->IsSixup(ClientId))
	{
		NewClientInfoMsg.m_Local = 1;
		Server()->SendPackMsg(&NewClientInfoMsg, MSGFLAG_VITAL | MSGFLAG_NORECORD, ClientId);
	}

	// initial chat delay
	if(g_Config.m_SvChatInitialDelay != 0 && m_apPlayers[ClientId]->m_JoinTick > m_NonEmptySince + 10 * Server()->TickSpeed())
	{
		char aBuf[128];
		str_format(aBuf, sizeof(aBuf), "This server has an initial chat delay, you will need to wait %d seconds before talking.", g_Config.m_SvChatInitialDelay);
		SendChatTarget(ClientId, aBuf);
		m_Mutes.Mute(Server()->ClientAddr(ClientId), g_Config.m_SvChatInitialDelay, "Initial chat delay", true);
	}

	LogEvent("Connect", ClientId);
}

bool CGameContext::OnClientDataPersist(int ClientId, void *pData)
{
	CPersistentClientData *pPersistent = (CPersistentClientData *)pData;
	if(!m_apPlayers[ClientId])
	{
		return false;
	}
	pPersistent->m_IsSpectator = m_apPlayers[ClientId]->GetTeam() == TEAM_SPECTATORS;
	pPersistent->m_IsAfk = m_apPlayers[ClientId]->IsAfk();
	pPersistent->m_LastWhisperTo = m_apPlayers[ClientId]->m_LastWhisperTo;
	return true;
}

void CGameContext::OnClientConnected(int ClientId, void *pData)
{
	CPersistentClientData *pPersistentData = (CPersistentClientData *)pData;
	bool Spec = false;
	bool Afk = true;
	int LastWhisperTo = -1;
	if(pPersistentData)
	{
		Spec = pPersistentData->m_IsSpectator;
		Afk = pPersistentData->m_IsAfk;
		LastWhisperTo = pPersistentData->m_LastWhisperTo;
	}
	else
	{
		// new player connected, clear whispers waiting for the old player with this id
		for(auto &pPlayer : m_apPlayers)
		{
			if(pPlayer && pPlayer->m_LastWhisperTo == ClientId)
				pPlayer->m_LastWhisperTo = -1;
		}
	}

	{
		bool Empty = true;
		for(auto &pPlayer : m_apPlayers)
		{
			// connecting clients with spoofed ips can clog slots without being ingame
			if(pPlayer && Server()->ClientIngame(pPlayer->GetCid()))
			{
				Empty = false;
				break;
			}
		}
		if(Empty)
		{
			m_NonEmptySince = Server()->Tick();
		}
	}

	// Check which team the player should be on
	const int StartTeam = (Spec || g_Config.m_SvTournamentMode) ? TEAM_SPECTATORS : m_pController->GetAutoTeam(ClientId);
	CreatePlayer(ClientId, StartTeam, Afk, LastWhisperTo);

	SendMotd(ClientId);
	SendSettings(ClientId);

	Server()->ExpireServerInfo();
}

void CGameContext::OnClientDrop(int ClientId, const char *pReason)
{
	LogEvent("Disconnect", ClientId);

	// <FoxNet
	m_VoteMenu.OnClientDrop(ClientId);
	// FoxNet>

	AbortVoteKickOnDisconnect(ClientId);
	m_pController->OnPlayerDisconnect(m_apPlayers[ClientId], pReason);
	delete m_apPlayers[ClientId];
	m_apPlayers[ClientId] = nullptr;

	delete m_apSavedTeams[ClientId];
	m_apSavedTeams[ClientId] = nullptr;

	delete m_apSavedTees[ClientId];
	m_apSavedTees[ClientId] = nullptr;

	m_aTeamMapping[ClientId] = -1;

	if(g_Config.m_SvTeam == SV_TEAM_FORCED_SOLO && PracticeByDefault())
		m_pController->Teams().SetPractice(GetDDRaceTeam(ClientId), true);

	m_VoteUpdate = true;
	if(m_VoteCreator == ClientId)
	{
		m_VoteCreator = -1;
	}

	// update spectator modes
	for(auto &pPlayer : m_apPlayers)
	{
		if(pPlayer && pPlayer->SpectatorId() == ClientId)
			pPlayer->SetSpectatorId(SPEC_FREEVIEW);
	}

	// update conversation targets
	for(auto &pPlayer : m_apPlayers)
	{
		if(pPlayer && pPlayer->m_LastWhisperTo == ClientId)
			pPlayer->m_LastWhisperTo = -1;
	}

	protocol7::CNetMsg_Sv_ClientDrop Msg;
	Msg.m_ClientId = ClientId;
	Msg.m_pReason = pReason;
	Msg.m_Silent = false;
	Server()->SendPackMsg(&Msg, MSGFLAG_VITAL | MSGFLAG_NORECORD, -1);

	Server()->ExpireServerInfo();

	m_AccountManager.Logout(ClientId);
}

void CGameContext::TeehistorianRecordAntibot(const void *pData, int DataSize)
{
	if(m_TeeHistorianActive)
	{
		m_TeeHistorian.RecordAntibot(pData, DataSize);
	}
}

void CGameContext::TeehistorianRecordPlayerJoin(int ClientId, bool Sixup)
{
	if(m_TeeHistorianActive)
	{
		m_TeeHistorian.RecordPlayerJoin(ClientId, !Sixup ? CTeeHistorian::PROTOCOL_6 : CTeeHistorian::PROTOCOL_7);
	}
}

void CGameContext::TeehistorianRecordPlayerDrop(int ClientId, const char *pReason)
{
	if(m_TeeHistorianActive)
	{
		m_TeeHistorian.RecordPlayerDrop(ClientId, pReason);
	}
}

void CGameContext::TeehistorianRecordPlayerRejoin(int ClientId)
{
	if(m_TeeHistorianActive)
	{
		m_TeeHistorian.RecordPlayerRejoin(ClientId);
	}
}

void CGameContext::TeehistorianRecordPlayerName(int ClientId, const char *pName)
{
	if(m_TeeHistorianActive)
	{
		m_TeeHistorian.RecordPlayerName(ClientId, pName);
	}
}

void CGameContext::TeehistorianRecordPlayerFinish(int ClientId, int TimeTicks)
{
	if(m_TeeHistorianActive)
	{
		m_TeeHistorian.RecordPlayerFinish(ClientId, TimeTicks);
	}
}

void CGameContext::TeehistorianRecordTeamFinish(int TeamId, int TimeTicks)
{
	if(m_TeeHistorianActive)
	{
		m_TeeHistorian.RecordTeamFinish(TeamId, TimeTicks);
	}
}

bool CGameContext::OnClientDDNetVersionKnown(int ClientId)
{
	IServer::CClientInfo Info;
	dbg_assert(Server()->GetClientInfo(ClientId, &Info), "failed to get client info");
	int ClientVersion = Info.m_DDNetVersion;
	dbg_msg("ddnet", "cid=%d version=%d", ClientId, ClientVersion);

	if(m_TeeHistorianActive)
	{
		if(Info.m_pConnectionId && Info.m_pDDNetVersionStr)
		{
			m_TeeHistorian.RecordDDNetVersion(ClientId, *Info.m_pConnectionId, ClientVersion, Info.m_pDDNetVersionStr);
		}
		else
		{
			m_TeeHistorian.RecordDDNetVersionOld(ClientId, ClientVersion);
		}
	}

	// Autoban known bot versions.
	if(g_Config.m_SvBannedVersions[0] != '\0' && IsVersionBanned(ClientVersion))
	{
		Server()->Kick(ClientId, "unsupported client");
		return true;
	}

	CPlayer *pPlayer = m_apPlayers[ClientId];
	if(ClientVersion >= VERSION_DDNET_GAMETICK)
		pPlayer->m_TimerType = g_Config.m_SvDefaultTimerType;

	// First update the teams state.
	m_pController->Teams().SendTeamsState(ClientId);

	// Then send records.
	SendRecord(ClientId);

	// And report correct tunings.
	if(ClientVersion < VERSION_DDNET_EARLY_VERSION)
		SendTuningParams(ClientId, pPlayer->m_TuneZone);

	// Tell old clients to update.
	if(ClientVersion < VERSION_DDNET_UPDATER_FIXED && g_Config.m_SvClientSuggestionOld[0] != '\0')
		SendBroadcast(g_Config.m_SvClientSuggestionOld, ClientId);
	// Tell known bot clients that they're botting and we know it.
	if(((ClientVersion >= 15 && ClientVersion < 100) || ClientVersion == 502) && g_Config.m_SvClientSuggestionBot[0] != '\0')
		SendBroadcast(g_Config.m_SvClientSuggestionBot, ClientId);

	return false;
}

void *CGameContext::PreProcessMsg(int *pMsgId, CUnpacker *pUnpacker, int ClientId)
{
	if(Server()->IsSixup(ClientId) && *pMsgId < OFFSET_UUID)
	{
		void *pRawMsg = m_NetObjHandler7.SecureUnpackMsg(*pMsgId, pUnpacker);
		if(!pRawMsg)
			return nullptr;

		CPlayer *pPlayer = m_apPlayers[ClientId];
		static char s_aRawMsg[1024];

		if(*pMsgId == protocol7::NETMSGTYPE_CL_SAY)
		{
			protocol7::CNetMsg_Cl_Say *pMsg7 = (protocol7::CNetMsg_Cl_Say *)pRawMsg;
			// Should probably use a placement new to start the lifetime of the object to avoid future weirdness
			::CNetMsg_Cl_Say *pMsg = (::CNetMsg_Cl_Say *)s_aRawMsg;

			if(pMsg7->m_Mode == protocol7::CHAT_WHISPER)
			{
				if(!CheckClientId(pMsg7->m_Target) || !Server()->ClientIngame(pMsg7->m_Target))
					return nullptr;
				if(ProcessSpamProtection(ClientId))
					return nullptr;

				WhisperId(ClientId, pMsg7->m_Target, pMsg7->m_pMessage);
				return nullptr;
			}
			else
			{
				pMsg->m_Team = pMsg7->m_Mode == protocol7::CHAT_TEAM;
				pMsg->m_pMessage = pMsg7->m_pMessage;
			}
		}
		else if(*pMsgId == protocol7::NETMSGTYPE_CL_STARTINFO)
		{
			protocol7::CNetMsg_Cl_StartInfo *pMsg7 = (protocol7::CNetMsg_Cl_StartInfo *)pRawMsg;
			::CNetMsg_Cl_StartInfo *pMsg = (::CNetMsg_Cl_StartInfo *)s_aRawMsg;

			pMsg->m_pName = pMsg7->m_pName;
			pMsg->m_pClan = pMsg7->m_pClan;
			pMsg->m_Country = pMsg7->m_Country;

			CTeeInfo Info(pMsg7->m_apSkinPartNames, pMsg7->m_aUseCustomColors, pMsg7->m_aSkinPartColors);
			Info.FromSixup();
			pPlayer->m_TeeInfos = Info;

			str_copy(s_aRawMsg + sizeof(*pMsg), Info.m_aSkinName, sizeof(s_aRawMsg) - sizeof(*pMsg));

			pMsg->m_pSkin = s_aRawMsg + sizeof(*pMsg);
			pMsg->m_UseCustomColor = pPlayer->m_TeeInfos.m_UseCustomColor;
			pMsg->m_ColorBody = pPlayer->m_TeeInfos.m_ColorBody;
			pMsg->m_ColorFeet = pPlayer->m_TeeInfos.m_ColorFeet;
		}
		else if(*pMsgId == protocol7::NETMSGTYPE_CL_SKINCHANGE)
		{
			protocol7::CNetMsg_Cl_SkinChange *pMsg = (protocol7::CNetMsg_Cl_SkinChange *)pRawMsg;
			if(g_Config.m_SvSpamprotection && pPlayer->m_LastChangeInfo &&
				pPlayer->m_LastChangeInfo + Server()->TickSpeed() * g_Config.m_SvInfoChangeDelay > Server()->Tick())
				return nullptr;

			pPlayer->m_LastChangeInfo = Server()->Tick();

			CTeeInfo Info(pMsg->m_apSkinPartNames, pMsg->m_aUseCustomColors, pMsg->m_aSkinPartColors);
			Info.FromSixup();
			pPlayer->m_TeeInfos = Info;

			protocol7::CNetMsg_Sv_SkinChange Msg;
			Msg.m_ClientId = ClientId;
			for(int p = 0; p < protocol7::NUM_SKINPARTS; p++)
			{
				Msg.m_apSkinPartNames[p] = pMsg->m_apSkinPartNames[p];
				Msg.m_aSkinPartColors[p] = pMsg->m_aSkinPartColors[p];
				Msg.m_aUseCustomColors[p] = pMsg->m_aUseCustomColors[p];
			}

			Server()->SendPackMsg(&Msg, MSGFLAG_VITAL | MSGFLAG_NORECORD, -1);

			return nullptr;
		}
		else if(*pMsgId == protocol7::NETMSGTYPE_CL_SETSPECTATORMODE)
		{
			protocol7::CNetMsg_Cl_SetSpectatorMode *pMsg7 = (protocol7::CNetMsg_Cl_SetSpectatorMode *)pRawMsg;
			::CNetMsg_Cl_SetSpectatorMode *pMsg = (::CNetMsg_Cl_SetSpectatorMode *)s_aRawMsg;

			if(pMsg7->m_SpecMode == protocol7::SPEC_FREEVIEW)
				pMsg->m_SpectatorId = SPEC_FREEVIEW;
			else if(pMsg7->m_SpecMode == protocol7::SPEC_PLAYER)
				pMsg->m_SpectatorId = pMsg7->m_SpectatorId;
			else
				pMsg->m_SpectatorId = SPEC_FREEVIEW; // Probably not needed
		}
		else if(*pMsgId == protocol7::NETMSGTYPE_CL_SETTEAM)
		{
			protocol7::CNetMsg_Cl_SetTeam *pMsg7 = (protocol7::CNetMsg_Cl_SetTeam *)pRawMsg;
			::CNetMsg_Cl_SetTeam *pMsg = (::CNetMsg_Cl_SetTeam *)s_aRawMsg;

			pMsg->m_Team = pMsg7->m_Team;
		}
		else if(*pMsgId == protocol7::NETMSGTYPE_CL_COMMAND)
		{
			protocol7::CNetMsg_Cl_Command *pMsg7 = (protocol7::CNetMsg_Cl_Command *)pRawMsg;
			::CNetMsg_Cl_Say *pMsg = (::CNetMsg_Cl_Say *)s_aRawMsg;

			str_format(s_aRawMsg + sizeof(*pMsg), sizeof(s_aRawMsg) - sizeof(*pMsg), "/%s %s", pMsg7->m_pName, pMsg7->m_pArguments);
			pMsg->m_pMessage = s_aRawMsg + sizeof(*pMsg);
			pMsg->m_Team = 0;

			*pMsgId = NETMSGTYPE_CL_SAY;
			return s_aRawMsg;
		}
		else if(*pMsgId == protocol7::NETMSGTYPE_CL_CALLVOTE)
		{
			protocol7::CNetMsg_Cl_CallVote *pMsg7 = (protocol7::CNetMsg_Cl_CallVote *)pRawMsg;
			::CNetMsg_Cl_CallVote *pMsg = (::CNetMsg_Cl_CallVote *)s_aRawMsg;

			int Authed = Server()->GetAuthedState(ClientId);
			if(pMsg7->m_Force)
			{
				str_format(s_aRawMsg, sizeof(s_aRawMsg), "force_vote \"%s\" \"%s\" \"%s\"", pMsg7->m_pType, pMsg7->m_pValue, pMsg7->m_pReason);
				Console()->SetAccessLevel(Authed == AUTHED_ADMIN ? IConsole::ACCESS_LEVEL_ADMIN : Authed == AUTHED_MOD ? IConsole::ACCESS_LEVEL_MOD :
																	 IConsole::ACCESS_LEVEL_HELPER);
				Console()->ExecuteLine(s_aRawMsg, ClientId, false);
				Console()->SetAccessLevel(IConsole::ACCESS_LEVEL_ADMIN);
				return nullptr;
			}

			pMsg->m_pValue = pMsg7->m_pValue;
			pMsg->m_pReason = pMsg7->m_pReason;
			pMsg->m_pType = pMsg7->m_pType;
		}
		else if(*pMsgId == protocol7::NETMSGTYPE_CL_EMOTICON)
		{
			protocol7::CNetMsg_Cl_Emoticon *pMsg7 = (protocol7::CNetMsg_Cl_Emoticon *)pRawMsg;
			::CNetMsg_Cl_Emoticon *pMsg = (::CNetMsg_Cl_Emoticon *)s_aRawMsg;

			pMsg->m_Emoticon = pMsg7->m_Emoticon;
		}
		else if(*pMsgId == protocol7::NETMSGTYPE_CL_VOTE)
		{
			protocol7::CNetMsg_Cl_Vote *pMsg7 = (protocol7::CNetMsg_Cl_Vote *)pRawMsg;
			::CNetMsg_Cl_Vote *pMsg = (::CNetMsg_Cl_Vote *)s_aRawMsg;

			pMsg->m_Vote = pMsg7->m_Vote;
		}

		*pMsgId = Msg_SevenToSix(*pMsgId);

		return s_aRawMsg;
	}
	else
		return m_NetObjHandler.SecureUnpackMsg(*pMsgId, pUnpacker);
}

void CGameContext::CensorMessage(char *pCensoredMessage, const char *pMessage, int Size)
{
	str_copy(pCensoredMessage, pMessage, Size);

	for(auto &Item : m_vCensorlist)
	{
		char *pCurLoc = pCensoredMessage;
		do
		{
			pCurLoc = (char *)str_utf8_find_nocase(pCurLoc, Item.c_str());
			if(pCurLoc)
			{
				for(int i = 0; i < (int)Item.length(); i++)
				{
					pCurLoc[i] = '*';
				}
				pCurLoc++;
			}
		} while(pCurLoc);
	}
}

void CGameContext::OnMessage(int MsgId, CUnpacker *pUnpacker, int ClientId)
{
	if(m_TeeHistorianActive)
	{
		if(m_NetObjHandler.TeeHistorianRecordMsg(MsgId))
		{
			m_TeeHistorian.RecordPlayerMessage(ClientId, pUnpacker->CompleteData(), pUnpacker->CompleteSize());
		}
	}

	void *pRawMsg = PreProcessMsg(&MsgId, pUnpacker, ClientId);

	if(!pRawMsg)
		return;

	if(Server()->ClientIngame(ClientId))
	{
		switch(MsgId)
		{
		case NETMSGTYPE_CL_SAY:
			OnSayNetMessage(static_cast<CNetMsg_Cl_Say *>(pRawMsg), ClientId, pUnpacker);
			break;
		case NETMSGTYPE_CL_CALLVOTE:
			OnCallVoteNetMessage(static_cast<CNetMsg_Cl_CallVote *>(pRawMsg), ClientId);
			break;
		case NETMSGTYPE_CL_VOTE:
			OnVoteNetMessage(static_cast<CNetMsg_Cl_Vote *>(pRawMsg), ClientId);
			break;
		case NETMSGTYPE_CL_SETTEAM:
			OnSetTeamNetMessage(static_cast<CNetMsg_Cl_SetTeam *>(pRawMsg), ClientId);
			break;
		case NETMSGTYPE_CL_ISDDNETLEGACY:
			OnIsDDNetLegacyNetMessage(static_cast<CNetMsg_Cl_IsDDNetLegacy *>(pRawMsg), ClientId, pUnpacker);
			break;
		case NETMSGTYPE_CL_SHOWOTHERSLEGACY:
			OnShowOthersLegacyNetMessage(static_cast<CNetMsg_Cl_ShowOthersLegacy *>(pRawMsg), ClientId);
			break;
		case NETMSGTYPE_CL_SHOWOTHERS:
			OnShowOthersNetMessage(static_cast<CNetMsg_Cl_ShowOthers *>(pRawMsg), ClientId);
			break;
		case NETMSGTYPE_CL_SHOWDISTANCE:
			OnShowDistanceNetMessage(static_cast<CNetMsg_Cl_ShowDistance *>(pRawMsg), ClientId);
			break;
		case NETMSGTYPE_CL_CAMERAINFO:
			OnCameraInfoNetMessage(static_cast<CNetMsg_Cl_CameraInfo *>(pRawMsg), ClientId);
			break;
		case NETMSGTYPE_CL_SETSPECTATORMODE:
			OnSetSpectatorModeNetMessage(static_cast<CNetMsg_Cl_SetSpectatorMode *>(pRawMsg), ClientId);
			break;
		case NETMSGTYPE_CL_CHANGEINFO:
			OnChangeInfoNetMessage(static_cast<CNetMsg_Cl_ChangeInfo *>(pRawMsg), ClientId);
			break;
		case NETMSGTYPE_CL_EMOTICON:
			OnEmoticonNetMessage(static_cast<CNetMsg_Cl_Emoticon *>(pRawMsg), ClientId);
			break;
		case NETMSGTYPE_CL_KILL:
			OnKillNetMessage(static_cast<CNetMsg_Cl_Kill *>(pRawMsg), ClientId);
			break;
		default:
			break;
		}
	}
	if(MsgId == NETMSGTYPE_CL_STARTINFO)
	{
		OnStartInfoNetMessage(static_cast<CNetMsg_Cl_StartInfo *>(pRawMsg), ClientId);
	}
}

void CGameContext::OnSayNetMessage(const CNetMsg_Cl_Say *pMsg, int ClientId, const CUnpacker *pUnpacker)
{
	// <FoxNet
	if(ChatDetection(ClientId, pMsg->m_pMessage))
		return;
	// FoxNet>

	CPlayer *pPlayer = m_apPlayers[ClientId];
	bool Check = !pPlayer->m_NotEligibleForFinish && pPlayer->m_EligibleForFinishCheck + 10 * time_freq() >= time_get();
	if(Check && str_comp(pMsg->m_pMessage, "xd sure chillerbot.png is lyfe") == 0 && pMsg->m_Team == 0)
	{
		if(m_TeeHistorianActive)
		{
			m_TeeHistorian.RecordPlayerMessage(ClientId, pUnpacker->CompleteData(), pUnpacker->CompleteSize());
		}

		pPlayer->m_NotEligibleForFinish = true;
		dbg_msg("hack", "bot detected, cid=%d", ClientId);
		return;
	}
	int Team = pMsg->m_Team;

	// trim right and set maximum length to 256 utf8-characters
	int Length = 0;
	const char *p = pMsg->m_pMessage;
	const char *pEnd = nullptr;
	while(*p)
	{
		const char *pStrOld = p;
		int Code = str_utf8_decode(&p);

		// check if unicode is not empty
		if(!str_utf8_isspace(Code))
		{
			pEnd = nullptr;
		}
		else if(pEnd == nullptr)
			pEnd = pStrOld;

		if(++Length >= 256)
		{
			*(const_cast<char *>(p)) = 0;
			break;
		}
	}
	if(pEnd != nullptr)
		*(const_cast<char *>(pEnd)) = 0;

	// drop empty and autocreated spam messages (more than 32 characters per second)
	if(Length == 0 || (pMsg->m_pMessage[0] != '/' && (g_Config.m_SvSpamprotection && pPlayer->m_LastChat && pPlayer->m_LastChat + Server()->TickSpeed() * ((31 + Length) / 32) > Server()->Tick())))
		return;

	int GameTeam = GetDDRaceTeam(pPlayer->GetCid());
	if(Team)
		Team = ((pPlayer->GetTeam() == TEAM_SPECTATORS) ? TEAM_SPECTATORS : GameTeam);
	else
		Team = TEAM_ALL;

	if(pMsg->m_pMessage[0] == '/')
	{
		const char *pWhisper;
		if((pWhisper = str_startswith_nocase(pMsg->m_pMessage + 1, "w ")))
		{
			Whisper(pPlayer->GetCid(), const_cast<char *>(pWhisper));
		}
		else if((pWhisper = str_startswith_nocase(pMsg->m_pMessage + 1, "whisper ")))
		{
			Whisper(pPlayer->GetCid(), const_cast<char *>(pWhisper));
		}
		else if((pWhisper = str_startswith_nocase(pMsg->m_pMessage + 1, "c ")))
		{
			Converse(pPlayer->GetCid(), const_cast<char *>(pWhisper));
		}
		else if((pWhisper = str_startswith_nocase(pMsg->m_pMessage + 1, "converse ")))
		{
			Converse(pPlayer->GetCid(), const_cast<char *>(pWhisper));
		}
		else
		{
			if(g_Config.m_SvSpamprotection && !str_startswith(pMsg->m_pMessage + 1, "timeout ") && pPlayer->m_aLastCommands[0] && pPlayer->m_aLastCommands[0] + Server()->TickSpeed() > Server()->Tick() && pPlayer->m_aLastCommands[1] && pPlayer->m_aLastCommands[1] + Server()->TickSpeed() > Server()->Tick() && pPlayer->m_aLastCommands[2] && pPlayer->m_aLastCommands[2] + Server()->TickSpeed() > Server()->Tick() && pPlayer->m_aLastCommands[3] && pPlayer->m_aLastCommands[3] + Server()->TickSpeed() > Server()->Tick())
				return;

			int64_t Now = Server()->Tick();
			pPlayer->m_aLastCommands[pPlayer->m_LastCommandPos] = Now;
			pPlayer->m_LastCommandPos = (pPlayer->m_LastCommandPos + 1) % 4;

			Console()->SetFlagMask(CFGFLAG_CHAT);
			int Authed = Server()->GetAuthedState(ClientId);
			if(Authed)
				Console()->SetAccessLevel(Authed == AUTHED_ADMIN ? IConsole::ACCESS_LEVEL_ADMIN : Authed == AUTHED_MOD ? IConsole::ACCESS_LEVEL_MOD :
																	 IConsole::ACCESS_LEVEL_HELPER);
			else
				Console()->SetAccessLevel(IConsole::ACCESS_LEVEL_USER);

			{
				CClientChatLogger Logger(this, ClientId, log_get_scope_logger());
				CLogScope Scope(&Logger);
				Console()->ExecuteLine(pMsg->m_pMessage + 1, ClientId, false);
			}
			// m_apPlayers[ClientId] can be NULL, if the player used a
			// timeout code and replaced another client.
			char aBuf[256];
			str_format(aBuf, sizeof(aBuf), "%d used %s", ClientId, pMsg->m_pMessage);
			Console()->Print(IConsole::OUTPUT_LEVEL_DEBUG, "chat-command", aBuf);

			Console()->SetAccessLevel(IConsole::ACCESS_LEVEL_ADMIN);
			Console()->SetFlagMask(CFGFLAG_SERVER);
		}
	}
	else
	{
		pPlayer->UpdatePlaytime();
		char aCensoredMessage[256];
		CensorMessage(aCensoredMessage, pMsg->m_pMessage, sizeof(aCensoredMessage));
		SendChat(ClientId, Team, aCensoredMessage, ClientId);
	}
}

void CGameContext::OnCallVoteNetMessage(const CNetMsg_Cl_CallVote *pMsg, int ClientId)
{
	if(m_VoteMenu.OnCallVote(pMsg, ClientId))
		return; // If player voted for custom option

	if(RateLimitPlayerVote(ClientId) || m_VoteCloseTime)
		return;

	m_apPlayers[ClientId]->UpdatePlaytime();

	m_VoteType = VOTE_TYPE_UNKNOWN;
	char aChatmsg[512] = {0};
	char aDesc[VOTE_DESC_LENGTH] = {0};
	char aSixupDesc[VOTE_DESC_LENGTH] = {0};
	char aCmd[VOTE_CMD_LENGTH] = {0};
	char aReason[VOTE_REASON_LENGTH] = "No reason given";
	if(pMsg->m_pReason[0])
		str_copy(aReason, pMsg->m_pReason, sizeof(aReason));
	int Authed = Server()->GetAuthedState(ClientId);

	if(str_comp_nocase(pMsg->m_pType, "option") == 0)
	{
		CVoteOptionServer *pOption = m_pVoteOptionFirst;
		while(pOption)
		{
			if(str_comp_nocase(pMsg->m_pValue, pOption->m_aDescription) == 0)
			{
				if(!Console()->LineIsValid(pOption->m_aCommand))
				{
					SendChatTarget(ClientId, "Invalid option");
					return;
				}
				if((str_find(pOption->m_aCommand, "sv_map ") != nullptr || str_find(pOption->m_aCommand, "change_map ") != nullptr || str_find(pOption->m_aCommand, "random_map") != nullptr || str_find(pOption->m_aCommand, "random_unfinished_map") != nullptr) && RateLimitPlayerMapVote(ClientId))
				{
					return;
				}

				str_format(aChatmsg, sizeof(aChatmsg), "'%s' called vote to change server option '%s' (%s)", Server()->ClientName(ClientId),
					pOption->m_aDescription, aReason);
				str_copy(aDesc, pOption->m_aDescription);

				if((str_endswith(pOption->m_aCommand, "random_map") || str_endswith(pOption->m_aCommand, "random_unfinished_map")) && str_length(aReason) == 1 && aReason[0] >= '0' && aReason[0] <= '5')
				{
					int Stars = aReason[0] - '0';
					str_format(aCmd, sizeof(aCmd), "%s %d", pOption->m_aCommand, Stars);
				}
				else
				{
					str_copy(aCmd, pOption->m_aCommand);
				}
				// <FoxNet
				if(m_MapVoteLock)
				{
					if(str_startswith(aCmd, "sv_map ") || str_startswith(aCmd, "change_map ") || str_startswith(aCmd, "random_map") || str_startswith(aCmd, "random_unfinished_map"))
					{
						SendChatTarget(ClientId, "Map votes are currently locked");
						return;
					}
				}
				if(g_Config.m_SvVoteSkipPrefix)
				{
				
					if(str_startswith(aDesc, "│"))
					{
						size_t prefixLen = str_length("│");
						size_t descLen = str_length(aDesc);
						memmove(aDesc, aDesc + prefixLen, descLen - prefixLen + 1);

						if(str_startswith(aCmd, " "))
							memmove(aCmd, aCmd + 1, str_length(aCmd));
						break;
					}
				}
				// FoxNet>
				m_LastMapVote = time_get();
				break;
			}

			pOption = pOption->m_pNext;
		}

		if(!pOption)
		{
			// <FoxNet
			bool IsValid = false;

			if(str_find(pMsg->m_pValue, m_MapVoteLock ? "ALLOW Map Changing" : "LOCK Map Changing"))
			{
				IsValid = true;
				str_copy(aDesc, pMsg->m_pValue);
				str_copy(aCmd, "map_vote_lock");
			}

			if(!IsValid)
			{// FoxNet>
				if(Authed != AUTHED_ADMIN) // allow admins to call any vote they want
				{
					str_format(aChatmsg, sizeof(aChatmsg), "'%s' isn't an option on this server", pMsg->m_pValue);
					SendChatTarget(ClientId, aChatmsg);
					return;
				}
				else
				{
					str_format(aChatmsg, sizeof(aChatmsg), "'%s' called vote to change server option '%s'", Server()->ClientName(ClientId), pMsg->m_pValue);
					str_copy(aDesc, pMsg->m_pValue);
					str_copy(aCmd, pMsg->m_pValue);
				}
			}
		}

		m_VoteType = VOTE_TYPE_OPTION;
	}
	else if(str_comp_nocase(pMsg->m_pType, "kick") == 0)
	{
		if(!g_Config.m_SvVoteKick && !Authed) // allow admins to call kick votes even if they are forbidden
		{
			SendChatTarget(ClientId, "Server does not allow voting to kick players");
			return;
		}
		if(!Authed && time_get() < m_apPlayers[ClientId]->m_Last_KickVote + (time_freq() * g_Config.m_SvVoteKickDelay))
		{
			str_format(aChatmsg, sizeof(aChatmsg), "There's a %d second wait time between kick votes for each player please wait %d second(s)",
				g_Config.m_SvVoteKickDelay,
				(int)((m_apPlayers[ClientId]->m_Last_KickVote + g_Config.m_SvVoteKickDelay * time_freq() - time_get()) / time_freq()));
			SendChatTarget(ClientId, aChatmsg);
			return;
		}

		if(g_Config.m_SvVoteKickMin && !GetDDRaceTeam(ClientId))
		{
			const NETADDR *apAddresses[MAX_CLIENTS];
			for(int i = 0; i < MAX_CLIENTS; i++)
			{
				if(m_apPlayers[i])
				{
					apAddresses[i] = Server()->ClientAddr(i);
				}
			}
			int NumPlayers = 0;
			for(int i = 0; i < MAX_CLIENTS; ++i)
			{
				if(m_apPlayers[i] && m_apPlayers[i]->GetTeam() != TEAM_SPECTATORS && !GetDDRaceTeam(i))
				{
					NumPlayers++;
					for(int j = 0; j < i; j++)
					{
						if(m_apPlayers[j] && m_apPlayers[j]->GetTeam() != TEAM_SPECTATORS && !GetDDRaceTeam(j))
						{
							if(!net_addr_comp_noport(apAddresses[i], apAddresses[j]))
							{
								NumPlayers--;
								break;
							}
						}
					}
				}
			}

			if(NumPlayers < g_Config.m_SvVoteKickMin)
			{
				str_format(aChatmsg, sizeof(aChatmsg), "Kick voting requires %d players", g_Config.m_SvVoteKickMin);
				SendChatTarget(ClientId, aChatmsg);
				return;
			}
		}

		int KickId = str_toint(pMsg->m_pValue);

		if(KickId < 0 || KickId >= MAX_CLIENTS || !m_apPlayers[KickId])
		{
			SendChatTarget(ClientId, "Invalid client id to kick");
			return;
		}
		if(KickId == ClientId)
		{
			SendChatTarget(ClientId, "You can't kick yourself");
			return;
		}
		if(!Server()->ReverseTranslate(KickId, ClientId))
		{
			return;
		}
		int KickedAuthed = Server()->GetAuthedState(KickId);
		if(KickedAuthed > Authed)
		{
			SendChatTarget(ClientId, "You can't kick authorized players");
			char aBufKick[128];
			str_format(aBufKick, sizeof(aBufKick), "'%s' called for vote to kick you", Server()->ClientName(ClientId));
			SendChatTarget(KickId, aBufKick);
			return;
		}

		// Don't allow kicking if a player has no character
		if(!GetPlayerChar(ClientId) || !GetPlayerChar(KickId) || GetDDRaceTeam(ClientId) != GetDDRaceTeam(KickId))
		{
			SendChatTarget(ClientId, "You can kick only your team member");
			return;
		}

		str_format(aChatmsg, sizeof(aChatmsg), "'%s' called for vote to kick '%s' (%s)", Server()->ClientName(ClientId), Server()->ClientName(KickId), aReason);
		str_format(aSixupDesc, sizeof(aSixupDesc), "%2d: %s", KickId, Server()->ClientName(KickId));
		if(!GetDDRaceTeam(ClientId))
		{
			if(!g_Config.m_SvVoteKickBantime)
			{
				str_format(aCmd, sizeof(aCmd), "kick %d Kicked by vote", KickId);
				str_format(aDesc, sizeof(aDesc), "Kick '%s'", Server()->ClientName(KickId));
			}
			else
			{
				str_format(aCmd, sizeof(aCmd), "ban %s %d Banned by vote", Server()->ClientAddrString(KickId, false), g_Config.m_SvVoteKickBantime);
				str_format(aDesc, sizeof(aDesc), "Ban '%s'", Server()->ClientName(KickId));
			}
		}
		else
		{
			str_format(aCmd, sizeof(aCmd), "uninvite %d %d; set_team_ddr %d 0", KickId, GetDDRaceTeam(KickId), KickId);
			str_format(aDesc, sizeof(aDesc), "Move '%s' to team 0", Server()->ClientName(KickId));
		}
		m_apPlayers[ClientId]->m_Last_KickVote = time_get();
		m_VoteType = VOTE_TYPE_KICK;
		m_VoteVictim = KickId;
	}
	else if(str_comp_nocase(pMsg->m_pType, "spectate") == 0)
	{
		if(!g_Config.m_SvVoteSpectate)
		{
			SendChatTarget(ClientId, "Server does not allow voting to move players to spectators");
			return;
		}

		int SpectateId = str_toint(pMsg->m_pValue);

		if(SpectateId < 0 || SpectateId >= MAX_CLIENTS || !m_apPlayers[SpectateId] || m_apPlayers[SpectateId]->GetTeam() == TEAM_SPECTATORS)
		{
			SendChatTarget(ClientId, "Invalid client id to move to spectators");
			return;
		}
		if(SpectateId == ClientId)
		{
			SendChatTarget(ClientId, "You can't move yourself to spectators");
			return;
		}
		int SpectateAuthed = Server()->GetAuthedState(SpectateId);
		if(SpectateAuthed > Authed)
		{
			SendChatTarget(ClientId, "You can't move authorized players to spectators");
			char aBufSpectate[128];
			str_format(aBufSpectate, sizeof(aBufSpectate), "'%s' called for vote to move you to spectators", Server()->ClientName(ClientId));
			SendChatTarget(SpectateId, aBufSpectate);
			return;
		}
		if(!Server()->ReverseTranslate(SpectateId, ClientId))
		{
			return;
		}

		if(!GetPlayerChar(ClientId) || !GetPlayerChar(SpectateId) || GetDDRaceTeam(ClientId) != GetDDRaceTeam(SpectateId))
		{
			SendChatTarget(ClientId, "You can only move your team member to spectators");
			return;
		}

		str_format(aSixupDesc, sizeof(aSixupDesc), "%2d: %s", SpectateId, Server()->ClientName(SpectateId));
		if(g_Config.m_SvPauseable && g_Config.m_SvVotePause)
		{
			str_format(aChatmsg, sizeof(aChatmsg), "'%s' called for vote to pause '%s' for %d seconds (%s)", Server()->ClientName(ClientId), Server()->ClientName(SpectateId), g_Config.m_SvVotePauseTime, aReason);
			str_format(aDesc, sizeof(aDesc), "Pause '%s' (%ds)", Server()->ClientName(SpectateId), g_Config.m_SvVotePauseTime);
			str_format(aCmd, sizeof(aCmd), "uninvite %d %d; force_pause %d %d", SpectateId, GetDDRaceTeam(SpectateId), SpectateId, g_Config.m_SvVotePauseTime);
		}
		else
		{
			str_format(aChatmsg, sizeof(aChatmsg), "'%s' called for vote to move '%s' to spectators (%s)", Server()->ClientName(ClientId), Server()->ClientName(SpectateId), aReason);
			str_format(aDesc, sizeof(aDesc), "Move '%s' to spectators", Server()->ClientName(SpectateId));
			str_format(aCmd, sizeof(aCmd), "uninvite %d %d; set_team %d -1 %d", SpectateId, GetDDRaceTeam(SpectateId), SpectateId, g_Config.m_SvVoteSpectateRejoindelay);
		}
		m_VoteType = VOTE_TYPE_SPECTATE;
		m_VoteVictim = SpectateId;
	}

	if(aCmd[0] && str_comp_nocase(aCmd, "info") != 0)
		CallVote(ClientId, aDesc, aCmd, aReason, aChatmsg, aSixupDesc[0] ? aSixupDesc : nullptr);
}

void CGameContext::OnVoteNetMessage(const CNetMsg_Cl_Vote *pMsg, int ClientId)
{
	if(!m_VoteCloseTime)
	{	// <FoxNet
		if(GetPlayerChar(ClientId))
			GetPlayerChar(ClientId)->VoteAction(pMsg, ClientId);
		// FoxNet>
		return;
	}

	CPlayer *pPlayer = m_apPlayers[ClientId];

	if(g_Config.m_SvSpamprotection && pPlayer->m_LastVoteTry && pPlayer->m_LastVoteTry + Server()->TickSpeed() * 3 > Server()->Tick())
		return;

	pPlayer->m_LastVoteTry = Server()->Tick();
	pPlayer->UpdatePlaytime();

	if(!pMsg->m_Vote)
		return;

	// Allow the vote creator to cancel the vote
	if(pPlayer->GetCid() == m_VoteCreator && pMsg->m_Vote == -1)
	{
		m_VoteEnforce = VOTE_ENFORCE_CANCEL;
		return;
	}

	pPlayer->m_Vote = pMsg->m_Vote;
	pPlayer->m_VotePos = ++m_VotePos;
	m_VoteUpdate = true;

	CNetMsg_Sv_YourVote Msg = {pMsg->m_Vote};
	Server()->SendPackMsg(&Msg, MSGFLAG_VITAL, ClientId);
}

void CGameContext::OnSetTeamNetMessage(const CNetMsg_Cl_SetTeam *pMsg, int ClientId)
{
	if(m_World.m_Paused)
		return;

	CPlayer *pPlayer = m_apPlayers[ClientId];

	if(pPlayer->GetTeam() == pMsg->m_Team || (g_Config.m_SvSpamprotection && pPlayer->m_LastSetTeam && pPlayer->m_LastSetTeam + Server()->TickSpeed() * g_Config.m_SvTeamChangeDelay > Server()->Tick()))
		return;

	// Kill Protection
	CCharacter *pChr = pPlayer->GetCharacter();
	if(pChr)
	{
		int CurrTime = (Server()->Tick() - pChr->m_StartTime) / Server()->TickSpeed();
		if(g_Config.m_SvKillProtection != 0 && CurrTime >= (60 * g_Config.m_SvKillProtection) && pChr->m_DDRaceState == ERaceState::STARTED)
		{
			SendChatTarget(ClientId, "Kill Protection enabled. If you really want to join the spectators, first type /kill");
			return;
		}
	}

	if(pPlayer->m_TeamChangeTick > Server()->Tick())
	{
		pPlayer->m_LastSetTeam = Server()->Tick();
		int TimeLeft = (pPlayer->m_TeamChangeTick - Server()->Tick()) / Server()->TickSpeed();
		char aTime[32];
		str_time((int64_t)TimeLeft * 100, TIME_HOURS, aTime, sizeof(aTime));
		char aBuf[128];
		str_format(aBuf, sizeof(aBuf), "Time to wait before changing team: %s", aTime);
		SendBroadcast(aBuf, ClientId);
		return;
	}

	// Switch team on given client and kill/respawn them
	char aTeamJoinError[512];
	if(m_pController->CanJoinTeam(pMsg->m_Team, ClientId, aTeamJoinError, sizeof(aTeamJoinError)))
	{
		if(pPlayer->GetTeam() == TEAM_SPECTATORS || pMsg->m_Team == TEAM_SPECTATORS)
			m_VoteUpdate = true;
		m_pController->DoTeamChange(pPlayer, pMsg->m_Team);
		pPlayer->m_TeamChangeTick = Server()->Tick();
	}
	else
		SendBroadcast(aTeamJoinError, ClientId);
}

void CGameContext::OnIsDDNetLegacyNetMessage(const CNetMsg_Cl_IsDDNetLegacy *pMsg, int ClientId, CUnpacker *pUnpacker)
{
	IServer::CClientInfo Info;
	if(Server()->GetClientInfo(ClientId, &Info) && Info.m_GotDDNetVersion)
	{
		return;
	}
	int DDNetVersion = pUnpacker->GetInt();
	if(pUnpacker->Error() || DDNetVersion < 0)
	{
		DDNetVersion = VERSION_DDRACE;
	}
	Server()->SetClientDDNetVersion(ClientId, DDNetVersion);
	OnClientDDNetVersionKnown(ClientId);
}

void CGameContext::OnShowOthersLegacyNetMessage(const CNetMsg_Cl_ShowOthersLegacy *pMsg, int ClientId)
{
	if(g_Config.m_SvShowOthers && !g_Config.m_SvShowOthersDefault)
	{
		CPlayer *pPlayer = m_apPlayers[ClientId];
		pPlayer->m_ShowOthers = pMsg->m_Show;
	}
}

void CGameContext::OnShowOthersNetMessage(const CNetMsg_Cl_ShowOthers *pMsg, int ClientId)
{
	if(g_Config.m_SvShowOthers && !g_Config.m_SvShowOthersDefault)
	{
		CPlayer *pPlayer = m_apPlayers[ClientId];
		pPlayer->m_ShowOthers = pMsg->m_Show;
	}
}

void CGameContext::OnShowDistanceNetMessage(const CNetMsg_Cl_ShowDistance *pMsg, int ClientId)
{
	CPlayer *pPlayer = m_apPlayers[ClientId];
	pPlayer->m_ShowDistance = vec2(pMsg->m_X, pMsg->m_Y);
}

void CGameContext::OnCameraInfoNetMessage(const CNetMsg_Cl_CameraInfo *pMsg, int ClientId)
{
	CPlayer *pPlayer = m_apPlayers[ClientId];
	pPlayer->m_CameraInfo.Write(pMsg);
}

void CGameContext::OnSetSpectatorModeNetMessage(const CNetMsg_Cl_SetSpectatorMode *pMsg, int ClientId)
{
	if(m_World.m_Paused)
		return;

	int SpectatorId = std::clamp(pMsg->m_SpectatorId, (int)SPEC_FOLLOW, MAX_CLIENTS - 1);
	if(SpectatorId >= 0)
		if(!Server()->ReverseTranslate(SpectatorId, ClientId))
			return;

	CPlayer *pPlayer = m_apPlayers[ClientId];
	if((g_Config.m_SvSpamprotection && pPlayer->m_LastSetSpectatorMode && pPlayer->m_LastSetSpectatorMode + Server()->TickSpeed() / 4 > Server()->Tick()))
		return;

	pPlayer->m_LastSetSpectatorMode = Server()->Tick();
	pPlayer->UpdatePlaytime();
	// <FoxNet
	if(SpectatorId >= 0 && (!m_apPlayers[SpectatorId] || m_apPlayers[SpectatorId]->m_Vanish))
	{
		SendChatTarget(ClientId, "Invalid spectator id used");
		return;
	}
	// >FoxNet
	if(SpectatorId >= 0 && (!m_apPlayers[SpectatorId] || m_apPlayers[SpectatorId]->GetTeam() == TEAM_SPECTATORS))
		SendChatTarget(ClientId, "Invalid spectator id used");
	else
		pPlayer->SetSpectatorId(SpectatorId);
}

void CGameContext::OnChangeInfoNetMessage(const CNetMsg_Cl_ChangeInfo *pMsg, int ClientId)
{
	CPlayer *pPlayer = m_apPlayers[ClientId];
	if(g_Config.m_SvSpamprotection && pPlayer->m_LastChangeInfo && pPlayer->m_LastChangeInfo + Server()->TickSpeed() * g_Config.m_SvInfoChangeDelay > Server()->Tick())
		return;

	bool SixupNeedsUpdate = false;

	pPlayer->m_LastChangeInfo = Server()->Tick();
	pPlayer->UpdatePlaytime();

	if(g_Config.m_SvSpamprotection)
	{
		CNetMsg_Sv_ChangeInfoCooldown ChangeInfoCooldownMsg;
		ChangeInfoCooldownMsg.m_WaitUntil = Server()->Tick() + Server()->TickSpeed() * g_Config.m_SvInfoChangeDelay;
		Server()->SendPackMsg(&ChangeInfoCooldownMsg, MSGFLAG_VITAL | MSGFLAG_NORECORD, ClientId);
	}

	// set infos
	if(Server()->WouldClientNameChange(ClientId, pMsg->m_pName) && !ProcessSpamProtection(ClientId))
	{
		//<FoxNet
		if(!NameDetection(ClientId, pMsg->m_pName, true))
		{	// FoxNet>
			char aOldName[MAX_NAME_LENGTH];
			str_copy(aOldName, Server()->ClientName(ClientId), sizeof(aOldName));

			Server()->SetClientName(ClientId, pMsg->m_pName);

			char aChatText[256];
			str_format(aChatText, sizeof(aChatText), "'%s' changed name to '%s'", aOldName, Server()->ClientName(ClientId));
			SendChat(-1, TEAM_ALL, aChatText);

			// reload scores
			Score()->PlayerData(ClientId)->Reset();
			m_apPlayers[ClientId]->m_Score.reset();
			Score()->LoadPlayerData(ClientId);

			SixupNeedsUpdate = true;

			LogEvent("Name change", ClientId);

			//<FoxNet
			m_AccountManager.SetPlayerName(ClientId, Server()->ClientName(ClientId));
			// FoxNet>
		}
	}

	if(Server()->WouldClientClanChange(ClientId, pMsg->m_pClan))
	{
		SixupNeedsUpdate = true;
		Server()->SetClientClan(ClientId, pMsg->m_pClan);
	}

	if(Server()->ClientCountry(ClientId) != pMsg->m_Country)
		SixupNeedsUpdate = true;
	Server()->SetClientCountry(ClientId, pMsg->m_Country);

	str_copy(pPlayer->m_TeeInfos.m_aSkinName, pMsg->m_pSkin, sizeof(pPlayer->m_TeeInfos.m_aSkinName));
	pPlayer->m_TeeInfos.m_UseCustomColor = pMsg->m_UseCustomColor;
	pPlayer->m_TeeInfos.m_ColorBody = pMsg->m_ColorBody;
	pPlayer->m_TeeInfos.m_ColorFeet = pMsg->m_ColorFeet;
	if(!Server()->IsSixup(ClientId))
		pPlayer->m_TeeInfos.ToSixup();

	if(SixupNeedsUpdate)
	{
		protocol7::CNetMsg_Sv_ClientDrop Drop;
		Drop.m_ClientId = ClientId;
		Drop.m_pReason = "";
		Drop.m_Silent = true;

		protocol7::CNetMsg_Sv_ClientInfo Info;
		Info.m_ClientId = ClientId;
		Info.m_pName = Server()->ClientName(ClientId);
		Info.m_Country = pMsg->m_Country;
		Info.m_pClan = pMsg->m_pClan;
		Info.m_Local = 0;
		Info.m_Silent = true;
		Info.m_Team = pPlayer->GetTeam();

		for(int p = 0; p < protocol7::NUM_SKINPARTS; p++)
		{
			Info.m_apSkinPartNames[p] = pPlayer->m_TeeInfos.m_apSkinPartNames[p];
			Info.m_aSkinPartColors[p] = pPlayer->m_TeeInfos.m_aSkinPartColors[p];
			Info.m_aUseCustomColors[p] = pPlayer->m_TeeInfos.m_aUseCustomColors[p];
		}

		for(int i = 0; i < Server()->MaxClients(); i++)
		{
			if(i != ClientId)
			{
				Server()->SendPackMsg(&Drop, MSGFLAG_VITAL | MSGFLAG_NORECORD, i);
				Server()->SendPackMsg(&Info, MSGFLAG_VITAL | MSGFLAG_NORECORD, i);
			}
		}
	}
	else
	{
		protocol7::CNetMsg_Sv_SkinChange Msg;
		Msg.m_ClientId = ClientId;
		for(int p = 0; p < protocol7::NUM_SKINPARTS; p++)
		{
			Msg.m_apSkinPartNames[p] = pPlayer->m_TeeInfos.m_apSkinPartNames[p];
			Msg.m_aSkinPartColors[p] = pPlayer->m_TeeInfos.m_aSkinPartColors[p];
			Msg.m_aUseCustomColors[p] = pPlayer->m_TeeInfos.m_aUseCustomColors[p];
		}

		Server()->SendPackMsg(&Msg, MSGFLAG_VITAL | MSGFLAG_NORECORD, -1);
	}

	Server()->ExpireServerInfo();
}

void CGameContext::OnEmoticonNetMessage(const CNetMsg_Cl_Emoticon *pMsg, int ClientId)
{
	if(m_World.m_Paused)
		return;

	CPlayer *pPlayer = m_apPlayers[ClientId];

	auto &&CheckPreventEmote = [&](int64_t LastEmote, int64_t DelayInMs) {
		return (LastEmote * (int64_t)1000) + (int64_t)Server()->TickSpeed() * DelayInMs > ((int64_t)Server()->Tick() * (int64_t)1000);
	};

	if(g_Config.m_SvSpamprotection && CheckPreventEmote((int64_t)pPlayer->m_LastEmote, (int64_t)g_Config.m_SvEmoticonMsDelay))
		return;

	CCharacter *pChr = pPlayer->GetCharacter();

	// player needs a character to send emotes
	if(!pChr)
		return;

	pPlayer->m_LastEmote = Server()->Tick();
	pPlayer->UpdatePlaytime();

	// check if the global emoticon is prevented and emotes are only send to nearby players
	if(g_Config.m_SvSpamprotection && CheckPreventEmote((int64_t)pPlayer->m_LastEmoteGlobal, (int64_t)g_Config.m_SvGlobalEmoticonMsDelay))
	{
		for(int i = 0; i < MAX_CLIENTS; ++i)
		{
			if(m_apPlayers[i] && pChr->CanSnapCharacter(i) && pChr->IsSnappingCharacterInView(i))
			{
				SendEmoticon(ClientId, pMsg->m_Emoticon, i);
			}
		}
	}
	else
	{
		// else send emoticons to all players
		pPlayer->m_LastEmoteGlobal = Server()->Tick();
		SendEmoticon(ClientId, pMsg->m_Emoticon, -1);
	}

	if(g_Config.m_SvEmotionalTees == 1 && pPlayer->m_EyeEmoteEnabled)
	{
		int EmoteType = EMOTE_NORMAL;
		switch(pMsg->m_Emoticon)
		{
		case EMOTICON_EXCLAMATION:
		case EMOTICON_GHOST:
		case EMOTICON_QUESTION:
		case EMOTICON_WTF:
			EmoteType = EMOTE_SURPRISE;
			break;
		case EMOTICON_DOTDOT:
		case EMOTICON_DROP:
		case EMOTICON_ZZZ:
			EmoteType = EMOTE_BLINK;
			break;
		case EMOTICON_EYES:
		case EMOTICON_HEARTS:
		case EMOTICON_MUSIC:
			EmoteType = EMOTE_HAPPY;
			break;
		case EMOTICON_OOP:
		case EMOTICON_SORRY:
		case EMOTICON_SUSHI:
			EmoteType = EMOTE_PAIN;
			break;
		case EMOTICON_DEVILTEE:
		case EMOTICON_SPLATTEE:
		case EMOTICON_ZOMG:
			EmoteType = EMOTE_ANGRY;
			break;
		default:
			break;
		}
		pChr->SetEmote(EmoteType, Server()->Tick() + 2 * Server()->TickSpeed());
	}
}

void CGameContext::OnKillNetMessage(const CNetMsg_Cl_Kill *pMsg, int ClientId)
{
	if(m_World.m_Paused)
		return;

	if(IsRunningKickOrSpecVote(ClientId) && GetDDRaceTeam(ClientId))
	{
		SendChatTarget(ClientId, "You are running a vote please try again after the vote is done!");
		return;
	}
	CPlayer *pPlayer = m_apPlayers[ClientId];
	if(pPlayer->m_LastKill && pPlayer->m_LastKill + Server()->TickSpeed() * g_Config.m_SvKillDelay > Server()->Tick())
		return;
	if(pPlayer->IsPaused())
		return;

	CCharacter *pChr = pPlayer->GetCharacter();
	if(!pChr)
		return;

	// Kill Protection
	int CurrTime = (Server()->Tick() - pChr->m_StartTime) / Server()->TickSpeed();
	if(g_Config.m_SvKillProtection != 0 && CurrTime >= (60 * g_Config.m_SvKillProtection) && pChr->m_DDRaceState == ERaceState::STARTED)
	{
		SendChatTarget(ClientId, "Kill Protection enabled. If you really want to kill, type /kill");
		return;
	}

	pPlayer->m_LastKill = Server()->Tick();
	pPlayer->KillCharacter(WEAPON_SELF);
	pPlayer->Respawn();
}

void CGameContext::OnStartInfoNetMessage(const CNetMsg_Cl_StartInfo *pMsg, int ClientId)
{
	CPlayer *pPlayer = m_apPlayers[ClientId];

	if(pPlayer->m_IsReady)
		return;

	pPlayer->m_LastChangeInfo = Server()->Tick();

	// set start infos
	Server()->SetClientName(ClientId, pMsg->m_pName);
	// trying to set client name can delete the player object, check if it still exists
	if(!m_apPlayers[ClientId])
	{
		return;
	}
	Server()->SetClientClan(ClientId, pMsg->m_pClan);
	// trying to set client clan can delete the player object, check if it still exists
	if(!m_apPlayers[ClientId])
	{
		return;
	}
	Server()->SetClientCountry(ClientId, pMsg->m_Country);
	str_copy(pPlayer->m_TeeInfos.m_aSkinName, pMsg->m_pSkin, sizeof(pPlayer->m_TeeInfos.m_aSkinName));
	pPlayer->m_TeeInfos.m_UseCustomColor = pMsg->m_UseCustomColor;
	pPlayer->m_TeeInfos.m_ColorBody = pMsg->m_ColorBody;
	pPlayer->m_TeeInfos.m_ColorFeet = pMsg->m_ColorFeet;
	if(!Server()->IsSixup(ClientId))
		pPlayer->m_TeeInfos.ToSixup();

	// send clear vote options
	// <FoxNet
	ClearVotes(ClientId);
	// FoxNet>

	// begin sending vote options
	pPlayer->m_SendVoteIndex = 0;

	// send tuning parameters to client
	SendTuningParams(ClientId, pPlayer->m_TuneZone);

	// client is ready to enter
	pPlayer->m_IsReady = true;
	CNetMsg_Sv_ReadyToEnter m;
	Server()->SendPackMsg(&m, MSGFLAG_VITAL | MSGFLAG_FLUSH, ClientId);

	Server()->ExpireServerInfo();
}

void CGameContext::ConTuneParam(IConsole::IResult *pResult, void *pUserData)
{
	CGameContext *pSelf = (CGameContext *)pUserData;
	const char *pParamName = pResult->GetString(0);

	char aBuf[256];
	if(pResult->NumArguments() == 2)
	{
		float NewValue = pResult->GetFloat(1);
		if(pSelf->Tuning()->Set(pParamName, NewValue) && pSelf->Tuning()->Get(pParamName, &NewValue))
		{
			str_format(aBuf, sizeof(aBuf), "%s changed to %.2f", pParamName, NewValue);
			pSelf->SendTuningParams(-1);
		}
		else
		{
			str_format(aBuf, sizeof(aBuf), "No such tuning parameter: %s", pParamName);
		}
	}
	else
	{
		float Value;
		if(pSelf->Tuning()->Get(pParamName, &Value))
		{
			str_format(aBuf, sizeof(aBuf), "%s %.2f", pParamName, Value);
		}
		else
		{
			str_format(aBuf, sizeof(aBuf), "No such tuning parameter: %s", pParamName);
		}
	}
	pSelf->Console()->Print(IConsole::OUTPUT_LEVEL_STANDARD, "tuning", aBuf);
}

void CGameContext::ConToggleTuneParam(IConsole::IResult *pResult, void *pUserData)
{
	CGameContext *pSelf = (CGameContext *)pUserData;
	const char *pParamName = pResult->GetString(0);
	float OldValue;

	char aBuf[256];
	if(!pSelf->Tuning()->Get(pParamName, &OldValue))
	{
		str_format(aBuf, sizeof(aBuf), "No such tuning parameter: %s", pParamName);
		pSelf->Console()->Print(IConsole::OUTPUT_LEVEL_STANDARD, "tuning", aBuf);
		return;
	}

	float NewValue = absolute(OldValue - pResult->GetFloat(1)) < 0.0001f ? pResult->GetFloat(2) : pResult->GetFloat(1);

	pSelf->Tuning()->Set(pParamName, NewValue);
	pSelf->Tuning()->Get(pParamName, &NewValue);

	str_format(aBuf, sizeof(aBuf), "%s changed to %.2f", pParamName, NewValue);
	pSelf->Console()->Print(IConsole::OUTPUT_LEVEL_STANDARD, "tuning", aBuf);
	pSelf->SendTuningParams(-1);
}

void CGameContext::ConTuneReset(IConsole::IResult *pResult, void *pUserData)
{
	CGameContext *pSelf = (CGameContext *)pUserData;
	if(pResult->NumArguments())
	{
		const char *pParamName = pResult->GetString(0);
		float DefaultValue = 0.0f;
		char aBuf[256];

		if(CTuningParams::DEFAULT.Get(pParamName, &DefaultValue) && pSelf->Tuning()->Set(pParamName, DefaultValue) && pSelf->Tuning()->Get(pParamName, &DefaultValue))
		{
			str_format(aBuf, sizeof(aBuf), "%s reset to %.2f", pParamName, DefaultValue);
			pSelf->SendTuningParams(-1);
		}
		else
		{
			str_format(aBuf, sizeof(aBuf), "No such tuning parameter: %s", pParamName);
		}
		pSelf->Console()->Print(IConsole::OUTPUT_LEVEL_STANDARD, "tuning", aBuf);
	}
	else
	{
		pSelf->ResetTuning();
		pSelf->Console()->Print(IConsole::OUTPUT_LEVEL_STANDARD, "tuning", "Tuning reset");
	}
}

void CGameContext::ConTunes(IConsole::IResult *pResult, void *pUserData)
{
	CGameContext *pSelf = (CGameContext *)pUserData;
	char aBuf[256];
	for(int i = 0; i < CTuningParams::Num(); i++)
	{
		float Value;
		pSelf->Tuning()->Get(i, &Value);
		str_format(aBuf, sizeof(aBuf), "%s %.2f", CTuningParams::Name(i), Value);
		pSelf->Console()->Print(IConsole::OUTPUT_LEVEL_STANDARD, "tuning", aBuf);
	}
}

void CGameContext::ConTuneZone(IConsole::IResult *pResult, void *pUserData)
{
	CGameContext *pSelf = (CGameContext *)pUserData;
	int List = pResult->GetInteger(0);
	const char *pParamName = pResult->GetString(1);
	float NewValue = pResult->GetFloat(2);

	if(List >= 0 && List < NUM_TUNEZONES)
	{
		char aBuf[256];
		if(pSelf->TuningList()[List].Set(pParamName, NewValue) && pSelf->TuningList()[List].Get(pParamName, &NewValue))
		{
			str_format(aBuf, sizeof(aBuf), "%s in zone %d changed to %.2f", pParamName, List, NewValue);
			pSelf->SendTuningParams(-1, List);
		}
		else
		{
			str_format(aBuf, sizeof(aBuf), "No such tuning parameter: %s", pParamName);
		}
		pSelf->Console()->Print(IConsole::OUTPUT_LEVEL_STANDARD, "tuning", aBuf);
	}
}

void CGameContext::ConTuneDumpZone(IConsole::IResult *pResult, void *pUserData)
{
	CGameContext *pSelf = (CGameContext *)pUserData;
	int List = pResult->GetInteger(0);
	char aBuf[256];
	if(List >= 0 && List < NUM_TUNEZONES)
	{
		for(int i = 0; i < CTuningParams::Num(); i++)
		{
			float Value;
			pSelf->TuningList()[List].Get(i, &Value);
			str_format(aBuf, sizeof(aBuf), "zone %d: %s %.2f", List, CTuningParams::Name(i), Value);
			pSelf->Console()->Print(IConsole::OUTPUT_LEVEL_STANDARD, "tuning", aBuf);
		}
	}
}

void CGameContext::ConTuneResetZone(IConsole::IResult *pResult, void *pUserData)
{
	CGameContext *pSelf = (CGameContext *)pUserData;
	if(pResult->NumArguments())
	{
		int List = pResult->GetInteger(0);
		if(List >= 0 && List < NUM_TUNEZONES)
		{
			pSelf->TuningList()[List] = CTuningParams::DEFAULT;
			char aBuf[256];
			str_format(aBuf, sizeof(aBuf), "Tunezone %d reset", List);
			pSelf->Console()->Print(IConsole::OUTPUT_LEVEL_STANDARD, "tuning", aBuf);
			pSelf->SendTuningParams(-1, List);
		}
	}
	else
	{
		for(int i = 0; i < NUM_TUNEZONES; i++)
		{
			*(pSelf->TuningList() + i) = CTuningParams::DEFAULT;
			pSelf->SendTuningParams(-1, i);
		}
		pSelf->Console()->Print(IConsole::OUTPUT_LEVEL_STANDARD, "tuning", "All Tunezones reset");
	}
}

void CGameContext::ConTuneSetZoneMsgEnter(IConsole::IResult *pResult, void *pUserData)
{
	CGameContext *pSelf = (CGameContext *)pUserData;
	if(pResult->NumArguments())
	{
		int List = pResult->GetInteger(0);
		if(List >= 0 && List < NUM_TUNEZONES)
		{
			str_copy(pSelf->m_aaZoneEnterMsg[List], pResult->GetString(1), sizeof(pSelf->m_aaZoneEnterMsg[List]));
		}
	}
}

void CGameContext::ConTuneSetZoneMsgLeave(IConsole::IResult *pResult, void *pUserData)
{
	CGameContext *pSelf = (CGameContext *)pUserData;
	if(pResult->NumArguments())
	{
		int List = pResult->GetInteger(0);
		if(List >= 0 && List < NUM_TUNEZONES)
		{
			str_copy(pSelf->m_aaZoneLeaveMsg[List], pResult->GetString(1), sizeof(pSelf->m_aaZoneLeaveMsg[List]));
		}
	}
}

void CGameContext::ConMapbug(IConsole::IResult *pResult, void *pUserData)
{
	CGameContext *pSelf = (CGameContext *)pUserData;

	if(pSelf->m_pController)
	{
		log_info("mapbugs", "can't add map bugs after the game started");
		return;
	}

	const char *pMapBugName = pResult->GetString(0);
	switch(pSelf->m_MapBugs.Update(pMapBugName))
	{
	case EMapBugUpdate::OK:
		break;
	case EMapBugUpdate::OVERRIDDEN:
		log_info("mapbugs", "map-internal setting overridden by database");
		break;
	case EMapBugUpdate::NOTFOUND:
		log_info("mapbugs", "unknown map bug '%s', ignoring", pMapBugName);
		break;
	default:
		dbg_assert(false, "unreachable");
	}
}

void CGameContext::ConSwitchOpen(IConsole::IResult *pResult, void *pUserData)
{
	CGameContext *pSelf = (CGameContext *)pUserData;
	int Switch = pResult->GetInteger(0);

	if(in_range(Switch, (int)pSelf->Switchers().size() - 1))
	{
		pSelf->Switchers()[Switch].m_Initial = false;
		char aBuf[256];
		str_format(aBuf, sizeof(aBuf), "switch %d opened by default", Switch);
		pSelf->Console()->Print(IConsole::OUTPUT_LEVEL_STANDARD, "server", aBuf);
	}
}

void CGameContext::ConPause(IConsole::IResult *pResult, void *pUserData)
{
	CGameContext *pSelf = (CGameContext *)pUserData;

	pSelf->m_World.m_Paused ^= 1;
}

void CGameContext::ConChangeMap(IConsole::IResult *pResult, void *pUserData)
{
	CGameContext *pSelf = (CGameContext *)pUserData;
	pSelf->m_pController->ChangeMap(pResult->GetString(0));
}

void CGameContext::ConRandomMap(IConsole::IResult *pResult, void *pUserData)
{
	CGameContext *pSelf = (CGameContext *)pUserData;

	const int ClientId = pResult->m_ClientId == -1 ? pSelf->m_VoteCreator : pResult->m_ClientId;
	const int Stars = pResult->NumArguments() ? pResult->GetInteger(0) : -1;
	pSelf->m_pScore->RandomMap(ClientId, Stars);
}

void CGameContext::ConRandomUnfinishedMap(IConsole::IResult *pResult, void *pUserData)
{
	CGameContext *pSelf = (CGameContext *)pUserData;

	const int ClientId = pResult->m_ClientId == -1 ? pSelf->m_VoteCreator : pResult->m_ClientId;
	const int Stars = pResult->NumArguments() ? pResult->GetInteger(0) : -1;
	pSelf->m_pScore->RandomUnfinishedMap(ClientId, Stars);
}

void CGameContext::ConRestart(IConsole::IResult *pResult, void *pUserData)
{
	CGameContext *pSelf = (CGameContext *)pUserData;
	if(pResult->NumArguments())
		pSelf->m_pController->DoWarmup(pResult->GetInteger(0));
	else
		pSelf->m_pController->StartRound();
}

void CGameContext::ConBroadcast(IConsole::IResult *pResult, void *pUserData)
{
	CGameContext *pSelf = (CGameContext *)pUserData;

	char aBuf[1024];
	str_copy(aBuf, pResult->GetString(0), sizeof(aBuf));

	int i, j;
	for(i = 0, j = 0; aBuf[i]; i++, j++)
	{
		if(aBuf[i] == '\\' && aBuf[i + 1] == 'n')
		{
			aBuf[j] = '\n';
			i++;
		}
		else if(i != j)
		{
			aBuf[j] = aBuf[i];
		}
	}
	aBuf[j] = '\0';

	pSelf->SendBroadcast(aBuf, -1);
}

void CGameContext::ConBroadcastId(IConsole::IResult *pResult, void *pUserData)
{
	CGameContext *pSelf = (CGameContext *)pUserData;

	const int Victim = pResult->GetVictim();
	if(!CheckClientId(Victim) || !pSelf->m_apPlayers[Victim])
	{
		log_info("broadcast", "Client ID not found: %d", Victim);
		return;
	}

	char aBuf[1024];
	str_copy(aBuf, pResult->GetString(1), sizeof(aBuf));

	int i, j;
	for(i = 0, j = 0; aBuf[i]; i++, j++)
	{
		if(aBuf[i] == '\\' && aBuf[i + 1] == 'n')
		{
			aBuf[j] = '\n';
			i++;
		}
		else if(i != j)
		{
			aBuf[j] = aBuf[i];
		}
	}
	aBuf[j] = '\0';

	pSelf->SendBroadcast(aBuf, Victim);
}

void CGameContext::ConSay(IConsole::IResult *pResult, void *pUserData)
{
	CGameContext *pSelf = (CGameContext *)pUserData;
	pSelf->SendChat(-1, TEAM_ALL, pResult->GetString(0));
}

void CGameContext::ConSetTeam(IConsole::IResult *pResult, void *pUserData)
{
	CGameContext *pSelf = (CGameContext *)pUserData;
	int ClientId = std::clamp(pResult->GetInteger(0), 0, (int)MAX_CLIENTS - 1);
	int Team = std::clamp(pResult->GetInteger(1), -1, 1);
	int Delay = pResult->NumArguments() > 2 ? pResult->GetInteger(2) : 0;
	if(!pSelf->m_apPlayers[ClientId])
		return;

	char aBuf[256];
	str_format(aBuf, sizeof(aBuf), "moved client %d to team %d", ClientId, Team);
	pSelf->Console()->Print(IConsole::OUTPUT_LEVEL_STANDARD, "server", aBuf);

	pSelf->m_apPlayers[ClientId]->Pause(CPlayer::PAUSE_NONE, false); // reset /spec and /pause to allow rejoin
	pSelf->m_apPlayers[ClientId]->m_TeamChangeTick = pSelf->Server()->Tick() + pSelf->Server()->TickSpeed() * Delay * 60;
	pSelf->m_pController->DoTeamChange(pSelf->m_apPlayers[ClientId], Team);
	if(Team == TEAM_SPECTATORS)
		pSelf->m_apPlayers[ClientId]->Pause(CPlayer::PAUSE_NONE, true);
}

void CGameContext::ConSetTeamAll(IConsole::IResult *pResult, void *pUserData)
{
	CGameContext *pSelf = (CGameContext *)pUserData;
	int Team = std::clamp(pResult->GetInteger(0), -1, 1);

	char aBuf[256];
	str_format(aBuf, sizeof(aBuf), "All players were moved to the %s", pSelf->m_pController->GetTeamName(Team));
	pSelf->SendChat(-1, TEAM_ALL, aBuf);

	for(auto &pPlayer : pSelf->m_apPlayers)
		if(pPlayer)
			pSelf->m_pController->DoTeamChange(pPlayer, Team, false);
}

void CGameContext::ConHotReload(IConsole::IResult *pResult, void *pUserData)
{
	CGameContext *pSelf = (CGameContext *)pUserData;
	for(int i = 0; i < MAX_CLIENTS; i++)
	{
		if(!pSelf->GetPlayerChar(i))
			continue;

		CCharacter *pChar = pSelf->GetPlayerChar(i);

		// Save the tee individually
		pSelf->m_apSavedTees[i] = new CSaveHotReloadTee();
		pSelf->m_apSavedTees[i]->Save(pChar, false);

		// Save the team state
		pSelf->m_aTeamMapping[i] = pSelf->GetDDRaceTeam(i);
		if(pSelf->m_aTeamMapping[i] == TEAM_SUPER)
			pSelf->m_aTeamMapping[i] = pChar->m_TeamBeforeSuper;

		if(pSelf->m_apSavedTeams[pSelf->m_aTeamMapping[i]])
			continue;

		pSelf->m_apSavedTeams[pSelf->m_aTeamMapping[i]] = new CSaveTeam();
		pSelf->m_apSavedTeams[pSelf->m_aTeamMapping[i]]->Save(pSelf, pSelf->m_aTeamMapping[i], true, true);
	}
	pSelf->Server()->ReloadMap();
}

void CGameContext::ConAddVote(IConsole::IResult *pResult, void *pUserData)
{
	CGameContext *pSelf = (CGameContext *)pUserData;
	const char *pDescription = pResult->GetString(0);
	const char *pCommand = pResult->GetString(1);

	pSelf->AddVote(pDescription, pCommand);
}

void CGameContext::AddVote(const char *pDescription, const char *pCommand)
{
	if(m_NumVoteOptions == MAX_VOTE_OPTIONS)
	{
		Console()->Print(IConsole::OUTPUT_LEVEL_STANDARD, "server", "maximum number of vote options reached");
		return;
	}

	// check for valid option
	if((!Console()->LineIsValid(pCommand) || str_length(pCommand) >= VOTE_CMD_LENGTH) /*<FoxNet*/ && str_comp_nocase(pCommand, "info") != 0 /*FoxNet>*/)
	{
		char aBuf[256];
		str_format(aBuf, sizeof(aBuf), "skipped invalid command '%s'", pCommand);
		Console()->Print(IConsole::OUTPUT_LEVEL_STANDARD, "server", aBuf);
		return;
	}
	while(*pDescription == ' ')
		pDescription++;
	if(str_length(pDescription) >= VOTE_DESC_LENGTH || *pDescription == 0)
	{
		char aBuf[256];
		str_format(aBuf, sizeof(aBuf), "skipped invalid option '%s'", pDescription);
		Console()->Print(IConsole::OUTPUT_LEVEL_STANDARD, "server", aBuf);
		return;
	}

	// check for duplicate entry
	CVoteOptionServer *pOption = m_pVoteOptionFirst;
	while(pOption)
	{
		if(str_comp_nocase(pDescription, pOption->m_aDescription) == 0)
		{
			str_append(pOption->m_aDescription, " "); // If option already exists, make it unique
		}
		pOption = pOption->m_pNext;
	}

	// add the option
	++m_NumVoteOptions;
	int Len = str_length(pCommand);

	pOption = (CVoteOptionServer *)m_pVoteOptionHeap->Allocate(sizeof(CVoteOptionServer) + Len, alignof(CVoteOptionServer));
	pOption->m_pNext = nullptr;
	pOption->m_pPrev = m_pVoteOptionLast;
	if(pOption->m_pPrev)
		pOption->m_pPrev->m_pNext = pOption;
	m_pVoteOptionLast = pOption;
	if(!m_pVoteOptionFirst)
		m_pVoteOptionFirst = pOption;

	str_copy(pOption->m_aDescription, pDescription, sizeof(pOption->m_aDescription));
	str_copy(pOption->m_aCommand, pCommand, Len + 1);
}

void CGameContext::ConRemoveVote(IConsole::IResult *pResult, void *pUserData)
{
	CGameContext *pSelf = (CGameContext *)pUserData;
	const char *pDescription = pResult->GetString(0);

	// check for valid option
	CVoteOptionServer *pOption = pSelf->m_pVoteOptionFirst;
	while(pOption)
	{
		if(str_comp_nocase(pDescription, pOption->m_aDescription) == 0)
			break;
		pOption = pOption->m_pNext;
	}
	if(!pOption)
	{
		char aBuf[256];
		str_format(aBuf, sizeof(aBuf), "option '%s' does not exist", pDescription);
		pSelf->Console()->Print(IConsole::OUTPUT_LEVEL_STANDARD, "server", aBuf);
		return;
	}

	// start reloading vote option list
	// clear vote options
	// <FoxNet
	pSelf->ClearVotes(-1);
	// FoxNet>

	// reset sending of vote options
	for(auto &pPlayer : pSelf->m_apPlayers)
	{
		if(pPlayer)
			pPlayer->m_SendVoteIndex = 0;
	}

	// TODO: improve this
	// remove the option
	--pSelf->m_NumVoteOptions;

	CHeap *pVoteOptionHeap = new CHeap();
	CVoteOptionServer *pVoteOptionFirst = nullptr;
	CVoteOptionServer *pVoteOptionLast = nullptr;
	int NumVoteOptions = pSelf->m_NumVoteOptions;
	for(CVoteOptionServer *pSrc = pSelf->m_pVoteOptionFirst; pSrc; pSrc = pSrc->m_pNext)
	{
		if(pSrc == pOption)
			continue;

		// copy option
		int Len = str_length(pSrc->m_aCommand);
		CVoteOptionServer *pDst = (CVoteOptionServer *)pVoteOptionHeap->Allocate(sizeof(CVoteOptionServer) + Len, alignof(CVoteOptionServer));
		pDst->m_pNext = nullptr;
		pDst->m_pPrev = pVoteOptionLast;
		if(pDst->m_pPrev)
			pDst->m_pPrev->m_pNext = pDst;
		pVoteOptionLast = pDst;
		if(!pVoteOptionFirst)
			pVoteOptionFirst = pDst;

		str_copy(pDst->m_aDescription, pSrc->m_aDescription, sizeof(pDst->m_aDescription));
		str_copy(pDst->m_aCommand, pSrc->m_aCommand, Len + 1);
	}

	// clean up
	delete pSelf->m_pVoteOptionHeap;
	pSelf->m_pVoteOptionHeap = pVoteOptionHeap;
	pSelf->m_pVoteOptionFirst = pVoteOptionFirst;
	pSelf->m_pVoteOptionLast = pVoteOptionLast;
	pSelf->m_NumVoteOptions = NumVoteOptions;
}

void CGameContext::ConForceVote(IConsole::IResult *pResult, void *pUserData)
{
	CGameContext *pSelf = (CGameContext *)pUserData;
	const char *pType = pResult->GetString(0);
	const char *pValue = pResult->GetString(1);
	const char *pReason = pResult->NumArguments() > 2 && pResult->GetString(2)[0] ? pResult->GetString(2) : "No reason given";
	char aBuf[128] = {0};

	if(str_comp_nocase(pType, "option") == 0)
	{
		CVoteOptionServer *pOption = pSelf->m_pVoteOptionFirst;
		while(pOption)
		{
			if(str_comp_nocase(pValue, pOption->m_aDescription) == 0)
			{
				str_format(aBuf, sizeof(aBuf), "authorized player forced server option '%s' (%s)", pValue, pReason);
				pSelf->SendChatTarget(-1, aBuf, FLAG_SIX);
				pSelf->m_VoteCreator = pResult->m_ClientId;
				pSelf->Console()->ExecuteLine(pOption->m_aCommand);
				break;
			}

			pOption = pOption->m_pNext;
		}

		if(!pOption)
		{
			str_format(aBuf, sizeof(aBuf), "'%s' isn't an option on this server", pValue);
			pSelf->Console()->Print(IConsole::OUTPUT_LEVEL_STANDARD, "server", aBuf);
			return;
		}
	}
	else if(str_comp_nocase(pType, "kick") == 0)
	{
		int KickId = str_toint(pValue);
		if(KickId < 0 || KickId >= MAX_CLIENTS || !pSelf->m_apPlayers[KickId])
		{
			pSelf->Console()->Print(IConsole::OUTPUT_LEVEL_STANDARD, "server", "Invalid client id to kick");
			return;
		}

		if(!g_Config.m_SvVoteKickBantime)
		{
			str_format(aBuf, sizeof(aBuf), "kick %d %s", KickId, pReason);
			pSelf->Console()->ExecuteLine(aBuf);
		}
		else
		{
			str_format(aBuf, sizeof(aBuf), "ban %s %d %s", pSelf->Server()->ClientAddrString(KickId, false), g_Config.m_SvVoteKickBantime, pReason);
			pSelf->Console()->ExecuteLine(aBuf);
		}
	}
	else if(str_comp_nocase(pType, "spectate") == 0)
	{
		int SpectateId = str_toint(pValue);
		if(SpectateId < 0 || SpectateId >= MAX_CLIENTS || !pSelf->m_apPlayers[SpectateId] || pSelf->m_apPlayers[SpectateId]->GetTeam() == TEAM_SPECTATORS)
		{
			pSelf->Console()->Print(IConsole::OUTPUT_LEVEL_STANDARD, "server", "Invalid client id to move");
			return;
		}

		str_format(aBuf, sizeof(aBuf), "'%s' was moved to spectator (%s)", pSelf->Server()->ClientName(SpectateId), pReason);
		pSelf->SendChatTarget(-1, aBuf);
		str_format(aBuf, sizeof(aBuf), "set_team %d -1 %d", SpectateId, g_Config.m_SvVoteSpectateRejoindelay);
		pSelf->Console()->ExecuteLine(aBuf);
	}
}

void CGameContext::ConClearVotes(IConsole::IResult *pResult, void *pUserData)
{
	CGameContext *pSelf = (CGameContext *)pUserData;

	// <FoxNet
	pSelf->ClearVotes(-1);
	// FoxNet>
	pSelf->m_pVoteOptionHeap->Reset();
	pSelf->m_pVoteOptionFirst = nullptr;
	pSelf->m_pVoteOptionLast = nullptr;
	pSelf->m_NumVoteOptions = 0;

	// reset sending of vote options
	for(auto &pPlayer : pSelf->m_apPlayers)
	{
		if(pPlayer)
			pPlayer->m_SendVoteIndex = 0;
	}
}

struct CMapNameItem
{
	char m_aName[IO_MAX_PATH_LENGTH - 4];
	bool m_IsDirectory;

	static bool CompareFilenameAscending(const CMapNameItem Lhs, const CMapNameItem Rhs)
	{
		if(str_comp(Lhs.m_aName, "..") == 0)
			return true;
		if(str_comp(Rhs.m_aName, "..") == 0)
			return false;
		if(Lhs.m_IsDirectory != Rhs.m_IsDirectory)
			return Lhs.m_IsDirectory;
		return str_comp_filenames(Lhs.m_aName, Rhs.m_aName) < 0;
	}
};

void CGameContext::ConAddMapVotes(IConsole::IResult *pResult, void *pUserData)
{
	CGameContext *pSelf = (CGameContext *)pUserData;

	std::vector<CMapNameItem> vMapList;
	const char *pDirectory = pResult->GetString(0);

	// Don't allow moving to parent directories
	if(str_find_nocase(pDirectory, ".."))
		return;

	char aPath[IO_MAX_PATH_LENGTH] = "maps/";
	str_append(aPath, pDirectory, sizeof(aPath));
	pSelf->Storage()->ListDirectory(IStorage::TYPE_ALL, aPath, MapScan, &vMapList);
	std::sort(vMapList.begin(), vMapList.end(), CMapNameItem::CompareFilenameAscending);

	for(auto &Item : vMapList)
	{
		if(!str_comp(Item.m_aName, "..") && (!str_comp(aPath, "maps/")))
			continue;

		char aDescription[VOTE_DESC_LENGTH];
		str_format(aDescription, sizeof(aDescription), "%s: %s%s", Item.m_IsDirectory ? "Directory" : "Map", Item.m_aName, Item.m_IsDirectory ? "/" : "");

		char aCommand[VOTE_CMD_LENGTH];
		char aOptionEscaped[IO_MAX_PATH_LENGTH * 2];
		char *pDst = aOptionEscaped;
		str_escape(&pDst, Item.m_aName, aOptionEscaped + sizeof(aOptionEscaped));

		char aDirectory[IO_MAX_PATH_LENGTH] = "";
		if(pResult->NumArguments())
			str_copy(aDirectory, pDirectory);

		if(!str_comp(Item.m_aName, ".."))
		{
			fs_parent_dir(aDirectory);
			str_format(aCommand, sizeof(aCommand), "clear_votes; add_map_votes \"%s\"", aDirectory);
		}
		else if(Item.m_IsDirectory)
		{
			str_append(aDirectory, "/", sizeof(aDirectory));
			str_append(aDirectory, aOptionEscaped, sizeof(aDirectory));

			str_format(aCommand, sizeof(aCommand), "clear_votes; add_map_votes \"%s\"", aDirectory);
		}
		else
			str_format(aCommand, sizeof(aCommand), "change_map \"%s%s%s\"", pDirectory, pDirectory[0] == '\0' ? "" : "/", aOptionEscaped);

		pSelf->AddVote(aDescription, aCommand);
	}

	pSelf->Console()->Print(IConsole::OUTPUT_LEVEL_STANDARD, "server", "added maps to votes");
}

int CGameContext::MapScan(const char *pName, int IsDir, int DirType, void *pUserData)
{
	if((!IsDir && !str_endswith(pName, ".map")) || !str_comp(pName, "."))
		return 0;

	CMapNameItem Item;
	Item.m_IsDirectory = IsDir;
	if(!IsDir)
		str_truncate(Item.m_aName, sizeof(Item.m_aName), pName, str_length(pName) - str_length(".map"));
	else
		str_copy(Item.m_aName, pName);
	static_cast<std::vector<CMapNameItem> *>(pUserData)->push_back(Item);

	return 0;
}

void CGameContext::ConVote(IConsole::IResult *pResult, void *pUserData)
{
	CGameContext *pSelf = (CGameContext *)pUserData;

	if(str_comp_nocase(pResult->GetString(0), "yes") == 0)
		pSelf->ForceVote(pResult->m_ClientId, true);
	else if(str_comp_nocase(pResult->GetString(0), "no") == 0)
		pSelf->ForceVote(pResult->m_ClientId, false);
}

void CGameContext::ConVotes(IConsole::IResult *pResult, void *pUserData)
{
	CGameContext *pSelf = (CGameContext *)pUserData;

	int Page = pResult->NumArguments() > 0 ? pResult->GetInteger(0) : 0;
	static const int s_EntriesPerPage = 20;
	const int Start = Page * s_EntriesPerPage;
	const int End = (Page + 1) * s_EntriesPerPage;

	char aBuf[512];
	int Count = 0;
	for(CVoteOptionServer *pOption = pSelf->m_pVoteOptionFirst; pOption; pOption = pOption->m_pNext, Count++)
	{
		if(Count < Start || Count >= End)
		{
			continue;
		}

		str_copy(aBuf, "add_vote \"");
		char *pDst = aBuf + str_length(aBuf);
		str_escape(&pDst, pOption->m_aDescription, aBuf + sizeof(aBuf));
		str_append(aBuf, "\" \"");
		pDst = aBuf + str_length(aBuf);
		str_escape(&pDst, pOption->m_aCommand, aBuf + sizeof(aBuf));
		str_append(aBuf, "\"");

		pSelf->Console()->Print(IConsole::OUTPUT_LEVEL_STANDARD, "votes", aBuf);
	}
	str_format(aBuf, sizeof(aBuf), "%d %s, showing entries %d - %d", Count, Count == 1 ? "vote" : "votes", Start, End - 1);
	pSelf->Console()->Print(IConsole::OUTPUT_LEVEL_STANDARD, "votes", aBuf);
}

void CGameContext::ConchainSpecialMotdupdate(IConsole::IResult *pResult, void *pUserData, IConsole::FCommandCallback pfnCallback, void *pCallbackUserData)
{
	pfnCallback(pResult, pCallbackUserData);
	if(pResult->NumArguments())
	{
		CGameContext *pSelf = (CGameContext *)pUserData;
		pSelf->SendMotd(-1);
	}
}

void CGameContext::ConchainSettingUpdate(IConsole::IResult *pResult, void *pUserData, IConsole::FCommandCallback pfnCallback, void *pCallbackUserData)
{
	pfnCallback(pResult, pCallbackUserData);
	if(pResult->NumArguments())
	{
		CGameContext *pSelf = (CGameContext *)pUserData;
		pSelf->SendSettings(-1);
	}
}

void CGameContext::ConchainPracticeByDefaultUpdate(IConsole::IResult *pResult, void *pUserData, IConsole::FCommandCallback pfnCallback, void *pCallbackUserData)
{
	const int OldValue = g_Config.m_SvPracticeByDefault;
	pfnCallback(pResult, pCallbackUserData);

	if(pResult->NumArguments() && g_Config.m_SvTestingCommands)
	{
		CGameContext *pSelf = (CGameContext *)pUserData;

		if(pSelf->m_pController == nullptr)
			return;

		const int Enable = pResult->GetInteger(0);
		if(Enable == OldValue)
			return;

		char aBuf[256];
		str_format(aBuf, sizeof(aBuf), "Practice is %s by default.", Enable ? "enabled" : "disabled");
		if(Enable)
			str_append(aBuf, " Join a team and /unpractice to turn it off for your team.");

		pSelf->SendChat(-1, TEAM_ALL, aBuf);

		for(int Team = 0; Team < NUM_DDRACE_TEAMS; Team++)
		{
			if(Team == TEAM_FLOCK || pSelf->m_pController->Teams().Count(Team) == 0)
			{
				pSelf->m_pController->Teams().SetPractice(Team, Enable);
			}
		}
	}
}

void CGameContext::OnConsoleInit()
{
	m_pServer = Kernel()->RequestInterface<IServer>();
	m_pConfigManager = Kernel()->RequestInterface<IConfigManager>();
	m_pConfig = m_pConfigManager->Values();
	m_pConsole = Kernel()->RequestInterface<IConsole>();
	m_pEngine = Kernel()->RequestInterface<IEngine>();
	m_pStorage = Kernel()->RequestInterface<IStorage>();

	Console()->Register("tune", "s[tuning] ?f[value]", CFGFLAG_SERVER | CFGFLAG_GAME, ConTuneParam, this, "Tune variable to value or show current value");
	Console()->Register("toggle_tune", "s[tuning] f[value 1] f[value 2]", CFGFLAG_SERVER, ConToggleTuneParam, this, "Toggle tune variable");
	Console()->Register("tune_reset", "?s[tuning]", CFGFLAG_SERVER, ConTuneReset, this, "Reset all or one tuning variable to default");
	Console()->Register("tunes", "", CFGFLAG_SERVER, ConTunes, this, "List all tuning variables and their values");
	Console()->Register("tune_zone", "i[zone] s[tuning] f[value]", CFGFLAG_SERVER | CFGFLAG_GAME, ConTuneZone, this, "Tune in zone a variable to value");
	Console()->Register("tune_zone_dump", "i[zone]", CFGFLAG_SERVER, ConTuneDumpZone, this, "Dump zone tuning in zone x");
	Console()->Register("tune_zone_reset", "?i[zone]", CFGFLAG_SERVER, ConTuneResetZone, this, "Reset zone tuning in zone x or in all zones");
	Console()->Register("tune_zone_enter", "i[zone] r[message]", CFGFLAG_SERVER | CFGFLAG_GAME, ConTuneSetZoneMsgEnter, this, "Which message to display on zone enter; use 0 for normal area");
	Console()->Register("tune_zone_leave", "i[zone] r[message]", CFGFLAG_SERVER | CFGFLAG_GAME, ConTuneSetZoneMsgLeave, this, "Which message to display on zone leave; use 0 for normal area");
	Console()->Register("mapbug", "s[mapbug]", CFGFLAG_SERVER | CFGFLAG_GAME, ConMapbug, this, "Enable map compatibility mode using the specified bug (example: grenade-doubleexplosion@ddnet.tw)");
	Console()->Register("switch_open", "i[switch]", CFGFLAG_SERVER | CFGFLAG_GAME, ConSwitchOpen, this, "Whether a switch is deactivated by default (otherwise activated)");
	Console()->Register("pause_game", "", CFGFLAG_SERVER, ConPause, this, "Pause/unpause game");
	Console()->Register("change_map", "r[map]", CFGFLAG_SERVER | CFGFLAG_STORE, ConChangeMap, this, "Change map");
	Console()->Register("random_map", "?i[stars]", CFGFLAG_SERVER | CFGFLAG_STORE, ConRandomMap, this, "Random map");
	Console()->Register("random_unfinished_map", "?i[stars]", CFGFLAG_SERVER | CFGFLAG_STORE, ConRandomUnfinishedMap, this, "Random unfinished map");
	Console()->Register("restart", "?i[seconds]", CFGFLAG_SERVER | CFGFLAG_STORE, ConRestart, this, "Restart in x seconds (0 = abort)");
	Console()->Register("broadcast", "r[message]", CFGFLAG_SERVER, ConBroadcast, this, "Broadcast message");
	Console()->Register("broadcast_pl", "v[id] r[message]", CFGFLAG_SERVER, ConBroadcastId, this, "Broadcast message to player with client ID");
	Console()->Register("say", "r[message]", CFGFLAG_SERVER, ConSay, this, "Say in chat");
	Console()->Register("set_team", "i[id] i[team-id] ?i[delay in minutes]", CFGFLAG_SERVER, ConSetTeam, this, "Set team of player to team");
	Console()->Register("set_team_all", "i[team-id]", CFGFLAG_SERVER, ConSetTeamAll, this, "Set team of all players to team");
	Console()->Register("hot_reload", "", CFGFLAG_SERVER, ConHotReload, this, "Reload the map while preserving the state of tees and teams");
	Console()->Register("reload_censorlist", "", CFGFLAG_SERVER, ConReloadCensorlist, this, "Reload the censorlist");

	Console()->Register("add_vote", "s[name] r[command]", CFGFLAG_SERVER, ConAddVote, this, "Add a voting option");
	Console()->Register("remove_vote", "r[name]", CFGFLAG_SERVER, ConRemoveVote, this, "remove a voting option");
	Console()->Register("force_vote", "s[name] s[command] ?r[reason]", CFGFLAG_SERVER, ConForceVote, this, "Force a voting option");
	Console()->Register("clear_votes", "", CFGFLAG_SERVER, ConClearVotes, this, "Clears the voting options");
	Console()->Register("add_map_votes", "?s[directory]", CFGFLAG_SERVER, ConAddMapVotes, this, "Automatically adds voting options for all maps");
	Console()->Register("vote", "r['yes'|'no']", CFGFLAG_SERVER, ConVote, this, "Force a vote to yes/no");
	Console()->Register("votes", "?i[page]", CFGFLAG_SERVER, ConVotes, this, "Show all votes (page 0 by default, 20 entries per page)");
	Console()->Register("dump_antibot", "", CFGFLAG_SERVER | CFGFLAG_STORE, ConDumpAntibot, this, "Dumps the antibot status");
	Console()->Register("antibot", "r[command]", CFGFLAG_SERVER | CFGFLAG_STORE, ConAntibot, this, "Sends a command to the antibot");

	Console()->Chain("sv_motd", ConchainSpecialMotdupdate, this);

	Console()->Chain("sv_vote_kick", ConchainSettingUpdate, this);
	Console()->Chain("sv_vote_kick_min", ConchainSettingUpdate, this);
	Console()->Chain("sv_vote_spectate", ConchainSettingUpdate, this);
	Console()->Chain("sv_spectator_slots", ConchainSettingUpdate, this);

	RegisterDDRaceCommands();
	RegisterChatCommands();

	RegisterFoxNetCommands();
}

void CGameContext::RegisterDDRaceCommands()
{
	Console()->Register("kill_pl", "v[id] ?r[reason]", CFGFLAG_SERVER, ConKillPlayer, this, "Kills a player and announces the kill");
	Console()->Register("totele", "i[number]", CFGFLAG_SERVER, ConToTeleporter, this, "Teleports you to teleporter i");
	Console()->Register("totelecp", "i[number]", CFGFLAG_SERVER, ConToCheckTeleporter, this, "Teleports you to checkpoint teleporter i");
	Console()->Register("tele", "?v[id] ?i[id]", CFGFLAG_SERVER, ConTeleport, this, "Teleports player i (or you) to player i (or you to where you look at)");
	Console()->Register("addweapon", "i[weapon-id] ?v[id]", CFGFLAG_SERVER, ConAddWeapon, this, "Gives weapon with id i to you (all = -1, hammer = 0, gun = 1, shotgun = 2, grenade = 3, laser = 4, ninja = 5)");
	Console()->Register("removeweapon", "i[weapon-id] ?v[id]", CFGFLAG_SERVER, ConRemoveWeapon, this, "removes weapon with id i from you (all = -1, hammer = 0, gun = 1, shotgun = 2, grenade = 3, laser = 4, ninja = 5)");
	Console()->Register("shotgun", "?v[id]", CFGFLAG_SERVER, ConShotgun, this, "Gives a shotgun to you");
	Console()->Register("grenade", "?v[id]", CFGFLAG_SERVER, ConGrenade, this, "Gives a grenade launcher to you");
	Console()->Register("laser", "?v[id]", CFGFLAG_SERVER, ConLaser, this, "Gives a laser to you");
	Console()->Register("rifle", "?v[id]", CFGFLAG_SERVER, ConLaser, this, "Gives a laser to you");
	Console()->Register("jetpack", "?v[id]", CFGFLAG_SERVER, ConJetpack, this, "Gives jetpack to you");
	Console()->Register("setjumps", "i[jumps] ?v[id]", CFGFLAG_SERVER, ConSetJumps, this, "Gives you as many jumps as you specify");
	Console()->Register("weapons", "?v[id]", CFGFLAG_SERVER, ConWeapons, this, "Gives all weapons to you");
	Console()->Register("unshotgun", "?v[id]", CFGFLAG_SERVER, ConUnShotgun, this, "Removes the shotgun from you");
	Console()->Register("ungrenade", "?v[id]", CFGFLAG_SERVER, ConUnGrenade, this, "Removes the grenade launcher from you");
	Console()->Register("unlaser", "?v[id]", CFGFLAG_SERVER, ConUnLaser, this, "Removes the laser from you");
	Console()->Register("unrifle", "?v[id]", CFGFLAG_SERVER, ConUnLaser, this, "Removes the laser from you");
	Console()->Register("unjetpack", "?v[id]", CFGFLAG_SERVER, ConUnJetpack, this, "Removes the jetpack from you");
	Console()->Register("unweapons", "?v[id]", CFGFLAG_SERVER, ConUnWeapons, this, "Removes all weapons from you");
	Console()->Register("ninja", "?v[id]", CFGFLAG_SERVER, ConNinja, this, "Makes you a ninja");
	Console()->Register("unninja", "?v[id]", CFGFLAG_SERVER, ConUnNinja, this, "Removes ninja from you");
	Console()->Register("super", "?v[id]", CFGFLAG_SERVER, ConSuper, this, "Makes you super");
	Console()->Register("unsuper", "?v[id]", CFGFLAG_SERVER, ConUnSuper, this, "Removes super from you");
	Console()->Register("invincible", "?i['0'|'1'] ?v[id]", CFGFLAG_SERVER, ConToggleInvincible, this, "Toggles invincible mode");
	Console()->Register("infinite_jump", "?v[id]", CFGFLAG_SERVER, ConEndlessJump, this, "Gives you infinite jump");
	Console()->Register("uninfinite_jump", "?v[id]", CFGFLAG_SERVER, ConUnEndlessJump, this, "Removes infinite jump from you");
	Console()->Register("endless_hook", "?v[id]", CFGFLAG_SERVER, ConEndlessHook, this, "Gives you endless hook");
	Console()->Register("unendless_hook", "?v[id]", CFGFLAG_SERVER, ConUnEndlessHook, this, "Removes endless hook from you");
	Console()->Register("solo", "?v[id]", CFGFLAG_SERVER, ConSolo, this, "Puts you into solo part");
	Console()->Register("unsolo", "?v[id]", CFGFLAG_SERVER, ConUnSolo, this, "Puts you out of solo part");
	Console()->Register("freeze", "?v[id]", CFGFLAG_SERVER, ConFreeze, this, "Puts you into freeze");
	Console()->Register("unfreeze", "?v[id]", CFGFLAG_SERVER, ConUnFreeze, this, "Puts you out of freeze");
	Console()->Register("deep", "?v[id]", CFGFLAG_SERVER, ConDeep, this, "Puts you into deep freeze");
	Console()->Register("undeep", "?v[id]", CFGFLAG_SERVER, ConUnDeep, this, "Puts you out of deep freeze");
	Console()->Register("livefreeze", "?v[id]", CFGFLAG_SERVER, ConLiveFreeze, this, "Makes you live frozen");
	Console()->Register("unlivefreeze", "?v[id]", CFGFLAG_SERVER, ConUnLiveFreeze, this, "Puts you out of live freeze");
	Console()->Register("left", "?i[tiles] ?v[id]", CFGFLAG_SERVER, ConGoLeft, this, "Makes you move 1 tile left");
	Console()->Register("right", "?i[tiles] ?v[id]", CFGFLAG_SERVER, ConGoRight, this, "Makes you move 1 tile right");
	Console()->Register("up", "?i[tiles] ?v[id]", CFGFLAG_SERVER, ConGoUp, this, "Makes you move 1 tile up");
	Console()->Register("down", "?i[tiles] ?v[id]", CFGFLAG_SERVER, ConGoDown, this, "Makes you move 1 tile down");

	Console()->Register("move", "i[x] i[y] ?v[id]", CFGFLAG_SERVER, ConMove, this, "Moves to the tile with x/y-number ii");
	Console()->Register("move_raw", "i[x] i[y] ?v[id]", CFGFLAG_SERVER, ConMoveRaw, this, "Moves to the point with x/y-coordinates ii");
	Console()->Register("force_pause", "v[id] i[seconds]", CFGFLAG_SERVER, ConForcePause, this, "Force i to pause for i seconds");
	Console()->Register("force_unpause", "v[id]", CFGFLAG_SERVER, ConForcePause, this, "Set force-pause timer of i to 0.");

	Console()->Register("set_team_ddr", "v[id] i[team]", CFGFLAG_SERVER, ConSetDDRTeam, this, "Set ddrace team of a player");
	Console()->Register("uninvite", "v[id] i[team]", CFGFLAG_SERVER, ConUninvite, this, "Uninvite player from team");

	Console()->Register("mute", "", CFGFLAG_SERVER, ConMute, this, "Deprecated. Use either 'muteid <client_id> <seconds> <reason>' or 'muteip <ip> <seconds> <reason>'");
	Console()->Register("muteid", "v[id] i[seconds] ?r[reason]", CFGFLAG_SERVER, ConMuteId, this, "Mute player with client ID");
	Console()->Register("muteip", "s[ip] i[seconds] ?r[reason]", CFGFLAG_SERVER, ConMuteIp, this, "Mute player with IP address");
	Console()->Register("unmute", "i[index]", CFGFLAG_SERVER, ConUnmute, this, "Unmute player with list index");
	Console()->Register("unmuteid", "v[id]", CFGFLAG_SERVER, ConUnmuteId, this, "Unmute player with client ID");
	Console()->Register("unmuteip", "s[ip]", CFGFLAG_SERVER, ConUnmuteIp, this, "Unmute player with IP address");
	Console()->Register("mutes", "?i[page]", CFGFLAG_SERVER, ConMutes, this, "Show list of mutes (page 1 by default, 20 entries per page)");

	Console()->Register("vote_mute", "", CFGFLAG_SERVER, ConVoteMute, this, "Deprecated. Use either 'vote_muteid <client_id> <seconds> <reason>' or 'vote_muteip <ip> <seconds> <reason>'");
	Console()->Register("vote_muteid", "v[id] i[seconds] ?r[reason]", CFGFLAG_SERVER, ConVoteMuteId, this, "Remove right to vote from player with client ID");
	Console()->Register("vote_muteip", "s[ip] i[seconds] ?r[reason]", CFGFLAG_SERVER, ConVoteMuteIp, this, "Remove right to vote from player with IP address");
	Console()->Register("vote_unmute", "i[index]", CFGFLAG_SERVER, ConVoteUnmute, this, "Give back right to vote to player with list index");
	Console()->Register("vote_unmuteid", "v[id]", CFGFLAG_SERVER, ConVoteUnmuteId, this, "Give back right to vote to player with client ID");
	Console()->Register("vote_unmuteip", "s[ip]", CFGFLAG_SERVER, ConVoteUnmuteIp, this, "Give back right to vote to player with IP address");
	Console()->Register("vote_mutes", "?i[page]", CFGFLAG_SERVER, ConVoteMutes, this, "Show list of vote mutes (page 1 by default, 20 entries per page)");

	Console()->Register("moderate", "", CFGFLAG_SERVER, ConModerate, this, "Enables/disables active moderator mode for the player");
	Console()->Register("vote_no", "", CFGFLAG_SERVER, ConVoteNo, this, "Same as \"vote no\"");
	Console()->Register("save_dry", "", CFGFLAG_SERVER, ConDrySave, this, "Dump the current savestring");
	Console()->Register("dump_log", "?i[seconds]", CFGFLAG_SERVER, ConDumpLog, this, "Show logs of the last i seconds");

	Console()->Chain("sv_practice_by_default", ConchainPracticeByDefaultUpdate, this);
}

void CGameContext::RegisterChatCommands()
{
	Console()->Register("credits", "", CFGFLAG_CHAT, ConCredits, this, "Shows the credits of the DDNet mod");
	Console()->Register("rules", "", CFGFLAG_CHAT, ConRules, this, "Shows the server rules");
	Console()->Register("emote", "?s[emote name] i[duration in seconds]", CFGFLAG_CHAT, ConEyeEmote, this, "Sets your tee's eye emote");
	Console()->Register("eyeemote", "?s['on'|'off'|'toggle']", CFGFLAG_CHAT, ConSetEyeEmote, this, "Toggles use of standard eye-emotes on/off, eyeemote s, where s = on for on, off for off, toggle for toggle and nothing to show current status");
	Console()->Register("settings", "?s[configname]", CFGFLAG_CHAT, ConSettings, this, "Shows gameplay information for this server");
	Console()->Register("help", "?r[command]", CFGFLAG_CHAT, ConHelp, this, "Shows help to command r, general help if left blank");
	Console()->Register("info", "", CFGFLAG_CHAT, ConInfo, this, "Shows info about this server");
	Console()->Register("list", "?s[filter]", CFGFLAG_CHAT, ConList, this, "List connected players with optional case-insensitive substring matching filter");
<<<<<<< HEAD
	Console()->Register("me", "r[message]", CFGFLAG_CHAT | CFGFLAG_NONTEEHISTORIC, ConMe, this, "Like the famous irc command '/me says hi' will display '<yourname> says hi'");
	Console()->Register("w", "s[player name] r[message]", CFGFLAG_CHAT | CFGFLAG_NONTEEHISTORIC, ConWhisper, this, "Whisper something to someone (private message)");
	Console()->Register("whisper", "s[player name] r[message]", CFGFLAG_CHAT | CFGFLAG_NONTEEHISTORIC, ConWhisper, this, "Whisper something to someone (private message)");
	Console()->Register("c", "r[message]", CFGFLAG_CHAT | CFGFLAG_NONTEEHISTORIC, ConConverse, this, "Converse with the last person you whispered to (private message)");
	Console()->Register("converse", "r[message]", CFGFLAG_CHAT | CFGFLAG_NONTEEHISTORIC, ConConverse, this, "Converse with the last person you whispered to (private message)");
	Console()->Register("pause", "?r[player name]", CFGFLAG_CHAT, ConTogglePause, this, "Toggles pause");
	Console()->Register("spec", "?r[player name]", CFGFLAG_CHAT, ConToggleSpec, this, "Toggles spec (if not available behaves as /pause)");
	Console()->Register("pausevoted", "", CFGFLAG_CHAT, ConTogglePauseVoted, this, "Toggles pause on the currently voted player");
	Console()->Register("specvoted", "", CFGFLAG_CHAT, ConToggleSpecVoted, this, "Toggles spec on the currently voted player");
	Console()->Register("dnd", "?i['0'|'1']", CFGFLAG_CHAT | CFGFLAG_NONTEEHISTORIC, ConDND, this, "Toggle Do Not Disturb (no chat and server messages)");
	Console()->Register("whispers", "?i['0'|'1']", CFGFLAG_CHAT | CFGFLAG_NONTEEHISTORIC, ConWhispers, this, "Toggle receiving whispers");
	Console()->Register("mapinfo", "?r[map]", CFGFLAG_CHAT, ConMapInfo, this, "Show info about the map with name r gives (current map by default)");
	Console()->Register("timeout", "?s[code]", CFGFLAG_CHAT, ConTimeout, this, "Set timeout protection code s");
	Console()->Register("practice", "?i['0'|'1']", CFGFLAG_CHAT, ConPractice, this, "Enable cheats for your current team's run, but you can't earn a rank");
	Console()->Register("unpractice", "", CFGFLAG_CHAT | CMDFLAG_PRACTICE, ConUnPractice, this, "Kills team and disables practice mode");
	Console()->Register("practicecmdlist", "", CFGFLAG_CHAT, ConPracticeCmdList, this, "List all commands that are avaliable in practice mode");
	Console()->Register("swap", "?r[player name]", CFGFLAG_CHAT, ConSwap, this, "Request to swap your tee with another team member");
	Console()->Register("cancelswap", "", CFGFLAG_CHAT, ConCancelSwap, this, "Cancel your swap request");
	Console()->Register("save", "?r[code]", CFGFLAG_CHAT, ConSave, this, "Save team with code r.");
	Console()->Register("load", "?r[code]", CFGFLAG_CHAT, ConLoad, this, "Load with code r. /load to check your existing saves");
	Console()->Register("map", "?r[map]", CFGFLAG_CHAT | CFGFLAG_NONTEEHISTORIC, ConMap, this, "Vote a map by name");

	Console()->Register("rankteam", "?r[player name]", CFGFLAG_CHAT, ConTeamRank, this, "Shows the team rank of player with name r (your team rank by default)");
	Console()->Register("teamrank", "?r[player name]", CFGFLAG_CHAT, ConTeamRank, this, "Shows the team rank of player with name r (your team rank by default)");

	Console()->Register("rank", "?r[player name]", CFGFLAG_CHAT, ConRank, this, "Shows the rank of player with name r (your rank by default)");
	Console()->Register("top5team", "?s[player name] ?i[rank to start with]", CFGFLAG_CHAT, ConTeamTop5, this, "Shows five team ranks of the ladder or of a player beginning with rank i (1 by default, -1 for worst)");
	Console()->Register("teamtop5", "?s[player name] ?i[rank to start with]", CFGFLAG_CHAT, ConTeamTop5, this, "Shows five team ranks of the ladder or of a player beginning with rank i (1 by default, -1 for worst)");
	Console()->Register("top", "?i[rank to start with]", CFGFLAG_CHAT, ConTop, this, "Shows the top ranks of the global and regional ladder beginning with rank i (1 by default, -1 for worst)");
	Console()->Register("top5", "?i[rank to start with]", CFGFLAG_CHAT, ConTop, this, "Shows the top ranks of the global and regional ladder beginning with rank i (1 by default, -1 for worst)");
	Console()->Register("times", "?s[player name] ?i[number of times to skip]", CFGFLAG_CHAT, ConTimes, this, "/times ?s?i shows last 5 times of the server or of a player beginning with name s starting with time i (i = 1 by default, -1 for first)");
	Console()->Register("points", "?r[player name]", CFGFLAG_CHAT, ConPoints, this, "Shows the global points of a player beginning with name r (your rank by default)");
	Console()->Register("top5points", "?i[number]", CFGFLAG_CHAT, ConTopPoints, this, "Shows five points of the global point ladder beginning with rank i (1 by default)");
	Console()->Register("timecp", "?r[player name]", CFGFLAG_CHAT, ConTimeCP, this, "Set your checkpoints based on another player");

	Console()->Register("team", "?i[id]", CFGFLAG_CHAT, ConTeam, this, "Lets you join team i (shows your team if left blank)");
	Console()->Register("lock", "?i['0'|'1']", CFGFLAG_CHAT, ConLock, this, "Toggle team lock so no one else can join and so the team restarts when a player dies. /lock 0 to unlock, /lock 1 to lock");
	Console()->Register("unlock", "", CFGFLAG_CHAT, ConUnlock, this, "Unlock a team");
	Console()->Register("invite", "r[player name]", CFGFLAG_CHAT, ConInvite, this, "Invite a person to a locked team");
	Console()->Register("join", "r[player name]", CFGFLAG_CHAT, ConJoin, this, "Join the team of the specified player");
	Console()->Register("team0mode", "?i['0'|'1']", CFGFLAG_CHAT, ConTeam0Mode, this, "Toggle team between team 0 and team mode. This mode will make your team behave like team 0.");

	Console()->Register("showothers", "?i['0'|'1'|'2']", CFGFLAG_CHAT, ConShowOthers, this, "Whether to show players from other teams or not (off by default), optional i = 0 for off, i = 1 for on, i = 2 for own team only");
	Console()->Register("showall", "?i['0'|'1']", CFGFLAG_CHAT, ConShowAll, this, "Whether to show players at any distance (off by default), optional i = 0 for off else for on");
	Console()->Register("specteam", "?i['0'|'1']", CFGFLAG_CHAT, ConSpecTeam, this, "Whether to show players from other teams when spectating (on by default), optional i = 0 for off else for on");
	Console()->Register("ninjajetpack", "?i['0'|'1']", CFGFLAG_CHAT, ConNinjaJetpack, this, "Whether to use ninja jetpack or not. Makes jetpack look more awesome");
	Console()->Register("saytime", "?r[player name]", CFGFLAG_CHAT | CFGFLAG_NONTEEHISTORIC, ConSayTime, this, "Privately messages someone's current time in this current running race (your time by default)");
	Console()->Register("saytimeall", "", CFGFLAG_CHAT | CFGFLAG_NONTEEHISTORIC, ConSayTimeAll, this, "Publicly messages everyone your current time in this current running race");
	Console()->Register("time", "", CFGFLAG_CHAT, ConTime, this, "Privately shows you your current time in this current running race in the broadcast message");
	Console()->Register("timer", "?s['gametimer'|'broadcast'|'both'|'none'|'cycle']", CFGFLAG_CHAT, ConSetTimerType, this, "Personal Setting of showing time in either broadcast or game/round timer, timer s, where s = broadcast for broadcast, gametimer for game/round timer, cycle for cycle, both for both, none for no timer and nothing to show current status");
	Console()->Register("r", "", CFGFLAG_CHAT | CMDFLAG_PRACTICE, ConRescue, this, "Teleport yourself out of freeze if auto rescue mode is enabled, otherwise it will set position for rescuing if grounded and teleport you out of freeze if not (use sv_rescue 1 to enable this feature)");
	Console()->Register("rescue", "", CFGFLAG_CHAT | CMDFLAG_PRACTICE, ConRescue, this, "Teleport yourself out of freeze if auto rescue mode is enabled, otherwise it will set position for rescuing if grounded and teleport you out of freeze if not (use sv_rescue 1 to enable this feature)");
=======
	Console()->Register("w", "s[player name] r[message]", CFGFLAG_CHAT | CFGFLAG_SERVER | CFGFLAG_NONTEEHISTORIC, ConWhisper, this, "Whisper something to someone (private message)");
	Console()->Register("whisper", "s[player name] r[message]", CFGFLAG_CHAT | CFGFLAG_SERVER | CFGFLAG_NONTEEHISTORIC, ConWhisper, this, "Whisper something to someone (private message)");
	Console()->Register("c", "r[message]", CFGFLAG_CHAT | CFGFLAG_SERVER | CFGFLAG_NONTEEHISTORIC, ConConverse, this, "Converse with the last person you whispered to (private message)");
	Console()->Register("converse", "r[message]", CFGFLAG_CHAT | CFGFLAG_SERVER | CFGFLAG_NONTEEHISTORIC, ConConverse, this, "Converse with the last person you whispered to (private message)");
	Console()->Register("pause", "?r[player name]", CFGFLAG_CHAT | CFGFLAG_SERVER, ConTogglePause, this, "Toggles pause");
	Console()->Register("spec", "?r[player name]", CFGFLAG_CHAT | CFGFLAG_SERVER, ConToggleSpec, this, "Toggles spec (if not available behaves as /pause)");
	Console()->Register("pausevoted", "", CFGFLAG_CHAT | CFGFLAG_SERVER, ConTogglePauseVoted, this, "Toggles pause on the currently voted player");
	Console()->Register("specvoted", "", CFGFLAG_CHAT | CFGFLAG_SERVER, ConToggleSpecVoted, this, "Toggles spec on the currently voted player");
	Console()->Register("dnd", "?i['0'|'1']", CFGFLAG_CHAT | CFGFLAG_SERVER | CFGFLAG_NONTEEHISTORIC, ConDND, this, "Toggle Do Not Disturb (no chat and server messages)");
	Console()->Register("whispers", "?i['0'|'1']", CFGFLAG_CHAT | CFGFLAG_SERVER | CFGFLAG_NONTEEHISTORIC, ConWhispers, this, "Toggle receiving whispers");
	Console()->Register("mapinfo", "?r[map]", CFGFLAG_CHAT | CFGFLAG_SERVER, ConMapInfo, this, "Show info about the map with name r gives (current map by default)");
	Console()->Register("timeout", "?s[code]", CFGFLAG_CHAT | CFGFLAG_SERVER, ConTimeout, this, "Set timeout protection code s");
	Console()->Register("practice", "?i['0'|'1']", CFGFLAG_CHAT | CFGFLAG_SERVER, ConPractice, this, "Enable cheats for your current team's run, but you can't earn a rank");
	Console()->Register("unpractice", "", CFGFLAG_CHAT | CFGFLAG_SERVER | CMDFLAG_PRACTICE, ConUnPractice, this, "Kills team and disables practice mode");
	Console()->Register("practicecmdlist", "", CFGFLAG_CHAT | CFGFLAG_SERVER, ConPracticeCmdList, this, "List all commands that are avaliable in practice mode");
	Console()->Register("swap", "?r[player name]", CFGFLAG_CHAT | CFGFLAG_SERVER, ConSwap, this, "Request to swap your tee with another team member");
	Console()->Register("cancelswap", "", CFGFLAG_CHAT | CFGFLAG_SERVER, ConCancelSwap, this, "Cancel your swap request");
	Console()->Register("save", "?r[code]", CFGFLAG_CHAT | CFGFLAG_SERVER, ConSave, this, "Save team with code r.");
	Console()->Register("load", "?r[code]", CFGFLAG_CHAT | CFGFLAG_SERVER, ConLoad, this, "Load with code r. /load to check your existing saves");
	Console()->Register("map", "?r[map]", CFGFLAG_CHAT | CFGFLAG_SERVER | CFGFLAG_NONTEEHISTORIC, ConMap, this, "Vote a map by name");

	Console()->Register("rankteam", "?r[player name]", CFGFLAG_CHAT | CFGFLAG_SERVER, ConTeamRank, this, "Shows the team rank of player with name r (your team rank by default)");
	Console()->Register("teamrank", "?r[player name]", CFGFLAG_CHAT | CFGFLAG_SERVER, ConTeamRank, this, "Shows the team rank of player with name r (your team rank by default)");

	Console()->Register("rank", "?r[player name]", CFGFLAG_CHAT | CFGFLAG_SERVER, ConRank, this, "Shows the rank of player with name r (your rank by default)");
	Console()->Register("top5team", "?s[player name] ?i[rank to start with]", CFGFLAG_CHAT | CFGFLAG_SERVER, ConTeamTop5, this, "Shows five team ranks of the ladder or of a player beginning with rank i (1 by default, -1 for worst)");
	Console()->Register("teamtop5", "?s[player name] ?i[rank to start with]", CFGFLAG_CHAT | CFGFLAG_SERVER, ConTeamTop5, this, "Shows five team ranks of the ladder or of a player beginning with rank i (1 by default, -1 for worst)");
	Console()->Register("top", "?i[rank to start with]", CFGFLAG_CHAT | CFGFLAG_SERVER, ConTop, this, "Shows the top ranks of the global and regional ladder beginning with rank i (1 by default, -1 for worst)");
	Console()->Register("top5", "?i[rank to start with]", CFGFLAG_CHAT | CFGFLAG_SERVER, ConTop, this, "Shows the top ranks of the global and regional ladder beginning with rank i (1 by default, -1 for worst)");
	Console()->Register("times", "?s[player name] ?i[number of times to skip]", CFGFLAG_CHAT | CFGFLAG_SERVER, ConTimes, this, "/times ?s?i shows last 5 times of the server or of a player beginning with name s starting with time i (i = 1 by default, -1 for first)");
	Console()->Register("points", "?r[player name]", CFGFLAG_CHAT | CFGFLAG_SERVER, ConPoints, this, "Shows the global points of a player beginning with name r (your rank by default)");
	Console()->Register("top5points", "?i[number]", CFGFLAG_CHAT | CFGFLAG_SERVER, ConTopPoints, this, "Shows five points of the global point ladder beginning with rank i (1 by default)");
	Console()->Register("timecp", "?r[player name]", CFGFLAG_CHAT | CFGFLAG_SERVER, ConTimeCP, this, "Set your checkpoints based on another player");

	Console()->Register("team", "?i[id]", CFGFLAG_CHAT | CFGFLAG_SERVER, ConTeam, this, "Lets you join team i (shows your team if left blank)");
	Console()->Register("lock", "?i['0'|'1']", CFGFLAG_CHAT | CFGFLAG_SERVER, ConLock, this, "Toggle team lock so no one else can join and so the team restarts when a player dies. /lock 0 to unlock, /lock 1 to lock");
	Console()->Register("unlock", "", CFGFLAG_CHAT | CFGFLAG_SERVER, ConUnlock, this, "Unlock a team");
	Console()->Register("invite", "r[player name]", CFGFLAG_CHAT | CFGFLAG_SERVER, ConInvite, this, "Invite a person to a locked team");
	Console()->Register("join", "r[player name]", CFGFLAG_CHAT | CFGFLAG_SERVER, ConJoin, this, "Join the team of the specified player");
	Console()->Register("team0mode", "?i['0'|'1']", CFGFLAG_CHAT | CFGFLAG_SERVER, ConTeam0Mode, this, "Toggle team between team 0 and team mode. This mode will make your team behave like team 0.");

	Console()->Register("showothers", "?i['0'|'1'|'2']", CFGFLAG_CHAT | CFGFLAG_SERVER, ConShowOthers, this, "Whether to show players from other teams or not (off by default), optional i = 0 for off, i = 1 for on, i = 2 for own team only");
	Console()->Register("showall", "?i['0'|'1']", CFGFLAG_CHAT | CFGFLAG_SERVER, ConShowAll, this, "Whether to show players at any distance (off by default), optional i = 0 for off else for on");
	Console()->Register("specteam", "?i['0'|'1']", CFGFLAG_CHAT | CFGFLAG_SERVER, ConSpecTeam, this, "Whether to show players from other teams when spectating (on by default), optional i = 0 for off else for on");
	Console()->Register("ninjajetpack", "?i['0'|'1']", CFGFLAG_CHAT | CFGFLAG_SERVER, ConNinjaJetpack, this, "Whether to use ninja jetpack or not. Makes jetpack look more awesome");
	Console()->Register("saytime", "?r[player name]", CFGFLAG_CHAT | CFGFLAG_SERVER | CFGFLAG_NONTEEHISTORIC, ConSayTime, this, "Privately messages someone's current time in this current running race (your time by default)");
	Console()->Register("saytimeall", "", CFGFLAG_CHAT | CFGFLAG_SERVER | CFGFLAG_NONTEEHISTORIC, ConSayTimeAll, this, "Publicly messages everyone your current time in this current running race");
	Console()->Register("time", "", CFGFLAG_CHAT | CFGFLAG_SERVER, ConTime, this, "Privately shows you your current time in this current running race in the broadcast message");
	Console()->Register("timer", "?s['gametimer'|'broadcast'|'both'|'none'|'cycle']", CFGFLAG_CHAT | CFGFLAG_SERVER, ConSetTimerType, this, "Personal Setting of showing time in either broadcast or game/round timer, timer s, where s = broadcast for broadcast, gametimer for game/round timer, cycle for cycle, both for both, none for no timer and nothing to show current status");
	Console()->Register("r", "", CFGFLAG_CHAT | CFGFLAG_SERVER | CMDFLAG_PRACTICE, ConRescue, this, "Teleport yourself out of freeze if auto rescue mode is enabled, otherwise it will set position for rescuing if grounded and teleport you out of freeze if not (use sv_rescue 1 to enable this feature)");
	Console()->Register("rescue", "", CFGFLAG_CHAT | CFGFLAG_SERVER | CMDFLAG_PRACTICE, ConRescue, this, "Teleport yourself out of freeze if auto rescue mode is enabled, otherwise it will set position for rescuing if grounded and teleport you out of freeze if not (use sv_rescue 1 to enable this feature)");
>>>>>>> dacb0798
	Console()->Register("back", "", CFGFLAG_CHAT | CMDFLAG_PRACTICE, ConBack, this, "Teleport yourself to the last auto rescue position before you died (use sv_rescue 1 to enable this feature)");
	Console()->Register("rescuemode", "?r['auto'|'manual']", CFGFLAG_CHAT | CMDFLAG_PRACTICE, ConRescueMode, this, "Sets one of the two rescue modes (auto or manual). Prints current mode if no arguments provided");
	Console()->Register("tp", "?r[player name]", CFGFLAG_CHAT | CMDFLAG_PRACTICE, ConTeleTo, this, "Depending on the number of supplied arguments, teleport yourself to; (0.) where you are spectating or aiming; (1.) the specified player name");
	Console()->Register("teleport", "?r[player name]", CFGFLAG_CHAT | CMDFLAG_PRACTICE, ConTeleTo, this, "Depending on the number of supplied arguments, teleport yourself to; (0.) where you are spectating or aiming; (1.) the specified player name");
	Console()->Register("tpxy", "s[x] s[y]", CFGFLAG_CHAT | CMDFLAG_PRACTICE, ConTeleXY, this, "Teleport yourself to the specified coordinates. A tilde (~) can be used to denote your current position, e.g. '/tpxy ~1 ~' to teleport one tile to the right");
	Console()->Register("lasttp", "", CFGFLAG_CHAT | CMDFLAG_PRACTICE, ConLastTele, this, "Teleport yourself to the last location you teleported to");
	Console()->Register("tc", "?r[player name]", CFGFLAG_CHAT | CMDFLAG_PRACTICE, ConTeleCursor, this, "Teleport yourself to player or to where you are spectating/or looking if no player name is given");
	Console()->Register("telecursor", "?r[player name]", CFGFLAG_CHAT | CMDFLAG_PRACTICE, ConTeleCursor, this, "Teleport yourself to player or to where you are spectating/or looking if no player name is given");
	Console()->Register("totele", "i[number]", CFGFLAG_CHAT | CMDFLAG_PRACTICE, ConPracticeToTeleporter, this, "Teleports you to teleporter i");
	Console()->Register("totelecp", "i[number]", CFGFLAG_CHAT | CMDFLAG_PRACTICE, ConPracticeToCheckTeleporter, this, "Teleports you to checkpoint teleporter i");
	Console()->Register("unsolo", "", CFGFLAG_CHAT | CMDFLAG_PRACTICE, ConPracticeUnSolo, this, "Puts you out of solo part");
	Console()->Register("solo", "", CFGFLAG_CHAT | CMDFLAG_PRACTICE, ConPracticeSolo, this, "Puts you into solo part");
	Console()->Register("undeep", "", CFGFLAG_CHAT | CMDFLAG_PRACTICE, ConPracticeUnDeep, this, "Puts you out of deep freeze");
	Console()->Register("deep", "", CFGFLAG_CHAT | CMDFLAG_PRACTICE, ConPracticeDeep, this, "Puts you into deep freeze");
	Console()->Register("unlivefreeze", "", CFGFLAG_CHAT | CMDFLAG_PRACTICE, ConPracticeUnLiveFreeze, this, "Puts you out of live freeze");
	Console()->Register("livefreeze", "", CFGFLAG_CHAT | CMDFLAG_PRACTICE, ConPracticeLiveFreeze, this, "Makes you live frozen");
	Console()->Register("addweapon", "i[weapon-id]", CFGFLAG_CHAT | CMDFLAG_PRACTICE, ConPracticeAddWeapon, this, "Gives weapon with id i to you (all = -1, hammer = 0, gun = 1, shotgun = 2, grenade = 3, laser = 4, ninja = 5)");
	Console()->Register("removeweapon", "i[weapon-id]", CFGFLAG_CHAT | CMDFLAG_PRACTICE, ConPracticeRemoveWeapon, this, "removes weapon with id i from you (all = -1, hammer = 0, gun = 1, shotgun = 2, grenade = 3, laser = 4, ninja = 5)");
	Console()->Register("shotgun", "", CFGFLAG_CHAT | CMDFLAG_PRACTICE, ConPracticeShotgun, this, "Gives a shotgun to you");
	Console()->Register("grenade", "", CFGFLAG_CHAT | CMDFLAG_PRACTICE, ConPracticeGrenade, this, "Gives a grenade launcher to you");
	Console()->Register("laser", "", CFGFLAG_CHAT | CMDFLAG_PRACTICE, ConPracticeLaser, this, "Gives a laser to you");
	Console()->Register("rifle", "", CFGFLAG_CHAT | CMDFLAG_PRACTICE, ConPracticeLaser, this, "Gives a laser to you");
	Console()->Register("jetpack", "", CFGFLAG_CHAT | CMDFLAG_PRACTICE, ConPracticeJetpack, this, "Gives jetpack to you");
	Console()->Register("setjumps", "i[jumps]", CFGFLAG_CHAT | CMDFLAG_PRACTICE, ConPracticeSetJumps, this, "Gives you as many jumps as you specify");
	Console()->Register("weapons", "", CFGFLAG_CHAT | CMDFLAG_PRACTICE, ConPracticeWeapons, this, "Gives all weapons to you");
	Console()->Register("unshotgun", "", CFGFLAG_CHAT | CMDFLAG_PRACTICE, ConPracticeUnShotgun, this, "Removes the shotgun from you");
	Console()->Register("ungrenade", "", CFGFLAG_CHAT | CMDFLAG_PRACTICE, ConPracticeUnGrenade, this, "Removes the grenade launcher from you");
	Console()->Register("unlaser", "", CFGFLAG_CHAT | CMDFLAG_PRACTICE, ConPracticeUnLaser, this, "Removes the laser from you");
	Console()->Register("unrifle", "", CFGFLAG_CHAT | CMDFLAG_PRACTICE, ConPracticeUnLaser, this, "Removes the laser from you");
	Console()->Register("unjetpack", "", CFGFLAG_CHAT | CMDFLAG_PRACTICE, ConPracticeUnJetpack, this, "Removes the jetpack from you");
	Console()->Register("unweapons", "", CFGFLAG_CHAT | CMDFLAG_PRACTICE, ConPracticeUnWeapons, this, "Removes all weapons from you");
	Console()->Register("ninja", "", CFGFLAG_CHAT | CMDFLAG_PRACTICE, ConPracticeNinja, this, "Makes you a ninja");
	Console()->Register("unninja", "", CFGFLAG_CHAT | CMDFLAG_PRACTICE, ConPracticeUnNinja, this, "Removes ninja from you");
	Console()->Register("infjump", "", CFGFLAG_CHAT | CMDFLAG_PRACTICE, ConPracticeEndlessJump, this, "Gives you infinite jump");
	Console()->Register("uninfjump", "", CFGFLAG_CHAT | CMDFLAG_PRACTICE, ConPracticeUnEndlessJump, this, "Removes infinite jump from you");
	Console()->Register("endless", "", CFGFLAG_CHAT | CMDFLAG_PRACTICE, ConPracticeEndlessHook, this, "Gives you endless hook");
	Console()->Register("unendless", "", CFGFLAG_CHAT | CMDFLAG_PRACTICE, ConPracticeUnEndlessHook, this, "Removes endless hook from you");
	Console()->Register("invincible", "?i['0'|'1']", CFGFLAG_CHAT | CMDFLAG_PRACTICE, ConPracticeToggleInvincible, this, "Toggles invincible mode");
	Console()->Register("kill", "", CFGFLAG_CHAT, ConProtectedKill, this, "Kill yourself when kill-protected during a long game (use f1, kill for regular kill)");
}

void CGameContext::OnInit(const void *pPersistentData)
{
	const CPersistentData *pPersistent = (const CPersistentData *)pPersistentData;

	m_pServer = Kernel()->RequestInterface<IServer>();
	m_pConfigManager = Kernel()->RequestInterface<IConfigManager>();
	m_pConfig = m_pConfigManager->Values();
	m_pConsole = Kernel()->RequestInterface<IConsole>();
	m_pEngine = Kernel()->RequestInterface<IEngine>();
	m_pStorage = Kernel()->RequestInterface<IStorage>();
	m_pAntibot = Kernel()->RequestInterface<IAntibot>();
	m_World.SetGameServer(this);
	m_Events.SetGameServer(this);

	m_GameUuid = RandomUuid();
	Console()->SetTeeHistorianCommandCallback(CommandCallback, this);

	uint64_t aSeed[2];
	secure_random_fill(aSeed, sizeof(aSeed));
	m_Prng.Seed(aSeed);
	m_World.m_Core.m_pPrng = &m_Prng;

	DeleteTempfile();

	for(int i = 0; i < NUM_NETOBJTYPES; i++)
		Server()->SnapSetStaticsize(i, m_NetObjHandler.GetObjSize(i));

	m_Layers.Init(Kernel()->RequestInterface<IMap>(), false);
	m_Collision.Init(&m_Layers);
	m_World.m_pTuningList = m_aTuningList;
	m_World.m_Core.InitSwitchers(m_Collision.m_HighestSwitchNumber);

	char aMapName[IO_MAX_PATH_LENGTH];
	int MapSize;
	SHA256_DIGEST MapSha256;
	int MapCrc;
	Server()->GetMapInfo(aMapName, sizeof(aMapName), &MapSize, &MapSha256, &MapCrc);
	m_MapBugs = CMapBugs::Create(aMapName, MapSize, MapSha256);

	// Reset Tunezones
	for(int i = 0; i < NUM_TUNEZONES; i++)
	{
		TuningList()[i] = CTuningParams::DEFAULT;
		TuningList()[i].Set("gun_curvature", 0);
		TuningList()[i].Set("gun_speed", 1400);
		TuningList()[i].Set("shotgun_curvature", 0);
		TuningList()[i].Set("shotgun_speed", 500);
		TuningList()[i].Set("shotgun_speeddiff", 0);
	}

	for(int i = 0; i < NUM_TUNEZONES; i++)
	{
		// Send no text by default when changing tune zones.
		m_aaZoneEnterMsg[i][0] = 0;
		m_aaZoneLeaveMsg[i][0] = 0;
	}
	// Reset Tuning
	if(g_Config.m_SvTuneReset)
	{
		ResetTuning();
	}
	else
	{
		Tuning()->Set("gun_speed", 1400);
		Tuning()->Set("gun_curvature", 0);
		Tuning()->Set("shotgun_speed", 500);
		Tuning()->Set("shotgun_speeddiff", 0);
		Tuning()->Set("shotgun_curvature", 0);
	}

	if(g_Config.m_SvDDRaceTuneReset)
	{
		g_Config.m_SvHit = 1;
		g_Config.m_SvEndlessDrag = 0;
		g_Config.m_SvOldLaser = 0;
		g_Config.m_SvOldTeleportHook = 0;
		g_Config.m_SvOldTeleportWeapons = 0;
		g_Config.m_SvTeleportHoldHook = 0;
		g_Config.m_SvTeam = SV_TEAM_ALLOWED;
		g_Config.m_SvShowOthersDefault = SHOW_OTHERS_OFF;

		for(auto &Switcher : Switchers())
			Switcher.m_Initial = true;
	}

	Console()->ExecuteFile(g_Config.m_SvResetFile, -1);

	LoadMapSettings();

	m_MapBugs.Dump();

	if(g_Config.m_SvSoloServer)
	{
		g_Config.m_SvTeam = SV_TEAM_FORCED_SOLO;
		g_Config.m_SvShowOthersDefault = SHOW_OTHERS_ON;

		Tuning()->Set("player_collision", 0);
		Tuning()->Set("player_hooking", 0);

		for(int i = 0; i < NUM_TUNEZONES; i++)
		{
			TuningList()[i].Set("player_collision", 0);
			TuningList()[i].Set("player_hooking", 0);
		}
	}

	if(!str_comp(Config()->m_SvGametype, "mod"))
		m_pController = new CGameControllerMod(this);
	else
		m_pController = new CGameControllerDDRace(this);

	ReadCensorList();

	m_TeeHistorianActive = g_Config.m_SvTeeHistorian;
	if(m_TeeHistorianActive)
	{
		char aGameUuid[UUID_MAXSTRSIZE];
		FormatUuid(m_GameUuid, aGameUuid, sizeof(aGameUuid));

		char aFilename[IO_MAX_PATH_LENGTH];
		str_format(aFilename, sizeof(aFilename), "teehistorian/%s.teehistorian", aGameUuid);

		IOHANDLE THFile = Storage()->OpenFile(aFilename, IOFLAG_WRITE, IStorage::TYPE_SAVE);
		if(!THFile)
		{
			dbg_msg("teehistorian", "failed to open '%s'", aFilename);
			Server()->SetErrorShutdown("teehistorian open error");
			return;
		}
		else
		{
			dbg_msg("teehistorian", "recording to '%s'", aFilename);
		}
		m_pTeeHistorianFile = aio_new(THFile);

		char aVersion[128];
		if(GIT_SHORTREV_HASH)
		{
			str_format(aVersion, sizeof(aVersion), "%s (%s)", FOXNET_VERSION, GIT_SHORTREV_HASH);
		}
		else
		{
			str_copy(aVersion, FOXNET_VERSION);
		}
		CTeeHistorian::CGameInfo GameInfo;
		GameInfo.m_GameUuid = m_GameUuid;
		GameInfo.m_pServerVersion = aVersion;
		GameInfo.m_StartTime = time(nullptr);
		GameInfo.m_pPrngDescription = m_Prng.Description();

		GameInfo.m_pServerName = g_Config.m_SvName;
		GameInfo.m_ServerPort = Server()->Port();
		GameInfo.m_pGameType = m_pController->m_pGameType;

		GameInfo.m_pConfig = &g_Config;
		GameInfo.m_pTuning = Tuning();
		GameInfo.m_pUuids = &g_UuidManager;

		GameInfo.m_pMapName = aMapName;
		GameInfo.m_MapSize = MapSize;
		GameInfo.m_MapSha256 = MapSha256;
		GameInfo.m_MapCrc = MapCrc;

		if(pPersistent)
		{
			GameInfo.m_HavePrevGameUuid = true;
			GameInfo.m_PrevGameUuid = pPersistent->m_PrevGameUuid;
		}
		else
		{
			GameInfo.m_HavePrevGameUuid = false;
			mem_zero(&GameInfo.m_PrevGameUuid, sizeof(GameInfo.m_PrevGameUuid));
		}

		m_TeeHistorian.Reset(&GameInfo, TeeHistorianWrite, this);

		for(int i = 0; i < MAX_CLIENTS; i++)
		{
			if(Server()->ClientSlotEmpty(i))
			{
				continue;
			}
			const int Level = Server()->GetAuthedState(i);
			if(Level == AUTHED_NO)
			{
				continue;
			}
			m_TeeHistorian.RecordAuthInitial(i, Level, Server()->GetAuthName(i));
		}
	}

	Server()->DemoRecorder_HandleAutoStart();

	if(!m_pScore)
	{
		m_pScore = new CScore(this, ((CServer *)Server())->DbPool());
	}

	// create all entities from the game layer
	CreateAllEntities(true);

	m_pAntibot->RoundStart(this);

	// <FoxNet
	m_AccountManager.Init(this);
	m_VoteMenu.Init(this);
	m_Shop.Init(this);

	if(!m_Initialized)
	{
		if(g_Config.m_SvRandomMapVoteOnStart)
			RandomMapVote();
		m_Initialized = true;
	}
	// FoxNet>
}

void CGameContext::CreateAllEntities(bool Initial)
{
	const CMapItemLayerTilemap *pTileMap = m_Layers.GameLayer();
	const CTile *pTiles = static_cast<CTile *>(Kernel()->RequestInterface<IMap>()->GetData(pTileMap->m_Data));

	const CTile *pFront = nullptr;
	if(m_Layers.FrontLayer())
		pFront = static_cast<CTile *>(Kernel()->RequestInterface<IMap>()->GetData(m_Layers.FrontLayer()->m_Front));

	const CSwitchTile *pSwitch = nullptr;
	if(m_Layers.SwitchLayer())
		pSwitch = static_cast<CSwitchTile *>(Kernel()->RequestInterface<IMap>()->GetData(m_Layers.SwitchLayer()->m_Switch));

	for(int y = 0; y < pTileMap->m_Height; y++)
	{
		for(int x = 0; x < pTileMap->m_Width; x++)
		{
			const int Index = y * pTileMap->m_Width + x;

			// Game layer
			{
				const int GameIndex = pTiles[Index].m_Index;
				if(GameIndex == TILE_OLDLASER)
				{
					g_Config.m_SvOldLaser = 1;
					dbg_msg("game_layer", "found old laser tile");
				}
				else if(GameIndex == TILE_NPC)
				{
					m_Tuning.Set("player_collision", 0);
					dbg_msg("game_layer", "found no collision tile");
				}
				else if(GameIndex == TILE_EHOOK)
				{
					g_Config.m_SvEndlessDrag = 1;
					dbg_msg("game_layer", "found unlimited hook time tile");
				}
				else if(GameIndex == TILE_NOHIT)
				{
					g_Config.m_SvHit = 0;
					dbg_msg("game_layer", "found no weapons hitting others tile");
				}
				else if(GameIndex == TILE_NPH)
				{
					m_Tuning.Set("player_hooking", 0);
					dbg_msg("game_layer", "found no player hooking tile");
				}
				else if(GameIndex >= ENTITY_OFFSET)
				{
					m_pController->OnEntity(GameIndex - ENTITY_OFFSET, x, y, LAYER_GAME, pTiles[Index].m_Flags, Initial);
				}
			}

			if(pFront)
			{
				const int FrontIndex = pFront[Index].m_Index;
				if(FrontIndex == TILE_OLDLASER)
				{
					g_Config.m_SvOldLaser = 1;
					dbg_msg("front_layer", "found old laser tile");
				}
				else if(FrontIndex == TILE_NPC)
				{
					m_Tuning.Set("player_collision", 0);
					dbg_msg("front_layer", "found no collision tile");
				}
				else if(FrontIndex == TILE_EHOOK)
				{
					g_Config.m_SvEndlessDrag = 1;
					dbg_msg("front_layer", "found unlimited hook time tile");
				}
				else if(FrontIndex == TILE_NOHIT)
				{
					g_Config.m_SvHit = 0;
					dbg_msg("front_layer", "found no weapons hitting others tile");
				}
				else if(FrontIndex == TILE_NPH)
				{
					m_Tuning.Set("player_hooking", 0);
					dbg_msg("front_layer", "found no player hooking tile");
				}
				else if(FrontIndex >= ENTITY_OFFSET)
				{
					m_pController->OnEntity(FrontIndex - ENTITY_OFFSET, x, y, LAYER_FRONT, pFront[Index].m_Flags, Initial);
				}
			}

			if(pSwitch)
			{
				const int SwitchType = pSwitch[Index].m_Type;
				// TODO: Add off by default door here
				// if(SwitchType == TILE_DOOR_OFF)
				if(SwitchType >= ENTITY_OFFSET)
				{
					m_pController->OnEntity(SwitchType - ENTITY_OFFSET, x, y, LAYER_SWITCH, pSwitch[Index].m_Flags, Initial, pSwitch[Index].m_Number);
				}
			}
		}
	}
}

CPlayer *CGameContext::CreatePlayer(int ClientId, int StartTeam, bool Afk, int LastWhisperTo)
{
	if(m_apPlayers[ClientId])
		delete m_apPlayers[ClientId];
	m_apPlayers[ClientId] = new(ClientId) CPlayer(this, m_NextUniqueClientId, ClientId, StartTeam);
	m_apPlayers[ClientId]->SetInitialAfk(Afk);
	m_apPlayers[ClientId]->m_LastWhisperTo = LastWhisperTo;
	m_NextUniqueClientId += 1;
	return m_apPlayers[ClientId];
}

void CGameContext::DeleteTempfile()
{
	if(m_aDeleteTempfile[0] != 0)
	{
		Storage()->RemoveFile(m_aDeleteTempfile, IStorage::TYPE_SAVE);
		m_aDeleteTempfile[0] = 0;
	}
}

bool CGameContext::OnMapChange(char *pNewMapName, int MapNameSize)
{
	char aConfig[IO_MAX_PATH_LENGTH];
	str_format(aConfig, sizeof(aConfig), "maps/%s.cfg", g_Config.m_SvMap);

	CLineReader LineReader;
	if(!LineReader.OpenFile(Storage()->OpenFile(aConfig, IOFLAG_READ, IStorage::TYPE_ALL)))
	{
		// No map-specific config, just return.
		return true;
	}

	CDataFileReader Reader;
	if(!Reader.Open(Storage(), pNewMapName, IStorage::TYPE_ALL))
	{
		log_error("mapchange", "Failed to import settings from '%s': failed to open map '%s' for reading", aConfig, pNewMapName);
		return false;
	}

	std::vector<const char *> vpLines;
	int TotalLength = 0;
	while(const char *pLine = LineReader.Get())
	{
		vpLines.push_back(pLine);
		TotalLength += str_length(pLine) + 1;
	}

	char *pSettings = (char *)malloc(maximum(1, TotalLength));
	int Offset = 0;
	for(const char *pLine : vpLines)
	{
		int Length = str_length(pLine) + 1;
		mem_copy(pSettings + Offset, pLine, Length);
		Offset += Length;
	}

	CDataFileWriter Writer;

	int SettingsIndex = Reader.NumData();
	bool FoundInfo = false;
	for(int i = 0; i < Reader.NumItems(); i++)
	{
		int TypeId;
		int ItemId;
		void *pData = Reader.GetItem(i, &TypeId, &ItemId);
		int Size = Reader.GetItemSize(i);
		CMapItemInfoSettings MapInfo;
		if(TypeId == MAPITEMTYPE_INFO && ItemId == 0)
		{
			FoundInfo = true;
			if(Size >= (int)sizeof(CMapItemInfoSettings))
			{
				CMapItemInfoSettings *pInfo = (CMapItemInfoSettings *)pData;
				if(pInfo->m_Settings > -1)
				{
					SettingsIndex = pInfo->m_Settings;
					char *pMapSettings = (char *)Reader.GetData(SettingsIndex);
					int DataSize = Reader.GetDataSize(SettingsIndex);
					if(DataSize == TotalLength && mem_comp(pSettings, pMapSettings, DataSize) == 0)
					{
						// Configs coincide, no need to update map.
						free(pSettings);
						return true;
					}
					Reader.UnloadData(pInfo->m_Settings);
				}
				else
				{
					MapInfo = *pInfo;
					MapInfo.m_Settings = SettingsIndex;
					pData = &MapInfo;
					Size = sizeof(MapInfo);
				}
			}
			else
			{
				*(CMapItemInfo *)&MapInfo = *(CMapItemInfo *)pData;
				MapInfo.m_Settings = SettingsIndex;
				pData = &MapInfo;
				Size = sizeof(MapInfo);
			}
		}
		Writer.AddItem(TypeId, ItemId, Size, pData);
	}

	if(!FoundInfo)
	{
		CMapItemInfoSettings Info;
		Info.m_Version = 1;
		Info.m_Author = -1;
		Info.m_MapVersion = -1;
		Info.m_Credits = -1;
		Info.m_License = -1;
		Info.m_Settings = SettingsIndex;
		Writer.AddItem(MAPITEMTYPE_INFO, 0, sizeof(Info), &Info);
	}

	for(int i = 0; i < Reader.NumData() || i == SettingsIndex; i++)
	{
		if(i == SettingsIndex)
		{
			Writer.AddData(TotalLength, pSettings);
			continue;
		}
		const void *pData = Reader.GetData(i);
		int Size = Reader.GetDataSize(i);
		Writer.AddData(Size, pData);
		Reader.UnloadData(i);
	}

	free(pSettings);
	Reader.Close();

	char aTemp[IO_MAX_PATH_LENGTH];
	if(!Writer.Open(Storage(), IStorage::FormatTmpPath(aTemp, sizeof(aTemp), pNewMapName)))
	{
		log_error("mapchange", "Failed to import settings from '%s': failed to open map '%s' for writing", aConfig, aTemp);
		return false;
	}
	Writer.Finish();
	log_info("mapchange", "Imported settings from '%s' into '%s'", aConfig, aTemp);

	str_copy(pNewMapName, aTemp, MapNameSize);
	str_copy(m_aDeleteTempfile, aTemp, sizeof(m_aDeleteTempfile));
	return true;
}

void CGameContext::OnShutdown(void *pPersistentData)
{
	CPersistentData *pPersistent = (CPersistentData *)pPersistentData;

	if(pPersistent)
	{
		pPersistent->m_PrevGameUuid = m_GameUuid;
	}

	Antibot()->RoundEnd();

	if(m_TeeHistorianActive)
	{
		m_TeeHistorian.Finish();
		aio_close(m_pTeeHistorianFile);
		aio_wait(m_pTeeHistorianFile);
		int Error = aio_error(m_pTeeHistorianFile);
		if(Error)
		{
			dbg_msg("teehistorian", "error closing file, err=%d", Error);
			Server()->SetErrorShutdown("teehistorian close error");
		}
		aio_free(m_pTeeHistorianFile);
	}

	// Stop any demos being recorded.
	Server()->StopDemos();

	DeleteTempfile();
	ConfigManager()->ResetGameSettings();
	Collision()->Unload();
	Layers()->Unload();
	delete m_pController;
	m_pController = nullptr;
	Clear();
}

void CGameContext::LoadMapSettings()
{
	IMap *pMap = Kernel()->RequestInterface<IMap>();
	int Start, Num;
	pMap->GetType(MAPITEMTYPE_INFO, &Start, &Num);
	for(int i = Start; i < Start + Num; i++)
	{
		int ItemId;
		CMapItemInfoSettings *pItem = (CMapItemInfoSettings *)pMap->GetItem(i, nullptr, &ItemId);
		int ItemSize = pMap->GetItemSize(i);
		if(!pItem || ItemId != 0)
			continue;

		if(ItemSize < (int)sizeof(CMapItemInfoSettings))
			break;
		if(!(pItem->m_Settings > -1))
			break;

		int Size = pMap->GetDataSize(pItem->m_Settings);
		char *pSettings = (char *)pMap->GetData(pItem->m_Settings);
		char *pNext = pSettings;
		while(pNext < pSettings + Size)
		{
			int StrSize = str_length(pNext) + 1;
			Console()->ExecuteLine(pNext, IConsole::CLIENT_ID_GAME);
			pNext += StrSize;
		}
		pMap->UnloadData(pItem->m_Settings);
		break;
	}

	char aBuf[IO_MAX_PATH_LENGTH];
	str_format(aBuf, sizeof(aBuf), "maps/%s.map.cfg", g_Config.m_SvMap);
	Console()->ExecuteFile(aBuf, IConsole::CLIENT_ID_NO_GAME);
}

void CGameContext::OnSnap(int ClientId, bool GlobalSnap)
{
	// sixup should only snap during global snap
	dbg_assert(!Server()->IsSixup(ClientId) || GlobalSnap, "sixup should only snap during global snap");

	// add tuning to demo
	if(Server()->IsRecording(ClientId > -1 ? ClientId : MAX_CLIENTS) && mem_comp(&CTuningParams::DEFAULT, &m_Tuning, sizeof(CTuningParams)) != 0)
	{
		CMsgPacker Msg(NETMSGTYPE_SV_TUNEPARAMS);
		int *pParams = (int *)&m_Tuning;
		for(unsigned i = 0; i < sizeof(m_Tuning) / sizeof(int); i++)
			Msg.AddInt(pParams[i]);
		Server()->SendMsg(&Msg, MSGFLAG_RECORD | MSGFLAG_NOSEND, ClientId);
	}

	m_pController->Snap(ClientId);

	for(auto &pPlayer : m_apPlayers)
	{
		if(pPlayer)
			pPlayer->Snap(ClientId);
	}

	if(ClientId > -1)
		m_apPlayers[ClientId]->FakeSnap();

	m_World.Snap(ClientId);

	// events are only sent on global snapshots
	if(GlobalSnap)
	{
		m_Events.Snap(ClientId);
	}
	// <FoxNet
	FoxNetSnap(ClientId, GlobalSnap);
	// FoxNet>
}

void CGameContext::OnPostGlobalSnap()
{
	for(auto &pPlayer : m_apPlayers)
	{
		if(pPlayer && pPlayer->GetCharacter())
			pPlayer->GetCharacter()->PostGlobalSnap();
	}
	m_Events.Clear();
}

void CGameContext::UpdatePlayerMaps()
{
	const auto DistCompare = [](std::pair<float, int> a, std::pair<float, int> b) -> bool {
		return (a.first < b.first);
	};

	if(Server()->Tick() % g_Config.m_SvMapUpdateRate != 0)
		return;

	std::pair<float, int> Dist[MAX_CLIENTS];
	for(int i = 0; i < MAX_CLIENTS; i++)
	{
		if(!Server()->ClientIngame(i))
			continue;
		if(Server()->GetClientVersion(i) >= VERSION_DDNET_OLD)
			continue;
		int *pMap = Server()->GetIdMap(i);

		// compute distances
		for(int j = 0; j < MAX_CLIENTS; j++)
		{
			Dist[j].second = j;
			if(j == i)
				continue;
			if(!Server()->ClientIngame(j) || !m_apPlayers[j])
			{
				Dist[j].first = 1e10;
				continue;
			}
			CCharacter *pChr = m_apPlayers[j]->GetCharacter();
			if(!pChr)
			{
				Dist[j].first = 1e9;
				continue;
			}
			if(!pChr->CanSnapCharacter(i))
				Dist[j].first = 1e8;
			else
				Dist[j].first = length_squared(m_apPlayers[i]->m_ViewPos - pChr->GetPos());
		}

		// always send the player themselves, even if all in same position
		Dist[i].first = -1;

		std::nth_element(&Dist[0], &Dist[VANILLA_MAX_CLIENTS - 1], &Dist[MAX_CLIENTS], DistCompare);

		int Index = 1; // exclude self client id
		for(int j = 0; j < VANILLA_MAX_CLIENTS - 1; j++)
		{
			pMap[j + 1] = -1; // also fill player with empty name to say chat msgs
			if(Dist[j].second == i || Dist[j].first > 5e9f)
				continue;
			pMap[Index++] = Dist[j].second;
		}

		// sort by real client ids, guarantee order on distance changes, O(Nlog(N)) worst case
		// sort just clients in game always except first (self client id) and last (fake client id) indexes
		std::sort(&pMap[1], &pMap[minimum(Index, VANILLA_MAX_CLIENTS - 1)]);
	}
}

bool CGameContext::IsClientReady(int ClientId) const
{
	return m_apPlayers[ClientId] && m_apPlayers[ClientId]->m_IsReady;
}

bool CGameContext::IsClientPlayer(int ClientId) const
{
	return m_apPlayers[ClientId] && m_apPlayers[ClientId]->GetTeam() != TEAM_SPECTATORS;
}

bool CGameContext::IsClientHighBandwidth(int ClientId) const
{
	// force high bandwidth is not supported for sixup
	return m_apPlayers[ClientId] && !Server()->IsSixup(ClientId) && Server()->IsRconAuthed(ClientId) &&
	       (m_apPlayers[ClientId]->GetTeam() == TEAM_SPECTATORS || m_apPlayers[ClientId]->IsPaused());
}

CUuid CGameContext::GameUuid() const { return m_GameUuid; }
const char *CGameContext::GameType() const { return m_pController && m_pController->m_pGameType ? m_pController->m_pGameType : ""; }
const char *CGameContext::Version() const { return FOXNET_VERSION; }
const char *CGameContext::NetVersion() const { return GAME_NETVERSION; }

IGameServer *CreateGameServer() { return new CGameContext; }

void CGameContext::OnSetAuthed(int ClientId, int Level)
{
	if(m_apPlayers[ClientId] && m_VoteCloseTime && Level != AUTHED_NO)
	{
		char aBuf[512];
		str_format(aBuf, sizeof(aBuf), "ban %s %d Banned by vote", Server()->ClientAddrString(ClientId, false), g_Config.m_SvVoteKickBantime);
		if(!str_comp_nocase(m_aVoteCommand, aBuf) && (m_VoteCreator == -1 || Level > Server()->GetAuthedState(m_VoteCreator)))
		{
			m_VoteEnforce = CGameContext::VOTE_ENFORCE_NO_ADMIN;
			Console()->Print(IConsole::OUTPUT_LEVEL_STANDARD, "game", "Vote aborted by authorized login.");
		}
	}

	if(m_TeeHistorianActive)
	{
		if(Level != AUTHED_NO)
		{
			m_TeeHistorian.RecordAuthLogin(ClientId, Level, Server()->GetAuthName(ClientId));
		}
		else
		{
			m_TeeHistorian.RecordAuthLogout(ClientId);
		}
	}

	// <FoxNet
	m_VoteMenu.PrepareVoteOptions(ClientId, m_VoteMenu.GetPage(ClientId)); // Resend Pages
	// FoxNet>
}

bool CGameContext::IsRunningVote(int ClientId) const
{
	return m_VoteCloseTime && m_VoteCreator == ClientId;
}

bool CGameContext::IsRunningKickOrSpecVote(int ClientId) const
{
	return IsRunningVote(ClientId) && (IsKickVote() || IsSpecVote());
}

void CGameContext::SendRecord(int ClientId)
{
	CNetMsg_Sv_Record Msg;
	CNetMsg_Sv_RecordLegacy MsgLegacy;
	MsgLegacy.m_PlayerTimeBest = Msg.m_PlayerTimeBest = Score()->PlayerData(ClientId)->m_BestTime * 100.0f;
	MsgLegacy.m_ServerTimeBest = Msg.m_ServerTimeBest = m_pController->m_CurrentRecord * 100.0f; // TODO: finish this
	Server()->SendPackMsg(&Msg, MSGFLAG_VITAL, ClientId);
	if(!Server()->IsSixup(ClientId) && GetClientVersion(ClientId) < VERSION_DDNET_MSG_LEGACY)
	{
		Server()->SendPackMsg(&MsgLegacy, MSGFLAG_VITAL, ClientId);
	}
}

void CGameContext::SendFinish(int ClientId, float Time, float PreviousBestTime)
{
	int ClientVersion = m_apPlayers[ClientId]->GetClientVersion();

	if(!Server()->IsSixup(ClientId))
	{
		CNetMsg_Sv_DDRaceTime Msg;
		CNetMsg_Sv_DDRaceTimeLegacy MsgLegacy;
		MsgLegacy.m_Time = Msg.m_Time = (int)(Time * 100.0f);
		MsgLegacy.m_Check = Msg.m_Check = 0;
		MsgLegacy.m_Finish = Msg.m_Finish = 1;

		if(PreviousBestTime)
		{
			float Diff100 = (Time - PreviousBestTime) * 100;
			MsgLegacy.m_Check = Msg.m_Check = (int)Diff100;
		}
		if(VERSION_DDRACE <= ClientVersion)
		{
			if(ClientVersion < VERSION_DDNET_MSG_LEGACY)
			{
				Server()->SendPackMsg(&Msg, MSGFLAG_VITAL, ClientId);
			}
			else
			{
				Server()->SendPackMsg(&MsgLegacy, MSGFLAG_VITAL, ClientId);
			}
		}
	}

	CNetMsg_Sv_RaceFinish RaceFinishMsg;
	RaceFinishMsg.m_ClientId = ClientId;
	RaceFinishMsg.m_Time = Time * 1000;
	RaceFinishMsg.m_Diff = 0;
	if(PreviousBestTime)
	{
		float Diff = absolute(Time - PreviousBestTime);
		RaceFinishMsg.m_Diff = Diff * 1000 * (Time < PreviousBestTime ? -1 : 1);
	}
	RaceFinishMsg.m_RecordPersonal = (Time < PreviousBestTime || !PreviousBestTime);
	RaceFinishMsg.m_RecordServer = Time < m_pController->m_CurrentRecord;
	Server()->SendPackMsg(&RaceFinishMsg, MSGFLAG_VITAL | MSGFLAG_NORECORD, -1);
}

bool CGameContext::ProcessSpamProtection(int ClientId, bool RespectChatInitialDelay)
{
	if(!m_apPlayers[ClientId])
		return false;
	if(g_Config.m_SvSpamprotection && m_apPlayers[ClientId]->m_LastChat && m_apPlayers[ClientId]->m_LastChat + Server()->TickSpeed() * g_Config.m_SvChatDelay > Server()->Tick())
		return true;
	else if(g_Config.m_SvDnsblChat && Server()->DnsblBlack(ClientId))
	{
		SendChatTarget(ClientId, "Players are not allowed to chat from VPNs at this time");
		return true;
	}
	else
		m_apPlayers[ClientId]->m_LastChat = Server()->Tick();

	const std::optional<CMute> Muted = m_Mutes.IsMuted(Server()->ClientAddr(ClientId), RespectChatInitialDelay);
	if(Muted.has_value())
	{
		char aChatMessage[128];
		if(Muted->m_InitialDelay)
		{
			str_format(aChatMessage, sizeof(aChatMessage), "This server has an initial chat delay, you will be able to talk in %d seconds.", Muted->SecondsLeft());
		}
		else
		{
			str_format(aChatMessage, sizeof(aChatMessage), "You are not permitted to talk for the next %d seconds.", Muted->SecondsLeft());
		}
		SendChatTarget(ClientId, aChatMessage);
		return true;
	}

	if(g_Config.m_SvSpamMuteDuration && (m_apPlayers[ClientId]->m_ChatScore += g_Config.m_SvChatPenalty) > g_Config.m_SvChatThreshold)
	{
		MuteWithMessage(Server()->ClientAddr(ClientId), g_Config.m_SvSpamMuteDuration, "Spam protection", Server()->ClientName(ClientId));
		m_apPlayers[ClientId]->m_ChatScore = 0;
		return true;
	}

	return false;
}

int CGameContext::GetDDRaceTeam(int ClientId) const
{
	return m_pController->Teams().m_Core.Team(ClientId);
}

void CGameContext::ResetTuning()
{
	m_Tuning = CTuningParams::DEFAULT;
	Tuning()->Set("gun_speed", 1400);
	Tuning()->Set("gun_curvature", 0);
	Tuning()->Set("shotgun_speed", 500);
	Tuning()->Set("shotgun_speeddiff", 0);
	Tuning()->Set("shotgun_curvature", 0);
	SendTuningParams(-1);
}

void CGameContext::Whisper(int ClientId, char *pStr)
{
	if(ProcessSpamProtection(ClientId))
		return;

	pStr = str_skip_whitespaces(pStr);

	const char *pName;
	int Victim;
	bool Error = false;

	// add token
	if(*pStr == '"')
	{
		pStr++;

		pName = pStr;
		char *pDst = pStr; // we might have to process escape data
		while(true)
		{
			if(pStr[0] == '"')
			{
				break;
			}
			else if(pStr[0] == '\\')
			{
				if(pStr[1] == '\\')
					pStr++; // skip due to escape
				else if(pStr[1] == '"')
					pStr++; // skip due to escape
			}
			else if(pStr[0] == 0)
			{
				Error = true;
				break;
			}

			*pDst = *pStr;
			pDst++;
			pStr++;
		}

		if(!Error)
		{
			*pDst = '\0';
			pStr++;

			for(Victim = 0; Victim < MAX_CLIENTS; Victim++)
			{
				if(Server()->ClientIngame(Victim) && str_comp(pName, Server()->ClientName(Victim)) == 0)
				{
					break;
				}
			}
		}
	}
	else
	{
		pName = pStr;
		while(true)
		{
			if(pStr[0] == '\0')
			{
				Error = true;
				break;
			}
			if(pStr[0] == ' ')
			{
				pStr[0] = '\0';
				for(Victim = 0; Victim < MAX_CLIENTS; Victim++)
				{
					if(Server()->ClientIngame(Victim) && str_comp(pName, Server()->ClientName(Victim)) == 0)
					{
						break;
					}
				}

				pStr[0] = ' ';
				if(Victim < MAX_CLIENTS)
					break;
			}
			pStr++;
		}
	}

	if(pStr[0] != ' ')
	{
		Error = true;
	}

	*pStr = '\0';
	pStr++;

	if(Error)
	{
		SendChatTarget(ClientId, "Invalid whisper");
		return;
	}

	if(!CheckClientId(Victim))
	{
		char aBuf[256];
		str_format(aBuf, sizeof(aBuf), "No player with name \"%s\" found", pName);
		SendChatTarget(ClientId, aBuf);
		return;
	}

	WhisperId(ClientId, Victim, pStr);
}

void CGameContext::WhisperId(int ClientId, int VictimId, const char *pMessage)
{
	dbg_assert(CheckClientId(ClientId) && m_apPlayers[ClientId] != nullptr, "ClientId invalid");
	dbg_assert(CheckClientId(VictimId) && m_apPlayers[VictimId] != nullptr, "VictimId invalid");

	m_apPlayers[ClientId]->m_LastWhisperTo = VictimId;

	char aCensoredMessage[256];
	CensorMessage(aCensoredMessage, pMessage, sizeof(aCensoredMessage));

	char aBuf[256];

	if(Server()->IsSixup(ClientId))
	{
		protocol7::CNetMsg_Sv_Chat Msg;
		Msg.m_ClientId = ClientId;
		Msg.m_Mode = protocol7::CHAT_WHISPER;
		Msg.m_pMessage = aCensoredMessage;
		Msg.m_TargetId = VictimId;

		Server()->SendPackMsg(&Msg, MSGFLAG_VITAL | MSGFLAG_NORECORD, ClientId);
	}
	else if(GetClientVersion(ClientId) >= VERSION_DDNET_WHISPER)
	{
		CNetMsg_Sv_Chat Msg;
		Msg.m_Team = TEAM_WHISPER_SEND;
		Msg.m_ClientId = VictimId;
		Msg.m_pMessage = aCensoredMessage;
		if(g_Config.m_SvDemoChat)
			Server()->SendPackMsg(&Msg, MSGFLAG_VITAL, ClientId);
		else
			Server()->SendPackMsg(&Msg, MSGFLAG_VITAL | MSGFLAG_NORECORD, ClientId);
	}
	else
	{
		str_format(aBuf, sizeof(aBuf), "[→ %s] %s", Server()->ClientName(VictimId), aCensoredMessage);
		SendChatTarget(ClientId, aBuf);
	}

	if(!m_apPlayers[VictimId]->m_Whispers)
	{
		SendChatTarget(ClientId, "This person has disabled receiving whispers");
		return;
	}

	if(Server()->IsSixup(VictimId))
	{
		protocol7::CNetMsg_Sv_Chat Msg;
		Msg.m_ClientId = ClientId;
		Msg.m_Mode = protocol7::CHAT_WHISPER;
		Msg.m_pMessage = aCensoredMessage;
		Msg.m_TargetId = VictimId;

		Server()->SendPackMsg(&Msg, MSGFLAG_VITAL | MSGFLAG_NORECORD, VictimId);
	}
	else if(GetClientVersion(VictimId) >= VERSION_DDNET_WHISPER)
	{
		CNetMsg_Sv_Chat Msg2;
		Msg2.m_Team = TEAM_WHISPER_RECV;
		Msg2.m_ClientId = ClientId;
		Msg2.m_pMessage = aCensoredMessage;
		if(g_Config.m_SvDemoChat)
			Server()->SendPackMsg(&Msg2, MSGFLAG_VITAL, VictimId);
		else
			Server()->SendPackMsg(&Msg2, MSGFLAG_VITAL | MSGFLAG_NORECORD, VictimId);
	}
	else
	{
		str_format(aBuf, sizeof(aBuf), "[← %s] %s", Server()->ClientName(ClientId), aCensoredMessage);
		SendChatTarget(VictimId, aBuf);
	}
}

void CGameContext::Converse(int ClientId, char *pStr)
{
	CPlayer *pPlayer = m_apPlayers[ClientId];
	if(!pPlayer)
		return;

	if(ProcessSpamProtection(ClientId))
		return;

	if(pPlayer->m_LastWhisperTo < 0)
		SendChatTarget(ClientId, "You do not have an ongoing conversation. Whisper to someone to start one");
	else if(!m_apPlayers[pPlayer->m_LastWhisperTo])
		SendChatTarget(ClientId, "The player you were whispering to hasn't reconnected yet or left. Please wait or whisper to someone else");
	else
		WhisperId(ClientId, pPlayer->m_LastWhisperTo, pStr);
}

bool CGameContext::IsVersionBanned(int Version)
{
	char aVersion[16];
	str_format(aVersion, sizeof(aVersion), "%d", Version);

	return str_in_list(g_Config.m_SvBannedVersions, ",", aVersion);
}

void CGameContext::List(int ClientId, const char *pFilter)
{
	int Total = 0;
	char aBuf[256];
	int Bufcnt = 0;
	if(pFilter[0])
		str_format(aBuf, sizeof(aBuf), "Listing players with \"%s\" in name:", pFilter);
	else
		str_copy(aBuf, "Listing all players:");
	SendChatTarget(ClientId, aBuf);
	for(int i = 0; i < MAX_CLIENTS; i++)
	{
		if(m_apPlayers[i])
		{
			Total++;
			const char *pName = Server()->ClientName(i);
			if(str_utf8_find_nocase(pName, pFilter) == nullptr)
				continue;
			if(Bufcnt + str_length(pName) + 4 > 256)
			{
				SendChatTarget(ClientId, aBuf);
				Bufcnt = 0;
			}
			if(Bufcnt != 0)
			{
				str_format(&aBuf[Bufcnt], sizeof(aBuf) - Bufcnt, ", %s", pName);
				Bufcnt += 2 + str_length(pName);
			}
			else
			{
				str_copy(&aBuf[Bufcnt], pName, sizeof(aBuf) - Bufcnt);
				Bufcnt += str_length(pName);
			}
		}
	}
	if(Bufcnt != 0)
		SendChatTarget(ClientId, aBuf);
	str_format(aBuf, sizeof(aBuf), "%d players online", Total);
	SendChatTarget(ClientId, aBuf);
}

int CGameContext::GetClientVersion(int ClientId) const
{
	return Server()->GetClientVersion(ClientId);
}

CClientMask CGameContext::ClientsMaskExcludeClientVersionAndHigher(int Version) const
{
	CClientMask Mask;
	for(int i = 0; i < MAX_CLIENTS; ++i)
	{
		if(GetClientVersion(i) >= Version)
			continue;
		Mask.set(i);
	}
	return Mask;
}

bool CGameContext::PlayerModerating() const
{
	return std::any_of(std::begin(m_apPlayers), std::end(m_apPlayers), [](const CPlayer *pPlayer) { return pPlayer && pPlayer->m_Moderating; });
}

void CGameContext::ForceVote(int EnforcerId, bool Success)
{
	// check if there is a vote running
	if(!m_VoteCloseTime)
		return;

	m_VoteEnforce = Success ? CGameContext::VOTE_ENFORCE_YES_ADMIN : CGameContext::VOTE_ENFORCE_NO_ADMIN;
	const char *pOption = Success ? "yes" : "no";

	char aChatMessage[256];
	str_format(aChatMessage, sizeof(aChatMessage), "Authorized player forced vote '%s'", pOption);
	SendChatTarget(-1, aChatMessage);

	log_info("server", "Forcing vote '%s'", pOption);
}

bool CGameContext::RateLimitPlayerVote(int ClientId)
{
	int64_t Now = Server()->Tick();
	int64_t TickSpeed = Server()->TickSpeed();
	CPlayer *pPlayer = m_apPlayers[ClientId];

	if(g_Config.m_SvRconVote && !Server()->IsRconAuthed(ClientId))
	{
		SendChatTarget(ClientId, "You can only vote after logging in.");
		return true;
	}

	if(g_Config.m_SvDnsblVote && Server()->DistinctClientCount() > 1)
	{
		if(m_pServer->DnsblPending(ClientId))
		{
			SendChatTarget(ClientId, "You are not allowed to vote because we're currently checking for VPNs. Try again in ~30 seconds.");
			return true;
		}
		else if(m_pServer->DnsblBlack(ClientId))
		{
			SendChatTarget(ClientId, "You are not allowed to vote because you appear to be using a VPN. Try connecting without a VPN or contacting an admin if you think this is a mistake.");
			return true;
		}
	}

	if(g_Config.m_SvSpamprotection && pPlayer->m_LastVoteTry && pPlayer->m_LastVoteTry + TickSpeed * 3 > Now)
		return true;

	pPlayer->m_LastVoteTry = Now;
	if(m_VoteCloseTime)
	{
		SendChatTarget(ClientId, "Wait for current vote to end before calling a new one.");
		return true;
	}

	if(Now < pPlayer->m_FirstVoteTick)
	{
		char aChatMessage[64];
		str_format(aChatMessage, sizeof(aChatMessage), "You must wait %d seconds before making your first vote.", (int)((pPlayer->m_FirstVoteTick - Now) / TickSpeed) + 1);
		SendChatTarget(ClientId, aChatMessage);
		return true;
	}

	int TimeLeft = pPlayer->m_LastVoteCall + TickSpeed * g_Config.m_SvVoteDelay - Now;
	if(pPlayer->m_LastVoteCall && TimeLeft > 0)
	{
		char aChatMessage[64];
		str_format(aChatMessage, sizeof(aChatMessage), "You must wait %d seconds before making another vote.", (int)(TimeLeft / TickSpeed) + 1);
		SendChatTarget(ClientId, aChatMessage);
		return true;
	}

	const NETADDR *pAddr = Server()->ClientAddr(ClientId);
	std::optional<CMute> Muted = m_VoteMutes.IsMuted(pAddr, true);
	if(!Muted.has_value())
	{
		Muted = m_Mutes.IsMuted(pAddr, true);
	}
	if(Muted.has_value())
	{
		char aChatMessage[64];
		str_format(aChatMessage, sizeof(aChatMessage), "You are not permitted to vote for the next %d seconds.", Muted->SecondsLeft());
		SendChatTarget(ClientId, aChatMessage);
		return true;
	}
	return false;
}

bool CGameContext::RateLimitPlayerMapVote(int ClientId) const
{
	if(!Server()->IsRconAuthed(ClientId) && time_get() < m_LastMapVote + (time_freq() * g_Config.m_SvVoteMapTimeDelay))
	{
		char aChatMessage[128];
		str_format(aChatMessage, sizeof(aChatMessage), "There's a %d second delay between map-votes, please wait %d seconds.",
			g_Config.m_SvVoteMapTimeDelay, (int)((m_LastMapVote + g_Config.m_SvVoteMapTimeDelay * time_freq() - time_get()) / time_freq()));
		SendChatTarget(ClientId, aChatMessage);
		return true;
	}
	return false;
}

void CGameContext::OnUpdatePlayerServerInfo(CJsonStringWriter *pJSonWriter, int Id)
{
	if(!m_apPlayers[Id])
		return;

	CTeeInfo &TeeInfo = m_apPlayers[Id]->m_TeeInfos;

	pJSonWriter->WriteAttribute("skin");
	pJSonWriter->BeginObject();

	// 0.6
	if(!Server()->IsSixup(Id))
	{
		pJSonWriter->WriteAttribute("name");
		pJSonWriter->WriteStrValue(TeeInfo.m_aSkinName);

		if(TeeInfo.m_UseCustomColor)
		{
			pJSonWriter->WriteAttribute("color_body");
			pJSonWriter->WriteIntValue(TeeInfo.m_ColorBody);

			pJSonWriter->WriteAttribute("color_feet");
			pJSonWriter->WriteIntValue(TeeInfo.m_ColorFeet);
		}
	}
	// 0.7
	else
	{
		const char *apPartNames[protocol7::NUM_SKINPARTS] = {"body", "marking", "decoration", "hands", "feet", "eyes"};

		for(int i = 0; i < protocol7::NUM_SKINPARTS; ++i)
		{
			pJSonWriter->WriteAttribute(apPartNames[i]);
			pJSonWriter->BeginObject();

			pJSonWriter->WriteAttribute("name");
			pJSonWriter->WriteStrValue(TeeInfo.m_apSkinPartNames[i]);

			if(TeeInfo.m_aUseCustomColors[i])
			{
				pJSonWriter->WriteAttribute("color");
				pJSonWriter->WriteIntValue(TeeInfo.m_aSkinPartColors[i]);
			}

			pJSonWriter->EndObject();
		}
	}

	pJSonWriter->EndObject();

	pJSonWriter->WriteAttribute("afk");
	pJSonWriter->WriteBoolValue(m_apPlayers[Id]->IsAfk());

	const int Team = m_pController->IsTeamPlay() ? m_apPlayers[Id]->GetTeam() : m_apPlayers[Id]->GetTeam() == TEAM_SPECTATORS ? -1 :
																    GetDDRaceTeam(Id);

	pJSonWriter->WriteAttribute("team");
	pJSonWriter->WriteIntValue(Team);
}

void CGameContext::ReadCensorList()
{
	const char *pCensorFilename = "censorlist.txt";
	CLineReader LineReader;
	m_vCensorlist.clear();
	if(LineReader.OpenFile(Storage()->OpenFile(pCensorFilename, IOFLAG_READ, IStorage::TYPE_ALL)))
	{
		while(const char *pLine = LineReader.Get())
		{
			m_vCensorlist.emplace_back(pLine);
		}
	}
	else
	{
		dbg_msg("censorlist", "failed to open '%s'", pCensorFilename);
	}
}

bool CGameContext::PracticeByDefault() const
{
	return g_Config.m_SvPracticeByDefault && g_Config.m_SvTestingCommands;
}<|MERGE_RESOLUTION|>--- conflicted
+++ resolved
@@ -4005,60 +4005,6 @@
 	Console()->Register("help", "?r[command]", CFGFLAG_CHAT, ConHelp, this, "Shows help to command r, general help if left blank");
 	Console()->Register("info", "", CFGFLAG_CHAT, ConInfo, this, "Shows info about this server");
 	Console()->Register("list", "?s[filter]", CFGFLAG_CHAT, ConList, this, "List connected players with optional case-insensitive substring matching filter");
-<<<<<<< HEAD
-	Console()->Register("me", "r[message]", CFGFLAG_CHAT | CFGFLAG_NONTEEHISTORIC, ConMe, this, "Like the famous irc command '/me says hi' will display '<yourname> says hi'");
-	Console()->Register("w", "s[player name] r[message]", CFGFLAG_CHAT | CFGFLAG_NONTEEHISTORIC, ConWhisper, this, "Whisper something to someone (private message)");
-	Console()->Register("whisper", "s[player name] r[message]", CFGFLAG_CHAT | CFGFLAG_NONTEEHISTORIC, ConWhisper, this, "Whisper something to someone (private message)");
-	Console()->Register("c", "r[message]", CFGFLAG_CHAT | CFGFLAG_NONTEEHISTORIC, ConConverse, this, "Converse with the last person you whispered to (private message)");
-	Console()->Register("converse", "r[message]", CFGFLAG_CHAT | CFGFLAG_NONTEEHISTORIC, ConConverse, this, "Converse with the last person you whispered to (private message)");
-	Console()->Register("pause", "?r[player name]", CFGFLAG_CHAT, ConTogglePause, this, "Toggles pause");
-	Console()->Register("spec", "?r[player name]", CFGFLAG_CHAT, ConToggleSpec, this, "Toggles spec (if not available behaves as /pause)");
-	Console()->Register("pausevoted", "", CFGFLAG_CHAT, ConTogglePauseVoted, this, "Toggles pause on the currently voted player");
-	Console()->Register("specvoted", "", CFGFLAG_CHAT, ConToggleSpecVoted, this, "Toggles spec on the currently voted player");
-	Console()->Register("dnd", "?i['0'|'1']", CFGFLAG_CHAT | CFGFLAG_NONTEEHISTORIC, ConDND, this, "Toggle Do Not Disturb (no chat and server messages)");
-	Console()->Register("whispers", "?i['0'|'1']", CFGFLAG_CHAT | CFGFLAG_NONTEEHISTORIC, ConWhispers, this, "Toggle receiving whispers");
-	Console()->Register("mapinfo", "?r[map]", CFGFLAG_CHAT, ConMapInfo, this, "Show info about the map with name r gives (current map by default)");
-	Console()->Register("timeout", "?s[code]", CFGFLAG_CHAT, ConTimeout, this, "Set timeout protection code s");
-	Console()->Register("practice", "?i['0'|'1']", CFGFLAG_CHAT, ConPractice, this, "Enable cheats for your current team's run, but you can't earn a rank");
-	Console()->Register("unpractice", "", CFGFLAG_CHAT | CMDFLAG_PRACTICE, ConUnPractice, this, "Kills team and disables practice mode");
-	Console()->Register("practicecmdlist", "", CFGFLAG_CHAT, ConPracticeCmdList, this, "List all commands that are avaliable in practice mode");
-	Console()->Register("swap", "?r[player name]", CFGFLAG_CHAT, ConSwap, this, "Request to swap your tee with another team member");
-	Console()->Register("cancelswap", "", CFGFLAG_CHAT, ConCancelSwap, this, "Cancel your swap request");
-	Console()->Register("save", "?r[code]", CFGFLAG_CHAT, ConSave, this, "Save team with code r.");
-	Console()->Register("load", "?r[code]", CFGFLAG_CHAT, ConLoad, this, "Load with code r. /load to check your existing saves");
-	Console()->Register("map", "?r[map]", CFGFLAG_CHAT | CFGFLAG_NONTEEHISTORIC, ConMap, this, "Vote a map by name");
-
-	Console()->Register("rankteam", "?r[player name]", CFGFLAG_CHAT, ConTeamRank, this, "Shows the team rank of player with name r (your team rank by default)");
-	Console()->Register("teamrank", "?r[player name]", CFGFLAG_CHAT, ConTeamRank, this, "Shows the team rank of player with name r (your team rank by default)");
-
-	Console()->Register("rank", "?r[player name]", CFGFLAG_CHAT, ConRank, this, "Shows the rank of player with name r (your rank by default)");
-	Console()->Register("top5team", "?s[player name] ?i[rank to start with]", CFGFLAG_CHAT, ConTeamTop5, this, "Shows five team ranks of the ladder or of a player beginning with rank i (1 by default, -1 for worst)");
-	Console()->Register("teamtop5", "?s[player name] ?i[rank to start with]", CFGFLAG_CHAT, ConTeamTop5, this, "Shows five team ranks of the ladder or of a player beginning with rank i (1 by default, -1 for worst)");
-	Console()->Register("top", "?i[rank to start with]", CFGFLAG_CHAT, ConTop, this, "Shows the top ranks of the global and regional ladder beginning with rank i (1 by default, -1 for worst)");
-	Console()->Register("top5", "?i[rank to start with]", CFGFLAG_CHAT, ConTop, this, "Shows the top ranks of the global and regional ladder beginning with rank i (1 by default, -1 for worst)");
-	Console()->Register("times", "?s[player name] ?i[number of times to skip]", CFGFLAG_CHAT, ConTimes, this, "/times ?s?i shows last 5 times of the server or of a player beginning with name s starting with time i (i = 1 by default, -1 for first)");
-	Console()->Register("points", "?r[player name]", CFGFLAG_CHAT, ConPoints, this, "Shows the global points of a player beginning with name r (your rank by default)");
-	Console()->Register("top5points", "?i[number]", CFGFLAG_CHAT, ConTopPoints, this, "Shows five points of the global point ladder beginning with rank i (1 by default)");
-	Console()->Register("timecp", "?r[player name]", CFGFLAG_CHAT, ConTimeCP, this, "Set your checkpoints based on another player");
-
-	Console()->Register("team", "?i[id]", CFGFLAG_CHAT, ConTeam, this, "Lets you join team i (shows your team if left blank)");
-	Console()->Register("lock", "?i['0'|'1']", CFGFLAG_CHAT, ConLock, this, "Toggle team lock so no one else can join and so the team restarts when a player dies. /lock 0 to unlock, /lock 1 to lock");
-	Console()->Register("unlock", "", CFGFLAG_CHAT, ConUnlock, this, "Unlock a team");
-	Console()->Register("invite", "r[player name]", CFGFLAG_CHAT, ConInvite, this, "Invite a person to a locked team");
-	Console()->Register("join", "r[player name]", CFGFLAG_CHAT, ConJoin, this, "Join the team of the specified player");
-	Console()->Register("team0mode", "?i['0'|'1']", CFGFLAG_CHAT, ConTeam0Mode, this, "Toggle team between team 0 and team mode. This mode will make your team behave like team 0.");
-
-	Console()->Register("showothers", "?i['0'|'1'|'2']", CFGFLAG_CHAT, ConShowOthers, this, "Whether to show players from other teams or not (off by default), optional i = 0 for off, i = 1 for on, i = 2 for own team only");
-	Console()->Register("showall", "?i['0'|'1']", CFGFLAG_CHAT, ConShowAll, this, "Whether to show players at any distance (off by default), optional i = 0 for off else for on");
-	Console()->Register("specteam", "?i['0'|'1']", CFGFLAG_CHAT, ConSpecTeam, this, "Whether to show players from other teams when spectating (on by default), optional i = 0 for off else for on");
-	Console()->Register("ninjajetpack", "?i['0'|'1']", CFGFLAG_CHAT, ConNinjaJetpack, this, "Whether to use ninja jetpack or not. Makes jetpack look more awesome");
-	Console()->Register("saytime", "?r[player name]", CFGFLAG_CHAT | CFGFLAG_NONTEEHISTORIC, ConSayTime, this, "Privately messages someone's current time in this current running race (your time by default)");
-	Console()->Register("saytimeall", "", CFGFLAG_CHAT | CFGFLAG_NONTEEHISTORIC, ConSayTimeAll, this, "Publicly messages everyone your current time in this current running race");
-	Console()->Register("time", "", CFGFLAG_CHAT, ConTime, this, "Privately shows you your current time in this current running race in the broadcast message");
-	Console()->Register("timer", "?s['gametimer'|'broadcast'|'both'|'none'|'cycle']", CFGFLAG_CHAT, ConSetTimerType, this, "Personal Setting of showing time in either broadcast or game/round timer, timer s, where s = broadcast for broadcast, gametimer for game/round timer, cycle for cycle, both for both, none for no timer and nothing to show current status");
-	Console()->Register("r", "", CFGFLAG_CHAT | CMDFLAG_PRACTICE, ConRescue, this, "Teleport yourself out of freeze if auto rescue mode is enabled, otherwise it will set position for rescuing if grounded and teleport you out of freeze if not (use sv_rescue 1 to enable this feature)");
-	Console()->Register("rescue", "", CFGFLAG_CHAT | CMDFLAG_PRACTICE, ConRescue, this, "Teleport yourself out of freeze if auto rescue mode is enabled, otherwise it will set position for rescuing if grounded and teleport you out of freeze if not (use sv_rescue 1 to enable this feature)");
-=======
 	Console()->Register("w", "s[player name] r[message]", CFGFLAG_CHAT | CFGFLAG_SERVER | CFGFLAG_NONTEEHISTORIC, ConWhisper, this, "Whisper something to someone (private message)");
 	Console()->Register("whisper", "s[player name] r[message]", CFGFLAG_CHAT | CFGFLAG_SERVER | CFGFLAG_NONTEEHISTORIC, ConWhisper, this, "Whisper something to someone (private message)");
 	Console()->Register("c", "r[message]", CFGFLAG_CHAT | CFGFLAG_SERVER | CFGFLAG_NONTEEHISTORIC, ConConverse, this, "Converse with the last person you whispered to (private message)");
@@ -4080,37 +4026,36 @@
 	Console()->Register("load", "?r[code]", CFGFLAG_CHAT | CFGFLAG_SERVER, ConLoad, this, "Load with code r. /load to check your existing saves");
 	Console()->Register("map", "?r[map]", CFGFLAG_CHAT | CFGFLAG_SERVER | CFGFLAG_NONTEEHISTORIC, ConMap, this, "Vote a map by name");
 
-	Console()->Register("rankteam", "?r[player name]", CFGFLAG_CHAT | CFGFLAG_SERVER, ConTeamRank, this, "Shows the team rank of player with name r (your team rank by default)");
-	Console()->Register("teamrank", "?r[player name]", CFGFLAG_CHAT | CFGFLAG_SERVER, ConTeamRank, this, "Shows the team rank of player with name r (your team rank by default)");
-
-	Console()->Register("rank", "?r[player name]", CFGFLAG_CHAT | CFGFLAG_SERVER, ConRank, this, "Shows the rank of player with name r (your rank by default)");
-	Console()->Register("top5team", "?s[player name] ?i[rank to start with]", CFGFLAG_CHAT | CFGFLAG_SERVER, ConTeamTop5, this, "Shows five team ranks of the ladder or of a player beginning with rank i (1 by default, -1 for worst)");
-	Console()->Register("teamtop5", "?s[player name] ?i[rank to start with]", CFGFLAG_CHAT | CFGFLAG_SERVER, ConTeamTop5, this, "Shows five team ranks of the ladder or of a player beginning with rank i (1 by default, -1 for worst)");
-	Console()->Register("top", "?i[rank to start with]", CFGFLAG_CHAT | CFGFLAG_SERVER, ConTop, this, "Shows the top ranks of the global and regional ladder beginning with rank i (1 by default, -1 for worst)");
-	Console()->Register("top5", "?i[rank to start with]", CFGFLAG_CHAT | CFGFLAG_SERVER, ConTop, this, "Shows the top ranks of the global and regional ladder beginning with rank i (1 by default, -1 for worst)");
-	Console()->Register("times", "?s[player name] ?i[number of times to skip]", CFGFLAG_CHAT | CFGFLAG_SERVER, ConTimes, this, "/times ?s?i shows last 5 times of the server or of a player beginning with name s starting with time i (i = 1 by default, -1 for first)");
-	Console()->Register("points", "?r[player name]", CFGFLAG_CHAT | CFGFLAG_SERVER, ConPoints, this, "Shows the global points of a player beginning with name r (your rank by default)");
-	Console()->Register("top5points", "?i[number]", CFGFLAG_CHAT | CFGFLAG_SERVER, ConTopPoints, this, "Shows five points of the global point ladder beginning with rank i (1 by default)");
-	Console()->Register("timecp", "?r[player name]", CFGFLAG_CHAT | CFGFLAG_SERVER, ConTimeCP, this, "Set your checkpoints based on another player");
-
-	Console()->Register("team", "?i[id]", CFGFLAG_CHAT | CFGFLAG_SERVER, ConTeam, this, "Lets you join team i (shows your team if left blank)");
-	Console()->Register("lock", "?i['0'|'1']", CFGFLAG_CHAT | CFGFLAG_SERVER, ConLock, this, "Toggle team lock so no one else can join and so the team restarts when a player dies. /lock 0 to unlock, /lock 1 to lock");
-	Console()->Register("unlock", "", CFGFLAG_CHAT | CFGFLAG_SERVER, ConUnlock, this, "Unlock a team");
-	Console()->Register("invite", "r[player name]", CFGFLAG_CHAT | CFGFLAG_SERVER, ConInvite, this, "Invite a person to a locked team");
-	Console()->Register("join", "r[player name]", CFGFLAG_CHAT | CFGFLAG_SERVER, ConJoin, this, "Join the team of the specified player");
-	Console()->Register("team0mode", "?i['0'|'1']", CFGFLAG_CHAT | CFGFLAG_SERVER, ConTeam0Mode, this, "Toggle team between team 0 and team mode. This mode will make your team behave like team 0.");
-
-	Console()->Register("showothers", "?i['0'|'1'|'2']", CFGFLAG_CHAT | CFGFLAG_SERVER, ConShowOthers, this, "Whether to show players from other teams or not (off by default), optional i = 0 for off, i = 1 for on, i = 2 for own team only");
-	Console()->Register("showall", "?i['0'|'1']", CFGFLAG_CHAT | CFGFLAG_SERVER, ConShowAll, this, "Whether to show players at any distance (off by default), optional i = 0 for off else for on");
-	Console()->Register("specteam", "?i['0'|'1']", CFGFLAG_CHAT | CFGFLAG_SERVER, ConSpecTeam, this, "Whether to show players from other teams when spectating (on by default), optional i = 0 for off else for on");
-	Console()->Register("ninjajetpack", "?i['0'|'1']", CFGFLAG_CHAT | CFGFLAG_SERVER, ConNinjaJetpack, this, "Whether to use ninja jetpack or not. Makes jetpack look more awesome");
-	Console()->Register("saytime", "?r[player name]", CFGFLAG_CHAT | CFGFLAG_SERVER | CFGFLAG_NONTEEHISTORIC, ConSayTime, this, "Privately messages someone's current time in this current running race (your time by default)");
-	Console()->Register("saytimeall", "", CFGFLAG_CHAT | CFGFLAG_SERVER | CFGFLAG_NONTEEHISTORIC, ConSayTimeAll, this, "Publicly messages everyone your current time in this current running race");
-	Console()->Register("time", "", CFGFLAG_CHAT | CFGFLAG_SERVER, ConTime, this, "Privately shows you your current time in this current running race in the broadcast message");
-	Console()->Register("timer", "?s['gametimer'|'broadcast'|'both'|'none'|'cycle']", CFGFLAG_CHAT | CFGFLAG_SERVER, ConSetTimerType, this, "Personal Setting of showing time in either broadcast or game/round timer, timer s, where s = broadcast for broadcast, gametimer for game/round timer, cycle for cycle, both for both, none for no timer and nothing to show current status");
-	Console()->Register("r", "", CFGFLAG_CHAT | CFGFLAG_SERVER | CMDFLAG_PRACTICE, ConRescue, this, "Teleport yourself out of freeze if auto rescue mode is enabled, otherwise it will set position for rescuing if grounded and teleport you out of freeze if not (use sv_rescue 1 to enable this feature)");
-	Console()->Register("rescue", "", CFGFLAG_CHAT | CFGFLAG_SERVER | CMDFLAG_PRACTICE, ConRescue, this, "Teleport yourself out of freeze if auto rescue mode is enabled, otherwise it will set position for rescuing if grounded and teleport you out of freeze if not (use sv_rescue 1 to enable this feature)");
->>>>>>> dacb0798
+	Console()->Register("rankteam", "?r[player name]", CFGFLAG_CHAT, ConTeamRank, this, "Shows the team rank of player with name r (your team rank by default)");
+	Console()->Register("teamrank", "?r[player name]", CFGFLAG_CHAT, ConTeamRank, this, "Shows the team rank of player with name r (your team rank by default)");
+
+	Console()->Register("rank", "?r[player name]", CFGFLAG_CHAT, ConRank, this, "Shows the rank of player with name r (your rank by default)");
+	Console()->Register("top5team", "?s[player name] ?i[rank to start with]", CFGFLAG_CHAT, ConTeamTop5, this, "Shows five team ranks of the ladder or of a player beginning with rank i (1 by default, -1 for worst)");
+	Console()->Register("teamtop5", "?s[player name] ?i[rank to start with]", CFGFLAG_CHAT, ConTeamTop5, this, "Shows five team ranks of the ladder or of a player beginning with rank i (1 by default, -1 for worst)");
+	Console()->Register("top", "?i[rank to start with]", CFGFLAG_CHAT, ConTop, this, "Shows the top ranks of the global and regional ladder beginning with rank i (1 by default, -1 for worst)");
+	Console()->Register("top5", "?i[rank to start with]", CFGFLAG_CHAT, ConTop, this, "Shows the top ranks of the global and regional ladder beginning with rank i (1 by default, -1 for worst)");
+	Console()->Register("times", "?s[player name] ?i[number of times to skip]", CFGFLAG_CHAT, ConTimes, this, "/times ?s?i shows last 5 times of the server or of a player beginning with name s starting with time i (i = 1 by default, -1 for first)");
+	Console()->Register("points", "?r[player name]", CFGFLAG_CHAT, ConPoints, this, "Shows the global points of a player beginning with name r (your rank by default)");
+	Console()->Register("top5points", "?i[number]", CFGFLAG_CHAT, ConTopPoints, this, "Shows five points of the global point ladder beginning with rank i (1 by default)");
+	Console()->Register("timecp", "?r[player name]", CFGFLAG_CHAT, ConTimeCP, this, "Set your checkpoints based on another player");
+
+	Console()->Register("team", "?i[id]", CFGFLAG_CHAT, ConTeam, this, "Lets you join team i (shows your team if left blank)");
+	Console()->Register("lock", "?i['0'|'1']", CFGFLAG_CHAT, ConLock, this, "Toggle team lock so no one else can join and so the team restarts when a player dies. /lock 0 to unlock, /lock 1 to lock");
+	Console()->Register("unlock", "", CFGFLAG_CHAT, ConUnlock, this, "Unlock a team");
+	Console()->Register("invite", "r[player name]", CFGFLAG_CHAT, ConInvite, this, "Invite a person to a locked team");
+	Console()->Register("join", "r[player name]", CFGFLAG_CHAT, ConJoin, this, "Join the team of the specified player");
+	Console()->Register("team0mode", "?i['0'|'1']", CFGFLAG_CHAT, ConTeam0Mode, this, "Toggle team between team 0 and team mode. This mode will make your team behave like team 0.");
+
+	Console()->Register("showothers", "?i['0'|'1'|'2']", CFGFLAG_CHAT, ConShowOthers, this, "Whether to show players from other teams or not (off by default), optional i = 0 for off, i = 1 for on, i = 2 for own team only");
+	Console()->Register("showall", "?i['0'|'1']", CFGFLAG_CHAT, ConShowAll, this, "Whether to show players at any distance (off by default), optional i = 0 for off else for on");
+	Console()->Register("specteam", "?i['0'|'1']", CFGFLAG_CHAT, ConSpecTeam, this, "Whether to show players from other teams when spectating (on by default), optional i = 0 for off else for on");
+	Console()->Register("ninjajetpack", "?i['0'|'1']", CFGFLAG_CHAT, ConNinjaJetpack, this, "Whether to use ninja jetpack or not. Makes jetpack look more awesome");
+	Console()->Register("saytime", "?r[player name]", CFGFLAG_CHAT | CFGFLAG_NONTEEHISTORIC, ConSayTime, this, "Privately messages someone's current time in this current running race (your time by default)");
+	Console()->Register("saytimeall", "", CFGFLAG_CHAT | CFGFLAG_NONTEEHISTORIC, ConSayTimeAll, this, "Publicly messages everyone your current time in this current running race");
+	Console()->Register("time", "", CFGFLAG_CHAT, ConTime, this, "Privately shows you your current time in this current running race in the broadcast message");
+	Console()->Register("timer", "?s['gametimer'|'broadcast'|'both'|'none'|'cycle']", CFGFLAG_CHAT, ConSetTimerType, this, "Personal Setting of showing time in either broadcast or game/round timer, timer s, where s = broadcast for broadcast, gametimer for game/round timer, cycle for cycle, both for both, none for no timer and nothing to show current status");
+	Console()->Register("r", "", CFGFLAG_CHAT | CMDFLAG_PRACTICE, ConRescue, this, "Teleport yourself out of freeze if auto rescue mode is enabled, otherwise it will set position for rescuing if grounded and teleport you out of freeze if not (use sv_rescue 1 to enable this feature)");
+	Console()->Register("rescue", "", CFGFLAG_CHAT | CMDFLAG_PRACTICE, ConRescue, this, "Teleport yourself out of freeze if auto rescue mode is enabled, otherwise it will set position for rescuing if grounded and teleport you out of freeze if not (use sv_rescue 1 to enable this feature)");
 	Console()->Register("back", "", CFGFLAG_CHAT | CMDFLAG_PRACTICE, ConBack, this, "Teleport yourself to the last auto rescue position before you died (use sv_rescue 1 to enable this feature)");
 	Console()->Register("rescuemode", "?r['auto'|'manual']", CFGFLAG_CHAT | CMDFLAG_PRACTICE, ConRescueMode, this, "Sets one of the two rescue modes (auto or manual). Prints current mode if no arguments provided");
 	Console()->Register("tp", "?r[player name]", CFGFLAG_CHAT | CMDFLAG_PRACTICE, ConTeleTo, this, "Depending on the number of supplied arguments, teleport yourself to; (0.) where you are spectating or aiming; (1.) the specified player name");
