/* (c) Magnus Auvinen. See licence.txt in the root of the distribution for more information. */
/* If you are missing that file, acquire a complete release at teeworlds.com.                */
#include "gamecontext.h"

#include <vector>

#include "teeinfo.h"
#include <antibot/antibot_data.h>
#include <base/logger.h>
#include <base/math.h>
#include <base/system.h>
#include <engine/console.h>
#include <engine/engine.h>
#include <engine/map.h>
#include <engine/server/server.h>
#include <engine/shared/config.h>
#include <engine/shared/datafile.h>
#include <engine/shared/json.h>
#include <engine/shared/linereader.h>
#include <engine/shared/memheap.h>
#include <engine/shared/protocolglue.h>
#include <engine/storage.h>

#include <game/collision.h>
#include <game/gamecore.h>
#include <game/mapitems.h>
#include <game/version.h>

#include <generated/protocol7.h>
#include <generated/protocolglue.h>

#include "entities/character.h"
#include "gamemodes/DDRace.h"
#include "gamemodes/mod.h"
#include "player.h"
#include "score.h"

#include "foxnet/votemenu.h"
#include "foxnet/shop.h"
#include <cstring>

// Not thread-safe!
class CClientChatLogger : public ILogger
{
	CGameContext *m_pGameServer;
	int m_ClientId;
	ILogger *m_pOuterLogger;

public:
	CClientChatLogger(CGameContext *pGameServer, int ClientId, ILogger *pOuterLogger) :
		m_pGameServer(pGameServer),
		m_ClientId(ClientId),
		m_pOuterLogger(pOuterLogger)
	{
	}
	void Log(const CLogMessage *pMessage) override;
};

void CClientChatLogger::Log(const CLogMessage *pMessage)
{
	if(str_comp(pMessage->m_aSystem, "chatresp") == 0)
	{
		if(m_Filter.Filters(pMessage))
		{
			return;
		}
		m_pGameServer->SendChatTarget(m_ClientId, pMessage->Message());
	}
	else
	{
		m_pOuterLogger->Log(pMessage);
	}
}

enum
{
	RESET,
	NO_RESET
};

void CGameContext::Construct(int Resetting)
{
	m_Resetting = false;
	m_pServer = nullptr;

	for(auto &pPlayer : m_apPlayers)
		pPlayer = nullptr;

	mem_zero(&m_aLastPlayerInput, sizeof(m_aLastPlayerInput));
	mem_zero(&m_aPlayerHasInput, sizeof(m_aPlayerHasInput));

	m_pController = nullptr;

	m_pVoteOptionFirst = nullptr;
	m_pVoteOptionLast = nullptr;
	m_LastMapVote = 0;

	m_SqlRandomMapResult = nullptr;

	m_pScore = nullptr;

	m_VoteCreator = -1;
	m_VoteType = VOTE_TYPE_UNKNOWN;
	m_VoteCloseTime = 0;
	m_VoteUpdate = false;
	m_VotePos = 0;
	m_aVoteDescription[0] = '\0';
	m_aSixupVoteDescription[0] = '\0';
	m_aVoteCommand[0] = '\0';
	m_aVoteReason[0] = '\0';
	m_NumVoteOptions = 0;
	m_VoteEnforce = VOTE_ENFORCE_UNKNOWN;

	m_LatestLog = 0;
	mem_zero(&m_aLogs, sizeof(m_aLogs));

	if(Resetting == NO_RESET)
	{
		for(auto &pSavedTee : m_apSavedTees)
			pSavedTee = nullptr;

		for(auto &pSavedTeam : m_apSavedTeams)
			pSavedTeam = nullptr;

		std::fill(std::begin(m_aTeamMapping), std::end(m_aTeamMapping), -1);

		m_NonEmptySince = 0;
		m_pVoteOptionHeap = new CHeap();
	}

	m_aDeleteTempfile[0] = 0;
	m_TeeHistorianActive = false;
}

void CGameContext::Destruct(int Resetting)
{
	for(auto &pPlayer : m_apPlayers)
		delete pPlayer;

	if(Resetting == NO_RESET)
	{
		for(auto &pSavedTee : m_apSavedTees)
			delete pSavedTee;

		for(auto &pSavedTeam : m_apSavedTeams)
			delete pSavedTeam;

		delete m_pVoteOptionHeap;
	}

	if(m_pScore)
	{
		delete m_pScore;
		m_pScore = nullptr;
	}
}

CGameContext::CGameContext() :
	m_Mutes("mutes"),
	m_VoteMutes("votemutes")
{
	Construct(NO_RESET);
}

CGameContext::CGameContext(int Reset) :
	m_Mutes("mutes"),
	m_VoteMutes("votemutes")
{
	Construct(Reset);
}

CGameContext::~CGameContext()
{
	Destruct(m_Resetting ? RESET : NO_RESET);
}

void CGameContext::Clear()
{
	CHeap *pVoteOptionHeap = m_pVoteOptionHeap;
	CVoteOptionServer *pVoteOptionFirst = m_pVoteOptionFirst;
	CVoteOptionServer *pVoteOptionLast = m_pVoteOptionLast;
	int NumVoteOptions = m_NumVoteOptions;
	CTuningParams Tuning = m_Tuning;
	CMutes Mutes = m_Mutes;
	CMutes VoteMutes = m_VoteMutes;

	// <FoxNet
	std::vector<CStringDetection> vChatDection = m_vChatDetection;
	std::vector<CStringDetection> vNameDection = m_vNameDetection;
	std::vector<int> vQuadDebugIds = m_vQuadDebugIds;
	CShop Shop = m_Shop;
	bool InitedRandMap = m_InitRandomMap;
	// FoxNet>

	m_Resetting = true;
	this->~CGameContext();
	new(this) CGameContext(RESET);

	m_pVoteOptionHeap = pVoteOptionHeap;
	m_pVoteOptionFirst = pVoteOptionFirst;
	m_pVoteOptionLast = pVoteOptionLast;
	m_NumVoteOptions = NumVoteOptions;
	m_Tuning = Tuning;
	m_Mutes = Mutes;
	m_VoteMutes = VoteMutes;

	// <FoxNet
	m_vChatDetection = vChatDection;
	m_vNameDetection = vNameDection;
	m_vQuadDebugIds = vQuadDebugIds;
	m_Shop = Shop;
	m_InitRandomMap = InitedRandMap;
	// FoxNet>
}

void CGameContext::TeeHistorianWrite(const void *pData, int DataSize, void *pUser)
{
	CGameContext *pSelf = (CGameContext *)pUser;
	aio_write(pSelf->m_pTeeHistorianFile, pData, DataSize);
}

void CGameContext::CommandCallback(int ClientId, int FlagMask, const char *pCmd, IConsole::IResult *pResult, void *pUser)
{
	CGameContext *pSelf = (CGameContext *)pUser;
	if(pSelf->m_TeeHistorianActive)
	{
		pSelf->m_TeeHistorian.RecordConsoleCommand(ClientId, FlagMask, pCmd, pResult);
	}
}

CNetObj_PlayerInput CGameContext::GetLastPlayerInput(int ClientId) const
{
	dbg_assert(0 <= ClientId && ClientId < MAX_CLIENTS, "invalid ClientId");
	return m_aLastPlayerInput[ClientId];
}

class CCharacter *CGameContext::GetPlayerChar(int ClientId)
{
	if(ClientId < 0 || ClientId >= MAX_CLIENTS || !m_apPlayers[ClientId])
		return nullptr;
	return m_apPlayers[ClientId]->GetCharacter();
}

bool CGameContext::EmulateBug(int Bug) const
{
	return m_MapBugs.Contains(Bug);
}

void CGameContext::FillAntibot(CAntibotRoundData *pData)
{
	if(!pData->m_Map.m_pTiles)
	{
		Collision()->FillAntibot(&pData->m_Map);
	}
	pData->m_Tick = Server()->Tick();
	mem_zero(pData->m_aCharacters, sizeof(pData->m_aCharacters));
	for(int i = 0; i < MAX_CLIENTS; i++)
	{
		CAntibotCharacterData *pChar = &pData->m_aCharacters[i];
		for(auto &LatestInput : pChar->m_aLatestInputs)
		{
			LatestInput.m_Direction = 0;
			LatestInput.m_TargetX = -1;
			LatestInput.m_TargetY = -1;
			LatestInput.m_Jump = -1;
			LatestInput.m_Fire = -1;
			LatestInput.m_Hook = -1;
			LatestInput.m_PlayerFlags = -1;
			LatestInput.m_WantedWeapon = -1;
			LatestInput.m_NextWeapon = -1;
			LatestInput.m_PrevWeapon = -1;
		}
		pChar->m_Alive = false;
		pChar->m_Pause = false;
		pChar->m_Team = -1;

		pChar->m_Pos = vec2(-1, -1);
		pChar->m_Vel = vec2(0, 0);
		pChar->m_Angle = -1;
		pChar->m_HookedPlayer = -1;
		pChar->m_SpawnTick = -1;
		pChar->m_WeaponChangeTick = -1;

		if(m_apPlayers[i])
		{
			str_copy(pChar->m_aName, Server()->ClientName(i), sizeof(pChar->m_aName));
			CCharacter *pGameChar = m_apPlayers[i]->GetCharacter();
			pChar->m_Alive = (bool)pGameChar;
			pChar->m_Pause = m_apPlayers[i]->IsPaused();
			pChar->m_Team = m_apPlayers[i]->GetTeam();
			if(pGameChar)
			{
				pGameChar->FillAntibot(pChar);
			}
		}
	}
}

void CGameContext::CreateDamageInd(vec2 Pos, float Angle, int Amount, CClientMask Mask)
{
	float a = 3 * pi / 2 + Angle;
	// float a = get_angle(dir);
	float s = a - pi / 3;
	float e = a + pi / 3;
	for(int i = 0; i < Amount; i++)
	{
		float f = mix(s, e, (i + 1) / (float)(Amount + 1));
		CNetEvent_DamageInd *pEvent = m_Events.Create<CNetEvent_DamageInd>(Mask);
		if(pEvent)
		{
			pEvent->m_X = (int)Pos.x;
			pEvent->m_Y = (int)Pos.y;
			pEvent->m_Angle = (int)(f * 256.0f);
		}
	}
}

void CGameContext::CreateHammerHit(vec2 Pos, CClientMask Mask)
{
	CNetEvent_HammerHit *pEvent = m_Events.Create<CNetEvent_HammerHit>(Mask);
	if(pEvent)
	{
		pEvent->m_X = (int)Pos.x;
		pEvent->m_Y = (int)Pos.y;
	}
}

void CGameContext::CreateExplosion(vec2 Pos, int Owner, int Weapon, bool NoDamage, int ActivatedTeam, CClientMask Mask)
{
	// create the event
	Explosion(Pos, Mask);

	OnExplosion(Pos, Owner, Weapon, NoDamage, ActivatedTeam, Mask);

	// deal damage
	CEntity *apEnts[MAX_CLIENTS];
	float Radius = 135.0f;
	float InnerRadius = 48.0f;
	int Num = m_World.FindEntities(Pos, Radius, apEnts, MAX_CLIENTS, CGameWorld::ENTTYPE_CHARACTER);
	CClientMask TeamMask = CClientMask().set();
	for(int i = 0; i < Num; i++)
	{
		auto *pChr = static_cast<CCharacter *>(apEnts[i]);
		vec2 Diff = pChr->m_Pos - Pos;
		vec2 ForceDir(0, 1);
		float l = length(Diff);
		if(l)
			ForceDir = normalize(Diff);
		l = 1 - std::clamp((l - InnerRadius) / (Radius - InnerRadius), 0.0f, 1.0f);
		float Strength;
		if(Owner == -1 || !m_apPlayers[Owner] || !m_apPlayers[Owner]->m_TuneZone)
			Strength = Tuning()->m_ExplosionStrength;
		else
			Strength = TuningList()[m_apPlayers[Owner]->m_TuneZone].m_ExplosionStrength;

		float Dmg = Strength * l;
		if(!(int)Dmg)
			continue;

		if((GetPlayerChar(Owner) ? !GetPlayerChar(Owner)->GrenadeHitDisabled() : g_Config.m_SvHit) || NoDamage || Owner == pChr->GetPlayer()->GetCid())
		{
			if(Owner != -1 && pChr->IsAlive() && !pChr->CanCollide(Owner))
				continue;
			if(Owner == -1 && ActivatedTeam != -1 && pChr->IsAlive() && pChr->Team() != ActivatedTeam)
				continue;
			// <FoxNet
			CCharacter *pPlayerChar = GetPlayerChar(Owner);

			if(Owner != pChr->GetPlayer()->GetCid() && Owner != -1)
			{
				if(pPlayerChar && pPlayerChar->Core()->m_Passive)
					continue;
				if(pChr && pChr->Core()->m_Passive)
					continue;
				if(pChr && !pChr->Core()->m_Hittable)
					continue;
			}
			// FoxNet>
			// Explode at most once per team
			int PlayerTeam = pChr->Team();
			if((GetPlayerChar(Owner) ? GetPlayerChar(Owner)->GrenadeHitDisabled() : !g_Config.m_SvHit) || NoDamage)
			{
				if(PlayerTeam == TEAM_SUPER)
					continue;
				if(!TeamMask.test(PlayerTeam))
					continue;
				TeamMask.reset(PlayerTeam);
			}

			pChr->TakeDamage(ForceDir * Dmg * 2, (int)Dmg, Owner, Weapon);
		}
	}
}

void CGameContext::CreatePlayerSpawn(vec2 Pos, CClientMask Mask)
{
	CNetEvent_Spawn *pEvent = m_Events.Create<CNetEvent_Spawn>(Mask);
	if(pEvent)
	{
		pEvent->m_X = (int)Pos.x;
		pEvent->m_Y = (int)Pos.y;
	}
}

void CGameContext::CreateDeath(vec2 Pos, int ClientId, CClientMask Mask)
{
	CNetEvent_Death *pEvent = m_Events.Create<CNetEvent_Death>(Mask);
	if(pEvent)
	{
		pEvent->m_X = (int)Pos.x;
		pEvent->m_Y = (int)Pos.y;
		pEvent->m_ClientId = ClientId;
	}
}

void CGameContext::CreateBirthdayEffect(vec2 Pos, CClientMask Mask)
{
	CNetEvent_Birthday *pEvent = m_Events.Create<CNetEvent_Birthday>(Mask);
	if(pEvent)
	{
		pEvent->m_X = (int)Pos.x;
		pEvent->m_Y = (int)Pos.y;
	}
}

void CGameContext::CreateFinishEffect(vec2 Pos, CClientMask Mask)
{
	CNetEvent_Finish *pEvent = m_Events.Create<CNetEvent_Finish>(Mask);
	if(pEvent)
	{
		pEvent->m_X = (int)Pos.x;
		pEvent->m_Y = (int)Pos.y;
	}
}

void CGameContext::CreateSound(vec2 Pos, int Sound, CClientMask Mask)
{
	if(Sound < 0)
		return;

	// create a sound
	CNetEvent_SoundWorld *pEvent = m_Events.Create<CNetEvent_SoundWorld>(Mask);
	if(pEvent)
	{
		pEvent->m_X = (int)Pos.x;
		pEvent->m_Y = (int)Pos.y;
		pEvent->m_SoundId = Sound;
	}
}

void CGameContext::CreateSoundGlobal(int Sound, int Target) const
{
	if(Sound < 0)
		return;

	CNetMsg_Sv_SoundGlobal Msg;
	Msg.m_SoundId = Sound;
	if(Target == -2)
		Server()->SendPackMsg(&Msg, MSGFLAG_NOSEND, -1);
	else
	{
		int Flag = MSGFLAG_VITAL;
		if(Target != -1)
			Flag |= MSGFLAG_NORECORD;
		Server()->SendPackMsg(&Msg, Flag, Target);
	}
}

void CGameContext::SnapSwitchers(int SnappingClient)
{
	if(Switchers().empty())
		return;

	CPlayer *pPlayer = SnappingClient != SERVER_DEMO_CLIENT ? m_apPlayers[SnappingClient] : nullptr;
	int Team = pPlayer && pPlayer->GetCharacter() ? pPlayer->GetCharacter()->Team() : 0;

	if(pPlayer && (pPlayer->GetTeam() == TEAM_SPECTATORS || pPlayer->IsPaused()) && pPlayer->SpectatorId() != SPEC_FREEVIEW && m_apPlayers[pPlayer->SpectatorId()] && m_apPlayers[pPlayer->SpectatorId()]->GetCharacter())
		Team = m_apPlayers[pPlayer->SpectatorId()]->GetCharacter()->Team();

	if(Team == TEAM_SUPER)
		return;

	int SentTeam = Team;
	if(g_Config.m_SvTeam == SV_TEAM_FORCED_SOLO)
		SentTeam = 0;

	CNetObj_SwitchState *pSwitchState = Server()->SnapNewItem<CNetObj_SwitchState>(SentTeam);
	if(!pSwitchState)
		return;

	pSwitchState->m_HighestSwitchNumber = std::clamp((int)Switchers().size() - 1, 0, 255);
	mem_zero(pSwitchState->m_aStatus, sizeof(pSwitchState->m_aStatus));

	std::vector<std::pair<int, int>> vEndTicks; // <EndTick, SwitchNumber>

	for(int i = 0; i <= pSwitchState->m_HighestSwitchNumber; i++)
	{
		int Status = (int)Switchers()[i].m_aStatus[Team];
		pSwitchState->m_aStatus[i / 32] |= (Status << (i % 32));

		int EndTick = Switchers()[i].m_aEndTick[Team];
		if(EndTick > 0 && EndTick < Server()->Tick() + 3 * Server()->TickSpeed() && Switchers()[i].m_aLastUpdateTick[Team] < Server()->Tick())
		{
			// only keep track of EndTicks that have less than three second left and are not currently being updated by a player being present on a switch tile, to limit how often these are sent
			vEndTicks.emplace_back(Switchers()[i].m_aEndTick[Team], i);
		}
	}

	// send the endtick of switchers that are about to toggle back (up to four, prioritizing those with the earliest endticks)
	mem_zero(pSwitchState->m_aSwitchNumbers, sizeof(pSwitchState->m_aSwitchNumbers));
	mem_zero(pSwitchState->m_aEndTicks, sizeof(pSwitchState->m_aEndTicks));

	std::sort(vEndTicks.begin(), vEndTicks.end());
	const int NumTimedSwitchers = minimum((int)vEndTicks.size(), (int)std::size(pSwitchState->m_aEndTicks));

	for(int i = 0; i < NumTimedSwitchers; i++)
	{
		pSwitchState->m_aSwitchNumbers[i] = vEndTicks[i].second;
		pSwitchState->m_aEndTicks[i] = vEndTicks[i].first;
	}
}

bool CGameContext::SnapLaserObject(const CSnapContext &Context, int SnapId, const vec2 &To, const vec2 &From, int StartTick, int Owner, int LaserType, int Subtype, int SwitchNumber, int Flags) const
{
	if(Context.GetClientVersion() >= VERSION_DDNET_MULTI_LASER)
	{
		CNetObj_DDNetLaser *pObj = Server()->SnapNewItem<CNetObj_DDNetLaser>(SnapId);
		if(!pObj)
			return false;

		pObj->m_ToX = (int)To.x;
		pObj->m_ToY = (int)To.y;
		pObj->m_FromX = (int)From.x;
		pObj->m_FromY = (int)From.y;
		pObj->m_StartTick = StartTick;
		pObj->m_Owner = Owner;
		pObj->m_Type = LaserType;
		pObj->m_Subtype = Subtype;
		pObj->m_SwitchNumber = SwitchNumber;
		pObj->m_Flags = Flags;
	}
	else
	{
		CNetObj_Laser *pObj = Server()->SnapNewItem<CNetObj_Laser>(SnapId);
		if(!pObj)
			return false;

		pObj->m_X = (int)To.x;
		pObj->m_Y = (int)To.y;
		pObj->m_FromX = (int)From.x;
		pObj->m_FromY = (int)From.y;
		pObj->m_StartTick = StartTick;
	}

	return true;
}

bool CGameContext::SnapPickup(const CSnapContext &Context, int SnapId, const vec2 &Pos, int Type, int SubType, int SwitchNumber, int Flags) const
{
	if(Context.IsSixup())
	{
		protocol7::CNetObj_Pickup *pPickup = Server()->SnapNewItem<protocol7::CNetObj_Pickup>(SnapId);
		if(!pPickup)
			return false;

		pPickup->m_X = (int)Pos.x;
		pPickup->m_Y = (int)Pos.y;
		pPickup->m_Type = PickupType_SixToSeven(Type, SubType);
	}
	else if(Context.GetClientVersion() >= VERSION_DDNET_ENTITY_NETOBJS)
	{
		CNetObj_DDNetPickup *pPickup = Server()->SnapNewItem<CNetObj_DDNetPickup>(SnapId);
		if(!pPickup)
			return false;

		pPickup->m_X = (int)Pos.x;
		pPickup->m_Y = (int)Pos.y;
		pPickup->m_Type = Type;
		pPickup->m_Subtype = SubType;
		pPickup->m_SwitchNumber = SwitchNumber;
		pPickup->m_Flags = Flags;
	}
	else
	{
		CNetObj_Pickup *pPickup = Server()->SnapNewItem<CNetObj_Pickup>(SnapId);
		if(!pPickup)
			return false;

		pPickup->m_X = (int)Pos.x;
		pPickup->m_Y = (int)Pos.y;

		pPickup->m_Type = Type;
		if(Context.GetClientVersion() < VERSION_DDNET_WEAPON_SHIELDS)
		{
			if(Type >= POWERUP_ARMOR_SHOTGUN && Type <= POWERUP_ARMOR_LASER)
			{
				pPickup->m_Type = POWERUP_ARMOR;
			}
		}
		pPickup->m_Subtype = SubType;
	}

	return true;
}

void CGameContext::CallVote(int ClientId, const char *pDesc, const char *pCmd, const char *pReason, const char *pChatmsg, const char *pSixupDesc)
{
	// check if a vote is already running
	if(m_VoteCloseTime)
		return;

	int64_t Now = Server()->Tick();
	CPlayer *pPlayer = m_apPlayers[ClientId];

	if(!pPlayer)
		return;

	SendChat(-1, TEAM_ALL, pChatmsg, -1, FLAG_SIX);
	if(!pSixupDesc)
		pSixupDesc = pDesc;

	m_VoteCreator = ClientId;
	StartVote(pDesc, pCmd, pReason, pSixupDesc);
	pPlayer->m_Vote = 1;
	pPlayer->m_VotePos = m_VotePos = 1;
	pPlayer->m_LastVoteCall = Now;
}

void CGameContext::SendChatTarget(int To, const char *pText, int VersionFlags) const
{
	CNetMsg_Sv_Chat Msg;
	Msg.m_Team = 0;
	Msg.m_ClientId = -1;
	Msg.m_pMessage = pText;

	if(g_Config.m_SvDemoChat)
		Server()->SendPackMsg(&Msg, MSGFLAG_VITAL | MSGFLAG_NOSEND, SERVER_DEMO_CLIENT);

	if(To == -1)
	{
		for(int i = 0; i < Server()->MaxClients(); i++)
		{
			if(!((Server()->IsSixup(i) && (VersionFlags & FLAG_SIXUP)) ||
				   (!Server()->IsSixup(i) && (VersionFlags & FLAG_SIX))))
				continue;

			Server()->SendPackMsg(&Msg, MSGFLAG_VITAL | MSGFLAG_NORECORD, i);
		}
	}
	else
	{
		if(!((Server()->IsSixup(To) && (VersionFlags & FLAG_SIXUP)) ||
			   (!Server()->IsSixup(To) && (VersionFlags & FLAG_SIX))))
			return;

		Server()->SendPackMsg(&Msg, MSGFLAG_VITAL | MSGFLAG_NORECORD, To);
	}
}

void CGameContext::SendChatTeam(int Team, const char *pText) const
{
	for(int i = 0; i < MAX_CLIENTS; i++)
		if(m_apPlayers[i] != nullptr && GetDDRaceTeam(i) == Team)
			SendChatTarget(i, pText);
}

void CGameContext::SendChat(int ChatterClientId, int Team, const char *pText, int SpamProtectionClientId, int VersionFlags)
{
	dbg_assert(ChatterClientId >= -1 && ChatterClientId < MAX_CLIENTS, "ChatterClientId invalid: %d", ChatterClientId);

	if(SpamProtectionClientId >= 0 && SpamProtectionClientId < MAX_CLIENTS)
		if(ProcessSpamProtection(SpamProtectionClientId))
			return;

	char aText[256];
	str_copy(aText, pText, sizeof(aText));
	const char *pTeamString = Team == TEAM_ALL ? "chat" : "teamchat";
	if(ChatterClientId == -1)
	{
		log_info(pTeamString, "*** %s", aText);
	}
	else
	{
		log_info(pTeamString, "%d:%d:%s: %s", ChatterClientId, Team, Server()->ClientName(ChatterClientId), aText);
	}

	if(Team == TEAM_ALL)
	{
		CNetMsg_Sv_Chat Msg;
		Msg.m_Team = 0;
		Msg.m_ClientId = ChatterClientId;
		Msg.m_pMessage = aText;

		// pack one for the recording only
		if(g_Config.m_SvDemoChat)
			Server()->SendPackMsg(&Msg, MSGFLAG_VITAL | MSGFLAG_NOSEND, SERVER_DEMO_CLIENT);

		// send to the clients
		for(int i = 0; i < Server()->MaxClients(); i++)
		{
			if(!m_apPlayers[i])
				continue;
			bool Send = (Server()->IsSixup(i) && (VersionFlags & FLAG_SIXUP)) ||
				    (!Server()->IsSixup(i) && (VersionFlags & FLAG_SIX));

			if(!m_apPlayers[i]->m_DND && Send)
				Server()->SendPackMsg(&Msg, MSGFLAG_VITAL | MSGFLAG_NORECORD, i);
		}

		char aBuf[sizeof(aText) + 8];
		str_format(aBuf, sizeof(aBuf), "Chat: %s", aText);
		LogEvent(aBuf, ChatterClientId);
	}
	else
	{
		CTeamsCore *pTeams = &m_pController->Teams().m_Core;
		CNetMsg_Sv_Chat Msg;
		Msg.m_Team = 1;
		Msg.m_ClientId = ChatterClientId;
		Msg.m_pMessage = aText;

		// pack one for the recording only
		if(g_Config.m_SvDemoChat)
			Server()->SendPackMsg(&Msg, MSGFLAG_VITAL | MSGFLAG_NOSEND, SERVER_DEMO_CLIENT);

		// send to the clients
		for(int i = 0; i < Server()->MaxClients(); i++)
		{
			if(m_apPlayers[i] != nullptr)
			{
				if(Team == TEAM_SPECTATORS)
				{
					if(m_apPlayers[i]->GetTeam() == TEAM_SPECTATORS)
					{
						Server()->SendPackMsg(&Msg, MSGFLAG_VITAL | MSGFLAG_NORECORD, i);
					}
				}
				else
				{
					if(pTeams->Team(i) == Team && m_apPlayers[i]->GetTeam() != TEAM_SPECTATORS)
					{
						Server()->SendPackMsg(&Msg, MSGFLAG_VITAL | MSGFLAG_NORECORD, i);
					}
				}
			}
		}
	}
}

void CGameContext::SendStartWarning(int ClientId, const char *pMessage)
{
	CCharacter *pChr = GetPlayerChar(ClientId);
	if(pChr && pChr->m_LastStartWarning < Server()->Tick() - 3 * Server()->TickSpeed())
	{
		SendChatTarget(ClientId, pMessage);
		pChr->m_LastStartWarning = Server()->Tick();
	}
}

void CGameContext::SendEmoticon(int ClientId, int Emoticon, int TargetClientId) const
{
	CNetMsg_Sv_Emoticon Msg;
	Msg.m_ClientId = ClientId;
	Msg.m_Emoticon = Emoticon;
	Server()->SendPackMsg(&Msg, MSGFLAG_VITAL, TargetClientId);
}

void CGameContext::SendWeaponPickup(int ClientId, int Weapon) const
{
	CNetMsg_Sv_WeaponPickup Msg;
	Msg.m_Weapon = Weapon;
	Server()->SendPackMsg(&Msg, MSGFLAG_VITAL, ClientId);
}

void CGameContext::SendMotd(int ClientId) const
{
	CNetMsg_Sv_Motd Msg;
	Msg.m_pMessage = g_Config.m_SvMotd;
	Server()->SendPackMsg(&Msg, MSGFLAG_VITAL, ClientId);
}

void CGameContext::SendSettings(int ClientId) const
{
	protocol7::CNetMsg_Sv_ServerSettings Msg;
	Msg.m_KickVote = g_Config.m_SvVoteKick;
	Msg.m_KickMin = g_Config.m_SvVoteKickMin;
	Msg.m_SpecVote = g_Config.m_SvVoteSpectate;
	Msg.m_TeamLock = 0;
	Msg.m_TeamBalance = 0;
	Msg.m_PlayerSlots = Server()->MaxClients() - g_Config.m_SvSpectatorSlots;
	Server()->SendPackMsg(&Msg, MSGFLAG_VITAL | MSGFLAG_NORECORD, ClientId);
}

void CGameContext::SendBroadcast(const char *pText, int ClientId, bool IsImportant)
{
	CNetMsg_Sv_Broadcast Msg;
	Msg.m_pMessage = pText;

	if(ClientId == -1)
	{
		dbg_assert(IsImportant, "broadcast messages to all players must be important");
		Server()->SendPackMsg(&Msg, MSGFLAG_VITAL, ClientId);

		for(auto &pPlayer : m_apPlayers)
		{
			if(pPlayer)
			{
				pPlayer->m_LastBroadcastImportance = true;
				pPlayer->m_LastBroadcast = Server()->Tick();
			}
		}
		return;
	}

	if(!m_apPlayers[ClientId])
		return;

	if(!IsImportant && m_apPlayers[ClientId]->m_LastBroadcastImportance && m_apPlayers[ClientId]->m_LastBroadcast > Server()->Tick() - Server()->TickSpeed() * 10)
		return;

	Server()->SendPackMsg(&Msg, MSGFLAG_VITAL, ClientId);
	m_apPlayers[ClientId]->m_LastBroadcast = Server()->Tick();
	m_apPlayers[ClientId]->m_LastBroadcastImportance = IsImportant;
}

void CGameContext::StartVote(const char *pDesc, const char *pCommand, const char *pReason, const char *pSixupDesc)
{
	// reset votes
	m_VoteEnforce = VOTE_ENFORCE_UNKNOWN;
	for(auto &pPlayer : m_apPlayers)
	{
		if(pPlayer)
		{
			pPlayer->m_Vote = 0;
			pPlayer->m_VotePos = 0;
		}
	}

	// start vote
	m_VoteCloseTime = time_get() + time_freq() * g_Config.m_SvVoteTime;
	str_copy(m_aVoteDescription, pDesc, sizeof(m_aVoteDescription));
	str_copy(m_aSixupVoteDescription, pSixupDesc, sizeof(m_aSixupVoteDescription));
	str_copy(m_aVoteCommand, pCommand, sizeof(m_aVoteCommand));
	str_copy(m_aVoteReason, pReason, sizeof(m_aVoteReason));
	SendVoteSet(-1);
	m_VoteUpdate = true;
}

void CGameContext::EndVote()
{
	m_VoteCloseTime = 0;
	SendVoteSet(-1);
}

void CGameContext::SendVoteSet(int ClientId)
{
	::CNetMsg_Sv_VoteSet Msg6;
	protocol7::CNetMsg_Sv_VoteSet Msg7;

	Msg7.m_ClientId = m_VoteCreator;
	if(m_VoteCloseTime)
	{
		Msg6.m_Timeout = Msg7.m_Timeout = (m_VoteCloseTime - time_get()) / time_freq();
		Msg6.m_pDescription = m_aVoteDescription;
		Msg6.m_pReason = Msg7.m_pReason = m_aVoteReason;

		Msg7.m_pDescription = m_aSixupVoteDescription;
		if(IsKickVote())
			Msg7.m_Type = protocol7::VOTE_START_KICK;
		else if(IsSpecVote())
			Msg7.m_Type = protocol7::VOTE_START_SPEC;
		else if(IsOptionVote())
			Msg7.m_Type = protocol7::VOTE_START_OP;
		else
			Msg7.m_Type = protocol7::VOTE_UNKNOWN;
	}
	else
	{
		Msg6.m_Timeout = Msg7.m_Timeout = 0;
		Msg6.m_pDescription = Msg7.m_pDescription = "";
		Msg6.m_pReason = Msg7.m_pReason = "";

		if(m_VoteEnforce == VOTE_ENFORCE_NO || m_VoteEnforce == VOTE_ENFORCE_NO_ADMIN)
			Msg7.m_Type = protocol7::VOTE_END_FAIL;
		else if(m_VoteEnforce == VOTE_ENFORCE_YES || m_VoteEnforce == VOTE_ENFORCE_YES_ADMIN)
			Msg7.m_Type = protocol7::VOTE_END_PASS;
		else if(m_VoteEnforce == VOTE_ENFORCE_ABORT || m_VoteEnforce == VOTE_ENFORCE_CANCEL)
			Msg7.m_Type = protocol7::VOTE_END_ABORT;
		else
			Msg7.m_Type = protocol7::VOTE_UNKNOWN;

		if(m_VoteEnforce == VOTE_ENFORCE_NO_ADMIN || m_VoteEnforce == VOTE_ENFORCE_YES_ADMIN)
			Msg7.m_ClientId = -1;
	}

	if(ClientId == -1)
	{
		for(int i = 0; i < Server()->MaxClients(); i++)
		{
			if(!m_apPlayers[i])
				continue;
			if(!Server()->IsSixup(i))
				Server()->SendPackMsg(&Msg6, MSGFLAG_VITAL, i);
			else
				Server()->SendPackMsg(&Msg7, MSGFLAG_VITAL, i);
		}
	}
	else
	{
		if(!Server()->IsSixup(ClientId))
			Server()->SendPackMsg(&Msg6, MSGFLAG_VITAL, ClientId);
		else
			Server()->SendPackMsg(&Msg7, MSGFLAG_VITAL, ClientId);
	}
}

void CGameContext::SendVoteStatus(int ClientId, int Total, int Yes, int No)
{
	if(ClientId == -1)
	{
		for(int i = 0; i < MAX_CLIENTS; ++i)
			if(Server()->ClientIngame(i))
				SendVoteStatus(i, Total, Yes, No);
		return;
	}

	if(Total > VANILLA_MAX_CLIENTS && m_apPlayers[ClientId] && m_apPlayers[ClientId]->GetClientVersion() <= VERSION_DDRACE)
	{
		Yes = (Yes * VANILLA_MAX_CLIENTS) / (float)Total;
		No = (No * VANILLA_MAX_CLIENTS) / (float)Total;
		Total = VANILLA_MAX_CLIENTS;
	}

	CNetMsg_Sv_VoteStatus Msg = {0};
	Msg.m_Total = Total;
	Msg.m_Yes = Yes;
	Msg.m_No = No;
	Msg.m_Pass = Total - (Yes + No);

	Server()->SendPackMsg(&Msg, MSGFLAG_VITAL, ClientId);
}

void CGameContext::AbortVoteKickOnDisconnect(int ClientId)
{
	if(m_VoteCloseTime && ((str_startswith(m_aVoteCommand, "kick ") && str_toint(&m_aVoteCommand[5]) == ClientId) ||
				      (str_startswith(m_aVoteCommand, "set_team ") && str_toint(&m_aVoteCommand[9]) == ClientId)))
		m_VoteEnforce = VOTE_ENFORCE_ABORT;
}

void CGameContext::CheckPureTuning()
{
	// might not be created yet during start up
	if(!m_pController)
		return;

	if(str_comp(m_pController->m_pGameType, "DM") == 0 ||
		str_comp(m_pController->m_pGameType, "TDM") == 0 ||
		str_comp(m_pController->m_pGameType, "CTF") == 0)
	{
		if(mem_comp(&CTuningParams::DEFAULT, &m_Tuning, sizeof(CTuningParams)) != 0)
		{
			Console()->Print(IConsole::OUTPUT_LEVEL_STANDARD, "server", "resetting tuning due to pure server");
			m_Tuning = CTuningParams::DEFAULT;
		}
	}
}

void CGameContext::SendTuningParams(int ClientId, int Zone)
{
	if(ClientId == -1)
	{
		for(int i = 0; i < MAX_CLIENTS; ++i)
		{
			if(m_apPlayers[i])
			{
				if(m_apPlayers[i]->GetCharacter())
				{
					if(m_apPlayers[i]->GetCharacter()->GetOverriddenTuneZone() == Zone)
						SendTuningParams(i, Zone);
				}
				else if(m_apPlayers[i]->m_TuneZone == Zone)
				{
					SendTuningParams(i, Zone);
				}
			}
		}
		return;
	}

	CheckPureTuning();

	CMsgPacker Msg(NETMSGTYPE_SV_TUNEPARAMS);
	int *pParams = nullptr;
	if(Zone == 0)
		pParams = (int *)&m_Tuning;
	else
		pParams = (int *)&(m_aTuningList[Zone]);

	for(unsigned i = 0; i < sizeof(m_Tuning) / sizeof(int); i++)
	{
		if(m_apPlayers[ClientId] && m_apPlayers[ClientId]->GetCharacter())
		{
			if((i == 30) // laser_damage is removed from 0.7
				&& (Server()->IsSixup(ClientId)))
			{
				continue;
			}
			else if((i == 31) // collision
				&& (m_apPlayers[ClientId]->GetCharacter()->NeededFaketuning() & FAKETUNE_SOLO || m_apPlayers[ClientId]->GetCharacter()->NeededFaketuning() & FAKETUNE_NOCOLL))
			{
				Msg.AddInt(0);
			}
			else if((i == 32) // hooking
				&& (m_apPlayers[ClientId]->GetCharacter()->NeededFaketuning() & FAKETUNE_SOLO || m_apPlayers[ClientId]->GetCharacter()->NeededFaketuning() & FAKETUNE_NOHOOK))
			{
				Msg.AddInt(0);
			}
			else if((i == 3) // ground jump impulse
				&& m_apPlayers[ClientId]->GetCharacter()->NeededFaketuning() & FAKETUNE_NOJUMP)
			{
				Msg.AddInt(0);
			}
			else if((i == 33) // jetpack
				&& m_apPlayers[ClientId]->GetCharacter()->NeededFaketuning() & FAKETUNE_JETPACK)
			{
				Msg.AddInt(0);
			}
			else if((i == 36) // hammer hit
				&& m_apPlayers[ClientId]->GetCharacter()->NeededFaketuning() & FAKETUNE_NOHAMMER)
			{
				Msg.AddInt(0);
			}
			else
			{
				Msg.AddInt(pParams[i]);
			}
		}
		else
			Msg.AddInt(pParams[i]); // if everything is normal just send true tunings
	}
	Server()->SendMsg(&Msg, MSGFLAG_VITAL, ClientId);
}

void CGameContext::OnPreTickTeehistorian()
{
	if(!m_TeeHistorianActive)
		return;

	for(int i = 0; i < MAX_CLIENTS; i++)
	{
		if(m_apPlayers[i] != nullptr)
			m_TeeHistorian.RecordPlayerTeam(i, GetDDRaceTeam(i));
		else
			m_TeeHistorian.RecordPlayerTeam(i, 0);
	}
	for(int i = 0; i < TEAM_SUPER; i++)
	{
		m_TeeHistorian.RecordTeamPractice(i, m_pController->Teams().IsPractice(i));
	}
}

void CGameContext::OnTick()
{
	FoxNetTick();

	// check tuning
	CheckPureTuning();

	if(m_TeeHistorianActive)
	{
		int Error = aio_error(m_pTeeHistorianFile);
		if(Error)
		{
			dbg_msg("teehistorian", "error writing to file, err=%d", Error);
			Server()->SetErrorShutdown("teehistorian io error");
		}

		if(!m_TeeHistorian.Starting())
		{
			m_TeeHistorian.EndInputs();
			m_TeeHistorian.EndTick();
		}
		m_TeeHistorian.BeginTick(Server()->Tick());
		m_TeeHistorian.BeginPlayers();
	}

	// copy tuning
	m_World.m_Core.m_aTuning[0] = m_Tuning;
	m_World.Tick();

	UpdatePlayerMaps();

	// if(world.paused) // make sure that the game object always updates
	m_pController->Tick();

	for(int i = 0; i < MAX_CLIENTS; i++)
	{
		if(m_apPlayers[i])
		{
			// send vote options
			ProgressVoteOptions(i);

			m_apPlayers[i]->Tick();
			m_apPlayers[i]->PostTick();
		}
	}

	for(auto &pPlayer : m_apPlayers)
	{
		if(pPlayer)
			pPlayer->PostPostTick();
	}

	// update voting
	if(m_VoteCloseTime)
	{
		// abort the kick-vote on player-leave
		if(m_VoteEnforce == VOTE_ENFORCE_ABORT)
		{
			SendChat(-1, TEAM_ALL, "Vote aborted");
			EndVote();
		}
		else if(m_VoteEnforce == VOTE_ENFORCE_CANCEL)
		{
			char aBuf[64];
			if(m_VoteCreator == -1)
			{
				str_copy(aBuf, "Vote canceled");
			}
			else
			{
				str_format(aBuf, sizeof(aBuf), "'%s' canceled their vote", Server()->ClientName(m_VoteCreator));
			}
			SendChat(-1, TEAM_ALL, aBuf);
			EndVote();
		}
		else
		{
			int Total = 0, Yes = 0, No = 0;
			bool Veto = false, VetoStop = false;
			if(m_VoteUpdate)
			{
				// count votes
				const NETADDR *apAddresses[MAX_CLIENTS] = {nullptr};
				const NETADDR *pFirstAddress = nullptr;
				bool SinglePlayer = true;
				for(int i = 0; i < MAX_CLIENTS; i++)
				{
					if(m_apPlayers[i])
					{
						apAddresses[i] = Server()->ClientAddr(i);
						if(!pFirstAddress)
						{
							pFirstAddress = apAddresses[i];
						}
						else if(SinglePlayer && net_addr_comp_noport(pFirstAddress, apAddresses[i]) != 0)
						{
							SinglePlayer = false;
						}
					}
				}

				// remember checked players, only the first player with a specific ip will be handled
				bool aVoteChecked[MAX_CLIENTS] = {false};
				int64_t Now = Server()->Tick();
				for(int i = 0; i < MAX_CLIENTS; i++)
				{
					if(!m_apPlayers[i] || aVoteChecked[i])
						continue;

					if((IsKickVote() || IsSpecVote()) && (m_apPlayers[i]->GetTeam() == TEAM_SPECTATORS ||
										     (GetPlayerChar(m_VoteCreator) && GetPlayerChar(i) &&
											     GetPlayerChar(m_VoteCreator)->Team() != GetPlayerChar(i)->Team())))
						continue;

					if(m_apPlayers[i]->IsAfk() && i != m_VoteCreator)
						continue;

					// can't vote in kick and spec votes in the beginning after joining
					if((IsKickVote() || IsSpecVote()) && Now < m_apPlayers[i]->m_FirstVoteTick)
						continue;

					// connecting clients with spoofed ips can clog slots without being ingame
					if(!Server()->ClientIngame(i))
						continue;

					// don't count votes by blacklisted clients
					if(g_Config.m_SvDnsblVote && !m_pServer->DnsblWhite(i) && !SinglePlayer)
						continue;

					int CurVote = m_apPlayers[i]->m_Vote;
					int CurVotePos = m_apPlayers[i]->m_VotePos;

					// only allow IPs to vote once, but keep veto ability
					// check for more players with the same ip (only use the vote of the one who voted first)
					for(int j = i + 1; j < MAX_CLIENTS; j++)
					{
						if(!m_apPlayers[j] || aVoteChecked[j] || net_addr_comp_noport(apAddresses[j], apAddresses[i]) != 0)
							continue;

						// count the latest vote by this ip
						if(CurVotePos < m_apPlayers[j]->m_VotePos)
						{
							CurVote = m_apPlayers[j]->m_Vote;
							CurVotePos = m_apPlayers[j]->m_VotePos;
						}

						aVoteChecked[j] = true;
					}

					Total++;
					if(CurVote > 0)
						Yes++;
					else if(CurVote < 0)
						No++;

					// veto right for players who have been active on server for long and who're not afk
					if(!IsKickVote() && !IsSpecVote() && g_Config.m_SvVoteVetoTime)
					{
						// look through all players with same IP again, including the current player
						for(int j = i; j < MAX_CLIENTS; j++)
						{
							// no need to check ip address of current player
							if(i != j && (!m_apPlayers[j] || net_addr_comp_noport(apAddresses[j], apAddresses[i]) != 0))
								continue;

							if(m_apPlayers[j] && !m_apPlayers[j]->IsAfk() && m_apPlayers[j]->GetTeam() != TEAM_SPECTATORS &&
								((Server()->Tick() - m_apPlayers[j]->m_JoinTick) / (Server()->TickSpeed() * 60) > g_Config.m_SvVoteVetoTime ||
									(m_apPlayers[j]->GetCharacter() && m_apPlayers[j]->GetCharacter()->m_DDRaceState == ERaceState::STARTED &&
										(Server()->Tick() - m_apPlayers[j]->GetCharacter()->m_StartTime) / (Server()->TickSpeed() * 60) > g_Config.m_SvVoteVetoTime)))
							{
								if(CurVote == 0)
									Veto = true;
								else if(CurVote < 0)
									VetoStop = true;
								break;
							}
						}
					}
				}

				if(g_Config.m_SvVoteMaxTotal && Total > g_Config.m_SvVoteMaxTotal &&
					(IsKickVote() || IsSpecVote()))
					Total = g_Config.m_SvVoteMaxTotal;

				if((Yes > Total / (100.0f / g_Config.m_SvVoteYesPercentage)) && !Veto)
					m_VoteEnforce = VOTE_ENFORCE_YES;
				else if(No >= Total - Total / (100.0f / g_Config.m_SvVoteYesPercentage))
					m_VoteEnforce = VOTE_ENFORCE_NO;

				if(VetoStop)
					m_VoteEnforce = VOTE_ENFORCE_NO;

				m_VoteWillPass = Yes > (Yes + No) / (100.0f / g_Config.m_SvVoteYesPercentage);
			}

			if(time_get() > m_VoteCloseTime && !g_Config.m_SvVoteMajority)
				m_VoteEnforce = (m_VoteWillPass && !Veto) ? VOTE_ENFORCE_YES : VOTE_ENFORCE_NO;

			// / Ensure minimum time for vote to end when moderating.
			if(m_VoteEnforce == VOTE_ENFORCE_YES && !(PlayerModerating() &&
									(IsKickVote() || IsSpecVote()) && time_get() < m_VoteCloseTime))
			{
				Server()->SetRconCid(IServer::RCON_CID_VOTE);
				Console()->ExecuteLine(m_aVoteCommand);
				Server()->SetRconCid(IServer::RCON_CID_SERV);
				EndVote();
				SendChat(-1, TEAM_ALL, "Vote passed", -1, FLAG_SIX);

				if(m_VoteCreator != -1 && m_apPlayers[m_VoteCreator] && !IsKickVote() && !IsSpecVote())
					m_apPlayers[m_VoteCreator]->m_LastVoteCall = 0;
			}
			else if(m_VoteEnforce == VOTE_ENFORCE_YES_ADMIN)
			{
				Console()->ExecuteLine(m_aVoteCommand, m_VoteCreator);
				SendChat(-1, TEAM_ALL, "Vote passed enforced by authorized player", -1, FLAG_SIX);
				EndVote();
			}
			else if(m_VoteEnforce == VOTE_ENFORCE_NO_ADMIN)
			{
				EndVote();
				SendChat(-1, TEAM_ALL, "Vote failed enforced by authorized player", -1, FLAG_SIX);
			}
			else if(m_VoteEnforce == VOTE_ENFORCE_NO || (time_get() > m_VoteCloseTime && g_Config.m_SvVoteMajority))
			{
				EndVote();
				if(VetoStop || (m_VoteWillPass && Veto))
					SendChat(-1, TEAM_ALL, "Vote failed because of veto. Find an empty server instead", -1, FLAG_SIX);
				else
					SendChat(-1, TEAM_ALL, "Vote failed", -1, FLAG_SIX);
			}
			else if(m_VoteUpdate)
			{
				m_VoteUpdate = false;
				SendVoteStatus(-1, Total, Yes, No);
			}
		}
	}

	if(Server()->Tick() % (Server()->TickSpeed() / 2) == 0)
	{
		m_Mutes.UnmuteExpired();
		m_VoteMutes.UnmuteExpired();
	}

	if(Server()->Tick() % (g_Config.m_SvAnnouncementInterval * Server()->TickSpeed() * 60) == 0)
	{
		const char *pLine = Server()->GetAnnouncementLine();
		if(pLine)
			SendChat(-1, TEAM_ALL, pLine);
	}

	for(auto &Switcher : Switchers())
	{
		for(int j = 0; j < NUM_DDRACE_TEAMS; ++j)
		{
			if(Switcher.m_aEndTick[j] <= Server()->Tick() && Switcher.m_aType[j] == TILE_SWITCHTIMEDOPEN)
			{
				Switcher.m_aStatus[j] = false;
				Switcher.m_aEndTick[j] = 0;
				Switcher.m_aType[j] = TILE_SWITCHCLOSE;
			}
			else if(Switcher.m_aEndTick[j] <= Server()->Tick() && Switcher.m_aType[j] == TILE_SWITCHTIMEDCLOSE)
			{
				Switcher.m_aStatus[j] = true;
				Switcher.m_aEndTick[j] = 0;
				Switcher.m_aType[j] = TILE_SWITCHOPEN;
			}
		}
	}

	if(m_SqlRandomMapResult != nullptr && m_SqlRandomMapResult->m_Completed)
	{
		if(m_SqlRandomMapResult->m_Success)
		{
			if(m_SqlRandomMapResult->m_ClientId != -1 && m_apPlayers[m_SqlRandomMapResult->m_ClientId] && m_SqlRandomMapResult->m_aMessage[0] != '\0')
				SendChat(-1, TEAM_ALL, m_SqlRandomMapResult->m_aMessage);
			if(m_SqlRandomMapResult->m_aMap[0] != '\0')
				Server()->ChangeMap(m_SqlRandomMapResult->m_aMap);
			else
				m_LastMapVote = 0;
		}
		m_SqlRandomMapResult = nullptr;
	}

	// Record player position at the end of the tick
	if(m_TeeHistorianActive)
	{
		for(int i = 0; i < MAX_CLIENTS; i++)
		{
			if(m_apPlayers[i] && m_apPlayers[i]->GetCharacter())
			{
				CNetObj_CharacterCore Char;
				m_apPlayers[i]->GetCharacter()->GetCore().Write(&Char);
				m_TeeHistorian.RecordPlayer(i, &Char);
			}
			else
			{
				m_TeeHistorian.RecordDeadPlayer(i);
			}
		}
		m_TeeHistorian.EndPlayers();
		m_TeeHistorian.BeginInputs();
	}
	// Warning: do not put code in this function directly above or below this comment
}

void CGameContext::PreInputClients(int ClientId, bool *pClients)
{
	if(!pClients || !m_apPlayers[ClientId])
		return;

	if(m_apPlayers[ClientId]->GetTeam() == TEAM_SPECTATORS || !m_apPlayers[ClientId]->GetCharacter() || m_apPlayers[ClientId]->IsAfk())
		return;

	for(int Id = 0; Id < MAX_CLIENTS; Id++)
	{
		if(ClientId == Id)
			continue;

		CPlayer *pPlayer = m_apPlayers[Id];
		if(!pPlayer)
			continue;

		if(Server()->GetClientVersion(Id) < VERSION_DDNET_PREINPUT)
			continue;

		if(pPlayer->GetTeam() == TEAM_SPECTATORS || GetDDRaceTeam(ClientId) != GetDDRaceTeam(Id) || pPlayer->IsAfk())
			continue;

		CCharacter *pChr = pPlayer->GetCharacter();
		if(!pChr)
			continue;

		if(!pChr->CanSnapCharacter(ClientId) || pChr->NetworkClipped(ClientId))
			continue;

		pClients[Id] = true;
	}
}

// Server hooks
void CGameContext::OnClientPrepareInput(int ClientId, void *pInput)
{
	CNetObj_PlayerInput *pPlayerInput = static_cast<CNetObj_PlayerInput *>(pInput);

	if(Server()->IsSixup(ClientId))
		pPlayerInput->m_PlayerFlags = PlayerFlags_SevenToSix(pPlayerInput->m_PlayerFlags);
}

void CGameContext::OnClientDirectInput(int ClientId, const void *pInput)
{
	const CNetObj_PlayerInput *pPlayerInput = static_cast<const CNetObj_PlayerInput *>(pInput);

	if(!m_World.m_Paused)
		m_apPlayers[ClientId]->OnDirectInput(pPlayerInput);

	int Flags = pPlayerInput->m_PlayerFlags;
	if((Flags & 256) || (Flags & 512))
	{
		Server()->Kick(ClientId, "please update your client or use DDNet client");
	}
}

void CGameContext::OnClientPredictedInput(int ClientId, const void *pInput)
{
	const CNetObj_PlayerInput *pApplyInput = static_cast<const CNetObj_PlayerInput *>(pInput);

	if(pApplyInput == nullptr)
	{
		// early return if no input at all has been sent by a player
		if(!m_aPlayerHasInput[ClientId])
		{
			return;
		}
		// set to last sent input when no new input has been sent
		pApplyInput = &m_aLastPlayerInput[ClientId];
	}

	if(!m_World.m_Paused)
		m_apPlayers[ClientId]->OnPredictedInput(pApplyInput);
}

void CGameContext::OnClientPredictedEarlyInput(int ClientId, const void *pInput)
{
	const CNetObj_PlayerInput *pApplyInput = static_cast<const CNetObj_PlayerInput *>(pInput);

	if(pApplyInput == nullptr)
	{
		// early return if no input at all has been sent by a player
		if(!m_aPlayerHasInput[ClientId])
		{
			return;
		}
		// set to last sent input when no new input has been sent
		pApplyInput = &m_aLastPlayerInput[ClientId];
	}
	else
	{
		// Store input in this function and not in `OnClientPredictedInput`,
		// because this function is called on all inputs, while
		// `OnClientPredictedInput` is only called on the first input of each
		// tick.
		mem_copy(&m_aLastPlayerInput[ClientId], pApplyInput, sizeof(m_aLastPlayerInput[ClientId]));
		m_aPlayerHasInput[ClientId] = true;
	}

	if(!m_World.m_Paused)
		m_apPlayers[ClientId]->OnPredictedEarlyInput(pApplyInput);

	if(m_TeeHistorianActive)
	{
		m_TeeHistorian.RecordPlayerInput(ClientId, m_apPlayers[ClientId]->GetUniqueCid(), pApplyInput);
	}
}

const CVoteOptionServer *CGameContext::GetVoteOption(int Index) const
{
	const CVoteOptionServer *pCurrent;
	for(pCurrent = m_pVoteOptionFirst;
		Index > 0 && pCurrent;
		Index--, pCurrent = pCurrent->m_pNext)
		;

	if(Index > 0)
		return nullptr;
	return pCurrent;
}

void CGameContext::ProgressVoteOptions(int ClientId)
{
	if(Server()->ClientSlotEmpty(ClientId))
		return;

	CPlayer *pPl = m_apPlayers[ClientId];

	if(pPl->m_SendVoteIndex == -1)
		return; // we didn't start sending options yet

	if(pPl->m_SendVoteIndex > m_NumVoteOptions)
		return; // shouldn't happen / fail silently

	// <FoxNet
	if(m_VoteMenu.GetPage(ClientId) != PAGE_VOTES)
		return;
	// FoxNet>

	int VotesLeft = m_NumVoteOptions - pPl->m_SendVoteIndex;
	int NumVotesToSend = minimum(g_Config.m_SvSendVotesPerTick, VotesLeft);
	// Ensure we don't exceed the 15 description slots in the message
	NumVotesToSend = minimum(NumVotesToSend, 15);

	if(!VotesLeft)
	{
		// player has up to date vote option list
		return;
	}

	// build vote option list msg
	int CurIndex = 0;

	CNetMsg_Sv_VoteOptionListAdd OptionMsg;
	OptionMsg.m_pDescription0 = "";
	OptionMsg.m_pDescription1 = "";
	OptionMsg.m_pDescription2 = "";
	OptionMsg.m_pDescription3 = "";
	OptionMsg.m_pDescription4 = "";
	OptionMsg.m_pDescription5 = "";
	OptionMsg.m_pDescription6 = "";
	OptionMsg.m_pDescription7 = "";
	OptionMsg.m_pDescription8 = "";
	OptionMsg.m_pDescription9 = "";
	OptionMsg.m_pDescription10 = "";
	OptionMsg.m_pDescription11 = "";
	OptionMsg.m_pDescription12 = "";
	OptionMsg.m_pDescription13 = "";
	OptionMsg.m_pDescription14 = "";

	// get current vote option by index
	const CVoteOptionServer *pCurrent = GetVoteOption(pPl->m_SendVoteIndex);

	// <FoxNet
	char aDescBuf[15][VOTE_DESC_LENGTH] = {{0}};
	// FoxNet>
	while(CurIndex < NumVotesToSend && pCurrent != nullptr)
	{
		// <FoxNet
		const char *pDesc = pCurrent->m_aDescription;

		if(!str_comp(pCurrent->m_aCommand, "map_vote_lock"))
		{
			str_format(aDescBuf[CurIndex], sizeof(aDescBuf[CurIndex]), "%s%s",pCurrent->m_aDescription, m_MapVoteLock ? "ALLOW Map Changing" : "LOCK Map Changing");
			pDesc = aDescBuf[CurIndex];
		}

		switch(CurIndex)
		{
		case 0: OptionMsg.m_pDescription0 = pDesc; break;
		case 1: OptionMsg.m_pDescription1 = pDesc; break;
		case 2: OptionMsg.m_pDescription2 = pDesc; break;
		case 3: OptionMsg.m_pDescription3 = pDesc; break;
		case 4: OptionMsg.m_pDescription4 = pDesc; break;
		case 5: OptionMsg.m_pDescription5 = pDesc; break;
		case 6: OptionMsg.m_pDescription6 = pDesc; break;
		case 7: OptionMsg.m_pDescription7 = pDesc; break;
		case 8: OptionMsg.m_pDescription8 = pDesc; break;
		case 9: OptionMsg.m_pDescription9 = pDesc; break;
		case 10: OptionMsg.m_pDescription10 = pDesc; break;
		case 11: OptionMsg.m_pDescription11 = pDesc; break;
		case 12: OptionMsg.m_pDescription12 = pDesc; break;
		case 13: OptionMsg.m_pDescription13 = pDesc; break;
		case 14: OptionMsg.m_pDescription14 = pDesc; break;
		}
		// FoxNet>

		CurIndex++;
		pCurrent = pCurrent->m_pNext;
	}

	// send msg
	if(pPl->m_SendVoteIndex == 0)
	{
		CNetMsg_Sv_VoteOptionGroupStart StartMsg;
		Server()->SendPackMsg(&StartMsg, MSGFLAG_VITAL, ClientId);
	}

	OptionMsg.m_NumOptions = NumVotesToSend;
	Server()->SendPackMsg(&OptionMsg, MSGFLAG_VITAL, ClientId);

	pPl->m_SendVoteIndex += NumVotesToSend;

	if(pPl->m_SendVoteIndex == m_NumVoteOptions)
	{
		CNetMsg_Sv_VoteOptionGroupEnd EndMsg;
		Server()->SendPackMsg(&EndMsg, MSGFLAG_VITAL, ClientId);
	}
}

void CGameContext::OnClientEnter(int ClientId)
{
	// <FoxNet
	if(NameDetection(ClientId, Server()->ClientName(ClientId)))
		return;
	// FoxNet>

	if(m_TeeHistorianActive)
	{
		m_TeeHistorian.RecordPlayerReady(ClientId);
	}
	m_pController->OnPlayerConnect(m_apPlayers[ClientId]);

	// <FoxNet
	m_AccountManager.AutoLogin(ClientId);
	// FoxNet>

	{
		CNetMsg_Sv_CommandInfoGroupStart Msg;
		Server()->SendPackMsg(&Msg, MSGFLAG_VITAL | MSGFLAG_NORECORD, ClientId);
	}
	for(const IConsole::ICommandInfo *pCmd = Console()->FirstCommandInfo(IConsole::EAccessLevel::USER, CFGFLAG_CHAT);
		pCmd; pCmd = pCmd->NextCommandInfo(IConsole::EAccessLevel::USER, CFGFLAG_CHAT))
	{
		const char *pName = pCmd->Name();

		if(Server()->IsSixup(ClientId))
		{
			if(!str_comp_nocase(pName, "w") || !str_comp_nocase(pName, "whisper"))
				continue;

			if(!str_comp_nocase(pName, "r"))
				pName = "rescue";

			protocol7::CNetMsg_Sv_CommandInfo Msg;
			Msg.m_pName = pName;
			Msg.m_pArgsFormat = pCmd->Params();
			Msg.m_pHelpText = pCmd->Help();
			Server()->SendPackMsg(&Msg, MSGFLAG_VITAL | MSGFLAG_NORECORD, ClientId);
		}
		else
		{
			CNetMsg_Sv_CommandInfo Msg;
			Msg.m_pName = pName;
			Msg.m_pArgsFormat = pCmd->Params();
			Msg.m_pHelpText = pCmd->Help();
			Server()->SendPackMsg(&Msg, MSGFLAG_VITAL | MSGFLAG_NORECORD, ClientId);
		}
	}
	{
		CNetMsg_Sv_CommandInfoGroupEnd Msg;
		Server()->SendPackMsg(&Msg, MSGFLAG_VITAL | MSGFLAG_NORECORD, ClientId);
	}

	{
		int Empty = -1;
		for(int i = 0; i < MAX_CLIENTS; i++)
		{
			if(Server()->ClientSlotEmpty(i))
			{
				Empty = i;
				break;
			}
		}
		CNetMsg_Sv_Chat Msg;
		Msg.m_Team = 0;
		Msg.m_ClientId = Empty;
		Msg.m_pMessage = "Do you know someone who uses a bot? Please report them to the moderators.";
		m_apPlayers[ClientId]->m_EligibleForFinishCheck = time_get();
		Server()->SendPackMsg(&Msg, MSGFLAG_VITAL | MSGFLAG_NORECORD, ClientId);
	}

	IServer::CClientInfo Info;
	if(Server()->GetClientInfo(ClientId, &Info) && Info.m_GotDDNetVersion)
	{
		if(OnClientDDNetVersionKnown(ClientId))
			return; // kicked
	}

	if(!Server()->ClientPrevIngame(ClientId))
	{
		if(g_Config.m_SvWelcome[0] != 0)
			SendChatTarget(ClientId, g_Config.m_SvWelcome);

		if(g_Config.m_SvShowOthersDefault > SHOW_OTHERS_OFF)
		{
			if(g_Config.m_SvShowOthers)
				SendChatTarget(ClientId, "You can see other players. To disable this use DDNet client and type /showothers");

			m_apPlayers[ClientId]->m_ShowOthers = g_Config.m_SvShowOthersDefault;
		}
	}
	m_VoteUpdate = true;

	// send active vote
	if(m_VoteCloseTime)
		SendVoteSet(ClientId);

	Server()->ExpireServerInfo();

	CPlayer *pNewPlayer = m_apPlayers[ClientId];
	mem_zero(&m_aLastPlayerInput[ClientId], sizeof(m_aLastPlayerInput[ClientId]));
	m_aPlayerHasInput[ClientId] = false;

	// new info for others
	protocol7::CNetMsg_Sv_ClientInfo NewClientInfoMsg;
	NewClientInfoMsg.m_ClientId = ClientId;
	NewClientInfoMsg.m_Local = 0;
	NewClientInfoMsg.m_Team = pNewPlayer->GetTeam();
	NewClientInfoMsg.m_pName = Server()->ClientName(ClientId);
	NewClientInfoMsg.m_pClan = Server()->ClientClan(ClientId);
	NewClientInfoMsg.m_Country = Server()->ClientCountry(ClientId);
	NewClientInfoMsg.m_Silent = false;

	for(int p = 0; p < protocol7::NUM_SKINPARTS; p++)
	{
		NewClientInfoMsg.m_apSkinPartNames[p] = pNewPlayer->m_TeeInfos.m_aaSkinPartNames[p];
		NewClientInfoMsg.m_aUseCustomColors[p] = pNewPlayer->m_TeeInfos.m_aUseCustomColors[p];
		NewClientInfoMsg.m_aSkinPartColors[p] = pNewPlayer->m_TeeInfos.m_aSkinPartColors[p];
	}

	// update client infos (others before local)
	for(int i = 0; i < Server()->MaxClients(); ++i)
	{
		if(i == ClientId || !m_apPlayers[i] || !Server()->ClientIngame(i))
			continue;

		CPlayer *pPlayer = m_apPlayers[i];

		if(Server()->IsSixup(i))
			Server()->SendPackMsg(&NewClientInfoMsg, MSGFLAG_VITAL | MSGFLAG_NORECORD, i);

		if(Server()->IsSixup(ClientId))
		{
			// existing infos for new player
			protocol7::CNetMsg_Sv_ClientInfo ClientInfoMsg;
			ClientInfoMsg.m_ClientId = i;
			ClientInfoMsg.m_Local = 0;
			ClientInfoMsg.m_Team = pPlayer->GetTeam();
			ClientInfoMsg.m_pName = Server()->ClientName(i);
			ClientInfoMsg.m_pClan = Server()->ClientClan(i);
			ClientInfoMsg.m_Country = Server()->ClientCountry(i);
			ClientInfoMsg.m_Silent = 0;

			for(int p = 0; p < protocol7::NUM_SKINPARTS; p++)
			{
				ClientInfoMsg.m_apSkinPartNames[p] = pPlayer->m_TeeInfos.m_aaSkinPartNames[p];
				ClientInfoMsg.m_aUseCustomColors[p] = pPlayer->m_TeeInfos.m_aUseCustomColors[p];
				ClientInfoMsg.m_aSkinPartColors[p] = pPlayer->m_TeeInfos.m_aSkinPartColors[p];
			}

			Server()->SendPackMsg(&ClientInfoMsg, MSGFLAG_VITAL | MSGFLAG_NORECORD, ClientId);
		}
	}

	// local info
	if(Server()->IsSixup(ClientId))
	{
		NewClientInfoMsg.m_Local = 1;
		Server()->SendPackMsg(&NewClientInfoMsg, MSGFLAG_VITAL | MSGFLAG_NORECORD, ClientId);
	}

	// initial chat delay
	if(g_Config.m_SvChatInitialDelay != 0 && m_apPlayers[ClientId]->m_JoinTick > m_NonEmptySince + 10 * Server()->TickSpeed())
	{
		char aBuf[128];
		str_format(aBuf, sizeof(aBuf), "This server has an initial chat delay, you will need to wait %d seconds before talking.", g_Config.m_SvChatInitialDelay);
		SendChatTarget(ClientId, aBuf);
		m_Mutes.Mute(Server()->ClientAddr(ClientId), g_Config.m_SvChatInitialDelay, "Initial chat delay", true);
	}

	LogEvent("Connect", ClientId);
}

bool CGameContext::OnClientDataPersist(int ClientId, void *pData)
{
	CPersistentClientData *pPersistent = (CPersistentClientData *)pData;
	if(!m_apPlayers[ClientId])
	{
		return false;
	}
	pPersistent->m_IsSpectator = m_apPlayers[ClientId]->GetTeam() == TEAM_SPECTATORS;
	pPersistent->m_IsAfk = m_apPlayers[ClientId]->IsAfk();
	pPersistent->m_LastWhisperTo = m_apPlayers[ClientId]->m_LastWhisperTo;
	return true;
}

void CGameContext::OnClientConnected(int ClientId, void *pData)
{
	CPersistentClientData *pPersistentData = (CPersistentClientData *)pData;
	bool Spec = false;
	bool Afk = true;
	int LastWhisperTo = -1;
	if(pPersistentData)
	{
		Spec = pPersistentData->m_IsSpectator;
		Afk = pPersistentData->m_IsAfk;
		LastWhisperTo = pPersistentData->m_LastWhisperTo;
	}
	else
	{
		// new player connected, clear whispers waiting for the old player with this id
		for(auto &pPlayer : m_apPlayers)
		{
			if(pPlayer && pPlayer->m_LastWhisperTo == ClientId)
				pPlayer->m_LastWhisperTo = -1;
		}
	}

	{
		bool Empty = true;
		for(auto &pPlayer : m_apPlayers)
		{
			// connecting clients with spoofed ips can clog slots without being ingame
			if(pPlayer && Server()->ClientIngame(pPlayer->GetCid()))
			{
				Empty = false;
				break;
			}
		}
		if(Empty)
		{
			m_NonEmptySince = Server()->Tick();
		}
	}

	// Check which team the player should be on
	const int StartTeam = (Spec || g_Config.m_SvTournamentMode) ? TEAM_SPECTATORS : m_pController->GetAutoTeam(ClientId);
	CreatePlayer(ClientId, StartTeam, Afk, LastWhisperTo);

	SendMotd(ClientId);
	SendSettings(ClientId);

	Server()->ExpireServerInfo();
}

void CGameContext::OnClientDrop(int ClientId, const char *pReason)
{
	LogEvent("Disconnect", ClientId);

	// <FoxNet
	m_VoteMenu.OnClientDrop(ClientId);
	m_AccountManager.Logout(ClientId);
	// FoxNet>

	AbortVoteKickOnDisconnect(ClientId);
	m_pController->OnPlayerDisconnect(m_apPlayers[ClientId], pReason);
	delete m_apPlayers[ClientId];
	m_apPlayers[ClientId] = nullptr;

	delete m_apSavedTeams[ClientId];
	m_apSavedTeams[ClientId] = nullptr;

	delete m_apSavedTees[ClientId];
	m_apSavedTees[ClientId] = nullptr;

	m_aTeamMapping[ClientId] = -1;

	if(g_Config.m_SvTeam == SV_TEAM_FORCED_SOLO && PracticeByDefault())
		m_pController->Teams().SetPractice(GetDDRaceTeam(ClientId), true);

	m_VoteUpdate = true;
	if(m_VoteCreator == ClientId)
	{
		m_VoteCreator = -1;
	}

	// update spectator modes
	for(auto &pPlayer : m_apPlayers)
	{
		if(pPlayer && pPlayer->SpectatorId() == ClientId)
			pPlayer->SetSpectatorId(SPEC_FREEVIEW);
	}

	// update conversation targets
	for(auto &pPlayer : m_apPlayers)
	{
		if(pPlayer && pPlayer->m_LastWhisperTo == ClientId)
			pPlayer->m_LastWhisperTo = -1;
	}

	protocol7::CNetMsg_Sv_ClientDrop Msg;
	Msg.m_ClientId = ClientId;
	Msg.m_pReason = pReason;
	Msg.m_Silent = false;
	Server()->SendPackMsg(&Msg, MSGFLAG_VITAL | MSGFLAG_NORECORD, -1);

	Server()->ExpireServerInfo();
}

void CGameContext::TeehistorianRecordAntibot(const void *pData, int DataSize)
{
	if(m_TeeHistorianActive)
	{
		m_TeeHistorian.RecordAntibot(pData, DataSize);
	}
}

void CGameContext::TeehistorianRecordPlayerJoin(int ClientId, bool Sixup)
{
	if(m_TeeHistorianActive)
	{
		m_TeeHistorian.RecordPlayerJoin(ClientId, !Sixup ? CTeeHistorian::PROTOCOL_6 : CTeeHistorian::PROTOCOL_7);
	}
}

void CGameContext::TeehistorianRecordPlayerDrop(int ClientId, const char *pReason)
{
	if(m_TeeHistorianActive)
	{
		m_TeeHistorian.RecordPlayerDrop(ClientId, pReason);
	}
}

void CGameContext::TeehistorianRecordPlayerRejoin(int ClientId)
{
	if(m_TeeHistorianActive)
	{
		m_TeeHistorian.RecordPlayerRejoin(ClientId);
	}
}

void CGameContext::TeehistorianRecordPlayerName(int ClientId, const char *pName)
{
	if(m_TeeHistorianActive)
	{
		m_TeeHistorian.RecordPlayerName(ClientId, pName);
	}
}

void CGameContext::TeehistorianRecordPlayerFinish(int ClientId, int TimeTicks)
{
	if(m_TeeHistorianActive)
	{
		m_TeeHistorian.RecordPlayerFinish(ClientId, TimeTicks);
	}
}

void CGameContext::TeehistorianRecordTeamFinish(int TeamId, int TimeTicks)
{
	if(m_TeeHistorianActive)
	{
		m_TeeHistorian.RecordTeamFinish(TeamId, TimeTicks);
	}
}

bool CGameContext::OnClientDDNetVersionKnown(int ClientId)
{
	IServer::CClientInfo Info;
	dbg_assert(Server()->GetClientInfo(ClientId, &Info), "failed to get client info");
	int ClientVersion = Info.m_DDNetVersion;
	dbg_msg("ddnet", "cid=%d version=%d", ClientId, ClientVersion);

	if(m_TeeHistorianActive)
	{
		if(Info.m_pConnectionId && Info.m_pDDNetVersionStr)
		{
			m_TeeHistorian.RecordDDNetVersion(ClientId, *Info.m_pConnectionId, ClientVersion, Info.m_pDDNetVersionStr);
		}
		else
		{
			m_TeeHistorian.RecordDDNetVersionOld(ClientId, ClientVersion);
		}
	}

	// Autoban known bot versions.
	if(g_Config.m_SvBannedVersions[0] != '\0' && IsVersionBanned(ClientVersion))
	{
		Server()->Kick(ClientId, "unsupported client");
		return true;
	}

	CPlayer *pPlayer = m_apPlayers[ClientId];
	if(ClientVersion >= VERSION_DDNET_GAMETICK)
		pPlayer->m_TimerType = g_Config.m_SvDefaultTimerType;

	// First update the teams state.
	m_pController->Teams().SendTeamsState(ClientId);

	// Then send records.
	SendRecord(ClientId);

	// And report correct tunings.
	if(ClientVersion < VERSION_DDNET_EARLY_VERSION)
		SendTuningParams(ClientId, pPlayer->m_TuneZone);

	// Tell old clients to update.
	if(ClientVersion < VERSION_DDNET_UPDATER_FIXED && g_Config.m_SvClientSuggestionOld[0] != '\0')
		SendBroadcast(g_Config.m_SvClientSuggestionOld, ClientId);
	// Tell known bot clients that they're botting and we know it.
	if(((ClientVersion >= 15 && ClientVersion < 100) || ClientVersion == 502) && g_Config.m_SvClientSuggestionBot[0] != '\0')
		SendBroadcast(g_Config.m_SvClientSuggestionBot, ClientId);

	return false;
}

void *CGameContext::PreProcessMsg(int *pMsgId, CUnpacker *pUnpacker, int ClientId)
{
	if(Server()->IsSixup(ClientId) && *pMsgId < OFFSET_UUID)
	{
		void *pRawMsg = m_NetObjHandler7.SecureUnpackMsg(*pMsgId, pUnpacker);
		if(!pRawMsg)
			return nullptr;

		CPlayer *pPlayer = m_apPlayers[ClientId];
		static char s_aRawMsg[1024];

		if(*pMsgId == protocol7::NETMSGTYPE_CL_SAY)
		{
			protocol7::CNetMsg_Cl_Say *pMsg7 = (protocol7::CNetMsg_Cl_Say *)pRawMsg;
			// Should probably use a placement new to start the lifetime of the object to avoid future weirdness
			::CNetMsg_Cl_Say *pMsg = (::CNetMsg_Cl_Say *)s_aRawMsg;

			if(pMsg7->m_Mode == protocol7::CHAT_WHISPER)
			{
				if(!CheckClientId(pMsg7->m_Target) || !Server()->ClientIngame(pMsg7->m_Target))
					return nullptr;
				if(ProcessSpamProtection(ClientId))
					return nullptr;

				WhisperId(ClientId, pMsg7->m_Target, pMsg7->m_pMessage);
				return nullptr;
			}
			else
			{
				pMsg->m_Team = pMsg7->m_Mode == protocol7::CHAT_TEAM;
				pMsg->m_pMessage = pMsg7->m_pMessage;
			}
		}
		else if(*pMsgId == protocol7::NETMSGTYPE_CL_STARTINFO)
		{
			protocol7::CNetMsg_Cl_StartInfo *pMsg7 = (protocol7::CNetMsg_Cl_StartInfo *)pRawMsg;
			::CNetMsg_Cl_StartInfo *pMsg = (::CNetMsg_Cl_StartInfo *)s_aRawMsg;

			pMsg->m_pName = pMsg7->m_pName;
			pMsg->m_pClan = pMsg7->m_pClan;
			pMsg->m_Country = pMsg7->m_Country;

			CTeeInfo Info(pMsg7->m_apSkinPartNames, pMsg7->m_aUseCustomColors, pMsg7->m_aSkinPartColors);
			Info.FromSixup();
			pPlayer->m_TeeInfos = Info;
			// <FoxNet
			char SkinBuf[MAX_SKIN_LENGTH];
			str_copy(SkinBuf, Info.m_aSkinName);
			if((!str_comp_nocase(SkinBuf, "x_spec") || !str_comp_nocase(SkinBuf, "x_ninja")) && Server()->GetAuthedState(ClientId) < AUTHED_MOD)
				str_copy(SkinBuf, "default");

			str_copy(pPlayer->m_TeeInfos.m_aSkinName, SkinBuf, sizeof(pPlayer->m_TeeInfos.m_aSkinName));
			// FoxNet>
			str_copy(s_aRawMsg + sizeof(*pMsg), Info.m_aSkinName, sizeof(s_aRawMsg) - sizeof(*pMsg));

			pMsg->m_pSkin = s_aRawMsg + sizeof(*pMsg);
			pMsg->m_UseCustomColor = pPlayer->m_TeeInfos.m_UseCustomColor;
			pMsg->m_ColorBody = pPlayer->m_TeeInfos.m_ColorBody;
			pMsg->m_ColorFeet = pPlayer->m_TeeInfos.m_ColorFeet;
		}
		else if(*pMsgId == protocol7::NETMSGTYPE_CL_SKINCHANGE)
		{
			protocol7::CNetMsg_Cl_SkinChange *pMsg = (protocol7::CNetMsg_Cl_SkinChange *)pRawMsg;
			if(g_Config.m_SvSpamprotection && pPlayer->m_LastChangeInfo &&
				pPlayer->m_LastChangeInfo + Server()->TickSpeed() * g_Config.m_SvInfoChangeDelay > Server()->Tick())
				return nullptr;

			pPlayer->m_LastChangeInfo = Server()->Tick();

			CTeeInfo Info(pMsg->m_apSkinPartNames, pMsg->m_aUseCustomColors, pMsg->m_aSkinPartColors);
			Info.FromSixup();
			pPlayer->m_TeeInfos = Info;

			protocol7::CNetMsg_Sv_SkinChange Msg;
			Msg.m_ClientId = ClientId;
			for(int p = 0; p < protocol7::NUM_SKINPARTS; p++)
			{
				Msg.m_apSkinPartNames[p] = pMsg->m_apSkinPartNames[p];
				Msg.m_aSkinPartColors[p] = pMsg->m_aSkinPartColors[p];
				Msg.m_aUseCustomColors[p] = pMsg->m_aUseCustomColors[p];
			}

			Server()->SendPackMsg(&Msg, MSGFLAG_VITAL | MSGFLAG_NORECORD, -1);

			return nullptr;
		}
		else if(*pMsgId == protocol7::NETMSGTYPE_CL_SETSPECTATORMODE)
		{
			protocol7::CNetMsg_Cl_SetSpectatorMode *pMsg7 = (protocol7::CNetMsg_Cl_SetSpectatorMode *)pRawMsg;
			::CNetMsg_Cl_SetSpectatorMode *pMsg = (::CNetMsg_Cl_SetSpectatorMode *)s_aRawMsg;

			if(pMsg7->m_SpecMode == protocol7::SPEC_FREEVIEW)
				pMsg->m_SpectatorId = SPEC_FREEVIEW;
			else if(pMsg7->m_SpecMode == protocol7::SPEC_PLAYER)
				pMsg->m_SpectatorId = pMsg7->m_SpectatorId;
			else
				pMsg->m_SpectatorId = SPEC_FREEVIEW; // Probably not needed
		}
		else if(*pMsgId == protocol7::NETMSGTYPE_CL_SETTEAM)
		{
			protocol7::CNetMsg_Cl_SetTeam *pMsg7 = (protocol7::CNetMsg_Cl_SetTeam *)pRawMsg;
			::CNetMsg_Cl_SetTeam *pMsg = (::CNetMsg_Cl_SetTeam *)s_aRawMsg;

			pMsg->m_Team = pMsg7->m_Team;
		}
		else if(*pMsgId == protocol7::NETMSGTYPE_CL_COMMAND)
		{
			protocol7::CNetMsg_Cl_Command *pMsg7 = (protocol7::CNetMsg_Cl_Command *)pRawMsg;
			::CNetMsg_Cl_Say *pMsg = (::CNetMsg_Cl_Say *)s_aRawMsg;

			str_format(s_aRawMsg + sizeof(*pMsg), sizeof(s_aRawMsg) - sizeof(*pMsg), "/%s %s", pMsg7->m_pName, pMsg7->m_pArguments);
			pMsg->m_pMessage = s_aRawMsg + sizeof(*pMsg);
			pMsg->m_Team = 0;

			*pMsgId = NETMSGTYPE_CL_SAY;
			return s_aRawMsg;
		}
		else if(*pMsgId == protocol7::NETMSGTYPE_CL_CALLVOTE)
		{
			protocol7::CNetMsg_Cl_CallVote *pMsg7 = (protocol7::CNetMsg_Cl_CallVote *)pRawMsg;
			::CNetMsg_Cl_CallVote *pMsg = (::CNetMsg_Cl_CallVote *)s_aRawMsg;

			int Authed = Server()->GetAuthedState(ClientId);
			if(pMsg7->m_Force)
			{
				str_format(s_aRawMsg, sizeof(s_aRawMsg), "force_vote \"%s\" \"%s\" \"%s\"", pMsg7->m_pType, pMsg7->m_pValue, pMsg7->m_pReason);
<<<<<<< HEAD
				Console()->SetAccessLevel(Authed == AUTHED_ADMIN ? IConsole::ACCESS_LEVEL_ADMIN : Authed == AUTHED_MOD ? IConsole::ACCESS_LEVEL_MOD :
																	 IConsole::ACCESS_LEVEL_HELPER);
=======
				Console()->SetAccessLevel(Authed == AUTHED_ADMIN ? IConsole::EAccessLevel::ADMIN : Authed == AUTHED_MOD ? IConsole::EAccessLevel::MODERATOR : IConsole::EAccessLevel::HELPER);
>>>>>>> fd73bb6d
				Console()->ExecuteLine(s_aRawMsg, ClientId, false);
				Console()->SetAccessLevel(IConsole::EAccessLevel::ADMIN);
				return nullptr;
			}

			pMsg->m_pValue = pMsg7->m_pValue;
			pMsg->m_pReason = pMsg7->m_pReason;
			pMsg->m_pType = pMsg7->m_pType;
		}
		else if(*pMsgId == protocol7::NETMSGTYPE_CL_EMOTICON)
		{
			protocol7::CNetMsg_Cl_Emoticon *pMsg7 = (protocol7::CNetMsg_Cl_Emoticon *)pRawMsg;
			::CNetMsg_Cl_Emoticon *pMsg = (::CNetMsg_Cl_Emoticon *)s_aRawMsg;

			pMsg->m_Emoticon = pMsg7->m_Emoticon;
		}
		else if(*pMsgId == protocol7::NETMSGTYPE_CL_VOTE)
		{
			protocol7::CNetMsg_Cl_Vote *pMsg7 = (protocol7::CNetMsg_Cl_Vote *)pRawMsg;
			::CNetMsg_Cl_Vote *pMsg = (::CNetMsg_Cl_Vote *)s_aRawMsg;

			pMsg->m_Vote = pMsg7->m_Vote;
		}

		*pMsgId = Msg_SevenToSix(*pMsgId);

		return s_aRawMsg;
	}
	else
		return m_NetObjHandler.SecureUnpackMsg(*pMsgId, pUnpacker);
}

void CGameContext::CensorMessage(char *pCensoredMessage, const char *pMessage, int Size)
{
	str_copy(pCensoredMessage, pMessage, Size);

	for(auto &Item : m_vCensorlist)
	{
		char *pCurLoc = pCensoredMessage;
		do
		{
			pCurLoc = (char *)str_utf8_find_nocase(pCurLoc, Item.c_str());
			if(pCurLoc)
			{
				for(int i = 0; i < (int)Item.length(); i++)
				{
					pCurLoc[i] = '*';
				}
				pCurLoc++;
			}
		} while(pCurLoc);
	}
}

void CGameContext::OnMessage(int MsgId, CUnpacker *pUnpacker, int ClientId)
{
	if(m_TeeHistorianActive)
	{
		if(m_NetObjHandler.TeeHistorianRecordMsg(MsgId))
		{
			m_TeeHistorian.RecordPlayerMessage(ClientId, pUnpacker->CompleteData(), pUnpacker->CompleteSize());
		}
	}

	void *pRawMsg = PreProcessMsg(&MsgId, pUnpacker, ClientId);

	if(!pRawMsg)
		return;

	if(Server()->ClientIngame(ClientId))
	{
		switch(MsgId)
		{
		case NETMSGTYPE_CL_SAY:
			OnSayNetMessage(static_cast<CNetMsg_Cl_Say *>(pRawMsg), ClientId, pUnpacker);
			break;
		case NETMSGTYPE_CL_CALLVOTE:
			OnCallVoteNetMessage(static_cast<CNetMsg_Cl_CallVote *>(pRawMsg), ClientId);
			break;
		case NETMSGTYPE_CL_VOTE:
			OnVoteNetMessage(static_cast<CNetMsg_Cl_Vote *>(pRawMsg), ClientId);
			break;
		case NETMSGTYPE_CL_SETTEAM:
			OnSetTeamNetMessage(static_cast<CNetMsg_Cl_SetTeam *>(pRawMsg), ClientId);
			break;
		case NETMSGTYPE_CL_ISDDNETLEGACY:
			OnIsDDNetLegacyNetMessage(static_cast<CNetMsg_Cl_IsDDNetLegacy *>(pRawMsg), ClientId, pUnpacker);
			break;
		case NETMSGTYPE_CL_SHOWOTHERSLEGACY:
			OnShowOthersLegacyNetMessage(static_cast<CNetMsg_Cl_ShowOthersLegacy *>(pRawMsg), ClientId);
			break;
		case NETMSGTYPE_CL_SHOWOTHERS:
			OnShowOthersNetMessage(static_cast<CNetMsg_Cl_ShowOthers *>(pRawMsg), ClientId);
			break;
		case NETMSGTYPE_CL_SHOWDISTANCE:
			OnShowDistanceNetMessage(static_cast<CNetMsg_Cl_ShowDistance *>(pRawMsg), ClientId);
			break;
		case NETMSGTYPE_CL_CAMERAINFO:
			OnCameraInfoNetMessage(static_cast<CNetMsg_Cl_CameraInfo *>(pRawMsg), ClientId);
			break;
		case NETMSGTYPE_CL_SETSPECTATORMODE:
			OnSetSpectatorModeNetMessage(static_cast<CNetMsg_Cl_SetSpectatorMode *>(pRawMsg), ClientId);
			break;
		case NETMSGTYPE_CL_CHANGEINFO:
			OnChangeInfoNetMessage(static_cast<CNetMsg_Cl_ChangeInfo *>(pRawMsg), ClientId);
			break;
		case NETMSGTYPE_CL_EMOTICON:
			OnEmoticonNetMessage(static_cast<CNetMsg_Cl_Emoticon *>(pRawMsg), ClientId);
			break;
		case NETMSGTYPE_CL_KILL:
			OnKillNetMessage(static_cast<CNetMsg_Cl_Kill *>(pRawMsg), ClientId);
			break;
		default:
			break;
		}
	}
	if(MsgId == NETMSGTYPE_CL_STARTINFO)
	{
		OnStartInfoNetMessage(static_cast<CNetMsg_Cl_StartInfo *>(pRawMsg), ClientId);
	}
}

void CGameContext::OnSayNetMessage(const CNetMsg_Cl_Say *pMsg, int ClientId, const CUnpacker *pUnpacker)
{
	// <FoxNet
	if(ChatDetection(ClientId, pMsg->m_pMessage))
		return;
	// FoxNet>

	CPlayer *pPlayer = m_apPlayers[ClientId];
	bool Check = !pPlayer->m_NotEligibleForFinish && pPlayer->m_EligibleForFinishCheck + 10 * time_freq() >= time_get();
	if(Check && str_comp(pMsg->m_pMessage, "xd sure chillerbot.png is lyfe") == 0 && pMsg->m_Team == 0)
	{
		if(m_TeeHistorianActive)
		{
			m_TeeHistorian.RecordPlayerMessage(ClientId, pUnpacker->CompleteData(), pUnpacker->CompleteSize());
		}

		pPlayer->m_NotEligibleForFinish = true;
		dbg_msg("hack", "bot detected, cid=%d", ClientId);
		return;
	}
	int Team = pMsg->m_Team;

	// trim right and set maximum length to 256 utf8-characters
	int Length = 0;
	const char *p = pMsg->m_pMessage;
	const char *pEnd = nullptr;
	while(*p)
	{
		const char *pStrOld = p;
		int Code = str_utf8_decode(&p);

		// check if unicode is not empty
		if(!str_utf8_isspace(Code))
		{
			pEnd = nullptr;
		}
		else if(pEnd == nullptr)
			pEnd = pStrOld;

		if(++Length >= 256)
		{
			*(const_cast<char *>(p)) = 0;
			break;
		}
	}
	if(pEnd != nullptr)
		*(const_cast<char *>(pEnd)) = 0;

	// drop empty and autocreated spam messages (more than 32 characters per second)
	if(Length == 0 || (pMsg->m_pMessage[0] != '/' && (g_Config.m_SvSpamprotection && pPlayer->m_LastChat && pPlayer->m_LastChat + Server()->TickSpeed() * ((31 + Length) / 32) > Server()->Tick())))
		return;

	int GameTeam = GetDDRaceTeam(pPlayer->GetCid());
	if(Team)
		Team = ((pPlayer->GetTeam() == TEAM_SPECTATORS) ? TEAM_SPECTATORS : GameTeam);
	else
		Team = TEAM_ALL;

	if(pMsg->m_pMessage[0] == '/')
	{
		const char *pWhisper;
		if((pWhisper = str_startswith_nocase(pMsg->m_pMessage + 1, "w ")))
		{
			Whisper(pPlayer->GetCid(), const_cast<char *>(pWhisper));
		}
		else if((pWhisper = str_startswith_nocase(pMsg->m_pMessage + 1, "whisper ")))
		{
			Whisper(pPlayer->GetCid(), const_cast<char *>(pWhisper));
		}
		else if((pWhisper = str_startswith_nocase(pMsg->m_pMessage + 1, "c ")))
		{
			Converse(pPlayer->GetCid(), const_cast<char *>(pWhisper));
		}
		else if((pWhisper = str_startswith_nocase(pMsg->m_pMessage + 1, "converse ")))
		{
			Converse(pPlayer->GetCid(), const_cast<char *>(pWhisper));
		}
		else
		{
			if(g_Config.m_SvSpamprotection && !str_startswith(pMsg->m_pMessage + 1, "timeout ") && pPlayer->m_aLastCommands[0] && pPlayer->m_aLastCommands[0] + Server()->TickSpeed() > Server()->Tick() && pPlayer->m_aLastCommands[1] && pPlayer->m_aLastCommands[1] + Server()->TickSpeed() > Server()->Tick() && pPlayer->m_aLastCommands[2] && pPlayer->m_aLastCommands[2] + Server()->TickSpeed() > Server()->Tick() && pPlayer->m_aLastCommands[3] && pPlayer->m_aLastCommands[3] + Server()->TickSpeed() > Server()->Tick())
				return;

			int64_t Now = Server()->Tick();
			pPlayer->m_aLastCommands[pPlayer->m_LastCommandPos] = Now;
			pPlayer->m_LastCommandPos = (pPlayer->m_LastCommandPos + 1) % 4;

			Console()->SetFlagMask(CFGFLAG_CHAT);
			int Authed = Server()->GetAuthedState(ClientId);
			if(Authed)
<<<<<<< HEAD
				Console()->SetAccessLevel(Authed == AUTHED_ADMIN ? IConsole::ACCESS_LEVEL_ADMIN : Authed == AUTHED_MOD ? IConsole::ACCESS_LEVEL_MOD :
																	 IConsole::ACCESS_LEVEL_HELPER);
=======
				Console()->SetAccessLevel(Authed == AUTHED_ADMIN ? IConsole::EAccessLevel::ADMIN : Authed == AUTHED_MOD ? IConsole::EAccessLevel::MODERATOR : IConsole::EAccessLevel::HELPER);
>>>>>>> fd73bb6d
			else
				Console()->SetAccessLevel(IConsole::EAccessLevel::USER);

			{
				CClientChatLogger Logger(this, ClientId, log_get_scope_logger());
				CLogScope Scope(&Logger);
				Console()->ExecuteLine(pMsg->m_pMessage + 1, ClientId, false);
			}
			// m_apPlayers[ClientId] can be NULL, if the player used a
			// timeout code and replaced another client.
			char aBuf[256];
			str_format(aBuf, sizeof(aBuf), "%d used %s", ClientId, pMsg->m_pMessage);
			Console()->Print(IConsole::OUTPUT_LEVEL_DEBUG, "chat-command", aBuf);

			Console()->SetAccessLevel(IConsole::EAccessLevel::ADMIN);
			Console()->SetFlagMask(CFGFLAG_SERVER);
		}
	}
	else
	{
		pPlayer->UpdatePlaytime();
		char aCensoredMessage[256];
		CensorMessage(aCensoredMessage, pMsg->m_pMessage, sizeof(aCensoredMessage));
		SendChat(ClientId, Team, aCensoredMessage, ClientId);
	}
}

void CGameContext::OnCallVoteNetMessage(const CNetMsg_Cl_CallVote *pMsg, int ClientId)
{
	if(m_VoteMenu.OnCallVote(pMsg, ClientId))
		return; // If player voted for custom option

	if(RateLimitPlayerVote(ClientId) || m_VoteCloseTime)
		return;

	m_apPlayers[ClientId]->UpdatePlaytime();

	m_VoteType = VOTE_TYPE_UNKNOWN;
	char aChatmsg[512] = {0};
	char aDesc[VOTE_DESC_LENGTH] = {0};
	char aSixupDesc[VOTE_DESC_LENGTH] = {0};
	char aCmd[VOTE_CMD_LENGTH] = {0};
	char aReason[VOTE_REASON_LENGTH] = "No reason given";
	if(pMsg->m_pReason[0])
		str_copy(aReason, pMsg->m_pReason, sizeof(aReason));
	int Authed = Server()->GetAuthedState(ClientId);

	if(str_comp_nocase(pMsg->m_pType, "option") == 0)
	{
		CVoteOptionServer *pOption = m_pVoteOptionFirst;
		while(pOption)
		{
			if(str_comp_nocase(pMsg->m_pValue, pOption->m_aDescription) == 0)
			{
				if(!Console()->LineIsValid(pOption->m_aCommand))
				{
					SendChatTarget(ClientId, "Invalid option");
					return;
				}
				if((str_find(pOption->m_aCommand, "sv_map ") != nullptr || str_find(pOption->m_aCommand, "change_map ") != nullptr || str_find(pOption->m_aCommand, "random_map") != nullptr || str_find(pOption->m_aCommand, "random_unfinished_map") != nullptr) && RateLimitPlayerMapVote(ClientId))
				{
					return;
				}

				str_format(aChatmsg, sizeof(aChatmsg), "'%s' called vote to change server option '%s' (%s)", Server()->ClientName(ClientId),
					pOption->m_aDescription, aReason);
				str_copy(aDesc, pOption->m_aDescription);

				if((str_endswith(pOption->m_aCommand, "random_map") || str_endswith(pOption->m_aCommand, "random_unfinished_map")) && str_length(aReason) == 1 && aReason[0] >= '0' && aReason[0] <= '5')
				{
					int Stars = aReason[0] - '0';
					str_format(aCmd, sizeof(aCmd), "%s %d", pOption->m_aCommand, Stars);
				}
				else
				{
					str_copy(aCmd, pOption->m_aCommand);
				}
				// <FoxNet
				if(m_MapVoteLock)
				{
					if(str_startswith(aCmd, "sv_map ") || str_startswith(aCmd, "change_map ") || str_startswith(aCmd, "random_map") || str_startswith(aCmd, "random_unfinished_map"))
					{
						SendChatTarget(ClientId, "Map votes are currently locked");
						return;
					}
				}
				if(g_Config.m_SvVoteSkipPrefix)
				{
				
					if(str_startswith(aDesc, "│"))
					{
						size_t prefixLen = str_length("│");
						size_t descLen = str_length(aDesc);
						memmove(aDesc, aDesc + prefixLen, descLen - prefixLen + 1);

						if(str_startswith(aCmd, " "))
							memmove(aCmd, aCmd + 1, str_length(aCmd));
						break;
					}
				}
				// FoxNet>
				m_LastMapVote = time_get();
				break;
			}

			pOption = pOption->m_pNext;
		}

		if(!pOption)
		{
			// <FoxNet
			bool IsValid = false;

			if(str_find(pMsg->m_pValue, m_MapVoteLock ? "ALLOW Map Changing" : "LOCK Map Changing"))
			{
				IsValid = true;
				str_copy(aDesc, pMsg->m_pValue);
				str_copy(aCmd, "map_vote_lock");
			}

			if(!IsValid)
			{// FoxNet>
				if(Authed != AUTHED_ADMIN) // allow admins to call any vote they want
				{
					str_format(aChatmsg, sizeof(aChatmsg), "'%s' isn't an option on this server", pMsg->m_pValue);
					SendChatTarget(ClientId, aChatmsg);
					return;
				}
				else
				{
					str_format(aChatmsg, sizeof(aChatmsg), "'%s' called vote to change server option '%s'", Server()->ClientName(ClientId), pMsg->m_pValue);
					str_copy(aDesc, pMsg->m_pValue);
					str_copy(aCmd, pMsg->m_pValue);
				}
			}
		}

		m_VoteType = VOTE_TYPE_OPTION;
	}
	else if(str_comp_nocase(pMsg->m_pType, "kick") == 0)
	{
		if(!g_Config.m_SvVoteKick && !Authed) // allow admins to call kick votes even if they are forbidden
		{
			SendChatTarget(ClientId, "Server does not allow voting to kick players");
			return;
		}
		if(!Authed && time_get() < m_apPlayers[ClientId]->m_Last_KickVote + (time_freq() * g_Config.m_SvVoteKickDelay))
		{
			str_format(aChatmsg, sizeof(aChatmsg), "There's a %d second wait time between kick votes for each player please wait %d second(s)",
				g_Config.m_SvVoteKickDelay,
				(int)((m_apPlayers[ClientId]->m_Last_KickVote + g_Config.m_SvVoteKickDelay * time_freq() - time_get()) / time_freq()));
			SendChatTarget(ClientId, aChatmsg);
			return;
		}

		if(g_Config.m_SvVoteKickMin && !GetDDRaceTeam(ClientId))
		{
			const NETADDR *apAddresses[MAX_CLIENTS];
			for(int i = 0; i < MAX_CLIENTS; i++)
			{
				if(m_apPlayers[i])
				{
					apAddresses[i] = Server()->ClientAddr(i);
				}
			}
			int NumPlayers = 0;
			for(int i = 0; i < MAX_CLIENTS; ++i)
			{
				if(m_apPlayers[i] && m_apPlayers[i]->GetTeam() != TEAM_SPECTATORS && !GetDDRaceTeam(i))
				{
					NumPlayers++;
					for(int j = 0; j < i; j++)
					{
						if(m_apPlayers[j] && m_apPlayers[j]->GetTeam() != TEAM_SPECTATORS && !GetDDRaceTeam(j))
						{
							if(!net_addr_comp_noport(apAddresses[i], apAddresses[j]))
							{
								NumPlayers--;
								break;
							}
						}
					}
				}
			}

			if(NumPlayers < g_Config.m_SvVoteKickMin)
			{
				str_format(aChatmsg, sizeof(aChatmsg), "Kick voting requires %d players", g_Config.m_SvVoteKickMin);
				SendChatTarget(ClientId, aChatmsg);
				return;
			}
		}

		int KickId = str_toint(pMsg->m_pValue);

		if(KickId < 0 || KickId >= MAX_CLIENTS || !m_apPlayers[KickId])
		{
			SendChatTarget(ClientId, "Invalid client id to kick");
			return;
		}
		if(KickId == ClientId)
		{
			SendChatTarget(ClientId, "You can't kick yourself");
			return;
		}
		if(!Server()->ReverseTranslate(KickId, ClientId))
		{
			return;
		}
		int KickedAuthed = Server()->GetAuthedState(KickId);
		if(KickedAuthed > Authed)
		{
			SendChatTarget(ClientId, "You can't kick authorized players");
			char aBufKick[128];
			str_format(aBufKick, sizeof(aBufKick), "'%s' called for vote to kick you", Server()->ClientName(ClientId));
			SendChatTarget(KickId, aBufKick);
			return;
		}

		// Don't allow kicking if a player has no character
		if(!GetPlayerChar(ClientId) || !GetPlayerChar(KickId) || GetDDRaceTeam(ClientId) != GetDDRaceTeam(KickId))
		{
			SendChatTarget(ClientId, "You can kick only your team member");
			return;
		}

		str_format(aChatmsg, sizeof(aChatmsg), "'%s' called for vote to kick '%s' (%s)", Server()->ClientName(ClientId), Server()->ClientName(KickId), aReason);
		str_format(aSixupDesc, sizeof(aSixupDesc), "%2d: %s", KickId, Server()->ClientName(KickId));
		if(!GetDDRaceTeam(ClientId))
		{
			if(!g_Config.m_SvVoteKickBantime)
			{
				str_format(aCmd, sizeof(aCmd), "kick %d Kicked by vote", KickId);
				str_format(aDesc, sizeof(aDesc), "Kick '%s'", Server()->ClientName(KickId));
			}
			else
			{
				str_format(aCmd, sizeof(aCmd), "ban %s %d Banned by vote", Server()->ClientAddrString(KickId, false), g_Config.m_SvVoteKickBantime);
				str_format(aDesc, sizeof(aDesc), "Ban '%s'", Server()->ClientName(KickId));
			}
		}
		else
		{
			str_format(aCmd, sizeof(aCmd), "uninvite %d %d; set_team_ddr %d 0", KickId, GetDDRaceTeam(KickId), KickId);
			str_format(aDesc, sizeof(aDesc), "Move '%s' to team 0", Server()->ClientName(KickId));
		}
		m_apPlayers[ClientId]->m_Last_KickVote = time_get();
		m_VoteType = VOTE_TYPE_KICK;
		m_VoteVictim = KickId;
	}
	else if(str_comp_nocase(pMsg->m_pType, "spectate") == 0)
	{
		if(!g_Config.m_SvVoteSpectate)
		{
			SendChatTarget(ClientId, "Server does not allow voting to move players to spectators");
			return;
		}

		int SpectateId = str_toint(pMsg->m_pValue);

		if(SpectateId < 0 || SpectateId >= MAX_CLIENTS || !m_apPlayers[SpectateId] || m_apPlayers[SpectateId]->GetTeam() == TEAM_SPECTATORS)
		{
			SendChatTarget(ClientId, "Invalid client id to move to spectators");
			return;
		}
		if(SpectateId == ClientId)
		{
			SendChatTarget(ClientId, "You can't move yourself to spectators");
			return;
		}
		int SpectateAuthed = Server()->GetAuthedState(SpectateId);
		if(SpectateAuthed > Authed)
		{
			SendChatTarget(ClientId, "You can't move authorized players to spectators");
			char aBufSpectate[128];
			str_format(aBufSpectate, sizeof(aBufSpectate), "'%s' called for vote to move you to spectators", Server()->ClientName(ClientId));
			SendChatTarget(SpectateId, aBufSpectate);
			return;
		}
		if(!Server()->ReverseTranslate(SpectateId, ClientId))
		{
			return;
		}

		if(!GetPlayerChar(ClientId) || !GetPlayerChar(SpectateId) || GetDDRaceTeam(ClientId) != GetDDRaceTeam(SpectateId))
		{
			SendChatTarget(ClientId, "You can only move your team member to spectators");
			return;
		}

		str_format(aSixupDesc, sizeof(aSixupDesc), "%2d: %s", SpectateId, Server()->ClientName(SpectateId));
		if(g_Config.m_SvPauseable && g_Config.m_SvVotePause)
		{
			str_format(aChatmsg, sizeof(aChatmsg), "'%s' called for vote to pause '%s' for %d seconds (%s)", Server()->ClientName(ClientId), Server()->ClientName(SpectateId), g_Config.m_SvVotePauseTime, aReason);
			str_format(aDesc, sizeof(aDesc), "Pause '%s' (%ds)", Server()->ClientName(SpectateId), g_Config.m_SvVotePauseTime);
			str_format(aCmd, sizeof(aCmd), "uninvite %d %d; force_pause %d %d", SpectateId, GetDDRaceTeam(SpectateId), SpectateId, g_Config.m_SvVotePauseTime);
		}
		else
		{
			str_format(aChatmsg, sizeof(aChatmsg), "'%s' called for vote to move '%s' to spectators (%s)", Server()->ClientName(ClientId), Server()->ClientName(SpectateId), aReason);
			str_format(aDesc, sizeof(aDesc), "Move '%s' to spectators", Server()->ClientName(SpectateId));
			str_format(aCmd, sizeof(aCmd), "uninvite %d %d; set_team %d -1 %d", SpectateId, GetDDRaceTeam(SpectateId), SpectateId, g_Config.m_SvVoteSpectateRejoindelay);
		}
		m_VoteType = VOTE_TYPE_SPECTATE;
		m_VoteVictim = SpectateId;
	}

	if(aCmd[0] && str_comp_nocase(aCmd, "info") != 0)
		CallVote(ClientId, aDesc, aCmd, aReason, aChatmsg, aSixupDesc[0] ? aSixupDesc : nullptr);
}

void CGameContext::OnVoteNetMessage(const CNetMsg_Cl_Vote *pMsg, int ClientId)
{
	if(!m_VoteCloseTime)
	{	// <FoxNet
		if(GetPlayerChar(ClientId))
			GetPlayerChar(ClientId)->VoteAction(pMsg, ClientId);
		// FoxNet>
		return;
	}

	CPlayer *pPlayer = m_apPlayers[ClientId];

	if(g_Config.m_SvSpamprotection && pPlayer->m_LastVoteTry && pPlayer->m_LastVoteTry + Server()->TickSpeed() * 3 > Server()->Tick())
		return;

	pPlayer->m_LastVoteTry = Server()->Tick();
	pPlayer->UpdatePlaytime();

	if(!pMsg->m_Vote)
		return;

	// Allow the vote creator to cancel the vote
	if(pPlayer->GetCid() == m_VoteCreator && pMsg->m_Vote == -1)
	{
		m_VoteEnforce = VOTE_ENFORCE_CANCEL;
		return;
	}

	pPlayer->m_Vote = pMsg->m_Vote;
	pPlayer->m_VotePos = ++m_VotePos;
	m_VoteUpdate = true;

	CNetMsg_Sv_YourVote Msg = {pMsg->m_Vote};
	Server()->SendPackMsg(&Msg, MSGFLAG_VITAL, ClientId);
}

void CGameContext::OnSetTeamNetMessage(const CNetMsg_Cl_SetTeam *pMsg, int ClientId)
{
	if(m_World.m_Paused)
		return;

	CPlayer *pPlayer = m_apPlayers[ClientId];

	if(pPlayer->GetTeam() == pMsg->m_Team || (g_Config.m_SvSpamprotection && pPlayer->m_LastSetTeam && pPlayer->m_LastSetTeam + Server()->TickSpeed() * g_Config.m_SvTeamChangeDelay > Server()->Tick()))
		return;

	// Kill Protection
	CCharacter *pChr = pPlayer->GetCharacter();
	if(pChr)
	{
		int CurrTime = (Server()->Tick() - pChr->m_StartTime) / Server()->TickSpeed();
		if(g_Config.m_SvKillProtection != 0 && CurrTime >= (60 * g_Config.m_SvKillProtection) && pChr->m_DDRaceState == ERaceState::STARTED)
		{
			SendChatTarget(ClientId, "Kill Protection enabled. If you really want to join the spectators, first type /kill");
			return;
		}
	}

	if(pPlayer->m_TeamChangeTick > Server()->Tick())
	{
		pPlayer->m_LastSetTeam = Server()->Tick();
		int TimeLeft = (pPlayer->m_TeamChangeTick - Server()->Tick()) / Server()->TickSpeed();
		char aTime[32];
		str_time((int64_t)TimeLeft * 100, TIME_HOURS, aTime, sizeof(aTime));
		char aBuf[128];
		str_format(aBuf, sizeof(aBuf), "Time to wait before changing team: %s", aTime);
		SendBroadcast(aBuf, ClientId);
		return;
	}

	// Switch team on given client and kill/respawn them
	char aTeamJoinError[512];
	if(m_pController->CanJoinTeam(pMsg->m_Team, ClientId, aTeamJoinError, sizeof(aTeamJoinError)))
	{
		if(pPlayer->GetTeam() == TEAM_SPECTATORS || pMsg->m_Team == TEAM_SPECTATORS)
			m_VoteUpdate = true;
		m_pController->DoTeamChange(pPlayer, pMsg->m_Team);
		pPlayer->m_TeamChangeTick = Server()->Tick();
	}
	else
		SendBroadcast(aTeamJoinError, ClientId);
}

void CGameContext::OnIsDDNetLegacyNetMessage(const CNetMsg_Cl_IsDDNetLegacy *pMsg, int ClientId, CUnpacker *pUnpacker)
{
	IServer::CClientInfo Info;
	if(Server()->GetClientInfo(ClientId, &Info) && Info.m_GotDDNetVersion)
	{
		return;
	}
	int DDNetVersion = pUnpacker->GetInt();
	if(pUnpacker->Error() || DDNetVersion < 0)
	{
		DDNetVersion = VERSION_DDRACE;
	}
	Server()->SetClientDDNetVersion(ClientId, DDNetVersion);
	OnClientDDNetVersionKnown(ClientId);
}

void CGameContext::OnShowOthersLegacyNetMessage(const CNetMsg_Cl_ShowOthersLegacy *pMsg, int ClientId)
{
	if(g_Config.m_SvShowOthers && !g_Config.m_SvShowOthersDefault)
	{
		CPlayer *pPlayer = m_apPlayers[ClientId];
		pPlayer->m_ShowOthers = pMsg->m_Show;
	}
}

void CGameContext::OnShowOthersNetMessage(const CNetMsg_Cl_ShowOthers *pMsg, int ClientId)
{
	if(g_Config.m_SvShowOthers && !g_Config.m_SvShowOthersDefault)
	{
		CPlayer *pPlayer = m_apPlayers[ClientId];
		pPlayer->m_ShowOthers = pMsg->m_Show;
	}
}

void CGameContext::OnShowDistanceNetMessage(const CNetMsg_Cl_ShowDistance *pMsg, int ClientId)
{
	CPlayer *pPlayer = m_apPlayers[ClientId];
	pPlayer->m_ShowDistance = vec2(pMsg->m_X, pMsg->m_Y);
}

void CGameContext::OnCameraInfoNetMessage(const CNetMsg_Cl_CameraInfo *pMsg, int ClientId)
{
	CPlayer *pPlayer = m_apPlayers[ClientId];
	pPlayer->m_CameraInfo.Write(pMsg);
}

void CGameContext::OnSetSpectatorModeNetMessage(const CNetMsg_Cl_SetSpectatorMode *pMsg, int ClientId)
{
	if(m_World.m_Paused)
		return;

	int SpectatorId = std::clamp(pMsg->m_SpectatorId, (int)SPEC_FOLLOW, MAX_CLIENTS - 1);
	if(SpectatorId >= 0)
		if(!Server()->ReverseTranslate(SpectatorId, ClientId))
			return;

	CPlayer *pPlayer = m_apPlayers[ClientId];
	if((g_Config.m_SvSpamprotection && pPlayer->m_LastSetSpectatorMode && pPlayer->m_LastSetSpectatorMode + Server()->TickSpeed() / 4 > Server()->Tick()))
		return;

	pPlayer->m_LastSetSpectatorMode = Server()->Tick();
	pPlayer->UpdatePlaytime();
	// <FoxNet
	if(SpectatorId >= 0 && (!m_apPlayers[SpectatorId] || m_apPlayers[SpectatorId]->m_Vanish))
	{
		SendChatTarget(ClientId, "Invalid spectator id used");
		return;
	}
	// >FoxNet
	if(SpectatorId >= 0 && (!m_apPlayers[SpectatorId] || m_apPlayers[SpectatorId]->GetTeam() == TEAM_SPECTATORS))
		SendChatTarget(ClientId, "Invalid spectator id used");
	else
		pPlayer->SetSpectatorId(SpectatorId);
}

void CGameContext::OnChangeInfoNetMessage(const CNetMsg_Cl_ChangeInfo *pMsg, int ClientId)
{
	CPlayer *pPlayer = m_apPlayers[ClientId];
	if(g_Config.m_SvSpamprotection && pPlayer->m_LastChangeInfo && pPlayer->m_LastChangeInfo + Server()->TickSpeed() * g_Config.m_SvInfoChangeDelay > Server()->Tick())
		return;

	bool SixupNeedsUpdate = false;

	pPlayer->m_LastChangeInfo = Server()->Tick();
	pPlayer->UpdatePlaytime();

	if(g_Config.m_SvSpamprotection)
	{
		CNetMsg_Sv_ChangeInfoCooldown ChangeInfoCooldownMsg;
		ChangeInfoCooldownMsg.m_WaitUntil = Server()->Tick() + Server()->TickSpeed() * g_Config.m_SvInfoChangeDelay;
		Server()->SendPackMsg(&ChangeInfoCooldownMsg, MSGFLAG_VITAL | MSGFLAG_NORECORD, ClientId);
	}

	// set infos
	if(Server()->WouldClientNameChange(ClientId, pMsg->m_pName) && !ProcessSpamProtection(ClientId))
	{
		//<FoxNet
		if(!NameDetection(ClientId, pMsg->m_pName, true))
		{	// FoxNet>
			char aOldName[MAX_NAME_LENGTH];
			str_copy(aOldName, Server()->ClientName(ClientId), sizeof(aOldName));

			Server()->SetClientName(ClientId, pMsg->m_pName);

			char aChatText[256];
			str_format(aChatText, sizeof(aChatText), "'%s' changed name to '%s'", aOldName, Server()->ClientName(ClientId));
			SendChat(-1, TEAM_ALL, aChatText);

			// reload scores
			Score()->PlayerData(ClientId)->Reset();
			m_apPlayers[ClientId]->m_Score.reset();
			Score()->LoadPlayerData(ClientId);

			SixupNeedsUpdate = true;

			LogEvent("Name change", ClientId);

			//<FoxNet
			m_AccountManager.SetPlayerName(ClientId, Server()->ClientName(ClientId));
			// FoxNet>
		}
	}

	if(Server()->WouldClientClanChange(ClientId, pMsg->m_pClan))
	{
		SixupNeedsUpdate = true;
		Server()->SetClientClan(ClientId, pMsg->m_pClan);
	}

	if(Server()->ClientCountry(ClientId) != pMsg->m_Country)
		SixupNeedsUpdate = true;
	Server()->SetClientCountry(ClientId, pMsg->m_Country);

	// <FoxNet
	char SkinBuf[MAX_SKIN_LENGTH];
	str_copy(SkinBuf, pMsg->m_pSkin);
	if((!str_comp_nocase(SkinBuf, "x_spec") || !str_comp_nocase(SkinBuf, "x_ninja")) && Server()->GetAuthedState(ClientId) < AUTHED_MOD)
		str_copy(SkinBuf, "default");

	str_copy(pPlayer->m_TeeInfos.m_aSkinName, SkinBuf, sizeof(pPlayer->m_TeeInfos.m_aSkinName));
	// FoxNet>
	pPlayer->m_TeeInfos.m_UseCustomColor = pMsg->m_UseCustomColor;
	pPlayer->m_TeeInfos.m_ColorBody = pMsg->m_ColorBody;
	pPlayer->m_TeeInfos.m_ColorFeet = pMsg->m_ColorFeet;
	if(!Server()->IsSixup(ClientId))
		pPlayer->m_TeeInfos.ToSixup();

	if(SixupNeedsUpdate)
	{
		protocol7::CNetMsg_Sv_ClientDrop Drop;
		Drop.m_ClientId = ClientId;
		Drop.m_pReason = "";
		Drop.m_Silent = true;

		protocol7::CNetMsg_Sv_ClientInfo Info;
		Info.m_ClientId = ClientId;
		Info.m_pName = Server()->ClientName(ClientId);
		Info.m_Country = pMsg->m_Country;
		Info.m_pClan = pMsg->m_pClan;
		Info.m_Local = 0;
		Info.m_Silent = true;
		Info.m_Team = pPlayer->GetTeam();

		for(int p = 0; p < protocol7::NUM_SKINPARTS; p++)
		{
			Info.m_apSkinPartNames[p] = pPlayer->m_TeeInfos.m_aaSkinPartNames[p];
			Info.m_aSkinPartColors[p] = pPlayer->m_TeeInfos.m_aSkinPartColors[p];
			Info.m_aUseCustomColors[p] = pPlayer->m_TeeInfos.m_aUseCustomColors[p];
		}

		for(int i = 0; i < Server()->MaxClients(); i++)
		{
			if(i != ClientId)
			{
				Server()->SendPackMsg(&Drop, MSGFLAG_VITAL | MSGFLAG_NORECORD, i);
				Server()->SendPackMsg(&Info, MSGFLAG_VITAL | MSGFLAG_NORECORD, i);
			}
		}
	}
	else
	{
		protocol7::CNetMsg_Sv_SkinChange Msg;
		Msg.m_ClientId = ClientId;
		for(int p = 0; p < protocol7::NUM_SKINPARTS; p++)
		{
			Msg.m_apSkinPartNames[p] = pPlayer->m_TeeInfos.m_aaSkinPartNames[p];
			Msg.m_aSkinPartColors[p] = pPlayer->m_TeeInfos.m_aSkinPartColors[p];
			Msg.m_aUseCustomColors[p] = pPlayer->m_TeeInfos.m_aUseCustomColors[p];
		}

		Server()->SendPackMsg(&Msg, MSGFLAG_VITAL | MSGFLAG_NORECORD, -1);
	}

	Server()->ExpireServerInfo();
}

void CGameContext::OnEmoticonNetMessage(const CNetMsg_Cl_Emoticon *pMsg, int ClientId)
{
	if(m_World.m_Paused)
		return;

	CPlayer *pPlayer = m_apPlayers[ClientId];

	auto &&CheckPreventEmote = [&](int64_t LastEmote, int64_t DelayInMs) {
		return (LastEmote * (int64_t)1000) + (int64_t)Server()->TickSpeed() * DelayInMs > ((int64_t)Server()->Tick() * (int64_t)1000);
	};

	if(g_Config.m_SvSpamprotection && CheckPreventEmote((int64_t)pPlayer->m_LastEmote, (int64_t)g_Config.m_SvEmoticonMsDelay))
		return;

	CCharacter *pChr = pPlayer->GetCharacter();

	// player needs a character to send emotes
	if(!pChr)
		return;

	pPlayer->m_LastEmote = Server()->Tick();
	pPlayer->UpdatePlaytime();

	// check if the global emoticon is prevented and emotes are only send to nearby players
	if(g_Config.m_SvSpamprotection && CheckPreventEmote((int64_t)pPlayer->m_LastEmoteGlobal, (int64_t)g_Config.m_SvGlobalEmoticonMsDelay))
	{
		for(int i = 0; i < MAX_CLIENTS; ++i)
		{
			if(m_apPlayers[i] && pChr->CanSnapCharacter(i) && pChr->IsSnappingCharacterInView(i))
			{
				SendEmoticon(ClientId, pMsg->m_Emoticon, i);
			}
		}
	}
	else
	{
		// else send emoticons to all players
		pPlayer->m_LastEmoteGlobal = Server()->Tick();
		SendEmoticon(ClientId, pMsg->m_Emoticon, -1);
	}

	if(g_Config.m_SvEmotionalTees == 1 && pPlayer->m_EyeEmoteEnabled)
	{
		int EmoteType = EMOTE_NORMAL;
		switch(pMsg->m_Emoticon)
		{
		case EMOTICON_EXCLAMATION:
		case EMOTICON_GHOST:
		case EMOTICON_QUESTION:
		case EMOTICON_WTF:
			EmoteType = EMOTE_SURPRISE;
			break;
		case EMOTICON_DOTDOT:
		case EMOTICON_DROP:
		case EMOTICON_ZZZ:
			EmoteType = EMOTE_BLINK;
			break;
		case EMOTICON_EYES:
		case EMOTICON_HEARTS:
		case EMOTICON_MUSIC:
			EmoteType = EMOTE_HAPPY;
			break;
		case EMOTICON_OOP:
		case EMOTICON_SORRY:
		case EMOTICON_SUSHI:
			EmoteType = EMOTE_PAIN;
			break;
		case EMOTICON_DEVILTEE:
		case EMOTICON_SPLATTEE:
		case EMOTICON_ZOMG:
			EmoteType = EMOTE_ANGRY;
			break;
		default:
			break;
		}
		pChr->SetEmote(EmoteType, Server()->Tick() + 2 * Server()->TickSpeed());
	}
}

void CGameContext::OnKillNetMessage(const CNetMsg_Cl_Kill *pMsg, int ClientId)
{
	if(m_World.m_Paused)
		return;

	if(IsRunningKickOrSpecVote(ClientId) && GetDDRaceTeam(ClientId))
	{
		SendChatTarget(ClientId, "You are running a vote please try again after the vote is done!");
		return;
	}
	CPlayer *pPlayer = m_apPlayers[ClientId];
	if(pPlayer->m_LastKill && pPlayer->m_LastKill + Server()->TickSpeed() * g_Config.m_SvKillDelay > Server()->Tick())
		return;
	if(pPlayer->IsPaused())
		return;

	CCharacter *pChr = pPlayer->GetCharacter();
	if(!pChr)
		return;

	// Kill Protection
	int CurrTime = (Server()->Tick() - pChr->m_StartTime) / Server()->TickSpeed();
	if(g_Config.m_SvKillProtection != 0 && CurrTime >= (60 * g_Config.m_SvKillProtection) && pChr->m_DDRaceState == ERaceState::STARTED)
	{
		SendChatTarget(ClientId, "Kill Protection enabled. If you really want to kill, type /kill");
		return;
	}

	pPlayer->m_LastKill = Server()->Tick();
	pPlayer->KillCharacter(WEAPON_SELF);
	pPlayer->Respawn();
}

void CGameContext::OnStartInfoNetMessage(const CNetMsg_Cl_StartInfo *pMsg, int ClientId)
{
	CPlayer *pPlayer = m_apPlayers[ClientId];

	if(pPlayer->m_IsReady)
		return;

	pPlayer->m_LastChangeInfo = Server()->Tick();

	// set start infos
	Server()->SetClientName(ClientId, pMsg->m_pName);
	// trying to set client name can delete the player object, check if it still exists
	if(!m_apPlayers[ClientId])
	{
		return;
	}
	Server()->SetClientClan(ClientId, pMsg->m_pClan);
	// trying to set client clan can delete the player object, check if it still exists
	if(!m_apPlayers[ClientId])
	{
		return;
	}
	Server()->SetClientCountry(ClientId, pMsg->m_Country);
	// <FoxNet
	char SkinBuf[MAX_SKIN_LENGTH];
	str_copy(SkinBuf, pMsg->m_pSkin);
	if((!str_comp_nocase(SkinBuf, "x_spec") || !str_comp_nocase(SkinBuf, "x_ninja")) && Server()->GetAuthedState(ClientId) < AUTHED_MOD)
		str_copy(SkinBuf, "default");

	str_copy(pPlayer->m_TeeInfos.m_aSkinName, SkinBuf, sizeof(pPlayer->m_TeeInfos.m_aSkinName));
	// FoxNet>
	pPlayer->m_TeeInfos.m_UseCustomColor = pMsg->m_UseCustomColor;
	pPlayer->m_TeeInfos.m_ColorBody = pMsg->m_ColorBody;
	pPlayer->m_TeeInfos.m_ColorFeet = pMsg->m_ColorFeet;
	if(!Server()->IsSixup(ClientId))
		pPlayer->m_TeeInfos.ToSixup();

	// send clear vote options
	// <FoxNet
	ClearVotes(ClientId);
	// FoxNet>

	// begin sending vote options
	pPlayer->m_SendVoteIndex = 0;

	// send tuning parameters to client
	SendTuningParams(ClientId, pPlayer->m_TuneZone);

	// client is ready to enter
	pPlayer->m_IsReady = true;
	CNetMsg_Sv_ReadyToEnter m;
	Server()->SendPackMsg(&m, MSGFLAG_VITAL | MSGFLAG_FLUSH, ClientId);

	Server()->ExpireServerInfo();
}

void CGameContext::ConTuneParam(IConsole::IResult *pResult, void *pUserData)
{
	CGameContext *pSelf = (CGameContext *)pUserData;
	const char *pParamName = pResult->GetString(0);

	char aBuf[256];
	if(pResult->NumArguments() == 2)
	{
		float NewValue = pResult->GetFloat(1);
		if(pSelf->Tuning()->Set(pParamName, NewValue) && pSelf->Tuning()->Get(pParamName, &NewValue))
		{
			str_format(aBuf, sizeof(aBuf), "%s changed to %.2f", pParamName, NewValue);
			pSelf->SendTuningParams(-1);
		}
		else
		{
			str_format(aBuf, sizeof(aBuf), "No such tuning parameter: %s", pParamName);
		}
	}
	else
	{
		float Value;
		if(pSelf->Tuning()->Get(pParamName, &Value))
		{
			str_format(aBuf, sizeof(aBuf), "%s %.2f", pParamName, Value);
		}
		else
		{
			str_format(aBuf, sizeof(aBuf), "No such tuning parameter: %s", pParamName);
		}
	}
	pSelf->Console()->Print(IConsole::OUTPUT_LEVEL_STANDARD, "tuning", aBuf);
}

void CGameContext::ConToggleTuneParam(IConsole::IResult *pResult, void *pUserData)
{
	CGameContext *pSelf = (CGameContext *)pUserData;
	const char *pParamName = pResult->GetString(0);
	float OldValue;

	char aBuf[256];
	if(!pSelf->Tuning()->Get(pParamName, &OldValue))
	{
		str_format(aBuf, sizeof(aBuf), "No such tuning parameter: %s", pParamName);
		pSelf->Console()->Print(IConsole::OUTPUT_LEVEL_STANDARD, "tuning", aBuf);
		return;
	}

	float NewValue = absolute(OldValue - pResult->GetFloat(1)) < 0.0001f ? pResult->GetFloat(2) : pResult->GetFloat(1);

	pSelf->Tuning()->Set(pParamName, NewValue);
	pSelf->Tuning()->Get(pParamName, &NewValue);

	str_format(aBuf, sizeof(aBuf), "%s changed to %.2f", pParamName, NewValue);
	pSelf->Console()->Print(IConsole::OUTPUT_LEVEL_STANDARD, "tuning", aBuf);
	pSelf->SendTuningParams(-1);
}

void CGameContext::ConTuneReset(IConsole::IResult *pResult, void *pUserData)
{
	CGameContext *pSelf = (CGameContext *)pUserData;
	if(pResult->NumArguments())
	{
		const char *pParamName = pResult->GetString(0);
		float DefaultValue = 0.0f;
		char aBuf[256];

		if(CTuningParams::DEFAULT.Get(pParamName, &DefaultValue) && pSelf->Tuning()->Set(pParamName, DefaultValue) && pSelf->Tuning()->Get(pParamName, &DefaultValue))
		{
			str_format(aBuf, sizeof(aBuf), "%s reset to %.2f", pParamName, DefaultValue);
			pSelf->SendTuningParams(-1);
		}
		else
		{
			str_format(aBuf, sizeof(aBuf), "No such tuning parameter: %s", pParamName);
		}
		pSelf->Console()->Print(IConsole::OUTPUT_LEVEL_STANDARD, "tuning", aBuf);
	}
	else
	{
		pSelf->ResetTuning();
		pSelf->Console()->Print(IConsole::OUTPUT_LEVEL_STANDARD, "tuning", "Tuning reset");
	}
}

void CGameContext::ConTunes(IConsole::IResult *pResult, void *pUserData)
{
	CGameContext *pSelf = (CGameContext *)pUserData;
	char aBuf[256];
	for(int i = 0; i < CTuningParams::Num(); i++)
	{
		float Value;
		pSelf->Tuning()->Get(i, &Value);
		str_format(aBuf, sizeof(aBuf), "%s %.2f", CTuningParams::Name(i), Value);
		pSelf->Console()->Print(IConsole::OUTPUT_LEVEL_STANDARD, "tuning", aBuf);
	}
}

void CGameContext::ConTuneZone(IConsole::IResult *pResult, void *pUserData)
{
	CGameContext *pSelf = (CGameContext *)pUserData;
	int List = pResult->GetInteger(0);
	const char *pParamName = pResult->GetString(1);
	float NewValue = pResult->GetFloat(2);

	if(List >= 0 && List < NUM_TUNEZONES)
	{
		char aBuf[256];
		if(pSelf->TuningList()[List].Set(pParamName, NewValue) && pSelf->TuningList()[List].Get(pParamName, &NewValue))
		{
			str_format(aBuf, sizeof(aBuf), "%s in zone %d changed to %.2f", pParamName, List, NewValue);
			pSelf->SendTuningParams(-1, List);
		}
		else
		{
			str_format(aBuf, sizeof(aBuf), "No such tuning parameter: %s", pParamName);
		}
		pSelf->Console()->Print(IConsole::OUTPUT_LEVEL_STANDARD, "tuning", aBuf);
	}
}

void CGameContext::ConTuneDumpZone(IConsole::IResult *pResult, void *pUserData)
{
	CGameContext *pSelf = (CGameContext *)pUserData;
	int List = pResult->GetInteger(0);
	char aBuf[256];
	if(List >= 0 && List < NUM_TUNEZONES)
	{
		for(int i = 0; i < CTuningParams::Num(); i++)
		{
			float Value;
			pSelf->TuningList()[List].Get(i, &Value);
			str_format(aBuf, sizeof(aBuf), "zone %d: %s %.2f", List, CTuningParams::Name(i), Value);
			pSelf->Console()->Print(IConsole::OUTPUT_LEVEL_STANDARD, "tuning", aBuf);
		}
	}
}

void CGameContext::ConTuneResetZone(IConsole::IResult *pResult, void *pUserData)
{
	CGameContext *pSelf = (CGameContext *)pUserData;
	if(pResult->NumArguments())
	{
		int List = pResult->GetInteger(0);
		if(List >= 0 && List < NUM_TUNEZONES)
		{
			pSelf->TuningList()[List] = CTuningParams::DEFAULT;
			char aBuf[256];
			str_format(aBuf, sizeof(aBuf), "Tunezone %d reset", List);
			pSelf->Console()->Print(IConsole::OUTPUT_LEVEL_STANDARD, "tuning", aBuf);
			pSelf->SendTuningParams(-1, List);
		}
	}
	else
	{
		for(int i = 0; i < NUM_TUNEZONES; i++)
		{
			*(pSelf->TuningList() + i) = CTuningParams::DEFAULT;
			pSelf->SendTuningParams(-1, i);
		}
		pSelf->Console()->Print(IConsole::OUTPUT_LEVEL_STANDARD, "tuning", "All Tunezones reset");
	}
}

void CGameContext::ConTuneSetZoneMsgEnter(IConsole::IResult *pResult, void *pUserData)
{
	CGameContext *pSelf = (CGameContext *)pUserData;
	if(pResult->NumArguments())
	{
		int List = pResult->GetInteger(0);
		if(List >= 0 && List < NUM_TUNEZONES)
		{
			str_copy(pSelf->m_aaZoneEnterMsg[List], pResult->GetString(1), sizeof(pSelf->m_aaZoneEnterMsg[List]));
		}
	}
}

void CGameContext::ConTuneSetZoneMsgLeave(IConsole::IResult *pResult, void *pUserData)
{
	CGameContext *pSelf = (CGameContext *)pUserData;
	if(pResult->NumArguments())
	{
		int List = pResult->GetInteger(0);
		if(List >= 0 && List < NUM_TUNEZONES)
		{
			str_copy(pSelf->m_aaZoneLeaveMsg[List], pResult->GetString(1), sizeof(pSelf->m_aaZoneLeaveMsg[List]));
		}
	}
}

void CGameContext::ConMapbug(IConsole::IResult *pResult, void *pUserData)
{
	CGameContext *pSelf = (CGameContext *)pUserData;

	if(pSelf->m_pController)
	{
		log_info("mapbugs", "can't add map bugs after the game started");
		return;
	}

	const char *pMapBugName = pResult->GetString(0);
	switch(pSelf->m_MapBugs.Update(pMapBugName))
	{
	case EMapBugUpdate::OK:
		break;
	case EMapBugUpdate::OVERRIDDEN:
		log_info("mapbugs", "map-internal setting overridden by database");
		break;
	case EMapBugUpdate::NOTFOUND:
		log_info("mapbugs", "unknown map bug '%s', ignoring", pMapBugName);
		break;
	default:
		dbg_assert(false, "unreachable");
	}
}

void CGameContext::ConSwitchOpen(IConsole::IResult *pResult, void *pUserData)
{
	CGameContext *pSelf = (CGameContext *)pUserData;
	int Switch = pResult->GetInteger(0);

	if(in_range(Switch, (int)pSelf->Switchers().size() - 1))
	{
		pSelf->Switchers()[Switch].m_Initial = false;
		char aBuf[256];
		str_format(aBuf, sizeof(aBuf), "switch %d opened by default", Switch);
		pSelf->Console()->Print(IConsole::OUTPUT_LEVEL_STANDARD, "server", aBuf);
	}
}

void CGameContext::ConPause(IConsole::IResult *pResult, void *pUserData)
{
	CGameContext *pSelf = (CGameContext *)pUserData;

	pSelf->m_World.m_Paused ^= 1;
}

void CGameContext::ConChangeMap(IConsole::IResult *pResult, void *pUserData)
{
	CGameContext *pSelf = (CGameContext *)pUserData;
	pSelf->m_pController->ChangeMap(pResult->GetString(0));
}

void CGameContext::ConRandomMap(IConsole::IResult *pResult, void *pUserData)
{
	CGameContext *pSelf = (CGameContext *)pUserData;

	const int ClientId = pResult->m_ClientId == -1 ? pSelf->m_VoteCreator : pResult->m_ClientId;
	const int Stars = pResult->NumArguments() ? pResult->GetInteger(0) : -1;
	pSelf->m_pScore->RandomMap(ClientId, Stars);
}

void CGameContext::ConRandomUnfinishedMap(IConsole::IResult *pResult, void *pUserData)
{
	CGameContext *pSelf = (CGameContext *)pUserData;

	const int ClientId = pResult->m_ClientId == -1 ? pSelf->m_VoteCreator : pResult->m_ClientId;
	const int Stars = pResult->NumArguments() ? pResult->GetInteger(0) : -1;
	pSelf->m_pScore->RandomUnfinishedMap(ClientId, Stars);
}

void CGameContext::ConRestart(IConsole::IResult *pResult, void *pUserData)
{
	CGameContext *pSelf = (CGameContext *)pUserData;
	if(pResult->NumArguments())
		pSelf->m_pController->DoWarmup(pResult->GetInteger(0));
	else
		pSelf->m_pController->StartRound();
}

void CGameContext::ConBroadcast(IConsole::IResult *pResult, void *pUserData)
{
	CGameContext *pSelf = (CGameContext *)pUserData;

	char aBuf[1024];
	str_copy(aBuf, pResult->GetString(0), sizeof(aBuf));

	int i, j;
	for(i = 0, j = 0; aBuf[i]; i++, j++)
	{
		if(aBuf[i] == '\\' && aBuf[i + 1] == 'n')
		{
			aBuf[j] = '\n';
			i++;
		}
		else if(i != j)
		{
			aBuf[j] = aBuf[i];
		}
	}
	aBuf[j] = '\0';

	pSelf->SendBroadcast(aBuf, -1);
}

void CGameContext::ConSay(IConsole::IResult *pResult, void *pUserData)
{
	CGameContext *pSelf = (CGameContext *)pUserData;
	pSelf->SendChat(-1, TEAM_ALL, pResult->GetString(0));
}

void CGameContext::ConSetTeam(IConsole::IResult *pResult, void *pUserData)
{
	CGameContext *pSelf = (CGameContext *)pUserData;
	int ClientId = std::clamp(pResult->GetInteger(0), 0, (int)MAX_CLIENTS - 1);
	int Team = std::clamp(pResult->GetInteger(1), -1, 1);
	int Delay = pResult->NumArguments() > 2 ? pResult->GetInteger(2) : 0;
	if(!pSelf->m_apPlayers[ClientId])
		return;

	char aBuf[256];
	str_format(aBuf, sizeof(aBuf), "moved client %d to team %d", ClientId, Team);
	pSelf->Console()->Print(IConsole::OUTPUT_LEVEL_STANDARD, "server", aBuf);

	pSelf->m_apPlayers[ClientId]->Pause(CPlayer::PAUSE_NONE, false); // reset /spec and /pause to allow rejoin
	pSelf->m_apPlayers[ClientId]->m_TeamChangeTick = pSelf->Server()->Tick() + pSelf->Server()->TickSpeed() * Delay * 60;
	pSelf->m_pController->DoTeamChange(pSelf->m_apPlayers[ClientId], Team);
	if(Team == TEAM_SPECTATORS)
		pSelf->m_apPlayers[ClientId]->Pause(CPlayer::PAUSE_NONE, true);
}

void CGameContext::ConSetTeamAll(IConsole::IResult *pResult, void *pUserData)
{
	CGameContext *pSelf = (CGameContext *)pUserData;
	int Team = std::clamp(pResult->GetInteger(0), -1, 1);

	char aBuf[256];
	str_format(aBuf, sizeof(aBuf), "All players were moved to the %s", pSelf->m_pController->GetTeamName(Team));
	pSelf->SendChat(-1, TEAM_ALL, aBuf);

	for(auto &pPlayer : pSelf->m_apPlayers)
		if(pPlayer)
			pSelf->m_pController->DoTeamChange(pPlayer, Team, false);
}

void CGameContext::ConHotReload(IConsole::IResult *pResult, void *pUserData)
{
	CGameContext *pSelf = (CGameContext *)pUserData;
	for(int i = 0; i < MAX_CLIENTS; i++)
	{
		if(!pSelf->GetPlayerChar(i))
			continue;

		CCharacter *pChar = pSelf->GetPlayerChar(i);

		// Save the tee individually
		pSelf->m_apSavedTees[i] = new CSaveHotReloadTee();
		pSelf->m_apSavedTees[i]->Save(pChar, false);

		// Save the team state
		pSelf->m_aTeamMapping[i] = pSelf->GetDDRaceTeam(i);
		if(pSelf->m_aTeamMapping[i] == TEAM_SUPER)
			pSelf->m_aTeamMapping[i] = pChar->m_TeamBeforeSuper;

		if(pSelf->m_apSavedTeams[pSelf->m_aTeamMapping[i]])
			continue;

		pSelf->m_apSavedTeams[pSelf->m_aTeamMapping[i]] = new CSaveTeam();
		pSelf->m_apSavedTeams[pSelf->m_aTeamMapping[i]]->Save(pSelf, pSelf->m_aTeamMapping[i], true, true);
	}
	pSelf->Server()->ReloadMap();
}

void CGameContext::ConAddVote(IConsole::IResult *pResult, void *pUserData)
{
	CGameContext *pSelf = (CGameContext *)pUserData;
	const char *pDescription = pResult->GetString(0);
	const char *pCommand = pResult->GetString(1);

	pSelf->AddVote(pDescription, pCommand);
}

void CGameContext::AddVote(const char *pDescription, const char *pCommand)
{
	if(m_NumVoteOptions == MAX_VOTE_OPTIONS)
	{
		Console()->Print(IConsole::OUTPUT_LEVEL_STANDARD, "server", "maximum number of vote options reached");
		return;
	}

	// check for valid option
	if((!Console()->LineIsValid(pCommand) || str_length(pCommand) >= VOTE_CMD_LENGTH) /*<FoxNet*/ && str_comp_nocase(pCommand, "info") != 0 /*FoxNet>*/)
	{
		char aBuf[256];
		str_format(aBuf, sizeof(aBuf), "skipped invalid command '%s'", pCommand);
		Console()->Print(IConsole::OUTPUT_LEVEL_STANDARD, "server", aBuf);
		return;
	}
	while(*pDescription == ' ')
		pDescription++;
	if(str_length(pDescription) >= VOTE_DESC_LENGTH || *pDescription == 0)
	{
		char aBuf[256];
		str_format(aBuf, sizeof(aBuf), "skipped invalid option '%s'", pDescription);
		Console()->Print(IConsole::OUTPUT_LEVEL_STANDARD, "server", aBuf);
		return;
	}

	// check for duplicate entry
	CVoteOptionServer *pOption = m_pVoteOptionFirst;
	while(pOption)
	{
		if(str_comp_nocase(pDescription, pOption->m_aDescription) == 0)
		{
			str_append(pOption->m_aDescription, " "); // If option already exists, make it unique
		}
		pOption = pOption->m_pNext;
	}

	// add the option
	++m_NumVoteOptions;
	int Len = str_length(pCommand);

	pOption = (CVoteOptionServer *)m_pVoteOptionHeap->Allocate(sizeof(CVoteOptionServer) + Len, alignof(CVoteOptionServer));
	pOption->m_pNext = nullptr;
	pOption->m_pPrev = m_pVoteOptionLast;
	if(pOption->m_pPrev)
		pOption->m_pPrev->m_pNext = pOption;
	m_pVoteOptionLast = pOption;
	if(!m_pVoteOptionFirst)
		m_pVoteOptionFirst = pOption;

	str_copy(pOption->m_aDescription, pDescription, sizeof(pOption->m_aDescription));
	str_copy(pOption->m_aCommand, pCommand, Len + 1);
}

void CGameContext::ConRemoveVote(IConsole::IResult *pResult, void *pUserData)
{
	CGameContext *pSelf = (CGameContext *)pUserData;
	const char *pDescription = pResult->GetString(0);

	// check for valid option
	CVoteOptionServer *pOption = pSelf->m_pVoteOptionFirst;
	while(pOption)
	{
		if(str_comp_nocase(pDescription, pOption->m_aDescription) == 0)
			break;
		pOption = pOption->m_pNext;
	}
	if(!pOption)
	{
		char aBuf[256];
		str_format(aBuf, sizeof(aBuf), "option '%s' does not exist", pDescription);
		pSelf->Console()->Print(IConsole::OUTPUT_LEVEL_STANDARD, "server", aBuf);
		return;
	}

	// start reloading vote option list
	// clear vote options
	// <FoxNet
	pSelf->ClearVotes(-1);
	// FoxNet>

	// reset sending of vote options
	for(auto &pPlayer : pSelf->m_apPlayers)
	{
		if(pPlayer)
			pPlayer->m_SendVoteIndex = 0;
	}

	// TODO: improve this
	// remove the option
	--pSelf->m_NumVoteOptions;

	CHeap *pVoteOptionHeap = new CHeap();
	CVoteOptionServer *pVoteOptionFirst = nullptr;
	CVoteOptionServer *pVoteOptionLast = nullptr;
	int NumVoteOptions = pSelf->m_NumVoteOptions;
	for(CVoteOptionServer *pSrc = pSelf->m_pVoteOptionFirst; pSrc; pSrc = pSrc->m_pNext)
	{
		if(pSrc == pOption)
			continue;

		// copy option
		int Len = str_length(pSrc->m_aCommand);
		CVoteOptionServer *pDst = (CVoteOptionServer *)pVoteOptionHeap->Allocate(sizeof(CVoteOptionServer) + Len, alignof(CVoteOptionServer));
		pDst->m_pNext = nullptr;
		pDst->m_pPrev = pVoteOptionLast;
		if(pDst->m_pPrev)
			pDst->m_pPrev->m_pNext = pDst;
		pVoteOptionLast = pDst;
		if(!pVoteOptionFirst)
			pVoteOptionFirst = pDst;

		str_copy(pDst->m_aDescription, pSrc->m_aDescription, sizeof(pDst->m_aDescription));
		str_copy(pDst->m_aCommand, pSrc->m_aCommand, Len + 1);
	}

	// clean up
	delete pSelf->m_pVoteOptionHeap;
	pSelf->m_pVoteOptionHeap = pVoteOptionHeap;
	pSelf->m_pVoteOptionFirst = pVoteOptionFirst;
	pSelf->m_pVoteOptionLast = pVoteOptionLast;
	pSelf->m_NumVoteOptions = NumVoteOptions;
}

void CGameContext::ConForceVote(IConsole::IResult *pResult, void *pUserData)
{
	CGameContext *pSelf = (CGameContext *)pUserData;
	const char *pType = pResult->GetString(0);
	const char *pValue = pResult->GetString(1);
	const char *pReason = pResult->NumArguments() > 2 && pResult->GetString(2)[0] ? pResult->GetString(2) : "No reason given";
	char aBuf[128] = {0};

	if(str_comp_nocase(pType, "option") == 0)
	{
		CVoteOptionServer *pOption = pSelf->m_pVoteOptionFirst;
		while(pOption)
		{
			if(str_comp_nocase(pValue, pOption->m_aDescription) == 0)
			{
				str_format(aBuf, sizeof(aBuf), "authorized player forced server option '%s' (%s)", pValue, pReason);
				pSelf->SendChatTarget(-1, aBuf, FLAG_SIX);
				pSelf->m_VoteCreator = pResult->m_ClientId;
				pSelf->Console()->ExecuteLine(pOption->m_aCommand);
				break;
			}

			pOption = pOption->m_pNext;
		}

		if(!pOption)
		{
			str_format(aBuf, sizeof(aBuf), "'%s' isn't an option on this server", pValue);
			pSelf->Console()->Print(IConsole::OUTPUT_LEVEL_STANDARD, "server", aBuf);
			return;
		}
	}
	else if(str_comp_nocase(pType, "kick") == 0)
	{
		int KickId = str_toint(pValue);
		if(KickId < 0 || KickId >= MAX_CLIENTS || !pSelf->m_apPlayers[KickId])
		{
			pSelf->Console()->Print(IConsole::OUTPUT_LEVEL_STANDARD, "server", "Invalid client id to kick");
			return;
		}

		if(!g_Config.m_SvVoteKickBantime)
		{
			str_format(aBuf, sizeof(aBuf), "kick %d %s", KickId, pReason);
			pSelf->Console()->ExecuteLine(aBuf);
		}
		else
		{
			str_format(aBuf, sizeof(aBuf), "ban %s %d %s", pSelf->Server()->ClientAddrString(KickId, false), g_Config.m_SvVoteKickBantime, pReason);
			pSelf->Console()->ExecuteLine(aBuf);
		}
	}
	else if(str_comp_nocase(pType, "spectate") == 0)
	{
		int SpectateId = str_toint(pValue);
		if(SpectateId < 0 || SpectateId >= MAX_CLIENTS || !pSelf->m_apPlayers[SpectateId] || pSelf->m_apPlayers[SpectateId]->GetTeam() == TEAM_SPECTATORS)
		{
			pSelf->Console()->Print(IConsole::OUTPUT_LEVEL_STANDARD, "server", "Invalid client id to move");
			return;
		}

		str_format(aBuf, sizeof(aBuf), "'%s' was moved to spectator (%s)", pSelf->Server()->ClientName(SpectateId), pReason);
		pSelf->SendChatTarget(-1, aBuf);
		str_format(aBuf, sizeof(aBuf), "set_team %d -1 %d", SpectateId, g_Config.m_SvVoteSpectateRejoindelay);
		pSelf->Console()->ExecuteLine(aBuf);
	}
}

void CGameContext::ConClearVotes(IConsole::IResult *pResult, void *pUserData)
{
	CGameContext *pSelf = (CGameContext *)pUserData;

	// <FoxNet
	pSelf->ClearVotes(-1);
	// FoxNet>
	pSelf->m_pVoteOptionHeap->Reset();
	pSelf->m_pVoteOptionFirst = nullptr;
	pSelf->m_pVoteOptionLast = nullptr;
	pSelf->m_NumVoteOptions = 0;

	// reset sending of vote options
	for(auto &pPlayer : pSelf->m_apPlayers)
	{
		if(pPlayer)
			pPlayer->m_SendVoteIndex = 0;
	}
}

struct CMapNameItem
{
	char m_aName[IO_MAX_PATH_LENGTH - 4];
	bool m_IsDirectory;

	static bool CompareFilenameAscending(const CMapNameItem Lhs, const CMapNameItem Rhs)
	{
		if(str_comp(Lhs.m_aName, "..") == 0)
			return true;
		if(str_comp(Rhs.m_aName, "..") == 0)
			return false;
		if(Lhs.m_IsDirectory != Rhs.m_IsDirectory)
			return Lhs.m_IsDirectory;
		return str_comp_filenames(Lhs.m_aName, Rhs.m_aName) < 0;
	}
};

void CGameContext::ConAddMapVotes(IConsole::IResult *pResult, void *pUserData)
{
	CGameContext *pSelf = (CGameContext *)pUserData;

	std::vector<CMapNameItem> vMapList;
	const char *pDirectory = pResult->GetString(0);

	// Don't allow moving to parent directories
	if(str_find_nocase(pDirectory, ".."))
		return;

	char aPath[IO_MAX_PATH_LENGTH] = "maps/";
	str_append(aPath, pDirectory, sizeof(aPath));
	pSelf->Storage()->ListDirectory(IStorage::TYPE_ALL, aPath, MapScan, &vMapList);
	std::sort(vMapList.begin(), vMapList.end(), CMapNameItem::CompareFilenameAscending);

	for(auto &Item : vMapList)
	{
		if(!str_comp(Item.m_aName, "..") && (!str_comp(aPath, "maps/")))
			continue;

		char aDescription[VOTE_DESC_LENGTH];
		str_format(aDescription, sizeof(aDescription), "%s: %s%s", Item.m_IsDirectory ? "Directory" : "Map", Item.m_aName, Item.m_IsDirectory ? "/" : "");

		char aCommand[VOTE_CMD_LENGTH];
		char aOptionEscaped[IO_MAX_PATH_LENGTH * 2];
		char *pDst = aOptionEscaped;
		str_escape(&pDst, Item.m_aName, aOptionEscaped + sizeof(aOptionEscaped));

		char aDirectory[IO_MAX_PATH_LENGTH] = "";
		if(pResult->NumArguments())
			str_copy(aDirectory, pDirectory);

		if(!str_comp(Item.m_aName, ".."))
		{
			fs_parent_dir(aDirectory);
			str_format(aCommand, sizeof(aCommand), "clear_votes; add_map_votes \"%s\"", aDirectory);
		}
		else if(Item.m_IsDirectory)
		{
			str_append(aDirectory, "/", sizeof(aDirectory));
			str_append(aDirectory, aOptionEscaped, sizeof(aDirectory));

			str_format(aCommand, sizeof(aCommand), "clear_votes; add_map_votes \"%s\"", aDirectory);
		}
		else
			str_format(aCommand, sizeof(aCommand), "change_map \"%s%s%s\"", pDirectory, pDirectory[0] == '\0' ? "" : "/", aOptionEscaped);

		pSelf->AddVote(aDescription, aCommand);
	}

	pSelf->Console()->Print(IConsole::OUTPUT_LEVEL_STANDARD, "server", "added maps to votes");
}

int CGameContext::MapScan(const char *pName, int IsDir, int DirType, void *pUserData)
{
	if((!IsDir && !str_endswith(pName, ".map")) || !str_comp(pName, "."))
		return 0;

	CMapNameItem Item;
	Item.m_IsDirectory = IsDir;
	if(!IsDir)
		str_truncate(Item.m_aName, sizeof(Item.m_aName), pName, str_length(pName) - str_length(".map"));
	else
		str_copy(Item.m_aName, pName);
	static_cast<std::vector<CMapNameItem> *>(pUserData)->push_back(Item);

	return 0;
}

void CGameContext::ConVote(IConsole::IResult *pResult, void *pUserData)
{
	CGameContext *pSelf = (CGameContext *)pUserData;

	if(str_comp_nocase(pResult->GetString(0), "yes") == 0)
		pSelf->ForceVote(pResult->m_ClientId, true);
	else if(str_comp_nocase(pResult->GetString(0), "no") == 0)
		pSelf->ForceVote(pResult->m_ClientId, false);
}

void CGameContext::ConVotes(IConsole::IResult *pResult, void *pUserData)
{
	CGameContext *pSelf = (CGameContext *)pUserData;

	int Page = pResult->NumArguments() > 0 ? pResult->GetInteger(0) : 0;
	static const int s_EntriesPerPage = 20;
	const int Start = Page * s_EntriesPerPage;
	const int End = (Page + 1) * s_EntriesPerPage;

	char aBuf[512];
	int Count = 0;
	for(CVoteOptionServer *pOption = pSelf->m_pVoteOptionFirst; pOption; pOption = pOption->m_pNext, Count++)
	{
		if(Count < Start || Count >= End)
		{
			continue;
		}

		str_copy(aBuf, "add_vote \"");
		char *pDst = aBuf + str_length(aBuf);
		str_escape(&pDst, pOption->m_aDescription, aBuf + sizeof(aBuf));
		str_append(aBuf, "\" \"");
		pDst = aBuf + str_length(aBuf);
		str_escape(&pDst, pOption->m_aCommand, aBuf + sizeof(aBuf));
		str_append(aBuf, "\"");

		pSelf->Console()->Print(IConsole::OUTPUT_LEVEL_STANDARD, "votes", aBuf);
	}
	str_format(aBuf, sizeof(aBuf), "%d %s, showing entries %d - %d", Count, Count == 1 ? "vote" : "votes", Start, End - 1);
	pSelf->Console()->Print(IConsole::OUTPUT_LEVEL_STANDARD, "votes", aBuf);
}

void CGameContext::ConchainSpecialMotdupdate(IConsole::IResult *pResult, void *pUserData, IConsole::FCommandCallback pfnCallback, void *pCallbackUserData)
{
	pfnCallback(pResult, pCallbackUserData);
	if(pResult->NumArguments())
	{
		CGameContext *pSelf = (CGameContext *)pUserData;
		pSelf->SendMotd(-1);
	}
}

void CGameContext::ConchainSettingUpdate(IConsole::IResult *pResult, void *pUserData, IConsole::FCommandCallback pfnCallback, void *pCallbackUserData)
{
	pfnCallback(pResult, pCallbackUserData);
	if(pResult->NumArguments())
	{
		CGameContext *pSelf = (CGameContext *)pUserData;
		pSelf->SendSettings(-1);
	}
}

void CGameContext::ConchainPracticeByDefaultUpdate(IConsole::IResult *pResult, void *pUserData, IConsole::FCommandCallback pfnCallback, void *pCallbackUserData)
{
	const int OldValue = g_Config.m_SvPracticeByDefault;
	pfnCallback(pResult, pCallbackUserData);

	if(pResult->NumArguments() && g_Config.m_SvTestingCommands)
	{
		CGameContext *pSelf = (CGameContext *)pUserData;

		if(pSelf->m_pController == nullptr)
			return;

		const int Enable = pResult->GetInteger(0);
		if(Enable == OldValue)
			return;

		char aBuf[256];
		str_format(aBuf, sizeof(aBuf), "Practice is %s by default.", Enable ? "enabled" : "disabled");
		if(Enable)
			str_append(aBuf, " Join a team and /unpractice to turn it off for your team.");

		pSelf->SendChat(-1, TEAM_ALL, aBuf);

		for(int Team = 0; Team < NUM_DDRACE_TEAMS; Team++)
		{
			if(Team == TEAM_FLOCK || pSelf->m_pController->Teams().Count(Team) == 0)
			{
				pSelf->m_pController->Teams().SetPractice(Team, Enable);
			}
		}
	}
}

void CGameContext::OnConsoleInit()
{
	m_pServer = Kernel()->RequestInterface<IServer>();
	m_pConfigManager = Kernel()->RequestInterface<IConfigManager>();
	m_pConfig = m_pConfigManager->Values();
	m_pConsole = Kernel()->RequestInterface<IConsole>();
	m_pEngine = Kernel()->RequestInterface<IEngine>();
	m_pStorage = Kernel()->RequestInterface<IStorage>();

	Console()->Register("tune", "s[tuning] ?f[value]", CFGFLAG_SERVER | CFGFLAG_GAME, ConTuneParam, this, "Tune variable to value or show current value");
	Console()->Register("toggle_tune", "s[tuning] f[value 1] f[value 2]", CFGFLAG_SERVER, ConToggleTuneParam, this, "Toggle tune variable");
	Console()->Register("tune_reset", "?s[tuning]", CFGFLAG_SERVER, ConTuneReset, this, "Reset all or one tuning variable to default");
	Console()->Register("tunes", "", CFGFLAG_SERVER, ConTunes, this, "List all tuning variables and their values");
	Console()->Register("tune_zone", "i[zone] s[tuning] f[value]", CFGFLAG_SERVER | CFGFLAG_GAME, ConTuneZone, this, "Tune in zone a variable to value");
	Console()->Register("tune_zone_dump", "i[zone]", CFGFLAG_SERVER, ConTuneDumpZone, this, "Dump zone tuning in zone x");
	Console()->Register("tune_zone_reset", "?i[zone]", CFGFLAG_SERVER, ConTuneResetZone, this, "Reset zone tuning in zone x or in all zones");
	Console()->Register("tune_zone_enter", "i[zone] r[message]", CFGFLAG_SERVER | CFGFLAG_GAME, ConTuneSetZoneMsgEnter, this, "Which message to display on zone enter; use 0 for normal area");
	Console()->Register("tune_zone_leave", "i[zone] r[message]", CFGFLAG_SERVER | CFGFLAG_GAME, ConTuneSetZoneMsgLeave, this, "Which message to display on zone leave; use 0 for normal area");
	Console()->Register("mapbug", "s[mapbug]", CFGFLAG_SERVER | CFGFLAG_GAME, ConMapbug, this, "Enable map compatibility mode using the specified bug (example: grenade-doubleexplosion@ddnet.tw)");
	Console()->Register("switch_open", "i[switch]", CFGFLAG_SERVER | CFGFLAG_GAME, ConSwitchOpen, this, "Whether a switch is deactivated by default (otherwise activated)");
	Console()->Register("pause_game", "", CFGFLAG_SERVER, ConPause, this, "Pause/unpause game");
	Console()->Register("change_map", "r[map]", CFGFLAG_SERVER | CFGFLAG_STORE, ConChangeMap, this, "Change map");
	Console()->Register("random_map", "?i[stars]", CFGFLAG_SERVER | CFGFLAG_STORE, ConRandomMap, this, "Random map");
	Console()->Register("random_unfinished_map", "?i[stars]", CFGFLAG_SERVER | CFGFLAG_STORE, ConRandomUnfinishedMap, this, "Random unfinished map");
	Console()->Register("restart", "?i[seconds]", CFGFLAG_SERVER | CFGFLAG_STORE, ConRestart, this, "Restart in x seconds (0 = abort)");
	Console()->Register("broadcast", "r[message]", CFGFLAG_SERVER, ConBroadcast, this, "Broadcast message");
	Console()->Register("say", "r[message]", CFGFLAG_SERVER, ConSay, this, "Say in chat");
	Console()->Register("set_team", "i[id] i[team-id] ?i[delay in minutes]", CFGFLAG_SERVER, ConSetTeam, this, "Set team of player to team");
	Console()->Register("set_team_all", "i[team-id]", CFGFLAG_SERVER, ConSetTeamAll, this, "Set team of all players to team");
	Console()->Register("hot_reload", "", CFGFLAG_SERVER, ConHotReload, this, "Reload the map while preserving the state of tees and teams");
	Console()->Register("reload_censorlist", "", CFGFLAG_SERVER, ConReloadCensorlist, this, "Reload the censorlist");

	Console()->Register("add_vote", "s[name] r[command]", CFGFLAG_SERVER, ConAddVote, this, "Add a voting option");
	Console()->Register("remove_vote", "r[name]", CFGFLAG_SERVER, ConRemoveVote, this, "remove a voting option");
	Console()->Register("force_vote", "s[name] s[command] ?r[reason]", CFGFLAG_SERVER, ConForceVote, this, "Force a voting option");
	Console()->Register("clear_votes", "", CFGFLAG_SERVER, ConClearVotes, this, "Clears the voting options");
	Console()->Register("add_map_votes", "?s[directory]", CFGFLAG_SERVER, ConAddMapVotes, this, "Automatically adds voting options for all maps");
	Console()->Register("vote", "r['yes'|'no']", CFGFLAG_SERVER, ConVote, this, "Force a vote to yes/no");
	Console()->Register("votes", "?i[page]", CFGFLAG_SERVER, ConVotes, this, "Show all votes (page 0 by default, 20 entries per page)");
	Console()->Register("dump_antibot", "", CFGFLAG_SERVER | CFGFLAG_STORE, ConDumpAntibot, this, "Dumps the antibot status");
	Console()->Register("antibot", "r[command]", CFGFLAG_SERVER | CFGFLAG_STORE, ConAntibot, this, "Sends a command to the antibot");

	Console()->Chain("sv_motd", ConchainSpecialMotdupdate, this);

	Console()->Chain("sv_vote_kick", ConchainSettingUpdate, this);
	Console()->Chain("sv_vote_kick_min", ConchainSettingUpdate, this);
	Console()->Chain("sv_vote_spectate", ConchainSettingUpdate, this);
	Console()->Chain("sv_spectator_slots", ConchainSettingUpdate, this);

	RegisterDDRaceCommands();
	RegisterChatCommands();

	RegisterFoxNetCommands();
}

void CGameContext::RegisterDDRaceCommands()
{
	Console()->Register("kill_pl", "v[id] ?r[reason]", CFGFLAG_SERVER, ConKillPlayer, this, "Kills a player and announces the kill");
	Console()->Register("totele", "i[number]", CFGFLAG_SERVER, ConToTeleporter, this, "Teleports you to teleporter i");
	Console()->Register("totelecp", "i[number]", CFGFLAG_SERVER, ConToCheckTeleporter, this, "Teleports you to checkpoint teleporter i");
	Console()->Register("tele", "?v[id] ?i[id]", CFGFLAG_SERVER, ConTeleport, this, "Teleports player i (or you) to player i (or you to where you look at)");
	Console()->Register("addweapon", "i[weapon-id] ?v[id]", CFGFLAG_SERVER, ConAddWeapon, this, "Gives weapon with id i to you (all = -1, hammer = 0, gun = 1, shotgun = 2, grenade = 3, laser = 4, ninja = 5)");
	Console()->Register("removeweapon", "i[weapon-id] ?v[id]", CFGFLAG_SERVER, ConRemoveWeapon, this, "removes weapon with id i from you (all = -1, hammer = 0, gun = 1, shotgun = 2, grenade = 3, laser = 4, ninja = 5)");
	Console()->Register("shotgun", "?v[id]", CFGFLAG_SERVER, ConShotgun, this, "Gives a shotgun to you");
	Console()->Register("grenade", "?v[id]", CFGFLAG_SERVER, ConGrenade, this, "Gives a grenade launcher to you");
	Console()->Register("laser", "?v[id]", CFGFLAG_SERVER, ConLaser, this, "Gives a laser to you");
	Console()->Register("rifle", "?v[id]", CFGFLAG_SERVER, ConLaser, this, "Gives a laser to you");
	Console()->Register("jetpack", "?v[id]", CFGFLAG_SERVER, ConJetpack, this, "Gives jetpack to you");
	Console()->Register("setjumps", "i[jumps] ?v[id]", CFGFLAG_SERVER, ConSetJumps, this, "Gives you as many jumps as you specify");
	Console()->Register("weapons", "?v[id]", CFGFLAG_SERVER, ConWeapons, this, "Gives all weapons to you");
	Console()->Register("unshotgun", "?v[id]", CFGFLAG_SERVER, ConUnShotgun, this, "Removes the shotgun from you");
	Console()->Register("ungrenade", "?v[id]", CFGFLAG_SERVER, ConUnGrenade, this, "Removes the grenade launcher from you");
	Console()->Register("unlaser", "?v[id]", CFGFLAG_SERVER, ConUnLaser, this, "Removes the laser from you");
	Console()->Register("unrifle", "?v[id]", CFGFLAG_SERVER, ConUnLaser, this, "Removes the laser from you");
	Console()->Register("unjetpack", "?v[id]", CFGFLAG_SERVER, ConUnJetpack, this, "Removes the jetpack from you");
	Console()->Register("unweapons", "?v[id]", CFGFLAG_SERVER, ConUnWeapons, this, "Removes all weapons from you");
	Console()->Register("ninja", "?v[id]", CFGFLAG_SERVER, ConNinja, this, "Makes you a ninja");
	Console()->Register("unninja", "?v[id]", CFGFLAG_SERVER, ConUnNinja, this, "Removes ninja from you");
	Console()->Register("super", "?v[id]", CFGFLAG_SERVER, ConSuper, this, "Makes you super");
	Console()->Register("unsuper", "?v[id]", CFGFLAG_SERVER, ConUnSuper, this, "Removes super from you");
	Console()->Register("invincible", "?i['0'|'1'] ?v[id]", CFGFLAG_SERVER, ConToggleInvincible, this, "Toggles invincible mode");
	Console()->Register("infinite_jump", "?v[id]", CFGFLAG_SERVER, ConEndlessJump, this, "Gives you infinite jump");
	Console()->Register("uninfinite_jump", "?v[id]", CFGFLAG_SERVER, ConUnEndlessJump, this, "Removes infinite jump from you");
	Console()->Register("endless_hook", "?v[id]", CFGFLAG_SERVER, ConEndlessHook, this, "Gives you endless hook");
	Console()->Register("unendless_hook", "?v[id]", CFGFLAG_SERVER, ConUnEndlessHook, this, "Removes endless hook from you");
	Console()->Register("solo", "?v[id]", CFGFLAG_SERVER, ConSolo, this, "Puts you into solo part");
	Console()->Register("unsolo", "?v[id]", CFGFLAG_SERVER, ConUnSolo, this, "Puts you out of solo part");
	Console()->Register("freeze", "?v[id]", CFGFLAG_SERVER, ConFreeze, this, "Puts you into freeze");
	Console()->Register("unfreeze", "?v[id]", CFGFLAG_SERVER, ConUnFreeze, this, "Puts you out of freeze");
	Console()->Register("deep", "?v[id]", CFGFLAG_SERVER, ConDeep, this, "Puts you into deep freeze");
	Console()->Register("undeep", "?v[id]", CFGFLAG_SERVER, ConUnDeep, this, "Puts you out of deep freeze");
	Console()->Register("livefreeze", "?v[id]", CFGFLAG_SERVER, ConLiveFreeze, this, "Makes you live frozen");
	Console()->Register("unlivefreeze", "?v[id]", CFGFLAG_SERVER, ConUnLiveFreeze, this, "Puts you out of live freeze");
	Console()->Register("left", "?i[tiles] ?v[id]", CFGFLAG_SERVER, ConGoLeft, this, "Makes you move 1 tile left");
	Console()->Register("right", "?i[tiles] ?v[id]", CFGFLAG_SERVER, ConGoRight, this, "Makes you move 1 tile right");
	Console()->Register("up", "?i[tiles] ?v[id]", CFGFLAG_SERVER, ConGoUp, this, "Makes you move 1 tile up");
	Console()->Register("down", "?i[tiles] ?v[id]", CFGFLAG_SERVER, ConGoDown, this, "Makes you move 1 tile down");

	Console()->Register("move", "i[x] i[y] ?v[id]", CFGFLAG_SERVER, ConMove, this, "Moves to the tile with x/y-number ii");
	Console()->Register("move_raw", "i[x] i[y] ?v[id]", CFGFLAG_SERVER, ConMoveRaw, this, "Moves to the point with x/y-coordinates ii");
	Console()->Register("force_pause", "v[id] i[seconds]", CFGFLAG_SERVER, ConForcePause, this, "Force i to pause for i seconds");
	Console()->Register("force_unpause", "v[id]", CFGFLAG_SERVER, ConForcePause, this, "Set force-pause timer of i to 0.");

	Console()->Register("set_team_ddr", "v[id] i[team]", CFGFLAG_SERVER, ConSetDDRTeam, this, "Set ddrace team of a player");
	Console()->Register("uninvite", "v[id] i[team]", CFGFLAG_SERVER, ConUninvite, this, "Uninvite player from team");

	Console()->Register("mute", "", CFGFLAG_SERVER, ConMute, this, "Deprecated. Use either 'muteid <client_id> <seconds> <reason>' or 'muteip <ip> <seconds> <reason>'");
	Console()->Register("muteid", "v[id] i[seconds] ?r[reason]", CFGFLAG_SERVER, ConMuteId, this, "Mute player with client ID");
	Console()->Register("muteip", "s[ip] i[seconds] ?r[reason]", CFGFLAG_SERVER, ConMuteIp, this, "Mute player with IP address");
	Console()->Register("unmute", "i[index]", CFGFLAG_SERVER, ConUnmute, this, "Unmute player with list index");
	Console()->Register("unmuteid", "v[id]", CFGFLAG_SERVER, ConUnmuteId, this, "Unmute player with client ID");
	Console()->Register("unmuteip", "s[ip]", CFGFLAG_SERVER, ConUnmuteIp, this, "Unmute player with IP address");
	Console()->Register("mutes", "?i[page]", CFGFLAG_SERVER, ConMutes, this, "Show list of mutes (page 1 by default, 20 entries per page)");

	Console()->Register("vote_mute", "", CFGFLAG_SERVER, ConVoteMute, this, "Deprecated. Use either 'vote_muteid <client_id> <seconds> <reason>' or 'vote_muteip <ip> <seconds> <reason>'");
	Console()->Register("vote_muteid", "v[id] i[seconds] ?r[reason]", CFGFLAG_SERVER, ConVoteMuteId, this, "Remove right to vote from player with client ID");
	Console()->Register("vote_muteip", "s[ip] i[seconds] ?r[reason]", CFGFLAG_SERVER, ConVoteMuteIp, this, "Remove right to vote from player with IP address");
	Console()->Register("vote_unmute", "i[index]", CFGFLAG_SERVER, ConVoteUnmute, this, "Give back right to vote to player with list index");
	Console()->Register("vote_unmuteid", "v[id]", CFGFLAG_SERVER, ConVoteUnmuteId, this, "Give back right to vote to player with client ID");
	Console()->Register("vote_unmuteip", "s[ip]", CFGFLAG_SERVER, ConVoteUnmuteIp, this, "Give back right to vote to player with IP address");
	Console()->Register("vote_mutes", "?i[page]", CFGFLAG_SERVER, ConVoteMutes, this, "Show list of vote mutes (page 1 by default, 20 entries per page)");

	Console()->Register("moderate", "", CFGFLAG_SERVER, ConModerate, this, "Enables/disables active moderator mode for the player");
	Console()->Register("vote_no", "", CFGFLAG_SERVER, ConVoteNo, this, "Same as \"vote no\"");
	Console()->Register("save_dry", "", CFGFLAG_SERVER, ConDrySave, this, "Dump the current savestring");
	Console()->Register("dump_log", "?i[seconds]", CFGFLAG_SERVER, ConDumpLog, this, "Show logs of the last i seconds");

	Console()->Chain("sv_practice_by_default", ConchainPracticeByDefaultUpdate, this);
}

void CGameContext::RegisterChatCommands()
{
	Console()->Register("credits", "", CFGFLAG_CHAT, ConCredits, this, "Shows the credits of the DDNet mod");
	Console()->Register("rules", "", CFGFLAG_CHAT, ConRules, this, "Shows the server rules");
	Console()->Register("emote", "?s[emote name] i[duration in seconds]", CFGFLAG_CHAT, ConEyeEmote, this, "Sets your tee's eye emote");
	Console()->Register("eyeemote", "?s['on'|'off'|'toggle']", CFGFLAG_CHAT, ConSetEyeEmote, this, "Toggles use of standard eye-emotes on/off, eyeemote s, where s = on for on, off for off, toggle for toggle and nothing to show current status");
	Console()->Register("settings", "?s[configname]", CFGFLAG_CHAT, ConSettings, this, "Shows gameplay information for this server");
	Console()->Register("help", "?r[command]", CFGFLAG_CHAT, ConHelp, this, "Shows help to command r, general help if left blank");
	Console()->Register("info", "", CFGFLAG_CHAT, ConInfo, this, "Shows info about this server");
	Console()->Register("list", "?s[filter]", CFGFLAG_CHAT, ConList, this, "List connected players with optional case-insensitive substring matching filter");
	Console()->Register("w", "s[player name] r[message]", CFGFLAG_CHAT | CFGFLAG_SERVER | CFGFLAG_NONTEEHISTORIC, ConWhisper, this, "Whisper something to someone (private message)");
	Console()->Register("whisper", "s[player name] r[message]", CFGFLAG_CHAT | CFGFLAG_SERVER | CFGFLAG_NONTEEHISTORIC, ConWhisper, this, "Whisper something to someone (private message)");
	Console()->Register("c", "r[message]", CFGFLAG_CHAT | CFGFLAG_SERVER | CFGFLAG_NONTEEHISTORIC, ConConverse, this, "Converse with the last person you whispered to (private message)");
	Console()->Register("converse", "r[message]", CFGFLAG_CHAT | CFGFLAG_SERVER | CFGFLAG_NONTEEHISTORIC, ConConverse, this, "Converse with the last person you whispered to (private message)");
	Console()->Register("pause", "?r[player name]", CFGFLAG_CHAT | CFGFLAG_SERVER, ConTogglePause, this, "Toggles pause");
	Console()->Register("spec", "?r[player name]", CFGFLAG_CHAT | CFGFLAG_SERVER, ConToggleSpec, this, "Toggles spec (if not available behaves as /pause)");
	Console()->Register("pausevoted", "", CFGFLAG_CHAT | CFGFLAG_SERVER, ConTogglePauseVoted, this, "Toggles pause on the currently voted player");
	Console()->Register("specvoted", "", CFGFLAG_CHAT | CFGFLAG_SERVER, ConToggleSpecVoted, this, "Toggles spec on the currently voted player");
	Console()->Register("dnd", "?i['0'|'1']", CFGFLAG_CHAT | CFGFLAG_SERVER | CFGFLAG_NONTEEHISTORIC, ConDND, this, "Toggle Do Not Disturb (no chat and server messages)");
	Console()->Register("whispers", "?i['0'|'1']", CFGFLAG_CHAT | CFGFLAG_SERVER | CFGFLAG_NONTEEHISTORIC, ConWhispers, this, "Toggle receiving whispers");
	Console()->Register("mapinfo", "?r[map]", CFGFLAG_CHAT | CFGFLAG_SERVER, ConMapInfo, this, "Show info about the map with name r gives (current map by default)");
	Console()->Register("timeout", "?s[code]", CFGFLAG_CHAT | CFGFLAG_SERVER, ConTimeout, this, "Set timeout protection code s");
	Console()->Register("practice", "?i['0'|'1']", CFGFLAG_CHAT | CFGFLAG_SERVER, ConPractice, this, "Enable cheats for your current team's run, but you can't earn a rank");
	Console()->Register("unpractice", "", CFGFLAG_CHAT | CFGFLAG_SERVER | CMDFLAG_PRACTICE, ConUnPractice, this, "Kills team and disables practice mode");
	Console()->Register("practicecmdlist", "", CFGFLAG_CHAT | CFGFLAG_SERVER, ConPracticeCmdList, this, "List all commands that are avaliable in practice mode");
	Console()->Register("swap", "?r[player name]", CFGFLAG_CHAT | CFGFLAG_SERVER, ConSwap, this, "Request to swap your tee with another team member");
	Console()->Register("cancelswap", "", CFGFLAG_CHAT | CFGFLAG_SERVER, ConCancelSwap, this, "Cancel your swap request");
	Console()->Register("save", "?r[code]", CFGFLAG_CHAT | CFGFLAG_SERVER, ConSave, this, "Save team with code r.");
	Console()->Register("load", "?r[code]", CFGFLAG_CHAT | CFGFLAG_SERVER, ConLoad, this, "Load with code r. /load to check your existing saves");
	Console()->Register("map", "?r[map]", CFGFLAG_CHAT | CFGFLAG_SERVER | CFGFLAG_NONTEEHISTORIC, ConMap, this, "Vote a map by name");

	Console()->Register("rankteam", "?r[player name]", CFGFLAG_CHAT, ConTeamRank, this, "Shows the team rank of player with name r (your team rank by default)");
	Console()->Register("teamrank", "?r[player name]", CFGFLAG_CHAT, ConTeamRank, this, "Shows the team rank of player with name r (your team rank by default)");

	Console()->Register("rank", "?r[player name]", CFGFLAG_CHAT, ConRank, this, "Shows the rank of player with name r (your rank by default)");
	Console()->Register("top5team", "?s[player name] ?i[rank to start with]", CFGFLAG_CHAT, ConTeamTop5, this, "Shows five team ranks of the ladder or of a player beginning with rank i (1 by default, -1 for worst)");
	Console()->Register("teamtop5", "?s[player name] ?i[rank to start with]", CFGFLAG_CHAT, ConTeamTop5, this, "Shows five team ranks of the ladder or of a player beginning with rank i (1 by default, -1 for worst)");
	Console()->Register("top", "?i[rank to start with]", CFGFLAG_CHAT, ConTop, this, "Shows the top ranks of the global and regional ladder beginning with rank i (1 by default, -1 for worst)");
	Console()->Register("top5", "?i[rank to start with]", CFGFLAG_CHAT, ConTop, this, "Shows the top ranks of the global and regional ladder beginning with rank i (1 by default, -1 for worst)");
	Console()->Register("times", "?s[player name] ?i[number of times to skip]", CFGFLAG_CHAT, ConTimes, this, "/times ?s?i shows last 5 times of the server or of a player beginning with name s starting with time i (i = 1 by default, -1 for first)");
	Console()->Register("points", "?r[player name]", CFGFLAG_CHAT, ConPoints, this, "Shows the global points of a player beginning with name r (your rank by default)");
	Console()->Register("top5points", "?i[number]", CFGFLAG_CHAT, ConTopPoints, this, "Shows five points of the global point ladder beginning with rank i (1 by default)");
	Console()->Register("timecp", "?r[player name]", CFGFLAG_CHAT, ConTimeCP, this, "Set your checkpoints based on another player");

	Console()->Register("team", "?i[id]", CFGFLAG_CHAT, ConTeam, this, "Lets you join team i (shows your team if left blank)");
	Console()->Register("lock", "?i['0'|'1']", CFGFLAG_CHAT, ConLock, this, "Toggle team lock so no one else can join and so the team restarts when a player dies. /lock 0 to unlock, /lock 1 to lock");
	Console()->Register("unlock", "", CFGFLAG_CHAT, ConUnlock, this, "Unlock a team");
	Console()->Register("invite", "r[player name]", CFGFLAG_CHAT, ConInvite, this, "Invite a person to a locked team");
	Console()->Register("join", "r[player name]", CFGFLAG_CHAT, ConJoin, this, "Join the team of the specified player");
	Console()->Register("team0mode", "?i['0'|'1']", CFGFLAG_CHAT, ConTeam0Mode, this, "Toggle team between team 0 and team mode. This mode will make your team behave like team 0.");

	Console()->Register("showothers", "?i['0'|'1'|'2']", CFGFLAG_CHAT, ConShowOthers, this, "Whether to show players from other teams or not (off by default), optional i = 0 for off, i = 1 for on, i = 2 for own team only");
	Console()->Register("showall", "?i['0'|'1']", CFGFLAG_CHAT, ConShowAll, this, "Whether to show players at any distance (off by default), optional i = 0 for off else for on");
	Console()->Register("specteam", "?i['0'|'1']", CFGFLAG_CHAT, ConSpecTeam, this, "Whether to show players from other teams when spectating (on by default), optional i = 0 for off else for on");
	Console()->Register("ninjajetpack", "?i['0'|'1']", CFGFLAG_CHAT, ConNinjaJetpack, this, "Whether to use ninja jetpack or not. Makes jetpack look more awesome");
	Console()->Register("saytime", "?r[player name]", CFGFLAG_CHAT | CFGFLAG_NONTEEHISTORIC, ConSayTime, this, "Privately messages someone's current time in this current running race (your time by default)");
	Console()->Register("saytimeall", "", CFGFLAG_CHAT | CFGFLAG_NONTEEHISTORIC, ConSayTimeAll, this, "Publicly messages everyone your current time in this current running race");
	Console()->Register("time", "", CFGFLAG_CHAT, ConTime, this, "Privately shows you your current time in this current running race in the broadcast message");
	Console()->Register("timer", "?s['gametimer'|'broadcast'|'both'|'none'|'cycle']", CFGFLAG_CHAT, ConSetTimerType, this, "Personal Setting of showing time in either broadcast or game/round timer, timer s, where s = broadcast for broadcast, gametimer for game/round timer, cycle for cycle, both for both, none for no timer and nothing to show current status");
	Console()->Register("r", "", CFGFLAG_CHAT | CMDFLAG_PRACTICE, ConRescue, this, "Teleport yourself out of freeze if auto rescue mode is enabled, otherwise it will set position for rescuing if grounded and teleport you out of freeze if not (use sv_rescue 1 to enable this feature)");
	Console()->Register("rescue", "", CFGFLAG_CHAT | CMDFLAG_PRACTICE, ConRescue, this, "Teleport yourself out of freeze if auto rescue mode is enabled, otherwise it will set position for rescuing if grounded and teleport you out of freeze if not (use sv_rescue 1 to enable this feature)");
	Console()->Register("back", "", CFGFLAG_CHAT | CMDFLAG_PRACTICE, ConBack, this, "Teleport yourself to the last auto rescue position before you died (use sv_rescue 1 to enable this feature)");
	Console()->Register("rescuemode", "?r['auto'|'manual']", CFGFLAG_CHAT | CMDFLAG_PRACTICE, ConRescueMode, this, "Sets one of the two rescue modes (auto or manual). Prints current mode if no arguments provided");
	Console()->Register("tp", "?r[player name]", CFGFLAG_CHAT | CMDFLAG_PRACTICE, ConTeleTo, this, "Depending on the number of supplied arguments, teleport yourself to; (0.) where you are spectating or aiming; (1.) the specified player name");
	Console()->Register("teleport", "?r[player name]", CFGFLAG_CHAT | CMDFLAG_PRACTICE, ConTeleTo, this, "Depending on the number of supplied arguments, teleport yourself to; (0.) where you are spectating or aiming; (1.) the specified player name");
	Console()->Register("tpxy", "s[x] s[y]", CFGFLAG_CHAT | CMDFLAG_PRACTICE, ConTeleXY, this, "Teleport yourself to the specified coordinates. A tilde (~) can be used to denote your current position, e.g. '/tpxy ~1 ~' to teleport one tile to the right");
	Console()->Register("lasttp", "", CFGFLAG_CHAT | CMDFLAG_PRACTICE, ConLastTele, this, "Teleport yourself to the last location you teleported to");
	Console()->Register("tc", "?r[player name]", CFGFLAG_CHAT | CMDFLAG_PRACTICE, ConTeleCursor, this, "Teleport yourself to player or to where you are spectating/or looking if no player name is given");
	Console()->Register("telecursor", "?r[player name]", CFGFLAG_CHAT | CMDFLAG_PRACTICE, ConTeleCursor, this, "Teleport yourself to player or to where you are spectating/or looking if no player name is given");
	Console()->Register("totele", "i[number]", CFGFLAG_CHAT | CMDFLAG_PRACTICE, ConPracticeToTeleporter, this, "Teleports you to teleporter i");
	Console()->Register("totelecp", "i[number]", CFGFLAG_CHAT | CMDFLAG_PRACTICE, ConPracticeToCheckTeleporter, this, "Teleports you to checkpoint teleporter i");
	Console()->Register("unsolo", "", CFGFLAG_CHAT | CMDFLAG_PRACTICE, ConPracticeUnSolo, this, "Puts you out of solo part");
	Console()->Register("solo", "", CFGFLAG_CHAT | CMDFLAG_PRACTICE, ConPracticeSolo, this, "Puts you into solo part");
	Console()->Register("undeep", "", CFGFLAG_CHAT | CMDFLAG_PRACTICE, ConPracticeUnDeep, this, "Puts you out of deep freeze");
	Console()->Register("deep", "", CFGFLAG_CHAT | CMDFLAG_PRACTICE, ConPracticeDeep, this, "Puts you into deep freeze");
	Console()->Register("unlivefreeze", "", CFGFLAG_CHAT | CMDFLAG_PRACTICE, ConPracticeUnLiveFreeze, this, "Puts you out of live freeze");
	Console()->Register("livefreeze", "", CFGFLAG_CHAT | CMDFLAG_PRACTICE, ConPracticeLiveFreeze, this, "Makes you live frozen");
	Console()->Register("addweapon", "i[weapon-id]", CFGFLAG_CHAT | CMDFLAG_PRACTICE, ConPracticeAddWeapon, this, "Gives weapon with id i to you (all = -1, hammer = 0, gun = 1, shotgun = 2, grenade = 3, laser = 4, ninja = 5)");
	Console()->Register("removeweapon", "i[weapon-id]", CFGFLAG_CHAT | CMDFLAG_PRACTICE, ConPracticeRemoveWeapon, this, "removes weapon with id i from you (all = -1, hammer = 0, gun = 1, shotgun = 2, grenade = 3, laser = 4, ninja = 5)");
	Console()->Register("shotgun", "", CFGFLAG_CHAT | CMDFLAG_PRACTICE, ConPracticeShotgun, this, "Gives a shotgun to you");
	Console()->Register("grenade", "", CFGFLAG_CHAT | CMDFLAG_PRACTICE, ConPracticeGrenade, this, "Gives a grenade launcher to you");
	Console()->Register("laser", "", CFGFLAG_CHAT | CMDFLAG_PRACTICE, ConPracticeLaser, this, "Gives a laser to you");
	Console()->Register("rifle", "", CFGFLAG_CHAT | CMDFLAG_PRACTICE, ConPracticeLaser, this, "Gives a laser to you");
	Console()->Register("jetpack", "", CFGFLAG_CHAT | CMDFLAG_PRACTICE, ConPracticeJetpack, this, "Gives jetpack to you");
	Console()->Register("setjumps", "i[jumps]", CFGFLAG_CHAT | CMDFLAG_PRACTICE, ConPracticeSetJumps, this, "Gives you as many jumps as you specify");
	Console()->Register("weapons", "", CFGFLAG_CHAT | CMDFLAG_PRACTICE, ConPracticeWeapons, this, "Gives all weapons to you");
	Console()->Register("unshotgun", "", CFGFLAG_CHAT | CMDFLAG_PRACTICE, ConPracticeUnShotgun, this, "Removes the shotgun from you");
	Console()->Register("ungrenade", "", CFGFLAG_CHAT | CMDFLAG_PRACTICE, ConPracticeUnGrenade, this, "Removes the grenade launcher from you");
	Console()->Register("unlaser", "", CFGFLAG_CHAT | CMDFLAG_PRACTICE, ConPracticeUnLaser, this, "Removes the laser from you");
	Console()->Register("unrifle", "", CFGFLAG_CHAT | CMDFLAG_PRACTICE, ConPracticeUnLaser, this, "Removes the laser from you");
	Console()->Register("unjetpack", "", CFGFLAG_CHAT | CMDFLAG_PRACTICE, ConPracticeUnJetpack, this, "Removes the jetpack from you");
	Console()->Register("unweapons", "", CFGFLAG_CHAT | CMDFLAG_PRACTICE, ConPracticeUnWeapons, this, "Removes all weapons from you");
	Console()->Register("ninja", "", CFGFLAG_CHAT | CMDFLAG_PRACTICE, ConPracticeNinja, this, "Makes you a ninja");
	Console()->Register("unninja", "", CFGFLAG_CHAT | CMDFLAG_PRACTICE, ConPracticeUnNinja, this, "Removes ninja from you");
	Console()->Register("infjump", "", CFGFLAG_CHAT | CMDFLAG_PRACTICE, ConPracticeEndlessJump, this, "Gives you infinite jump");
	Console()->Register("uninfjump", "", CFGFLAG_CHAT | CMDFLAG_PRACTICE, ConPracticeUnEndlessJump, this, "Removes infinite jump from you");
	Console()->Register("endless", "", CFGFLAG_CHAT | CMDFLAG_PRACTICE, ConPracticeEndlessHook, this, "Gives you endless hook");
	Console()->Register("unendless", "", CFGFLAG_CHAT | CMDFLAG_PRACTICE, ConPracticeUnEndlessHook, this, "Removes endless hook from you");
	Console()->Register("invincible", "?i['0'|'1']", CFGFLAG_CHAT | CMDFLAG_PRACTICE, ConPracticeToggleInvincible, this, "Toggles invincible mode");
	Console()->Register("kill", "", CFGFLAG_CHAT, ConProtectedKill, this, "Kill yourself when kill-protected during a long game (use f1, kill for regular kill)");
}

void CGameContext::OnInit(const void *pPersistentData)
{
	const CPersistentData *pPersistent = (const CPersistentData *)pPersistentData;

	m_pServer = Kernel()->RequestInterface<IServer>();
	m_pConfigManager = Kernel()->RequestInterface<IConfigManager>();
	m_pConfig = m_pConfigManager->Values();
	m_pConsole = Kernel()->RequestInterface<IConsole>();
	m_pEngine = Kernel()->RequestInterface<IEngine>();
	m_pStorage = Kernel()->RequestInterface<IStorage>();
	m_pAntibot = Kernel()->RequestInterface<IAntibot>();
	m_World.SetGameServer(this);
	m_Events.SetGameServer(this);

	m_GameUuid = RandomUuid();
	Console()->SetTeeHistorianCommandCallback(CommandCallback, this);

	uint64_t aSeed[2];
	secure_random_fill(aSeed, sizeof(aSeed));
	m_Prng.Seed(aSeed);
	m_World.m_Core.m_pPrng = &m_Prng;

	DeleteTempfile();

	for(int i = 0; i < NUM_NETOBJTYPES; i++)
		Server()->SnapSetStaticsize(i, m_NetObjHandler.GetObjSize(i));

	m_Layers.Init(Kernel()->RequestInterface<IMap>(), false);
	m_Collision.Init(&m_Layers);
	m_World.m_pTuningList = m_aTuningList;
	m_World.m_Core.InitSwitchers(m_Collision.m_HighestSwitchNumber);

	char aMapName[IO_MAX_PATH_LENGTH];
	int MapSize;
	SHA256_DIGEST MapSha256;
	int MapCrc;
	Server()->GetMapInfo(aMapName, sizeof(aMapName), &MapSize, &MapSha256, &MapCrc);
	m_MapBugs = CMapBugs::Create(aMapName, MapSize, MapSha256);

	// Reset Tunezones
	for(int i = 0; i < NUM_TUNEZONES; i++)
	{
		TuningList()[i] = CTuningParams::DEFAULT;
		TuningList()[i].Set("gun_curvature", 0);
		TuningList()[i].Set("gun_speed", 1400);
		TuningList()[i].Set("shotgun_curvature", 0);
		TuningList()[i].Set("shotgun_speed", 500);
		TuningList()[i].Set("shotgun_speeddiff", 0);
	}

	for(int i = 0; i < NUM_TUNEZONES; i++)
	{
		// Send no text by default when changing tune zones.
		m_aaZoneEnterMsg[i][0] = 0;
		m_aaZoneLeaveMsg[i][0] = 0;
	}
	// Reset Tuning
	if(g_Config.m_SvTuneReset)
	{
		ResetTuning();
	}
	else
	{
		Tuning()->Set("gun_speed", 1400);
		Tuning()->Set("gun_curvature", 0);
		Tuning()->Set("shotgun_speed", 500);
		Tuning()->Set("shotgun_speeddiff", 0);
		Tuning()->Set("shotgun_curvature", 0);
	}

	if(g_Config.m_SvDDRaceTuneReset)
	{
		g_Config.m_SvHit = 1;
		g_Config.m_SvEndlessDrag = 0;
		g_Config.m_SvOldLaser = 0;
		g_Config.m_SvOldTeleportHook = 0;
		g_Config.m_SvOldTeleportWeapons = 0;
		g_Config.m_SvTeleportHoldHook = 0;
		g_Config.m_SvTeam = SV_TEAM_ALLOWED;
		g_Config.m_SvShowOthersDefault = SHOW_OTHERS_OFF;

		for(auto &Switcher : Switchers())
			Switcher.m_Initial = true;
	}

	Console()->ExecuteFile(g_Config.m_SvResetFile, -1);

	LoadMapSettings();

	m_MapBugs.Dump();

	if(g_Config.m_SvSoloServer)
	{
		g_Config.m_SvTeam = SV_TEAM_FORCED_SOLO;
		g_Config.m_SvShowOthersDefault = SHOW_OTHERS_ON;

		Tuning()->Set("player_collision", 0);
		Tuning()->Set("player_hooking", 0);

		for(int i = 0; i < NUM_TUNEZONES; i++)
		{
			TuningList()[i].Set("player_collision", 0);
			TuningList()[i].Set("player_hooking", 0);
		}
	}

	if(!str_comp(Config()->m_SvGametype, "mod"))
		m_pController = new CGameControllerMod(this);
	else
		m_pController = new CGameControllerDDRace(this);

	ReadCensorList();

	m_TeeHistorianActive = g_Config.m_SvTeeHistorian;
	if(m_TeeHistorianActive)
	{
		char aGameUuid[UUID_MAXSTRSIZE];
		FormatUuid(m_GameUuid, aGameUuid, sizeof(aGameUuid));

		char aFilename[IO_MAX_PATH_LENGTH];
		str_format(aFilename, sizeof(aFilename), "teehistorian/%s.teehistorian", aGameUuid);

		IOHANDLE THFile = Storage()->OpenFile(aFilename, IOFLAG_WRITE, IStorage::TYPE_SAVE);
		if(!THFile)
		{
			dbg_msg("teehistorian", "failed to open '%s'", aFilename);
			Server()->SetErrorShutdown("teehistorian open error");
			return;
		}
		else
		{
			dbg_msg("teehistorian", "recording to '%s'", aFilename);
		}
		m_pTeeHistorianFile = aio_new(THFile);

		char aVersion[128];
		if(GIT_SHORTREV_HASH)
		{
			str_format(aVersion, sizeof(aVersion), "%s (%s)", FOXNET_VERSION, GIT_SHORTREV_HASH);
		}
		else
		{
			str_copy(aVersion, FOXNET_VERSION);
		}
		CTeeHistorian::CGameInfo GameInfo;
		GameInfo.m_GameUuid = m_GameUuid;
		GameInfo.m_pServerVersion = aVersion;
		GameInfo.m_StartTime = time(nullptr);
		GameInfo.m_pPrngDescription = m_Prng.Description();

		GameInfo.m_pServerName = g_Config.m_SvName;
		GameInfo.m_ServerPort = Server()->Port();
		// <FoxNet
		// GameInfo.m_pGameType = m_pController->m_pGameType;
		GameInfo.m_pGameType = "FoxNetwork";
		// FoxNet>

		GameInfo.m_pConfig = &g_Config;
		GameInfo.m_pTuning = Tuning();
		GameInfo.m_pUuids = &g_UuidManager;

		GameInfo.m_pMapName = aMapName;
		GameInfo.m_MapSize = MapSize;
		GameInfo.m_MapSha256 = MapSha256;
		GameInfo.m_MapCrc = MapCrc;

		if(pPersistent)
		{
			GameInfo.m_HavePrevGameUuid = true;
			GameInfo.m_PrevGameUuid = pPersistent->m_PrevGameUuid;
		}
		else
		{
			GameInfo.m_HavePrevGameUuid = false;
			mem_zero(&GameInfo.m_PrevGameUuid, sizeof(GameInfo.m_PrevGameUuid));
		}

		m_TeeHistorian.Reset(&GameInfo, TeeHistorianWrite, this);

		for(int i = 0; i < MAX_CLIENTS; i++)
		{
			if(Server()->ClientSlotEmpty(i))
			{
				continue;
			}
			const int Level = Server()->GetAuthedState(i);
			if(Level == AUTHED_NO)
			{
				continue;
			}
			m_TeeHistorian.RecordAuthInitial(i, Level, Server()->GetAuthName(i));
		}
	}

	Server()->DemoRecorder_HandleAutoStart();

	if(!m_pScore)
	{
		m_pScore = new CScore(this, ((CServer *)Server())->DbPool());
	}

	// create all entities from the game layer
	CreateAllEntities(true);

	m_pAntibot->RoundStart(this);
	// <FoxNet
	FoxNetInit();
	// FoxNet>
}

void CGameContext::CreateAllEntities(bool Initial)
{
	const CMapItemLayerTilemap *pTileMap = m_Layers.GameLayer();
	const CTile *pTiles = static_cast<CTile *>(Kernel()->RequestInterface<IMap>()->GetData(pTileMap->m_Data));

	const CTile *pFront = nullptr;
	if(m_Layers.FrontLayer())
		pFront = static_cast<CTile *>(Kernel()->RequestInterface<IMap>()->GetData(m_Layers.FrontLayer()->m_Front));

	const CSwitchTile *pSwitch = nullptr;
	if(m_Layers.SwitchLayer())
		pSwitch = static_cast<CSwitchTile *>(Kernel()->RequestInterface<IMap>()->GetData(m_Layers.SwitchLayer()->m_Switch));

	for(int y = 0; y < pTileMap->m_Height; y++)
	{
		for(int x = 0; x < pTileMap->m_Width; x++)
		{
			const int Index = y * pTileMap->m_Width + x;

			// Game layer
			{
				const int GameIndex = pTiles[Index].m_Index;
				if(GameIndex == TILE_OLDLASER)
				{
					g_Config.m_SvOldLaser = 1;
					dbg_msg("game_layer", "found old laser tile");
				}
				else if(GameIndex == TILE_NPC)
				{
					m_Tuning.Set("player_collision", 0);
					dbg_msg("game_layer", "found no collision tile");
				}
				else if(GameIndex == TILE_EHOOK)
				{
					g_Config.m_SvEndlessDrag = 1;
					dbg_msg("game_layer", "found unlimited hook time tile");
				}
				else if(GameIndex == TILE_NOHIT)
				{
					g_Config.m_SvHit = 0;
					dbg_msg("game_layer", "found no weapons hitting others tile");
				}
				else if(GameIndex == TILE_NPH)
				{
					m_Tuning.Set("player_hooking", 0);
					dbg_msg("game_layer", "found no player hooking tile");
				}
				else if(GameIndex >= ENTITY_OFFSET)
				{
					m_pController->OnEntity(GameIndex - ENTITY_OFFSET, x, y, LAYER_GAME, pTiles[Index].m_Flags, Initial);
				}
			}

			if(pFront)
			{
				const int FrontIndex = pFront[Index].m_Index;
				if(FrontIndex == TILE_OLDLASER)
				{
					g_Config.m_SvOldLaser = 1;
					dbg_msg("front_layer", "found old laser tile");
				}
				else if(FrontIndex == TILE_NPC)
				{
					m_Tuning.Set("player_collision", 0);
					dbg_msg("front_layer", "found no collision tile");
				}
				else if(FrontIndex == TILE_EHOOK)
				{
					g_Config.m_SvEndlessDrag = 1;
					dbg_msg("front_layer", "found unlimited hook time tile");
				}
				else if(FrontIndex == TILE_NOHIT)
				{
					g_Config.m_SvHit = 0;
					dbg_msg("front_layer", "found no weapons hitting others tile");
				}
				else if(FrontIndex == TILE_NPH)
				{
					m_Tuning.Set("player_hooking", 0);
					dbg_msg("front_layer", "found no player hooking tile");
				}
				else if(FrontIndex >= ENTITY_OFFSET)
				{
					m_pController->OnEntity(FrontIndex - ENTITY_OFFSET, x, y, LAYER_FRONT, pFront[Index].m_Flags, Initial);
				}
			}

			if(pSwitch)
			{
				const int SwitchType = pSwitch[Index].m_Type;
				// TODO: Add off by default door here
				// if(SwitchType == TILE_DOOR_OFF)
				if(SwitchType >= ENTITY_OFFSET)
				{
					m_pController->OnEntity(SwitchType - ENTITY_OFFSET, x, y, LAYER_SWITCH, pSwitch[Index].m_Flags, Initial, pSwitch[Index].m_Number);
				}
			}
		}
	}
}

CPlayer *CGameContext::CreatePlayer(int ClientId, int StartTeam, bool Afk, int LastWhisperTo)
{
	if(m_apPlayers[ClientId])
		delete m_apPlayers[ClientId];
	m_apPlayers[ClientId] = new(ClientId) CPlayer(this, m_NextUniqueClientId, ClientId, StartTeam);
	m_apPlayers[ClientId]->SetInitialAfk(Afk);
	m_apPlayers[ClientId]->m_LastWhisperTo = LastWhisperTo;
	m_NextUniqueClientId += 1;
	return m_apPlayers[ClientId];
}

void CGameContext::DeleteTempfile()
{
	if(m_aDeleteTempfile[0] != 0)
	{
		Storage()->RemoveFile(m_aDeleteTempfile, IStorage::TYPE_SAVE);
		m_aDeleteTempfile[0] = 0;
	}
}

bool CGameContext::OnMapChange(char *pNewMapName, int MapNameSize)
{
	char aConfig[IO_MAX_PATH_LENGTH];
	str_format(aConfig, sizeof(aConfig), "maps/%s.cfg", g_Config.m_SvMap);

	CLineReader LineReader;
	if(!LineReader.OpenFile(Storage()->OpenFile(aConfig, IOFLAG_READ, IStorage::TYPE_ALL)))
	{
		// No map-specific config, just return.
		return true;
	}

	CDataFileReader Reader;
	if(!Reader.Open(Storage(), pNewMapName, IStorage::TYPE_ALL))
	{
		log_error("mapchange", "Failed to import settings from '%s': failed to open map '%s' for reading", aConfig, pNewMapName);
		return false;
	}

	std::vector<const char *> vpLines;
	int TotalLength = 0;
	while(const char *pLine = LineReader.Get())
	{
		vpLines.push_back(pLine);
		TotalLength += str_length(pLine) + 1;
	}

	char *pSettings = (char *)malloc(maximum(1, TotalLength));
	int Offset = 0;
	for(const char *pLine : vpLines)
	{
		int Length = str_length(pLine) + 1;
		mem_copy(pSettings + Offset, pLine, Length);
		Offset += Length;
	}

	CDataFileWriter Writer;

	int SettingsIndex = Reader.NumData();
	bool FoundInfo = false;
	for(int i = 0; i < Reader.NumItems(); i++)
	{
		int TypeId;
		int ItemId;
		void *pData = Reader.GetItem(i, &TypeId, &ItemId);
		int Size = Reader.GetItemSize(i);
		CMapItemInfoSettings MapInfo;
		if(TypeId == MAPITEMTYPE_INFO && ItemId == 0)
		{
			FoundInfo = true;
			if(Size >= (int)sizeof(CMapItemInfoSettings))
			{
				CMapItemInfoSettings *pInfo = (CMapItemInfoSettings *)pData;
				if(pInfo->m_Settings > -1)
				{
					SettingsIndex = pInfo->m_Settings;
					char *pMapSettings = (char *)Reader.GetData(SettingsIndex);
					int DataSize = Reader.GetDataSize(SettingsIndex);
					if(DataSize == TotalLength && mem_comp(pSettings, pMapSettings, DataSize) == 0)
					{
						// Configs coincide, no need to update map.
						free(pSettings);
						return true;
					}
					Reader.UnloadData(pInfo->m_Settings);
				}
				else
				{
					MapInfo = *pInfo;
					MapInfo.m_Settings = SettingsIndex;
					pData = &MapInfo;
					Size = sizeof(MapInfo);
				}
			}
			else
			{
				*(CMapItemInfo *)&MapInfo = *(CMapItemInfo *)pData;
				MapInfo.m_Settings = SettingsIndex;
				pData = &MapInfo;
				Size = sizeof(MapInfo);
			}
		}
		Writer.AddItem(TypeId, ItemId, Size, pData);
	}

	if(!FoundInfo)
	{
		CMapItemInfoSettings Info;
		Info.m_Version = 1;
		Info.m_Author = -1;
		Info.m_MapVersion = -1;
		Info.m_Credits = -1;
		Info.m_License = -1;
		Info.m_Settings = SettingsIndex;
		Writer.AddItem(MAPITEMTYPE_INFO, 0, sizeof(Info), &Info);
	}

	for(int i = 0; i < Reader.NumData() || i == SettingsIndex; i++)
	{
		if(i == SettingsIndex)
		{
			Writer.AddData(TotalLength, pSettings);
			continue;
		}
		const void *pData = Reader.GetData(i);
		int Size = Reader.GetDataSize(i);
		Writer.AddData(Size, pData);
		Reader.UnloadData(i);
	}

	free(pSettings);
	Reader.Close();

	char aTemp[IO_MAX_PATH_LENGTH];
	if(!Writer.Open(Storage(), IStorage::FormatTmpPath(aTemp, sizeof(aTemp), pNewMapName)))
	{
		log_error("mapchange", "Failed to import settings from '%s': failed to open map '%s' for writing", aConfig, aTemp);
		return false;
	}
	Writer.Finish();
	log_info("mapchange", "Imported settings from '%s' into '%s'", aConfig, aTemp);

	str_copy(pNewMapName, aTemp, MapNameSize);
	str_copy(m_aDeleteTempfile, aTemp, sizeof(m_aDeleteTempfile));
	return true;
}

void CGameContext::OnShutdown(void *pPersistentData)
{
	CPersistentData *pPersistent = (CPersistentData *)pPersistentData;

	if(pPersistent)
	{
		pPersistent->m_PrevGameUuid = m_GameUuid;
	}

	Antibot()->RoundEnd();

	if(m_TeeHistorianActive)
	{
		m_TeeHistorian.Finish();
		aio_close(m_pTeeHistorianFile);
		aio_wait(m_pTeeHistorianFile);
		int Error = aio_error(m_pTeeHistorianFile);
		if(Error)
		{
			dbg_msg("teehistorian", "error closing file, err=%d", Error);
			Server()->SetErrorShutdown("teehistorian close error");
		}
		aio_free(m_pTeeHistorianFile);
	}

	// Stop any demos being recorded.
	Server()->StopDemos();

	DeleteTempfile();
	ConfigManager()->ResetGameSettings();
	Collision()->Unload();
	Layers()->Unload();
	delete m_pController;
	m_pController = nullptr;
	Clear();
}

void CGameContext::LoadMapSettings()
{
	IMap *pMap = Kernel()->RequestInterface<IMap>();
	int Start, Num;
	pMap->GetType(MAPITEMTYPE_INFO, &Start, &Num);
	for(int i = Start; i < Start + Num; i++)
	{
		int ItemId;
		CMapItemInfoSettings *pItem = (CMapItemInfoSettings *)pMap->GetItem(i, nullptr, &ItemId);
		int ItemSize = pMap->GetItemSize(i);
		if(!pItem || ItemId != 0)
			continue;

		if(ItemSize < (int)sizeof(CMapItemInfoSettings))
			break;
		if(!(pItem->m_Settings > -1))
			break;

		int Size = pMap->GetDataSize(pItem->m_Settings);
		char *pSettings = (char *)pMap->GetData(pItem->m_Settings);
		char *pNext = pSettings;
		while(pNext < pSettings + Size)
		{
			int StrSize = str_length(pNext) + 1;
			Console()->ExecuteLine(pNext, IConsole::CLIENT_ID_GAME);
			pNext += StrSize;
		}
		pMap->UnloadData(pItem->m_Settings);
		break;
	}

	char aBuf[IO_MAX_PATH_LENGTH];
	str_format(aBuf, sizeof(aBuf), "maps/%s.map.cfg", g_Config.m_SvMap);
	Console()->ExecuteFile(aBuf, IConsole::CLIENT_ID_NO_GAME);
}

void CGameContext::OnSnap(int ClientId, bool GlobalSnap)
{
	// sixup should only snap during global snap
	dbg_assert(!Server()->IsSixup(ClientId) || GlobalSnap, "sixup should only snap during global snap");

	// add tuning to demo
	if(Server()->IsRecording(ClientId > -1 ? ClientId : MAX_CLIENTS) && mem_comp(&CTuningParams::DEFAULT, &m_Tuning, sizeof(CTuningParams)) != 0)
	{
		CMsgPacker Msg(NETMSGTYPE_SV_TUNEPARAMS);
		int *pParams = (int *)&m_Tuning;
		for(unsigned i = 0; i < sizeof(m_Tuning) / sizeof(int); i++)
			Msg.AddInt(pParams[i]);
		Server()->SendMsg(&Msg, MSGFLAG_RECORD | MSGFLAG_NOSEND, ClientId);
	}

	m_pController->Snap(ClientId);

	for(auto &pPlayer : m_apPlayers)
	{
		if(pPlayer)
			pPlayer->Snap(ClientId);
	}

	if(ClientId > -1)
		m_apPlayers[ClientId]->FakeSnap();

	m_World.Snap(ClientId);

	// events are only sent on global snapshots
	if(GlobalSnap)
	{
		m_Events.Snap(ClientId);
	}
	// <FoxNet
	FoxNetSnap(ClientId, GlobalSnap);
	// FoxNet>
}

void CGameContext::OnPostGlobalSnap()
{
	for(auto &pPlayer : m_apPlayers)
	{
		if(pPlayer && pPlayer->GetCharacter())
			pPlayer->GetCharacter()->PostGlobalSnap();
	}
	// <FoxNet
	FoxNetPostGlobalSnap();
	// FoxNet>
	m_Events.Clear();
}

void CGameContext::UpdatePlayerMaps()
{
	const auto DistCompare = [](std::pair<float, int> a, std::pair<float, int> b) -> bool {
		return (a.first < b.first);
	};

	if(Server()->Tick() % g_Config.m_SvMapUpdateRate != 0)
		return;

	std::pair<float, int> Dist[MAX_CLIENTS];
	for(int i = 0; i < MAX_CLIENTS; i++)
	{
		if(!Server()->ClientIngame(i))
			continue;
		if(Server()->GetClientVersion(i) >= VERSION_DDNET_OLD)
			continue;
		int *pMap = Server()->GetIdMap(i);

		// compute distances
		for(int j = 0; j < MAX_CLIENTS; j++)
		{
			Dist[j].second = j;
			if(j == i)
				continue;
			if(!Server()->ClientIngame(j) || !m_apPlayers[j])
			{
				Dist[j].first = 1e10;
				continue;
			}
			CCharacter *pChr = m_apPlayers[j]->GetCharacter();
			if(!pChr)
			{
				Dist[j].first = 1e9;
				continue;
			}
			if(!pChr->CanSnapCharacter(i))
				Dist[j].first = 1e8;
			else
				Dist[j].first = length_squared(m_apPlayers[i]->m_ViewPos - pChr->GetPos());
		}

		// always send the player themselves, even if all in same position
		Dist[i].first = -1;

		std::nth_element(&Dist[0], &Dist[VANILLA_MAX_CLIENTS - 1], &Dist[MAX_CLIENTS], DistCompare);

		int Index = 1; // exclude self client id
		for(int j = 0; j < VANILLA_MAX_CLIENTS - 1; j++)
		{
			pMap[j + 1] = -1; // also fill player with empty name to say chat msgs
			if(Dist[j].second == i || Dist[j].first > 5e9f)
				continue;
			pMap[Index++] = Dist[j].second;
		}

		// sort by real client ids, guarantee order on distance changes, O(Nlog(N)) worst case
		// sort just clients in game always except first (self client id) and last (fake client id) indexes
		std::sort(&pMap[1], &pMap[minimum(Index, VANILLA_MAX_CLIENTS - 1)]);
	}
}

bool CGameContext::IsClientReady(int ClientId) const
{
	return m_apPlayers[ClientId] && m_apPlayers[ClientId]->m_IsReady;
}

bool CGameContext::IsClientPlayer(int ClientId) const
{
	return m_apPlayers[ClientId] && m_apPlayers[ClientId]->GetTeam() != TEAM_SPECTATORS;
}

bool CGameContext::IsClientHighBandwidth(int ClientId) const
{
	// force high bandwidth is not supported for sixup
	return m_apPlayers[ClientId] && !Server()->IsSixup(ClientId) && Server()->IsRconAuthed(ClientId) &&
	       (m_apPlayers[ClientId]->GetTeam() == TEAM_SPECTATORS || m_apPlayers[ClientId]->IsPaused());
}

CUuid CGameContext::GameUuid() const { return m_GameUuid; }
const char *CGameContext::GameType() const { return m_pController && m_pController->m_pGameType ? m_pController->m_pGameType : ""; }
const char *CGameContext::Version() const { return FOXNET_VERSION; }
const char *CGameContext::NetVersion() const { return GAME_NETVERSION; }

IGameServer *CreateGameServer() { return new CGameContext; }

void CGameContext::OnSetAuthed(int ClientId, int Level)
{
	if(m_apPlayers[ClientId] && m_VoteCloseTime && Level != AUTHED_NO)
	{
		char aBuf[512];
		str_format(aBuf, sizeof(aBuf), "ban %s %d Banned by vote", Server()->ClientAddrString(ClientId, false), g_Config.m_SvVoteKickBantime);
		if(!str_comp_nocase(m_aVoteCommand, aBuf) && (m_VoteCreator == -1 || Level > Server()->GetAuthedState(m_VoteCreator)))
		{
			m_VoteEnforce = CGameContext::VOTE_ENFORCE_NO_ADMIN;
			Console()->Print(IConsole::OUTPUT_LEVEL_STANDARD, "game", "Vote aborted by authorized login.");
		}
	}

	if(m_TeeHistorianActive)
	{
		if(Level != AUTHED_NO)
		{
			m_TeeHistorian.RecordAuthLogin(ClientId, Level, Server()->GetAuthName(ClientId));
		}
		else
		{
			m_TeeHistorian.RecordAuthLogout(ClientId);
		}
	}

	// <FoxNet
	m_VoteMenu.PrepareVoteOptions(ClientId, m_VoteMenu.GetPage(ClientId)); // Resend Pages
	// FoxNet>
}

bool CGameContext::IsRunningVote(int ClientId) const
{
	return m_VoteCloseTime && m_VoteCreator == ClientId;
}

bool CGameContext::IsRunningKickOrSpecVote(int ClientId) const
{
	return IsRunningVote(ClientId) && (IsKickVote() || IsSpecVote());
}

void CGameContext::SendRecord(int ClientId)
{
	CNetMsg_Sv_Record Msg;
	CNetMsg_Sv_RecordLegacy MsgLegacy;
	MsgLegacy.m_PlayerTimeBest = Msg.m_PlayerTimeBest = Score()->PlayerData(ClientId)->m_BestTime * 100.0f;
	MsgLegacy.m_ServerTimeBest = Msg.m_ServerTimeBest = m_pController->m_CurrentRecord * 100.0f; // TODO: finish this
	Server()->SendPackMsg(&Msg, MSGFLAG_VITAL, ClientId);
	if(!Server()->IsSixup(ClientId) && GetClientVersion(ClientId) < VERSION_DDNET_MSG_LEGACY)
	{
		Server()->SendPackMsg(&MsgLegacy, MSGFLAG_VITAL, ClientId);
	}
}

void CGameContext::SendFinish(int ClientId, float Time, float PreviousBestTime)
{
	int ClientVersion = m_apPlayers[ClientId]->GetClientVersion();

	if(!Server()->IsSixup(ClientId))
	{
		CNetMsg_Sv_DDRaceTime Msg;
		CNetMsg_Sv_DDRaceTimeLegacy MsgLegacy;
		MsgLegacy.m_Time = Msg.m_Time = (int)(Time * 100.0f);
		MsgLegacy.m_Check = Msg.m_Check = 0;
		MsgLegacy.m_Finish = Msg.m_Finish = 1;

		if(PreviousBestTime)
		{
			float Diff100 = (Time - PreviousBestTime) * 100;
			MsgLegacy.m_Check = Msg.m_Check = (int)Diff100;
		}
		if(VERSION_DDRACE <= ClientVersion)
		{
			if(ClientVersion < VERSION_DDNET_MSG_LEGACY)
			{
				Server()->SendPackMsg(&Msg, MSGFLAG_VITAL, ClientId);
			}
			else
			{
				Server()->SendPackMsg(&MsgLegacy, MSGFLAG_VITAL, ClientId);
			}
		}
	}

	CNetMsg_Sv_RaceFinish RaceFinishMsg;
	RaceFinishMsg.m_ClientId = ClientId;
	RaceFinishMsg.m_Time = Time * 1000;
	RaceFinishMsg.m_Diff = 0;
	if(PreviousBestTime)
	{
		float Diff = absolute(Time - PreviousBestTime);
		RaceFinishMsg.m_Diff = Diff * 1000 * (Time < PreviousBestTime ? -1 : 1);
	}
	RaceFinishMsg.m_RecordPersonal = (Time < PreviousBestTime || !PreviousBestTime);
	RaceFinishMsg.m_RecordServer = Time < m_pController->m_CurrentRecord;
	Server()->SendPackMsg(&RaceFinishMsg, MSGFLAG_VITAL | MSGFLAG_NORECORD, -1);
}

bool CGameContext::ProcessSpamProtection(int ClientId, bool RespectChatInitialDelay)
{
	if(!m_apPlayers[ClientId])
		return false;
	if(Server()->GetAuthedState(ClientId) >= AUTHED_MOD)
		return false;

	if(g_Config.m_SvSpamprotection && m_apPlayers[ClientId]->m_LastChat && m_apPlayers[ClientId]->m_LastChat + Server()->TickSpeed() * g_Config.m_SvChatDelay > Server()->Tick())
		return true;
	else if(g_Config.m_SvDnsblChat && Server()->DnsblBlack(ClientId))
	{
		SendChatTarget(ClientId, "Players are not allowed to chat from VPNs at this time");
		return true;
	}
	else
		m_apPlayers[ClientId]->m_LastChat = Server()->Tick();

	const std::optional<CMute> Muted = m_Mutes.IsMuted(Server()->ClientAddr(ClientId), RespectChatInitialDelay);
	if(Muted.has_value())
	{
		char aChatMessage[128];
		if(Muted->m_InitialDelay)
		{
			str_format(aChatMessage, sizeof(aChatMessage), "This server has an initial chat delay, you will be able to talk in %d seconds.", Muted->SecondsLeft());
		}
		else
		{
			str_format(aChatMessage, sizeof(aChatMessage), "You are not permitted to talk for the next %d seconds.", Muted->SecondsLeft());
		}
		SendChatTarget(ClientId, aChatMessage);
		return true;
	}

	if(g_Config.m_SvSpamMuteDuration && (m_apPlayers[ClientId]->m_ChatScore += g_Config.m_SvChatPenalty) > g_Config.m_SvChatThreshold)
	{
		MuteWithMessage(Server()->ClientAddr(ClientId), g_Config.m_SvSpamMuteDuration, "Spam protection", Server()->ClientName(ClientId));
		m_apPlayers[ClientId]->m_ChatScore = 0;
		return true;
	}

	return false;
}

int CGameContext::GetDDRaceTeam(int ClientId) const
{
	return m_pController->Teams().m_Core.Team(ClientId);
}

void CGameContext::ResetTuning()
{
	m_Tuning = CTuningParams::DEFAULT;
	Tuning()->Set("gun_speed", 1400);
	Tuning()->Set("gun_curvature", 0);
	Tuning()->Set("shotgun_speed", 500);
	Tuning()->Set("shotgun_speeddiff", 0);
	Tuning()->Set("shotgun_curvature", 0);
	SendTuningParams(-1);
}

void CGameContext::Whisper(int ClientId, char *pStr)
{
	if(ProcessSpamProtection(ClientId))
		return;

	pStr = str_skip_whitespaces(pStr);

	const char *pName;
	int Victim;
	bool Error = false;

	// add token
	if(*pStr == '"')
	{
		pStr++;

		pName = pStr;
		char *pDst = pStr; // we might have to process escape data
		while(true)
		{
			if(pStr[0] == '"')
			{
				break;
			}
			else if(pStr[0] == '\\')
			{
				if(pStr[1] == '\\')
					pStr++; // skip due to escape
				else if(pStr[1] == '"')
					pStr++; // skip due to escape
			}
			else if(pStr[0] == 0)
			{
				Error = true;
				break;
			}

			*pDst = *pStr;
			pDst++;
			pStr++;
		}

		if(!Error)
		{
			*pDst = '\0';
			pStr++;

			for(Victim = 0; Victim < MAX_CLIENTS; Victim++)
			{
				if(Server()->ClientIngame(Victim) && str_comp(pName, Server()->ClientName(Victim)) == 0)
				{
					break;
				}
			}
		}
	}
	else
	{
		pName = pStr;
		while(true)
		{
			if(pStr[0] == '\0')
			{
				Error = true;
				break;
			}
			if(pStr[0] == ' ')
			{
				pStr[0] = '\0';
				for(Victim = 0; Victim < MAX_CLIENTS; Victim++)
				{
					if(Server()->ClientIngame(Victim) && str_comp(pName, Server()->ClientName(Victim)) == 0)
					{
						break;
					}
				}

				pStr[0] = ' ';
				if(Victim < MAX_CLIENTS)
					break;
			}
			pStr++;
		}
	}

	if(pStr[0] != ' ')
	{
		Error = true;
	}

	*pStr = '\0';
	pStr++;

	if(Error)
	{
		SendChatTarget(ClientId, "Invalid whisper");
		return;
	}

	if(!CheckClientId(Victim))
	{
		char aBuf[256];
		str_format(aBuf, sizeof(aBuf), "No player with name \"%s\" found", pName);
		SendChatTarget(ClientId, aBuf);
		return;
	}

	WhisperId(ClientId, Victim, pStr);
}

void CGameContext::WhisperId(int ClientId, int VictimId, const char *pMessage)
{
	dbg_assert(CheckClientId(ClientId) && m_apPlayers[ClientId] != nullptr, "ClientId invalid");
	dbg_assert(CheckClientId(VictimId) && m_apPlayers[VictimId] != nullptr, "VictimId invalid");

	m_apPlayers[ClientId]->m_LastWhisperTo = VictimId;

	char aCensoredMessage[256];
	CensorMessage(aCensoredMessage, pMessage, sizeof(aCensoredMessage));

	char aBuf[256];

	if(Server()->IsSixup(ClientId))
	{
		protocol7::CNetMsg_Sv_Chat Msg;
		Msg.m_ClientId = ClientId;
		Msg.m_Mode = protocol7::CHAT_WHISPER;
		Msg.m_pMessage = aCensoredMessage;
		Msg.m_TargetId = VictimId;

		Server()->SendPackMsg(&Msg, MSGFLAG_VITAL | MSGFLAG_NORECORD, ClientId);
	}
	else if(GetClientVersion(ClientId) >= VERSION_DDNET_WHISPER)
	{
		CNetMsg_Sv_Chat Msg;
		Msg.m_Team = TEAM_WHISPER_SEND;
		Msg.m_ClientId = VictimId;
		Msg.m_pMessage = aCensoredMessage;
		if(g_Config.m_SvDemoChat)
			Server()->SendPackMsg(&Msg, MSGFLAG_VITAL, ClientId);
		else
			Server()->SendPackMsg(&Msg, MSGFLAG_VITAL | MSGFLAG_NORECORD, ClientId);
	}
	else
	{
		str_format(aBuf, sizeof(aBuf), "[→ %s] %s", Server()->ClientName(VictimId), aCensoredMessage);
		SendChatTarget(ClientId, aBuf);
	}

	if(!m_apPlayers[VictimId]->m_Whispers)
	{
		SendChatTarget(ClientId, "This person has disabled receiving whispers");
		return;
	}

	if(Server()->IsSixup(VictimId))
	{
		protocol7::CNetMsg_Sv_Chat Msg;
		Msg.m_ClientId = ClientId;
		Msg.m_Mode = protocol7::CHAT_WHISPER;
		Msg.m_pMessage = aCensoredMessage;
		Msg.m_TargetId = VictimId;

		Server()->SendPackMsg(&Msg, MSGFLAG_VITAL | MSGFLAG_NORECORD, VictimId);
	}
	else if(GetClientVersion(VictimId) >= VERSION_DDNET_WHISPER)
	{
		CNetMsg_Sv_Chat Msg2;
		Msg2.m_Team = TEAM_WHISPER_RECV;
		Msg2.m_ClientId = ClientId;
		Msg2.m_pMessage = aCensoredMessage;
		if(g_Config.m_SvDemoChat)
			Server()->SendPackMsg(&Msg2, MSGFLAG_VITAL, VictimId);
		else
			Server()->SendPackMsg(&Msg2, MSGFLAG_VITAL | MSGFLAG_NORECORD, VictimId);
	}
	else
	{
		str_format(aBuf, sizeof(aBuf), "[← %s] %s", Server()->ClientName(ClientId), aCensoredMessage);
		SendChatTarget(VictimId, aBuf);
	}
}

void CGameContext::Converse(int ClientId, char *pStr)
{
	CPlayer *pPlayer = m_apPlayers[ClientId];
	if(!pPlayer)
		return;

	if(ProcessSpamProtection(ClientId))
		return;

	if(pPlayer->m_LastWhisperTo < 0)
		SendChatTarget(ClientId, "You do not have an ongoing conversation. Whisper to someone to start one");
	else if(!m_apPlayers[pPlayer->m_LastWhisperTo])
		SendChatTarget(ClientId, "The player you were whispering to hasn't reconnected yet or left. Please wait or whisper to someone else");
	else
		WhisperId(ClientId, pPlayer->m_LastWhisperTo, pStr);
}

bool CGameContext::IsVersionBanned(int Version)
{
	char aVersion[16];
	str_format(aVersion, sizeof(aVersion), "%d", Version);

	return str_in_list(g_Config.m_SvBannedVersions, ",", aVersion);
}

void CGameContext::List(int ClientId, const char *pFilter)
{
	int Total = 0;
	char aBuf[256];
	int Bufcnt = 0;
	if(pFilter[0])
		str_format(aBuf, sizeof(aBuf), "Listing players with \"%s\" in name:", pFilter);
	else
		str_copy(aBuf, "Listing all players:");
	SendChatTarget(ClientId, aBuf);
	for(int i = 0; i < MAX_CLIENTS; i++)
	{
		if(m_apPlayers[i])
		{
			Total++;
			const char *pName = Server()->ClientName(i);
			if(str_utf8_find_nocase(pName, pFilter) == nullptr)
				continue;
			if(Bufcnt + str_length(pName) + 4 > 256)
			{
				SendChatTarget(ClientId, aBuf);
				Bufcnt = 0;
			}
			if(Bufcnt != 0)
			{
				str_format(&aBuf[Bufcnt], sizeof(aBuf) - Bufcnt, ", %s", pName);
				Bufcnt += 2 + str_length(pName);
			}
			else
			{
				str_copy(&aBuf[Bufcnt], pName, sizeof(aBuf) - Bufcnt);
				Bufcnt += str_length(pName);
			}
		}
	}
	if(Bufcnt != 0)
		SendChatTarget(ClientId, aBuf);
	str_format(aBuf, sizeof(aBuf), "%d players online", Total);
	SendChatTarget(ClientId, aBuf);
}

int CGameContext::GetClientVersion(int ClientId) const
{
	return Server()->GetClientVersion(ClientId);
}

CClientMask CGameContext::ClientsMaskExcludeClientVersionAndHigher(int Version) const
{
	CClientMask Mask;
	for(int i = 0; i < MAX_CLIENTS; ++i)
	{
		if(GetClientVersion(i) >= Version)
			continue;
		Mask.set(i);
	}
	return Mask;
}

bool CGameContext::PlayerModerating() const
{
	return std::any_of(std::begin(m_apPlayers), std::end(m_apPlayers), [](const CPlayer *pPlayer) { return pPlayer && pPlayer->m_Moderating; });
}

void CGameContext::ForceVote(int EnforcerId, bool Success)
{
	// check if there is a vote running
	if(!m_VoteCloseTime)
		return;

	m_VoteEnforce = Success ? CGameContext::VOTE_ENFORCE_YES_ADMIN : CGameContext::VOTE_ENFORCE_NO_ADMIN;
	const char *pOption = Success ? "yes" : "no";

	char aChatMessage[256];
	str_format(aChatMessage, sizeof(aChatMessage), "Authorized player forced vote '%s'", pOption);
	SendChatTarget(-1, aChatMessage);

	log_info("server", "Forcing vote '%s'", pOption);
}

bool CGameContext::RateLimitPlayerVote(int ClientId)
{
	int64_t Now = Server()->Tick();
	int64_t TickSpeed = Server()->TickSpeed();
	CPlayer *pPlayer = m_apPlayers[ClientId];

	if(g_Config.m_SvRconVote && !Server()->IsRconAuthed(ClientId))
	{
		SendChatTarget(ClientId, "You can only vote after logging in.");
		return true;
	}

	if(g_Config.m_SvDnsblVote && Server()->DistinctClientCount() > 1)
	{
		if(m_pServer->DnsblPending(ClientId))
		{
			SendChatTarget(ClientId, "You are not allowed to vote because we're currently checking for VPNs. Try again in ~30 seconds.");
			return true;
		}
		else if(m_pServer->DnsblBlack(ClientId))
		{
			SendChatTarget(ClientId, "You are not allowed to vote because you appear to be using a VPN. Try connecting without a VPN or contacting an admin if you think this is a mistake.");
			return true;
		}
	}

	if(g_Config.m_SvSpamprotection && pPlayer->m_LastVoteTry && pPlayer->m_LastVoteTry + TickSpeed * 3 > Now)
		return true;

	pPlayer->m_LastVoteTry = Now;
	if(m_VoteCloseTime)
	{
		SendChatTarget(ClientId, "Wait for current vote to end before calling a new one.");
		return true;
	}

	if(Now < pPlayer->m_FirstVoteTick)
	{
		char aChatMessage[64];
		str_format(aChatMessage, sizeof(aChatMessage), "You must wait %d seconds before making your first vote.", (int)((pPlayer->m_FirstVoteTick - Now) / TickSpeed) + 1);
		SendChatTarget(ClientId, aChatMessage);
		return true;
	}

	int TimeLeft = pPlayer->m_LastVoteCall + TickSpeed * g_Config.m_SvVoteDelay - Now;
	if(pPlayer->m_LastVoteCall && TimeLeft > 0)
	{
		char aChatMessage[64];
		str_format(aChatMessage, sizeof(aChatMessage), "You must wait %d seconds before making another vote.", (int)(TimeLeft / TickSpeed) + 1);
		SendChatTarget(ClientId, aChatMessage);
		return true;
	}

	const NETADDR *pAddr = Server()->ClientAddr(ClientId);
	std::optional<CMute> Muted = m_VoteMutes.IsMuted(pAddr, true);
	if(!Muted.has_value())
	{
		Muted = m_Mutes.IsMuted(pAddr, true);
	}
	if(Muted.has_value())
	{
		char aChatMessage[64];
		str_format(aChatMessage, sizeof(aChatMessage), "You are not permitted to vote for the next %d seconds.", Muted->SecondsLeft());
		SendChatTarget(ClientId, aChatMessage);
		return true;
	}
	return false;
}

bool CGameContext::RateLimitPlayerMapVote(int ClientId) const
{
	if(!Server()->IsRconAuthed(ClientId) && time_get() < m_LastMapVote + (time_freq() * g_Config.m_SvVoteMapTimeDelay))
	{
		char aChatMessage[128];
		str_format(aChatMessage, sizeof(aChatMessage), "There's a %d second delay between map-votes, please wait %d seconds.",
			g_Config.m_SvVoteMapTimeDelay, (int)((m_LastMapVote + g_Config.m_SvVoteMapTimeDelay * time_freq() - time_get()) / time_freq()));
		SendChatTarget(ClientId, aChatMessage);
		return true;
	}
	return false;
}

void CGameContext::OnUpdatePlayerServerInfo(CJsonStringWriter *pJSonWriter, int Id)
{
	if(!m_apPlayers[Id])
		return;

	CTeeInfo &TeeInfo = m_apPlayers[Id]->m_TeeInfos;

	pJSonWriter->WriteAttribute("skin");
	pJSonWriter->BeginObject();

	// 0.6
	if(!Server()->IsSixup(Id))
	{
		pJSonWriter->WriteAttribute("name");
		pJSonWriter->WriteStrValue(TeeInfo.m_aSkinName);

		if(TeeInfo.m_UseCustomColor)
		{
			pJSonWriter->WriteAttribute("color_body");
			pJSonWriter->WriteIntValue(TeeInfo.m_ColorBody);

			pJSonWriter->WriteAttribute("color_feet");
			pJSonWriter->WriteIntValue(TeeInfo.m_ColorFeet);
		}
	}
	// 0.7
	else
	{
		const char *apPartNames[protocol7::NUM_SKINPARTS] = {"body", "marking", "decoration", "hands", "feet", "eyes"};

		for(int i = 0; i < protocol7::NUM_SKINPARTS; ++i)
		{
			pJSonWriter->WriteAttribute(apPartNames[i]);
			pJSonWriter->BeginObject();

			pJSonWriter->WriteAttribute("name");
			pJSonWriter->WriteStrValue(TeeInfo.m_aaSkinPartNames[i]);

			if(TeeInfo.m_aUseCustomColors[i])
			{
				pJSonWriter->WriteAttribute("color");
				pJSonWriter->WriteIntValue(TeeInfo.m_aSkinPartColors[i]);
			}

			pJSonWriter->EndObject();
		}
	}

	pJSonWriter->EndObject();

	pJSonWriter->WriteAttribute("afk");
	pJSonWriter->WriteBoolValue(m_apPlayers[Id]->IsAfk());

	const int Team = m_pController->IsTeamPlay() ? m_apPlayers[Id]->GetTeam() : m_apPlayers[Id]->GetTeam() == TEAM_SPECTATORS ? -1 :
																    GetDDRaceTeam(Id);

	pJSonWriter->WriteAttribute("team");
	pJSonWriter->WriteIntValue(Team);
}

void CGameContext::ReadCensorList()
{
	const char *pCensorFilename = "censorlist.txt";
	CLineReader LineReader;
	m_vCensorlist.clear();
	if(LineReader.OpenFile(Storage()->OpenFile(pCensorFilename, IOFLAG_READ, IStorage::TYPE_ALL)))
	{
		while(const char *pLine = LineReader.Get())
		{
			m_vCensorlist.emplace_back(pLine);
		}
	}
	else
	{
		dbg_msg("censorlist", "failed to open '%s'", pCensorFilename);
	}
}

bool CGameContext::PracticeByDefault() const
{
	return g_Config.m_SvPracticeByDefault && g_Config.m_SvTestingCommands;
}<|MERGE_RESOLUTION|>--- conflicted
+++ resolved
@@ -2118,12 +2118,7 @@
 			if(pMsg7->m_Force)
 			{
 				str_format(s_aRawMsg, sizeof(s_aRawMsg), "force_vote \"%s\" \"%s\" \"%s\"", pMsg7->m_pType, pMsg7->m_pValue, pMsg7->m_pReason);
-<<<<<<< HEAD
-				Console()->SetAccessLevel(Authed == AUTHED_ADMIN ? IConsole::ACCESS_LEVEL_ADMIN : Authed == AUTHED_MOD ? IConsole::ACCESS_LEVEL_MOD :
-																	 IConsole::ACCESS_LEVEL_HELPER);
-=======
 				Console()->SetAccessLevel(Authed == AUTHED_ADMIN ? IConsole::EAccessLevel::ADMIN : Authed == AUTHED_MOD ? IConsole::EAccessLevel::MODERATOR : IConsole::EAccessLevel::HELPER);
->>>>>>> fd73bb6d
 				Console()->ExecuteLine(s_aRawMsg, ClientId, false);
 				Console()->SetAccessLevel(IConsole::EAccessLevel::ADMIN);
 				return nullptr;
@@ -2335,12 +2330,7 @@
 			Console()->SetFlagMask(CFGFLAG_CHAT);
 			int Authed = Server()->GetAuthedState(ClientId);
 			if(Authed)
-<<<<<<< HEAD
-				Console()->SetAccessLevel(Authed == AUTHED_ADMIN ? IConsole::ACCESS_LEVEL_ADMIN : Authed == AUTHED_MOD ? IConsole::ACCESS_LEVEL_MOD :
-																	 IConsole::ACCESS_LEVEL_HELPER);
-=======
 				Console()->SetAccessLevel(Authed == AUTHED_ADMIN ? IConsole::EAccessLevel::ADMIN : Authed == AUTHED_MOD ? IConsole::EAccessLevel::MODERATOR : IConsole::EAccessLevel::HELPER);
->>>>>>> fd73bb6d
 			else
 				Console()->SetAccessLevel(IConsole::EAccessLevel::USER);
 
