--- conflicted
+++ resolved
@@ -475,10 +475,7 @@
 	}
 	else
 	{
-<<<<<<< HEAD
-=======
-		CTeamsCore *pTeams = &((CGameControllerDDRace *)m_pController)->m_Teams.m_Core;
->>>>>>> 3478146e
+		// CTeamsCore *pTeams = &((CGameControllerDDRace *)m_pController)->m_Teams.m_Core; // gctf
 		CNetMsg_Sv_Chat Msg;
 		Msg.m_Team = 1;
 		Msg.m_ClientID = ChatterClientID;
@@ -502,11 +499,8 @@
 				}
 				else
 				{
-<<<<<<< HEAD
-					if(m_apPlayers[i]->GetTeam() == Team && m_apPlayers[i]->GetTeam() != CHAT_SPEC)
-=======
-					if(pTeams->Team(i) == Team && m_apPlayers[i]->GetTeam() != CHAT_SPEC)
->>>>>>> 3478146e
+					// if(pTeams->Team(i) == Team && m_apPlayers[i]->GetTeam() != CHAT_SPEC)
+					if(m_apPlayers[i]->GetTeam() == Team && m_apPlayers[i]->GetTeam() != CHAT_SPEC) // gctf
 					{
 						Server()->SendPackMsg(&Msg, MSGFLAG_VITAL | MSGFLAG_NORECORD, i);
 					}
@@ -1871,11 +1865,7 @@
 			pPlayer->UpdatePlaytime();
 
 			if(Team)
-<<<<<<< HEAD
-				Team = ((pPlayer->GetTeam() == -1) ? CHAT_SPEC : pPlayer->GetTeam());
-=======
-				Team = ((pPlayer->GetTeam() == TEAM_SPECTATORS) ? CHAT_SPEC : GameTeam);
->>>>>>> 3478146e
+				Team = ((pPlayer->GetTeam() == TEAM_SPECTATORS) ? CHAT_SPEC : pPlayer->GetTeam()); // gctf
 			else
 				Team = CHAT_ALL;
 
