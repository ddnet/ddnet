/* (c) Magnus Auvinen. See licence.txt in the root of the distribution for more information. */
/* If you are missing that file, acquire a complete release at teeworlds.com.                */
#include <new>
#include <stdio.h>
#include <string.h>
#include <base/math.h>
#include <base/tl/sorted_array.h>
#include <engine/shared/config.h>
#include <engine/server/server.h>
#include <engine/map.h>
#include <engine/console.h>
#include "gamecontext.h"
#include <game/version.h>
#include <game/collision.h>
#include <game/gamecore.h>
#include "gamemodes/DDRace.h"

#include "score.h"
#include "score/file_score.h"
#if defined(CONF_SQL)
#include "score/sql_score.h"
#endif

enum
{
	RESET,
	NO_RESET
};

void CGameContext::Construct(int Resetting)
{
	m_Resetting = 0;
	m_pServer = 0;

	for(int i = 0; i < MAX_CLIENTS; i++)
	{
		m_apPlayers[i] = 0;
		mem_zero(m_pReconnectInfo[i].Ip,sizeof(m_pReconnectInfo[i].Ip));
	}

	m_pController = 0;
	m_VoteCloseTime = 0;
	m_pVoteOptionFirst = 0;
	m_pVoteOptionLast = 0;

	if(Resetting==NO_RESET)
		m_pVoteOptionHeap = new CHeap();
	m_pScore = 0;
}

CGameContext::CGameContext(int Resetting)
{
	Construct(Resetting);
}

CGameContext::CGameContext()
{
	Construct(NO_RESET);
}

CGameContext::~CGameContext()
{
	for(int i = 0; i < MAX_CLIENTS; i++)
		delete m_apPlayers[i];
	if(!m_Resetting)
		delete m_pVoteOptionHeap;
}

void CGameContext::Clear()
{
	CHeap *pVoteOptionHeap = m_pVoteOptionHeap;
	CVoteOption *pVoteOptionFirst = m_pVoteOptionFirst;
	CVoteOption *pVoteOptionLast = m_pVoteOptionLast;
	CTuningParams Tuning = m_Tuning;

	//bool cheats = m_Cheats;
	m_Resetting = true;
	this->~CGameContext();
	mem_zero(this, sizeof(*this));
	new (this) CGameContext(RESET);
	//this->m_Cheats = cheats;

	m_pVoteOptionHeap = pVoteOptionHeap;
	m_pVoteOptionFirst = pVoteOptionFirst;
	m_pVoteOptionLast = pVoteOptionLast;
	m_Tuning = Tuning;
}


class CCharacter *CGameContext::GetPlayerChar(int ClientId)
{
	if(ClientId < 0 || ClientId >= MAX_CLIENTS || !m_apPlayers[ClientId])
		return 0;
	return m_apPlayers[ClientId]->GetCharacter();
}

void CGameContext::CreateDamageInd(vec2 P, float Angle, int Amount, int Mask)
{
	float a = 3 * 3.14159f / 2 + Angle;
	//float a = get_angle(dir);
	float s = a-pi/3;
	float e = a+pi/3;
	for(int i = 0; i < Amount; i++)
	{
		float f = mix(s, e, float(i+1)/float(Amount+2));
		NETEVENT_DAMAGEIND *ev = (NETEVENT_DAMAGEIND *)m_Events.Create(NETEVENTTYPE_DAMAGEIND, sizeof(NETEVENT_DAMAGEIND), Mask);
		if(ev)
		{
			ev->m_X = (int)P.x;
			ev->m_Y = (int)P.y;
			ev->m_Angle = (int)(f*256.0f);
		}
	}
}

void CGameContext::CreateHammerHit(vec2 P, int Mask)
{
	// create the event
	NETEVENT_HAMMERHIT *ev = (NETEVENT_HAMMERHIT *)m_Events.Create(NETEVENTTYPE_HAMMERHIT, sizeof(NETEVENT_HAMMERHIT), Mask);
	if(ev)
	{
		ev->m_X = (int)P.x;
		ev->m_Y = (int)P.y;
	}
}


void CGameContext::CreateExplosion(vec2 P, int Owner, int Weapon, bool NoDamage, int ActivatedTeam,int Mask)
{
	// create the event
	NETEVENT_EXPLOSION *ev = (NETEVENT_EXPLOSION *)m_Events.Create(NETEVENTTYPE_EXPLOSION, sizeof(NETEVENT_EXPLOSION), Mask);
	if(ev)
	{
		ev->m_X = (int)P.x;
		ev->m_Y = (int)P.y;
	}

	/*if(!NoDamage)
	{*/
		// deal damage
		CCharacter *apEnts[MAX_CLIENTS];
		float Radius = 135.0f;
		float InnerRadius = 48.0f;
<<<<<<< HEAD
		int Num = m_World.FindEntities(P, Radius, (CEntity**)apEnts, 64, NETOBJTYPE_CHARACTER);
=======
		int Num = m_World.FindEntities(p, Radius, (CEntity**)apEnts, MAX_CLIENTS, CGameWorld::ENTTYPE_CHARACTER);
>>>>>>> 7c67a133
		for(int i = 0; i < Num; i++)
		{
			vec2 Diff = apEnts[i]->m_Pos - P;
			vec2 ForceDir(0, 1);
			float l = length(Diff);
			if(l)
				ForceDir = normalize(Diff);
			l = 1-clamp((l-InnerRadius)/(Radius-InnerRadius), 0.0f, 1.0f);
			float Dmg = 6 * l;
			if((int)Dmg)
				if((g_Config.m_SvHit||NoDamage) || Owner == apEnts[i]->m_pPlayer->GetCID())
				{
					if(Owner != -1 && apEnts[i]->m_Alive && !apEnts[i]->CanCollide(Owner)) continue;
					if(Owner == -1 && ActivatedTeam != -1 && apEnts[i]->m_Alive && apEnts[i]->Team() != ActivatedTeam) continue;
					apEnts[i]->TakeDamage(ForceDir*Dmg*2, (int)Dmg, Owner, Weapon);
					if(!g_Config.m_SvHit||NoDamage) break;
				}

		}
	//}
}

/*
void create_smoke(vec2 P)
{
	// create the event
	EV_EXPLOSION *ev = (EV_EXPLOSION *)events.create(EVENT_SMOKE, sizeof(EV_EXPLOSION));
	if(ev)
	{
		ev->x = (int)P.x;
		ev->y = (int)P.y;
	}
}*/

void CGameContext::CreatePlayerSpawn(vec2 P, int Mask)
{
	// create the event
	NETEVENT_SPAWN *ev = (NETEVENT_SPAWN *)m_Events.Create(NETEVENTTYPE_SPAWN, sizeof(NETEVENT_SPAWN), Mask);
	if(ev)
	{
		ev->m_X = (int)P.x;
		ev->m_Y = (int)P.y;
	}
}

void CGameContext::CreateDeath(vec2 P, int ClientId, int Mask)
{
	// create the event
	NETEVENT_DEATH *ev = (NETEVENT_DEATH *)m_Events.Create(NETEVENTTYPE_DEATH, sizeof(NETEVENT_DEATH), Mask);
	if(ev)
	{
		ev->m_X = (int)P.x;
		ev->m_Y = (int)P.y;
		ev->m_ClientId = ClientId;
	}
}

void CGameContext::CreateSound(vec2 Pos, int Sound, int Mask)
{
	if(Sound < 0)
		return;

	// create a sound
	NETEVENT_SOUNDWORLD *ev = (NETEVENT_SOUNDWORLD *)m_Events.Create(NETEVENTTYPE_SOUNDWORLD, sizeof(NETEVENT_SOUNDWORLD), Mask);
	if(ev)
	{
		ev->m_X = (int)Pos.x;
		ev->m_Y = (int)Pos.y;
		ev->m_SoundId = Sound;
	}
}

void CGameContext::CreateSoundGlobal(int Sound, int Target)
{
	if(Sound < 0)
		return;

	CNetMsg_Sv_SoundGlobal Msg;
	Msg.m_Soundid = Sound;
	Server()->SendPackMsg(&Msg, MSGFLAG_VITAL, Target);
}


void CGameContext::SendChatTarget(int To, const char *pText)
{
	CNetMsg_Sv_Chat Msg;
	Msg.m_Team = 0;
	Msg.m_Cid = -1;
	Msg.m_pMessage = pText;
	Server()->SendPackMsg(&Msg, MSGFLAG_VITAL, To);
}

void CGameContext::SendChatResponseAll(const char *pLine, void *pUser)
{
	CGameContext *pSelf = (CGameContext *)pUser;

	static volatile int ReentryGuard = 0;

	if(ReentryGuard)
		return;
	ReentryGuard++;

	if(*pLine == '[')
	do
		pLine++;
	while(*(pLine - 2) != ':' && *pLine != 0);//remove the category (e.g. [Console]: No Such Command)

	pSelf->SendChat(-1, CHAT_ALL, pLine);

	ReentryGuard--;
}

void CGameContext::SendChatResponse(const char *pLine, void *pUser)
{
	ChatResponseInfo *pInfo = (ChatResponseInfo *)pUser;

	static volatile int ReentryGuard = 0;

	if(ReentryGuard)
		return;
	ReentryGuard++;

	if(*pLine == '[')
	do
		pLine++;
	while(*(pLine - 2) != ':' && *pLine != 0); // remove the category (e.g. [Console]: No Such Command)

	pInfo->m_GameContext->SendChatTarget(pInfo->m_To, pLine);

	ReentryGuard--;
}

void CGameContext::SendChat(int ChatterClientId, int Team, const char *pText, int SpamProtectionClientId)
{
	if(SpamProtectionClientId >= 0 && SpamProtectionClientId < MAX_CLIENTS)
	{
		if(g_Config.m_SvSpamprotection && m_apPlayers[SpamProtectionClientId]->m_Last_Chat
			&& m_apPlayers[SpamProtectionClientId]->m_Last_Chat + Server()->TickSpeed() + g_Config.m_SvChatDelay > Server()->Tick())
			return;
		else
			m_apPlayers[SpamProtectionClientId]->m_Last_Chat = Server()->Tick();
	}

	char aBuf[256], aText[256];
	str_copy(aText, pText, sizeof(aText));
	if(ChatterClientId >= 0 && ChatterClientId < MAX_CLIENTS)
		str_format(aBuf, sizeof(aBuf), "%d:%d:%s: %s", ChatterClientId, Team, Server()->ClientName(ChatterClientId), aText);
	else if(ChatterClientId == -2)
	{
		str_format(aBuf, sizeof(aBuf), "### %s", aText);
		str_copy(aText, aBuf, sizeof(aText));
		ChatterClientId = -1;
	}
	else
		str_format(aBuf, sizeof(aBuf), "*** %s", aText);
	Console()->Print(IConsole::OUTPUT_LEVEL_ADDINFO, "chat", aBuf);

	if(Team == CHAT_ALL)
	{
		CNetMsg_Sv_Chat Msg;
		Msg.m_Team = 0;
		Msg.m_Cid = ChatterClientId;
		Msg.m_pMessage = aText;
		Server()->SendPackMsg(&Msg, MSGFLAG_VITAL, -1);
	}
	else
	{
		CTeamsCore * Teams = &((CGameControllerDDRace*)m_pController)->m_Teams.m_Core;
		CNetMsg_Sv_Chat Msg;
		Msg.m_Team = 1;
		Msg.m_Cid = ChatterClientId;
		Msg.m_pMessage = aText;

		// pack one for the recording only
		Server()->SendPackMsg(&Msg, MSGFLAG_VITAL|MSGFLAG_NOSEND, -1);
		//char aBuf[512];
		//str_format(aBuf, sizeof(aBuf), "Chat Team = %d", Team);
		//dbg_msg("Chat", aBuf);
		// send to the clients
		for(int i = 0; i < MAX_CLIENTS; i++)
		{
			if(m_apPlayers[i] != 0) {
				if(Team == CHAT_SPEC) {
					if(m_apPlayers[i]->GetTeam() == CHAT_SPEC) {
						Server()->SendPackMsg(&Msg, MSGFLAG_VITAL|MSGFLAG_NORECORD, i);
					}
				} else {
					if(Teams->Team(i) == Team && m_apPlayers[i]->GetTeam() != CHAT_SPEC) {
						Server()->SendPackMsg(&Msg, MSGFLAG_VITAL|MSGFLAG_NORECORD, i);
					}
				}
			}
		}
	}
}

void CGameContext::SendEmoticon(int ClientId, int Emoticon)
{
	CNetMsg_Sv_Emoticon Msg;
	Msg.m_Cid = ClientId;
	Msg.m_Emoticon = Emoticon;
	Server()->SendPackMsg(&Msg, MSGFLAG_VITAL, -1);
}

void CGameContext::SendWeaponPickup(int ClientId, int Weapon)
{
	CNetMsg_Sv_WeaponPickup Msg;
	Msg.m_Weapon = Weapon;
	Server()->SendPackMsg(&Msg, MSGFLAG_VITAL, ClientId);
}


void CGameContext::SendBroadcast(const char *pText, int ClientId)
{
	CNetMsg_Sv_Broadcast Msg;
	Msg.m_pMessage = pText;
	Server()->SendPackMsg(&Msg, MSGFLAG_VITAL, ClientId);
}

void CGameContext::SendRecord(int ClientId) {
	CNetMsg_Sv_Record RecordsMsg;
	RecordsMsg.m_PlayerTimeBest = Score()->PlayerData(ClientId)->m_BestTime * 100.0f;//
	RecordsMsg.m_ServerTimeBest = m_pController->m_CurrentRecord * 100.0f;//TODO: finish this
	Server()->SendPackMsg(&RecordsMsg, MSGFLAG_VITAL, ClientId);
}

//
void CGameContext::StartVote(const char *pDesc, const char *pCommand)
{
	// check if a vote is already running
	if(m_VoteCloseTime)
		return;

	// reset votes
	m_VoteEnforce = VOTE_ENFORCE_UNKNOWN;
	for(int i = 0; i < MAX_CLIENTS; i++)
	{
		if(m_apPlayers[i])
		{
			m_apPlayers[i]->m_Vote = 0;
			m_apPlayers[i]->m_VotePos = 0;
		}
	}

	// start vote
	m_VoteCloseTime = time_get() + time_freq()*25;
	str_copy(m_aVoteDescription, pDesc, sizeof(m_aVoteDescription));
	str_copy(m_aVoteCommand, pCommand, sizeof(m_aVoteCommand));
	SendVoteSet(-1);
	m_VoteUpdate = true;
}


void CGameContext::EndVote()
{
	m_VoteCloseTime = 0;
	SendVoteSet(-1);
}

void CGameContext::SendVoteSet(int ClientId)
{
	CNetMsg_Sv_VoteSet Msg;
	if(m_VoteCloseTime)
	{
		Msg.m_Timeout = (m_VoteCloseTime-time_get())/time_freq();
		Msg.m_pDescription = m_aVoteDescription;
		Msg.m_pCommand = "";
	}
	else
	{
		Msg.m_Timeout = 0;
		Msg.m_pDescription = "";
		Msg.m_pCommand = "";
	}
	Server()->SendPackMsg(&Msg, MSGFLAG_VITAL, ClientId);
}

void CGameContext::SendVoteStatus(int ClientId, int Total, int Yes, int No)
{
	CNetMsg_Sv_VoteStatus Msg = {0};
	Msg.m_Total = Total;
	Msg.m_Yes = Yes;
	Msg.m_No = No;
	Msg.m_Pass = Total - (Yes+No);

	Server()->SendPackMsg(&Msg, MSGFLAG_VITAL, ClientId);

}

void CGameContext::AbortVoteKickOnDisconnect(int ClientId)
{
	if(m_VoteCloseTime && !str_comp_num(m_aVoteCommand, "kick ", 5) && str_toint(&m_aVoteCommand[5]) == ClientId)
		m_VoteCloseTime = -1;
}


void CGameContext::CheckPureTuning()
{
	// might not be created yet during start up
	if(!m_pController)
		return;

	if(	str_comp(m_pController->m_pGameType, "DM")==0 ||
		str_comp(m_pController->m_pGameType, "TDM")==0 ||
		str_comp(m_pController->m_pGameType, "CTF")==0)
	{
		CTuningParams P;
		if(mem_comp(&P, &m_Tuning, sizeof(P)) != 0)
		{
			Console()->Print(IConsole::OUTPUT_LEVEL_STANDARD, "server", "resetting tuning due to pure server");
			m_Tuning = P;
		}
	}
}

void CGameContext::SendTuningParams(int Cid)
{
	CheckPureTuning();

	CMsgPacker Msg(NETMSGTYPE_SV_TUNEPARAMS);
	int *pParams = (int *)&m_Tuning;
	for(unsigned i = 0; i < sizeof(m_Tuning)/sizeof(int); i++)
		Msg.AddInt(pParams[i]);
	Server()->SendMsg(&Msg, MSGFLAG_VITAL, Cid);
}

void CGameContext::OnTick()
{
	// check tuning
	CheckPureTuning();

	// copy tuning
	m_World.m_Core.m_Tuning = m_Tuning;
	m_World.Tick();

	//if(world.paused) // make sure that the game object always updates
	m_pController->Tick();

	for(int i = 0; i < MAX_CLIENTS; i++)
	{
		if(m_apPlayers[i])
			m_apPlayers[i]->Tick();
	}

	// update voting
	if(m_VoteCloseTime)
	{
		// abort the kick-vote on player-leave
		if(m_VoteCloseTime == -1)
		{
			SendChat(-1, CGameContext::CHAT_ALL, "Vote aborted");
			EndVote();
		}
		else
		{
			int Total = 0, Yes = 0, No = 0;
			if(m_VoteUpdate)
			{
				// count votes
				char aaBuf[MAX_CLIENTS][64] = {{0}};
				for(int i = 0; i < MAX_CLIENTS; i++)
					if(m_apPlayers[i])
						Server()->GetClientIP(i, aaBuf[i], 64);
				bool aVoteChecked[MAX_CLIENTS] = {0};
				for(int i = 0; i < MAX_CLIENTS; i++)
				{
					if(!m_apPlayers[i] || (g_Config.m_SvSpectatorVotes == 0 && m_apPlayers[i]->GetTeam() == TEAM_SPECTATORS) || aVoteChecked[i])	// don't count in votes by spectators
						continue;
					if(m_VoteKick && 
						GetPlayerChar(m_VoteCreator) && GetPlayerChar(i) &&
						GetPlayerChar(m_VoteCreator)->Team() != GetPlayerChar(i)->Team()) continue;
					int ActVote = m_apPlayers[i]->m_Vote;
					int ActVotePos = m_apPlayers[i]->m_VotePos;

					// check for more players with the same ip (only use the vote of the one who voted first)
					for(int j = i+1; j < MAX_CLIENTS; ++j)
					{
						if(!m_apPlayers[j] || aVoteChecked[j] || str_comp(aaBuf[j], aaBuf[i]))
							continue;

						aVoteChecked[j] = true;
						if(m_apPlayers[j]->m_Vote && (!ActVote || ActVotePos > m_apPlayers[j]->m_VotePos))
						{
							ActVote = m_apPlayers[j]->m_Vote;
							ActVotePos = m_apPlayers[j]->m_VotePos;
						}
					}

					Total++;
					if(ActVote > 0)
						Yes++;
					else if(ActVote < 0)
						No++;
				}

				if(Yes > Total / (100.0 / g_Config.m_SvVotePercentage))
					m_VoteEnforce = VOTE_ENFORCE_YES;
				else if(No >= Total - Total / (100.0 / g_Config.m_SvVotePercentage))
					m_VoteEnforce = VOTE_ENFORCE_NO;
			}

			if(m_VoteEnforce == VOTE_ENFORCE_YES)
			{
				Console()->ExecuteLine(m_aVoteCommand, 4, -1, CServer::SendRconLineAuthed, Server(), SendChatResponseAll, this);
				EndVote();
				SendChat(-1, CGameContext::CHAT_ALL, "Vote passed");

				if(m_apPlayers[m_VoteCreator])
					m_apPlayers[m_VoteCreator]->m_Last_VoteCall = 0;
			}
			else if(m_VoteEnforce == VOTE_ENFORCE_YES_ADMIN)
			{
				char aBuf[64];
				str_format(aBuf, sizeof(aBuf),"Vote passed enforced by '%s'",Server()->ClientName(m_VoteEnforcer));
				Console()->ExecuteLine(m_aVoteCommand, 3, -1, CServer::SendRconLineAuthed, Server(), SendChatResponseAll, this);
				SendChat(-1, CGameContext::CHAT_ALL, aBuf);
				dbg_msg("Vote","Due to vote enforcing, vote level has been set to 3");
				EndVote();
				m_VoteEnforcer = -1;
			}
			else if(m_VoteEnforce == VOTE_ENFORCE_NO_ADMIN)
			{
				char aBuf[64];
				str_format(aBuf, sizeof(aBuf),"Vote failed enforced by '%s'",Server()->ClientName(m_VoteEnforcer));
				EndVote();
				SendChat(-1, CGameContext::CHAT_ALL, aBuf);
			}
			else if(m_VoteEnforce == VOTE_ENFORCE_NO || time_get() > m_VoteCloseTime)
			{
				EndVote();
				SendChat(-1, CGameContext::CHAT_ALL, "Vote failed");
			}
			else if(m_VoteUpdate)
			{
				m_VoteUpdate = false;
				SendVoteStatus(-1, Total, Yes, No);
			}
		}
	}

if(Server()->Tick() % (g_Config.m_SvAnnouncementInterval * Server()->TickSpeed() * 60) == 0)
{
	char *Line = ((CServer *) Server())->GetAnnouncementLine(g_Config.m_SvAnnouncementFileName);
	if(Line)
		SendChat(-1, CGameContext::CHAT_ALL, Line);
}

if(Collision()->m_NumSwitchers > 0)
	for (int i = 0; i < Collision()->m_NumSwitchers+1; ++i)
	{
		for (int j = 0; j < 16; ++j)
		{
			if(Collision()->m_pSwitchers[i].m_EndTick[j] <= Server()->Tick() && Collision()->m_pSwitchers[i].m_Type[j] == TILE_SWITCHTIMEDOPEN)
			{
				Collision()->m_pSwitchers[i].m_Status[j] = false;
				Collision()->m_pSwitchers[i].m_EndTick[j] = 0;
				Collision()->m_pSwitchers[i].m_Type[j] = TILE_SWITCHCLOSE;
			}
			else if(Collision()->m_pSwitchers[i].m_EndTick[j] <= Server()->Tick() && Collision()->m_pSwitchers[i].m_Type[j] == TILE_SWITCHTIMEDCLOSE)
			{
				Collision()->m_pSwitchers[i].m_Status[j] = true;
				Collision()->m_pSwitchers[i].m_EndTick[j] = 0;
				Collision()->m_pSwitchers[i].m_Type[j] = TILE_SWITCHOPEN;
			}
		}
	}

#ifdef CONF_DEBUG
	if(g_Config.m_DbgDummies)
	{
		for(int i = 0; i < g_Config.m_DbgDummies ; i++)
		{
			CNetObj_PlayerInput Input = {0};
			Input.m_Direction = (i&1)?-1:1;
			m_apPlayers[MAX_CLIENTS-i-1]->OnPredictedInput(&Input);
		}
	}
#endif
}

// Server hooks
void CGameContext::OnClientDirectInput(int ClientID, void *pInput)
{
	if(!m_World.m_Paused)
		m_apPlayers[ClientID]->OnDirectInput((CNetObj_PlayerInput *)pInput);
}

void CGameContext::OnClientPredictedInput(int ClientID, void *pInput)
{
	if(!m_World.m_Paused)
		m_apPlayers[ClientID]->OnPredictedInput((CNetObj_PlayerInput *)pInput);
}

void CGameContext::OnClientEnter(int ClientId)
{
	//world.insert_entity(&players[client_id]);
	m_apPlayers[ClientId]->Respawn();
	
	// init the player

	Score()->PlayerData(ClientId)->Reset();
	Score()->LoadScore(ClientId);
	Score()->PlayerData(ClientId)->m_CurrentTime = Score()->PlayerData(ClientId)->m_BestTime;
	m_apPlayers[ClientId]->m_Score = (Score()->PlayerData(ClientId)->m_BestTime)?Score()->PlayerData(ClientId)->m_BestTime:-9999;

	char aBuf[512];
	str_format(aBuf, sizeof(aBuf), "'%s' entered and joined the %s", Server()->ClientName(ClientId), m_pController->GetTeamName(m_apPlayers[ClientId]->GetTeam()));
	SendChat(-1, CGameContext::CHAT_ALL, aBuf); 
	
	SendChatTarget(ClientId, "DDRace Mod. Version: " DDRACE_VERSION);
	SendChatTarget(ClientId, "Official site: DDRace.info");
	SendChatTarget(ClientId, "For more Info /cmdlist");
	SendChatTarget(ClientId, "Or visit DDRace.info");
	SendChatTarget(ClientId, "To see this again say /info");
	SendChatTarget(ClientId, "Note This is an Alpha release, just for testing, your feedback is important!!");

	if(g_Config.m_SvWelcome[0]!=0) SendChatTarget(ClientId,g_Config.m_SvWelcome);
	//str_format(aBuf, sizeof(aBuf), "team_join player='%d:%s' team=%d", ClientId, Server()->ClientName(ClientId), m_apPlayers[ClientId]->GetTeam());
	
	Console()->Print(IConsole::OUTPUT_LEVEL_DEBUG, "game", aBuf);

	m_VoteUpdate = true;
}

bool ComparePlayers(CPlayer *pl1, CPlayer *pl2)
{
	if(((pl1->m_Authed >= 0) ? pl1->m_Authed : 0) > ((pl2->m_Authed >= 0) ? pl2->m_Authed : 0))
		return true;
	else
		return false;
}

bool CGameContext::PlayerCollision()
{
	float Temp;
	m_Tuning.Get("player_collision", &Temp);
	return Temp != 0.0;
}

bool CGameContext::PlayerHooking()
{
	float Temp;
	m_Tuning.Get("player_hooking", &Temp);
	return Temp != 0.0;
}

void CGameContext::OnSetAuthed(int client_id, int Level)
{
	if(m_apPlayers[client_id])
	{
		m_apPlayers[client_id]->m_Authed = Level;
		char buf[11];
		str_format(buf, sizeof(buf), "ban %d %d", client_id, g_Config.m_SvVoteKickBantime);
		if( !strcmp(m_aVoteCommand,buf))
		{
			m_VoteEnforce = CGameContext::VOTE_ENFORCE_NO;
			dbg_msg("hooks","Aborting vote");
		}
	}
}

void CGameContext::OnClientConnected(int ClientId)
{
	// Check which team the player should be on
	const int StartTeam = g_Config.m_SvTournamentMode ? TEAM_SPECTATORS : m_pController->GetAutoTeam(ClientId);

	m_apPlayers[ClientId] = new(ClientId) CPlayer(this, ClientId, StartTeam);
	//players[client_id].init(client_id);
	//players[client_id].client_id = client_id;

	//(void)m_pController->CheckTeamBalance();

#ifdef CONF_DEBUG
	if(g_Config.m_DbgDummies)
	{
		if(ClientId >= MAX_CLIENTS-g_Config.m_DbgDummies)
			return;
	}
#endif

	// send active vote
	if(m_VoteCloseTime)
		SendVoteSet(ClientId);

	// send motd
	CNetMsg_Sv_Motd Msg;
	Msg.m_pMessage = g_Config.m_SvMotd;
	Server()->SendPackMsg(&Msg, MSGFLAG_VITAL, ClientId);
}

void CGameContext::OnClientDrop(int ClientId)
{
	AbortVoteKickOnDisconnect(ClientId);
	m_apPlayers[ClientId]->OnDisconnect();
	delete m_apPlayers[ClientId];
	m_apPlayers[ClientId] = 0;

	//(void)m_pController->CheckTeamBalance();
	m_VoteUpdate = true;
}

void CGameContext::OnMessage(int MsgId, CUnpacker *pUnpacker, int ClientId)
{
	void *pRawMsg = m_NetObjHandler.SecureUnpackMsg(MsgId, pUnpacker);
	CPlayer *p = m_apPlayers[ClientId];

	if(!pRawMsg)
	{
		char aBuf[256];
		str_format(aBuf, sizeof(aBuf), "dropped weird message '%s' (%d), failed on '%s'", m_NetObjHandler.GetMsgName(MsgId), MsgId, m_NetObjHandler.FailedMsgOn());
		Console()->Print(IConsole::OUTPUT_LEVEL_ADDINFO, "server", aBuf);
		return;
	}

	if(MsgId == NETMSGTYPE_CL_SAY)
	{
		CNetMsg_Cl_Say *pMsg = (CNetMsg_Cl_Say *)pRawMsg;
		int Team = pMsg->m_Team;
		//if(Team)
		int GameTeam = ((CGameControllerDDRace*)m_pController)->m_Teams.m_Core.Team(p->GetCID());
		if(Team) {
			Team = ((p->GetTeam() == -1) ? CHAT_SPEC : GameTeam);
		} else {
			Team = CHAT_ALL;
		}

		if(str_length(pMsg->m_pMessage)>370)
		{
			SendChatTarget(ClientId, "Your Message is too long");
			return;
		}

		// check for invalid chars
		unsigned char *pMessage = (unsigned char *)pMsg->m_pMessage;
		while (*pMessage)
		{
			if(*pMessage < 32)
				*pMessage = ' ';
			pMessage++;
		}
		if(pMsg->m_pMessage[0]=='/')
		{
			ChatResponseInfo Info;
			Info.m_GameContext = this;
			Info.m_To = ClientId;

			Console()->ExecuteLine(pMsg->m_pMessage + 1, ((CServer *) Server())->m_aClients[ClientId].m_Authed, ClientId, CServer::SendRconLineAuthed, Server(), SendChatResponse, &Info);
		}
		else
		{
			if(m_apPlayers[ClientId]->m_Muted == 0)
			{
				SendChat(ClientId, Team, pMsg->m_pMessage, ClientId);
			}
			else
			{
				char aBuf[64];
				str_format(aBuf,sizeof(aBuf), "You are muted, Please wait for %d second(s)", m_apPlayers[ClientId]->m_Muted / Server()->TickSpeed());
				SendChatTarget(ClientId, aBuf);
			}
		}
	}
	else if(MsgId == NETMSGTYPE_CL_CALLVOTE)
	{
		if(g_Config.m_SvSpamprotection && p->m_Last_VoteTry && p->m_Last_VoteTry + Server()->TickSpeed() * g_Config.m_SvVoteDelay > Server()->Tick())
			return;

		int64 Now = Server()->Tick();
		p->m_Last_VoteTry = Now;
		if(g_Config.m_SvSpectatorVotes == 0 && p->GetTeam() == TEAM_SPECTATORS)
		{
			SendChatTarget(ClientId, "Spectators aren't allowed to start a vote.");
			return;
		}

		if(m_VoteCloseTime)
		{
			SendChatTarget(ClientId, "Wait for current vote to end before calling a new one.");
			return;
		}

		int Timeleft = p->m_Last_VoteCall + Server()->TickSpeed()*60 - Now;
		if(p->m_Last_VoteCall && Timeleft > 0)
		{
			char aChatmsg[512] = {0};
			str_format(aChatmsg, sizeof(aChatmsg), "You must wait %d seconds before making another vote", (Timeleft/Server()->TickSpeed())+1);
			SendChatTarget(ClientId, aChatmsg);
			return;
		}

		char aChatmsg[512] = {0};
		char aDesc[512] = {0};
		char aCmd[512] = {0};
		CNetMsg_Cl_CallVote *pMsg = (CNetMsg_Cl_CallVote *)pRawMsg;
		if(str_comp_nocase(pMsg->m_Type, "option") == 0)
		{
			CVoteOption *pOption = m_pVoteOptionFirst;
			static int64 last_mapvote = 0; //floff
			while(pOption)
			{
				if(str_comp_nocase(pMsg->m_Value, pOption->m_aCommand) == 0)
				{
					//str_format(aChatmsg, sizeof(aChatmsg), "'%s' called vote to change server option '%s'", Server()->ClientName(ClientId), pOption->m_aCommand);
					if(m_apPlayers[ClientId]->m_Authed <= 0 && strncmp(pOption->m_aCommand, "sv_map ", 7) == 0 && time_get() < last_mapvote + (time_freq() * g_Config.m_SvVoteMapTimeDelay))
						{
							char chatmsg[512] = {0};
							str_format(chatmsg, sizeof(chatmsg), "There's a %d second delay between map-votes,Please wait %d Second(s)", g_Config.m_SvVoteMapTimeDelay,((last_mapvote+(g_Config.m_SvVoteMapTimeDelay * time_freq()))/time_freq())-(time_get()/time_freq()));
							SendChatTarget(ClientId, chatmsg);

							return;
						}
					str_format(aChatmsg, sizeof(aChatmsg), "'%s' called vote to change server option '%s'", Server()->ClientName(ClientId), pOption->m_aCommand);
					str_format(aDesc, sizeof(aDesc), "%s", pOption->m_aCommand);
					str_format(aCmd, sizeof(aCmd), "%s", pOption->m_aCommand);
					last_mapvote = time_get();
					break;
				}

				pOption = pOption->m_pNext;
			}

			if(!pOption)
			{
				if (p->m_Authed < 3)  // allow admins to call any vote they want
				{
					str_format(aChatmsg, sizeof(aChatmsg), "'%s' isn't an option on this server", pMsg->m_Value);
					SendChatTarget(ClientId, aChatmsg);
					return;
				}
				else
				{
					str_format(aChatmsg, sizeof(aChatmsg), "'%s' called vote to change server option '%s'", Server()->ClientName(ClientId), pMsg->m_Value);
					str_format(aDesc, sizeof(aDesc), "%s", pMsg->m_Value);
					str_format(aCmd, sizeof(aCmd), "%s", pMsg->m_Value);
				}
			}
			
			last_mapvote = time_get();
			m_VoteKick = false;
		}
		else if(str_comp_nocase(pMsg->m_Type, "kick") == 0)
		{
			if(m_apPlayers[ClientId]->m_Authed == 0 && time_get() < m_apPlayers[ClientId]->m_Last_KickVote + (time_freq() * 5))
			return;
			else if(m_apPlayers[ClientId]->m_Authed == 0 && time_get() < m_apPlayers[ClientId]->m_Last_KickVote + (time_freq() * g_Config.m_SvVoteKickTimeDelay))
			{
				char chatmsg[512] = {0};
				str_format(chatmsg, sizeof(chatmsg), "There's a %d second wait time between kick votes for each player please wait %d second(s)",
				g_Config.m_SvVoteKickTimeDelay,
				((m_apPlayers[ClientId]->m_Last_KickVote + (m_apPlayers[ClientId]->m_Last_KickVote*time_freq()))/time_freq())-(time_get()/time_freq())
				);
				SendChatTarget(ClientId, chatmsg);
				m_apPlayers[ClientId]->m_Last_KickVote = time_get();
				return;
			}
			else if(!g_Config.m_SvVoteKick && p->m_Authed < 2) // allow admins to call kick votes even if they are forbidden
			{
				SendChatTarget(ClientId, "Server does not allow voting to kick players");
				m_apPlayers[ClientId]->m_Last_KickVote = time_get();
				return;
			}

			int KickId = str_toint(pMsg->m_Value);
			if(KickId < 0 || KickId >= MAX_CLIENTS || !m_apPlayers[KickId])
			{
				SendChatTarget(ClientId, "Invalid client id to kick");
				return;
			}
			if(KickId == ClientId)
			{
				SendChatTarget(ClientId, "You can't kick yourself");
				return;
			}
			if(ComparePlayers(m_apPlayers[KickId], p))
			{
				SendChatTarget(ClientId, "You can't kick admins");
				m_apPlayers[ClientId]->m_Last_KickVote = time_get();
				char aBufKick[128];
				str_format(aBufKick, sizeof(aBufKick), "'%s' called for vote to kick you", Server()->ClientName(ClientId));
				SendChatTarget(KickId, aBufKick);
				return;
			}
			if(GetPlayerChar(ClientId) && GetPlayerChar(KickId) && GetPlayerChar(ClientId)->Team() != GetPlayerChar(KickId)->Team())
			{
				SendChatTarget(ClientId, "You can kick only your team member");
				m_apPlayers[ClientId]->m_Last_KickVote = time_get();
				return;
			}
			const char *pReason = "No reason given";
			for(const char *p = pMsg->m_Value; *p; ++p)
			{
				if(*p == ' ')
				{
					pReason = p+1;
					break;
				}
			}
			
			str_format(aChatmsg, sizeof(aChatmsg), "'%s' called for vote to kick '%s' (%s)", Server()->ClientName(ClientId), Server()->ClientName(KickId), pReason);
			str_format(aDesc, sizeof(aDesc), "Kick '%s'", Server()->ClientName(KickId));
			if(!g_Config.m_SvVoteKickBantime)
				str_format(aCmd, sizeof(aCmd), "kick %d Kicked by vote", KickId);
			else
			{
				char aBuf[64] = {0};
				Server()->GetClientIP(KickId, aBuf, sizeof(aBuf));
				str_format(aCmd, sizeof(aCmd), "ban %s %d Banned by vote", aBuf, g_Config.m_SvVoteKickBantime);
			}
			m_apPlayers[ClientId]->m_Last_KickVote = time_get();
			m_VoteKick = true;
		}

		if(aCmd[0])
		{
			SendChat(-1, CGameContext::CHAT_ALL, aChatmsg);
			StartVote(aDesc, aCmd);
			p->m_Vote = 1;
			p->m_VotePos = m_VotePos = 1;
			m_VoteCreator = ClientId;
			p->m_Last_VoteCall = Now;
		}
	}
	else if(MsgId == NETMSGTYPE_CL_VOTE)
	{
		if(!m_VoteCloseTime)
			return;

		if(p->m_Vote == 0)
		{
			CNetMsg_Cl_Vote *pMsg = (CNetMsg_Cl_Vote *)pRawMsg;
			if(!pMsg->m_Vote)
				return;

			p->m_Vote = pMsg->m_Vote;
			p->m_VotePos = ++m_VotePos;
			m_VoteUpdate = true;
		}
	}
	else if(MsgId == NETMSGTYPE_CL_SETTEAM && !m_World.m_Paused)
	{
		CNetMsg_Cl_SetTeam *pMsg = (CNetMsg_Cl_SetTeam *)pRawMsg;

		if(p->GetTeam() == pMsg->m_Team || (g_Config.m_SvSpamprotection && p->m_Last_SetTeam && p->m_Last_SetTeam+Server()->TickSpeed() * g_Config.m_SvTeamChangeDelay > Server()->Tick()))
			return;

		// Switch team on given client and kill/respawn him
		if(m_pController->CanJoinTeam(pMsg->m_Team, ClientId))
		{
			//if(m_pController->CanChangeTeam(pPlayer, pMsg->m_Number))
			//{
			//CCharacter* pChr=GetPlayerChar(ClientId);
			if(p->GetTeam()==-1 && p->m_InfoSaved)
				SendChatTarget(ClientId,"Use /pause first then you can kill");
			else{
				p->m_Last_SetTeam = Server()->Tick();
				if(p->GetTeam() == TEAM_SPECTATORS || pMsg->m_Team == TEAM_SPECTATORS)
					m_VoteUpdate = true;
				p->SetTeam(pMsg->m_Team);
			}

				//if(pChr && pMsg->m_Number!=-1 && pChr->m_Paused)
					//pChr->LoadPauseData();
				//TODO:Check if this system Works

				//(void)m_pController->CheckTeamBalance();
			//}
			//else
				//SendBroadcast("Teams must be balanced, please join other team", ClientId);
		}
		else
		{
			char aBuf[128];
			str_format(aBuf, sizeof(aBuf), "Only %d active players are allowed", g_Config.m_SvMaxClients-g_Config.m_SvSpectatorSlots);
			SendBroadcast(aBuf, ClientId);
		}
	}
	else if (MsgId == NETMSGTYPE_CL_ISDDRACE)
	{
		p->m_IsUsingDDRaceClient = true;
		
		char aBuf[128];
		str_format(aBuf, sizeof(aBuf), "%d use DDRace Client", ClientId);
		dbg_msg("DDRace", aBuf);
		
		//first update his teams state
		((CGameControllerDDRace*)m_pController)->m_Teams.SendTeamsState(ClientId);
		
		//second give him records
		SendRecord(ClientId);
		
		
		//third give him others current time for table score
		if(g_Config.m_SvHideScore) return;
		for(int i = 0; i < MAX_CLIENTS; i++)
		{
			if(m_apPlayers[i] && Score()->PlayerData(i)->m_CurrentTime > 0)
			{
				CNetMsg_Sv_PlayerTime Msg;
				Msg.m_Time = Score()->PlayerData(i)->m_CurrentTime * 100;
				Msg.m_Cid = i;
				Server()->SendPackMsg(&Msg, MSGFLAG_VITAL, ClientId);
				//also send its time to others
				
			}
		}
		//also send its time to others
		if(Score()->PlayerData(ClientId)->m_CurrentTime > 0) {
			//TODO: make function for this fucking steps
			CNetMsg_Sv_PlayerTime Msg;
			Msg.m_Time = Score()->PlayerData(ClientId)->m_CurrentTime * 100;
			Msg.m_Cid = ClientId;
			Server()->SendPackMsg(&Msg, MSGFLAG_VITAL, -1);
		}
	}
	else if (MsgId == NETMSGTYPE_CL_CHANGEINFO || MsgId == NETMSGTYPE_CL_STARTINFO)
	{
		CNetMsg_Cl_ChangeInfo *pMsg = (CNetMsg_Cl_ChangeInfo *)pRawMsg;

		if(g_Config.m_SvSpamprotection && p->m_Last_ChangeInfo && p->m_Last_ChangeInfo + Server()->TickSpeed() * g_Config.m_SvInfoChangeDelay > Server()->Tick())
			return;

		p->m_Last_ChangeInfo = Server()->Tick();

		p->m_TeeInfos.m_UseCustomColor = pMsg->m_UseCustomColor;
		p->m_TeeInfos.m_ColorBody = pMsg->m_ColorBody;
		p->m_TeeInfos.m_ColorFeet = pMsg->m_ColorFeet;

		// copy old name
		char aOldName[MAX_NAME_LENGTH];
		str_copy(aOldName, Server()->ClientName(ClientId), MAX_NAME_LENGTH);

		Server()->SetClientName(ClientId, pMsg->m_pName);
		if(MsgId == NETMSGTYPE_CL_CHANGEINFO && str_comp(aOldName, Server()->ClientName(ClientId)) != 0)
		{
			char aChatText[256];
			str_format(aChatText, sizeof(aChatText), "'%s' changed name to '%s'", aOldName, Server()->ClientName(ClientId));
			SendChat(-1, CGameContext::CHAT_ALL, aChatText);
		}

		// set skin
		str_copy(p->m_TeeInfos.m_SkinName, pMsg->m_pSkin, sizeof(p->m_TeeInfos.m_SkinName));

		//m_pController->OnPlayerInfoChange(p);

		if(MsgId == NETMSGTYPE_CL_STARTINFO)
		{
			// send vote options
			CNetMsg_Sv_VoteClearOptions ClearMsg;
			Server()->SendPackMsg(&ClearMsg, MSGFLAG_VITAL, ClientId);
			CVoteOption *pCurrent = m_pVoteOptionFirst;
			while(pCurrent)
			{
				CNetMsg_Sv_VoteOption OptionMsg;
				OptionMsg.m_pCommand = pCurrent->m_aCommand;
				Server()->SendPackMsg(&OptionMsg, MSGFLAG_VITAL, ClientId);
				pCurrent = pCurrent->m_pNext;
			}

			// send tuning parameters to client
			SendTuningParams(ClientId);

			//
			CNetMsg_Sv_ReadyToEnter m;
			Server()->SendPackMsg(&m, MSGFLAG_VITAL|MSGFLAG_FLUSH, ClientId);
		}
	}
	else if(MsgId == NETMSGTYPE_CL_EMOTICON && !m_World.m_Paused)
	{
		CNetMsg_Cl_Emoticon *pMsg = (CNetMsg_Cl_Emoticon *)pRawMsg;

		if(g_Config.m_SvSpamprotection && p->m_Last_Emote && p->m_Last_Emote+Server()->TickSpeed()*g_Config.m_SvEmoticonDelay > Server()->Tick())
			return;

		p->m_Last_Emote = Server()->Tick();

		SendEmoticon(ClientId, pMsg->m_Emoticon);
		CCharacter* pChr = p->GetCharacter();
		if(pChr && g_Config.m_SvEmotionalTees && pChr->m_EyeEmote)
		{
			switch(pMsg->m_Emoticon)
			{
				case EMOTICON_2:
				case EMOTICON_8:
					pChr->m_EmoteType = EMOTE_SURPRISE;
					break;
				case EMOTICON_1:
				case EMOTICON_4:
				case EMOTICON_7:
				case EMOTICON_13:
					pChr->m_EmoteType = EMOTE_BLINK;
					break;
				case EMOTICON_3:
				case EMOTICON_6:
					pChr->m_EmoteType = EMOTE_HAPPY;
					break;
				case EMOTICON_9:
				case EMOTICON_15:
					pChr->m_EmoteType = EMOTE_PAIN;
					break;
				case EMOTICON_10:
				case EMOTICON_11:
				case EMOTICON_12:
					pChr->m_EmoteType = EMOTE_ANGRY;
					break;
				default:
					break;
			}
			pChr->m_EmoteStop = Server()->Tick() + 2 * Server()->TickSpeed();
		}
	}
	
	else if(MsgId == NETMSGTYPE_CL_KILL && !m_World.m_Paused)
	{
		if(p->m_Last_Kill && p->m_Last_Kill+Server()->TickSpeed() * g_Config.m_SvKillDelay > Server()->Tick())
			return;

		p->m_Last_Kill = Server()->Tick();
		p->KillCharacter(WEAPON_SELF);
		p->m_RespawnTick = Server()->Tick()+Server()->TickSpeed() * g_Config.m_SvSuicidePenalty;
	}
}
void CGameContext::ConTuneParam(IConsole::IResult *pResult, void *pUserData, int ClientId)
{
	CGameContext *pSelf = (CGameContext *)pUserData;
	const char *pParamName = pResult->GetString(0);
	float NewValue = pResult->GetFloat(1);

	if(pSelf->Tuning()->Set(pParamName, NewValue))
	{
		char aBuf[256];
		str_format(aBuf, sizeof(aBuf), "%s changed to %.2f", pParamName, NewValue);
		pSelf->Console()->Print(IConsole::OUTPUT_LEVEL_STANDARD, "tuning", aBuf);
		pSelf->SendTuningParams(-1);
	}
	else
		pSelf->Console()->Print(IConsole::OUTPUT_LEVEL_STANDARD, "tuning", "No such tuning parameter");
}

void CGameContext::ConTuneReset(IConsole::IResult *pResult, void *pUserData, int ClientId)
{
	CGameContext *pSelf = (CGameContext *)pUserData;
	CTuningParams P;
	*pSelf->Tuning() = P;
	pSelf->SendTuningParams(-1);
	pSelf->Console()->Print(IConsole::OUTPUT_LEVEL_STANDARD, "tuning", "Tuning reset");
}

void CGameContext::ConTuneDump(IConsole::IResult *pResult, void *pUserData, int ClientId)
{
	CGameContext *pSelf = (CGameContext *)pUserData;
	char aBuf[256];
	for(int i = 0; i < pSelf->Tuning()->Num(); i++)
	{
		float v;
		pSelf->Tuning()->Get(i, &v);
		str_format(aBuf, sizeof(aBuf), "%s %.2f", pSelf->Tuning()->m_apNames[i], v);
		pSelf->Console()->PrintResponse(IConsole::OUTPUT_LEVEL_STANDARD, "tuning", aBuf);
	}
}

void CGameContext::ConChangeMap(IConsole::IResult *pResult, void *pUserData, int ClientId)
{
	CGameContext *pSelf = (CGameContext *)pUserData;
	pSelf->m_pController->ChangeMap(pResult->NumArguments() ? pResult->GetString(0) : "");
}

void CGameContext::ConRestart(IConsole::IResult *pResult, void *pUserData, int ClientId)
{
	CGameContext *pSelf = (CGameContext *)pUserData;
	if(pResult->NumArguments())
		pSelf->m_pController->DoWarmup(pResult->GetInteger(0));
	else
		pSelf->m_pController->StartRound();
}

void CGameContext::ConBroadcast(IConsole::IResult *pResult, void *pUserData, int ClientId)
{
	CGameContext *pSelf = (CGameContext *)pUserData;
	pSelf->SendBroadcast(pResult->GetString(0), -1);
}

void CGameContext::ConSay(IConsole::IResult *pResult, void *pUserData, int ClientId)
{
	CGameContext *pSelf = (CGameContext *)pUserData;
	pSelf->SendChat(-1, CGameContext::CHAT_ALL, pResult->GetString(0));
}

void CGameContext::ConSetTeam(IConsole::IResult *pResult, void *pUserData, int ClientId)
{
	CGameContext *pSelf = (CGameContext *)pUserData;
	int Victim = pResult->GetVictim();
	int Team = clamp(pResult->GetInteger(0), -1, 1);

	if(!pSelf->m_apPlayers[Victim])
		return;

	char aBuf[256];
	str_format(aBuf, sizeof(aBuf), "moved client %d to team %d", Victim, Team);
	pSelf->Console()->PrintResponse(IConsole::OUTPUT_LEVEL_STANDARD, "server", aBuf);

	pSelf->m_apPlayers[Victim]->SetTeam(Team);
	//(void)pSelf->m_pController->CheckTeamBalance();
}

void CGameContext::ConSetTeamAll(IConsole::IResult *pResult, void *pUserData, int ClientID)
{
	CGameContext *pSelf = (CGameContext *)pUserData;
	int Team = clamp(pResult->GetInteger(0), -1, 1);
	
	char aBuf[256];
	str_format(aBuf, sizeof(aBuf), "moved all clients to team %d", Team);
	pSelf->Console()->Print(IConsole::OUTPUT_LEVEL_STANDARD, "server", aBuf);
	
	for(int i = 0; i < MAX_CLIENTS; ++i)
		if(pSelf->m_apPlayers[i])
			pSelf->m_apPlayers[i]->SetTeam(Team);
	
	//(void)pSelf->m_pController->CheckTeamBalance();
}

void CGameContext::ConAddVote(IConsole::IResult *pResult, void *pUserData, int ClientID)
{
	CGameContext *pSelf = (CGameContext *)pUserData;
	const char *pString = pResult->GetString(0);

	// check for valid option
	if(!pSelf->Console()->LineIsValid(pResult->GetString(0)) && pResult->GetString(0)[0] != '#')
	{
		char aBuf[256];
		str_format(aBuf, sizeof(aBuf), "skipped invalid option '%s'", pResult->GetString(0));
		pSelf->Console()->Print(IConsole::OUTPUT_LEVEL_STANDARD, "server", aBuf);
		return;
	}

	CGameContext::CVoteOption *pOption = pSelf->m_pVoteOptionFirst;
	while(pOption)
	{
		if(str_comp_nocase(pString, pOption->m_aCommand) == 0)
		{
			char aBuf[256];
			str_format(aBuf, sizeof(aBuf), "option '%s' already exists", pString);
			pSelf->Console()->Print(IConsole::OUTPUT_LEVEL_STANDARD, "server", aBuf);
			return;
		}
		pOption = pOption->m_pNext;
	}

	int Len = str_length(pString);

	pOption = (CGameContext::CVoteOption *)pSelf->m_pVoteOptionHeap->Allocate(sizeof(CGameContext::CVoteOption) + Len);
	pOption->m_pNext = 0;
	pOption->m_pPrev = pSelf->m_pVoteOptionLast;
	if(pOption->m_pPrev)
		pOption->m_pPrev->m_pNext = pOption;
	pSelf->m_pVoteOptionLast = pOption;
	if(!pSelf->m_pVoteOptionFirst)
		pSelf->m_pVoteOptionFirst = pOption;

	mem_copy(pOption->m_aCommand, pString, Len+1);
	char aBuf[256];
	str_format(aBuf, sizeof(aBuf), "added option '%s'", pOption->m_aCommand);
	pSelf->Console()->Print(IConsole::OUTPUT_LEVEL_STANDARD, "server", aBuf);

	CNetMsg_Sv_VoteOption OptionMsg;
	OptionMsg.m_pCommand = pOption->m_aCommand;
	pSelf->Server()->SendPackMsg(&OptionMsg, MSGFLAG_VITAL, -1);
}

void CGameContext::ConVote(IConsole::IResult *pResult, void *pUserData, int ClientID)
{
	CGameContext *pSelf = (CGameContext *)pUserData;
	char aBuf[64];
	if(str_comp_nocase(pResult->GetString(0), "yes") == 0)
		pSelf->m_VoteEnforce = CGameContext::VOTE_ENFORCE_YES_ADMIN;
	else if(str_comp_nocase(pResult->GetString(0), "no") == 0)
		pSelf->m_VoteEnforce = CGameContext::VOTE_ENFORCE_NO_ADMIN;
	else
		return;

	str_format(aBuf, sizeof(aBuf), "forcing vote %s", pResult->GetString(0));
	pSelf->Console()->Print(IConsole::OUTPUT_LEVEL_STANDARD, "server", aBuf);
	pSelf->m_VoteEnforcer = ClientID;
}

void CGameContext::ConchainSpecialMotdupdate(IConsole::IResult *pResult, void *pUserData, IConsole::FCommandCallback pfnCallback, void *pCallbackUserData)
{
	pfnCallback(pResult, pCallbackUserData, -1);
	if(pResult->NumArguments())
	{
		CNetMsg_Sv_Motd Msg;
		Msg.m_pMessage = g_Config.m_SvMotd;
		CGameContext *pSelf = (CGameContext *)pUserData;
		for(int i = 0; i < MAX_CLIENTS; ++i)
			if(pSelf->m_apPlayers[i])
				pSelf->Server()->SendPackMsg(&Msg, MSGFLAG_VITAL, i);
	}
}

void CGameContext::OnConsoleInit()
{
	m_pServer = Kernel()->RequestInterface<IServer>();
	m_pConsole = Kernel()->RequestInterface<IConsole>();

	Console()->Register("change_map", "?r", CFGFLAG_SERVER, ConChangeMap, this, "Changes the map to r", 3);
	Console()->Register("restart", "?i", CFGFLAG_SERVER, ConRestart, this, "Kills all players", 3);
	Console()->Register("broadcast", "r", CFGFLAG_SERVER, ConBroadcast, this, "Changes the broadcast message for a moment", 3);
	Console()->Register("say", "r", CFGFLAG_SERVER, ConSay, this, "Sends a server message to all players", 3);
	Console()->Register("set_team", "vi", CFGFLAG_SERVER, ConSetTeam, this, "Changes the team of player i1 to team i2", 2);
	Console()->Register("addvote", "r", CFGFLAG_SERVER, ConAddVote, this, "Adds a vote entry to the clients", 4);

	Console()->Register("tune", "si", CFGFLAG_SERVER, ConTuneParam, this, "Modifies tune parameter s to value i", 4);
	Console()->Register("tune_reset", "", CFGFLAG_SERVER, ConTuneReset, this, "Resets all tuning", 4);
	Console()->Register("tune_dump", "", CFGFLAG_SERVER, ConTuneDump, this, "Shows all tuning options", 4);
	Console()->Register("set_team_all", "i", CFGFLAG_SERVER, ConSetTeamAll, this, "", 3);

	
	Console()->Register("vote", "r", CFGFLAG_SERVER, ConVote, this, "Forces the current vote to result in r (Yes/No)", 3);
	
	#define CONSOLE_COMMAND(name, params, flags, callback, userdata, help, level) m_pConsole->Register(name, params, flags, callback, userdata, help, level);
	#include "game/ddracecommands.h"

	Console()->Chain("sv_motd", ConchainSpecialMotdupdate, this);

}

void CGameContext::OnInit(/*class IKernel *pKernel*/)
{
	m_pServer = Kernel()->RequestInterface<IServer>();
	m_pConsole = Kernel()->RequestInterface<IConsole>();
	m_World.SetGameServer(this);
	m_Events.SetGameServer(this);
	//if(!data) // only load once
		//data = load_data_from_memory(internal_data);

	for(int i = 0; i < NUM_NETOBJTYPES; i++)
		Server()->SnapSetStaticsize(i, m_NetObjHandler.GetObjSize(i));

	m_Layers.Init(Kernel());
	m_Collision.Init(&m_Layers);

	// reset everything here
	//world = new GAMEWORLD;
	//players = new CPlayer[MAX_CLIENTS];

	//TODO: No need any more?
	char buf[512];
	str_format(buf, sizeof(buf), "data/maps/%s.cfg", g_Config.m_SvMap);
	Console()->ExecuteFile(buf, 0, 0, 0, 0, 4);
	str_format(buf, sizeof(buf), "data/maps/%s.map.cfg", g_Config.m_SvMap);
	Console()->ExecuteFile(buf, 0, 0, 0, 0, 4);

	// select gametype
	m_pController = new CGameControllerDDRace(this);
	((CGameControllerDDRace*)m_pController)->m_Teams.Reset();

	Server()->SetBrowseInfo(m_pController->m_pGameType, -1);


	// delete old score object
	if(m_pScore)
		delete m_pScore;
		
	// create score object (add sql later)
#if defined(CONF_SQL)
	if(g_Config.m_SvUseSQL)
		m_pScore = new CSqlScore(this);
	else
#endif
		m_pScore = new CFileScore(this);
	// setup core world
	//for(int i = 0; i < MAX_CLIENTS; i++)
	//	game.players[i].core.world = &game.world.core;
	// create all entities from the game layer
	CMapItemLayerTilemap *pTileMap = m_Layers.GameLayer();
	CTile *pTiles = (CTile *)Kernel()->RequestInterface<IMap>()->GetData(pTileMap->m_Data);
	CTile *pFront = 0;
	CSwitchTile *pSwitch = 0;
	if(m_Layers.FrontLayer())
		pFront = (CTile *)Kernel()->RequestInterface<IMap>()->GetData(pTileMap->m_Front);
	if(m_Layers.SwitchLayer())
		pSwitch = (CSwitchTile *)Kernel()->RequestInterface<IMap>()->GetData(pTileMap->m_Switch);

	for(int y = 0; y < pTileMap->m_Height; y++)
	{
		for(int x = 0; x < pTileMap->m_Width; x++)
		{
			int Index = pTiles[y*pTileMap->m_Width+x].m_Index;
			if(Index == TILE_OLDLASER)
			{
				g_Config.m_SvOldLaser = 1;
				dbg_msg("MapTile","Old Laser");
			}
			else if(Index == TILE_NPC)
			{
				m_Tuning.Set("player_collision",0);
				dbg_msg("MapTile","No Collision");
			}
			else if(Index == TILE_EHOOK)
			{
				g_Config.m_SvEndlessDrag = 1;
				dbg_msg("MapTile","No Unlimited hook time");
			}
			else if(Index == TILE_NOHIT)
			{
				g_Config.m_SvHit = 0;
				dbg_msg("MapTile","No Weapons Hitting others");
			}
			else if(Index == TILE_NPH)
			{
				m_Tuning.Set("player_hooking",0);
				dbg_msg("MapTile","No Player Hooking");
			}
			if(Index >= ENTITY_OFFSET)
			{
				vec2 Pos(x*32.0f+16.0f, y*32.0f+16.0f);
				m_pController->OnEntity(Index-ENTITY_OFFSET, Pos, LAYER_GAME, pTiles[y*pTileMap->m_Width+x].m_Flags);
			}
			if(pFront)
			{
				Index = pFront[y*pTileMap->m_Width+x].m_Index;
				if(Index == TILE_OLDLASER)
					g_Config.m_SvOldLaser = 1;
				else if(Index == TILE_NPC)
					m_Tuning.Set("player_collision",0);
				else if(Index == TILE_EHOOK)
					g_Config.m_SvEndlessDrag = 1;
				else if(Index == TILE_NOHIT)
					g_Config.m_SvHit = 0;
				else if(Index == TILE_NPH)
					m_Tuning.Set("player_hooking",0);
				if(Index >= ENTITY_OFFSET)
				{
					vec2 Pos(x*32.0f+16.0f, y*32.0f+16.0f);
					m_pController->OnEntity(Index-ENTITY_OFFSET, Pos, LAYER_FRONT, pFront[y*pTileMap->m_Width+x].m_Flags);
				}
			}
			if(pSwitch)
			{
				Index = pSwitch[y*pTileMap->m_Width+x].m_Type;
				if(Index >= ENTITY_OFFSET)
				{
					vec2 Pos(x*32.0f+16.0f, y*32.0f+16.0f);
					m_pController->OnEntity(Index-ENTITY_OFFSET, Pos, LAYER_SWITCH, pSwitch[y*pTileMap->m_Width+x].m_Flags, pSwitch[y*pTileMap->m_Width+x].m_Number);
				}
			}
		}
	}
#ifdef CONF_DEBUG
	if(g_Config.m_DbgDummies)
	{
		for(int i = 0; i < g_Config.m_DbgDummies ; i++)
		{
			OnClientConnected(MAX_CLIENTS-i-1);
		}
	}
#endif
}

void CGameContext::OnShutdown()
{
	Layers()->Dest();
	Collision()->Dest();
	delete m_pController;
	m_pController = 0;
	Clear();
}

void CGameContext::OnSnap(int ClientId)
{
	m_World.Snap(ClientId);
	m_pController->Snap(ClientId);
	m_Events.Snap(ClientId);

	for(int i = 0; i < MAX_CLIENTS; i++)
	{
		if(m_apPlayers[i])
			m_apPlayers[i]->Snap(ClientId);
	}
}
void CGameContext::OnPreSnap() {}
void CGameContext::OnPostSnap()
{
	m_Events.Clear();
}

const char *CGameContext::Version() { return GAME_VERSION; }
const char *CGameContext::NetVersion() { return GAME_NETVERSION; }

IGameServer *CreateGameServer() { return new CGameContext; }
<|MERGE_RESOLUTION|>--- conflicted
+++ resolved
@@ -141,11 +141,7 @@
 		CCharacter *apEnts[MAX_CLIENTS];
 		float Radius = 135.0f;
 		float InnerRadius = 48.0f;
-<<<<<<< HEAD
-		int Num = m_World.FindEntities(P, Radius, (CEntity**)apEnts, 64, NETOBJTYPE_CHARACTER);
-=======
-		int Num = m_World.FindEntities(p, Radius, (CEntity**)apEnts, MAX_CLIENTS, CGameWorld::ENTTYPE_CHARACTER);
->>>>>>> 7c67a133
+		int Num = m_World.FindEntities(P, Radius, (CEntity**)apEnts, MAX_CLIENTS, CGameWorld::ENTTYPE_CHARACTER);
 		for(int i = 0; i < Num; i++)
 		{
 			vec2 Diff = apEnts[i]->m_Pos - P;
