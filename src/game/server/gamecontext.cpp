/* (c) Magnus Auvinen. See licence.txt in the root of the distribution for more information. */
/* If you are missing that file, acquire a complete release at teeworlds.com.                */
#include "gamecontext.h"

#include <vector>

#include "teeinfo.h"
#include <antibot/antibot_data.h>
#include <base/logger.h>
#include <base/math.h>
#include <base/system.h>
#include <engine/console.h>
#include <engine/engine.h>
#include <engine/map.h>
#include <engine/server/server.h>
#include <engine/shared/config.h>
#include <engine/shared/datafile.h>
#include <engine/shared/json.h>
#include <engine/shared/linereader.h>
#include <engine/shared/memheap.h>
#include <engine/shared/protocolglue.h>
#include <engine/storage.h>

#include <game/collision.h>
#include <game/gamecore.h>
#include <game/mapitems.h>
#include <game/version.h>

#include <game/generated/protocol7.h>
#include <game/generated/protocolglue.h>

#include "entities/character.h"
#include "gamemodes/DDRace.h"
#include "gamemodes/instagib/gctf.h"
#include "gamemodes/instagib/gdm.h"
#include "gamemodes/instagib/gtdm.h"
#include "gamemodes/instagib/ictf.h"
#include "gamemodes/instagib/idm.h"
#include "gamemodes/instagib/itdm.h"
#include "gamemodes/instagib/solofng.h"
#include "gamemodes/instagib/zcatch/zcatch.h"
#include "gamemodes/mod.h"
#include "gamemodes/vanilla/ctf.h"
#include "gamemodes/vanilla/dm.h"
#include "player.h"
#include "score.h"

// Not thread-safe!
class CClientChatLogger : public ILogger
{
	CGameContext *m_pGameServer;
	int m_ClientId;
	ILogger *m_pOuterLogger;

public:
	CClientChatLogger(CGameContext *pGameServer, int ClientId, ILogger *pOuterLogger) :
		m_pGameServer(pGameServer),
		m_ClientId(ClientId),
		m_pOuterLogger(pOuterLogger)
	{
	}
	void Log(const CLogMessage *pMessage) override;
};

void CClientChatLogger::Log(const CLogMessage *pMessage)
{
	if(str_comp(pMessage->m_aSystem, "chatresp") == 0)
	{
		if(m_Filter.Filters(pMessage))
		{
			return;
		}
		m_pGameServer->SendChatTarget(m_ClientId, pMessage->Message());
	}
	else
	{
		m_pOuterLogger->Log(pMessage);
	}
}

enum
{
	RESET,
	NO_RESET
};

void CGameContext::Construct(int Resetting)
{
	m_Resetting = false;
	m_pServer = 0;

	for(auto &pPlayer : m_apPlayers)
		pPlayer = 0;

	mem_zero(&m_aLastPlayerInput, sizeof(m_aLastPlayerInput));
	mem_zero(&m_aPlayerHasInput, sizeof(m_aPlayerHasInput));

	m_pController = 0;
	m_aVoteCommand[0] = 0;
	m_VoteType = VOTE_TYPE_UNKNOWN;
	m_VoteCloseTime = 0;
	m_pVoteOptionFirst = 0;
	m_pVoteOptionLast = 0;
	m_NumVoteOptions = 0;
	m_LastMapVote = 0;

	m_SqlRandomMapResult = nullptr;

	m_pScore = nullptr;
	m_NumMutes = 0;
	m_NumVoteMutes = 0;

	m_LatestLog = 0;
	mem_zero(&m_aLogs, sizeof(m_aLogs));

	if(Resetting == NO_RESET)
	{
		for(auto &pSavedTee : m_apSavedTees)
			pSavedTee = nullptr;

		for(auto &pSavedTeam : m_apSavedTeams)
			pSavedTeam = nullptr;

		std::fill(std::begin(m_aTeamMapping), std::end(m_aTeamMapping), -1);

		m_NonEmptySince = 0;
		m_pVoteOptionHeap = new CHeap();
	}

	m_aDeleteTempfile[0] = 0;
	m_TeeHistorianActive = false;

	m_UnstackHackCharacterOffset = 0;
	mem_zero(m_aaLastChatMessages, sizeof(m_aaLastChatMessages));
}

void CGameContext::Destruct(int Resetting)
{
	for(auto &pPlayer : m_apPlayers)
		delete pPlayer;

	if(Resetting == NO_RESET)
	{
		for(auto &pSavedTee : m_apSavedTees)
			delete pSavedTee;

		for(auto &pSavedTeam : m_apSavedTeams)
			delete pSavedTeam;

		delete m_pVoteOptionHeap;
	}

	if(m_pScore)
	{
		delete m_pScore;
		m_pScore = nullptr;
	}
}

CGameContext::CGameContext()
{
	Construct(NO_RESET);
}

CGameContext::CGameContext(int Reset)
{
	Construct(Reset);
}

CGameContext::~CGameContext()
{
	Destruct(m_Resetting ? RESET : NO_RESET);
}

void CGameContext::Clear()
{
	CHeap *pVoteOptionHeap = m_pVoteOptionHeap;
	CVoteOptionServer *pVoteOptionFirst = m_pVoteOptionFirst;
	CVoteOptionServer *pVoteOptionLast = m_pVoteOptionLast;
	int NumVoteOptions = m_NumVoteOptions;
	CTuningParams Tuning = m_Tuning;

	m_Resetting = true;
	this->~CGameContext();
	new(this) CGameContext(RESET);

	m_pVoteOptionHeap = pVoteOptionHeap;
	m_pVoteOptionFirst = pVoteOptionFirst;
	m_pVoteOptionLast = pVoteOptionLast;
	m_NumVoteOptions = NumVoteOptions;
	m_Tuning = Tuning;
}

void CGameContext::TeeHistorianWrite(const void *pData, int DataSize, void *pUser)
{
	CGameContext *pSelf = (CGameContext *)pUser;
	aio_write(pSelf->m_pTeeHistorianFile, pData, DataSize);
}

void CGameContext::CommandCallback(int ClientId, int FlagMask, const char *pCmd, IConsole::IResult *pResult, void *pUser)
{
	CGameContext *pSelf = (CGameContext *)pUser;
	if(pSelf->m_TeeHistorianActive)
	{
		pSelf->m_TeeHistorian.RecordConsoleCommand(ClientId, FlagMask, pCmd, pResult);
	}
}

CNetObj_PlayerInput CGameContext::GetLastPlayerInput(int ClientId) const
{
	dbg_assert(0 <= ClientId && ClientId < MAX_CLIENTS, "invalid ClientId");
	return m_aLastPlayerInput[ClientId];
}

class CCharacter *CGameContext::GetPlayerChar(int ClientId)
{
	if(ClientId < 0 || ClientId >= MAX_CLIENTS || !m_apPlayers[ClientId])
		return 0;
	return m_apPlayers[ClientId]->GetCharacter();
}

bool CGameContext::EmulateBug(int Bug)
{
	return m_MapBugs.Contains(Bug);
}

void CGameContext::FillAntibot(CAntibotRoundData *pData)
{
	if(!pData->m_Map.m_pTiles)
	{
		Collision()->FillAntibot(&pData->m_Map);
	}
	pData->m_Tick = Server()->Tick();
	mem_zero(pData->m_aCharacters, sizeof(pData->m_aCharacters));
	for(int i = 0; i < MAX_CLIENTS; i++)
	{
		CAntibotCharacterData *pChar = &pData->m_aCharacters[i];
		for(auto &LatestInput : pChar->m_aLatestInputs)
		{
			LatestInput.m_TargetX = -1;
			LatestInput.m_TargetY = -1;
		}
		pChar->m_Alive = false;
		pChar->m_Pause = false;
		pChar->m_Team = -1;

		pChar->m_Pos = vec2(-1, -1);
		pChar->m_Vel = vec2(0, 0);
		pChar->m_Angle = -1;
		pChar->m_HookedPlayer = -1;
		pChar->m_SpawnTick = -1;
		pChar->m_WeaponChangeTick = -1;

		if(m_apPlayers[i])
		{
			str_copy(pChar->m_aName, Server()->ClientName(i), sizeof(pChar->m_aName));
			CCharacter *pGameChar = m_apPlayers[i]->GetCharacter();
			pChar->m_Alive = (bool)pGameChar;
			pChar->m_Pause = m_apPlayers[i]->IsPaused();
			pChar->m_Team = m_apPlayers[i]->GetTeam();
			if(pGameChar)
			{
				pGameChar->FillAntibot(pChar);
			}
		}
	}
}

void CGameContext::CreateDamageInd(vec2 Pos, float Angle, int Amount, CClientMask Mask)
{
	float a = 3 * pi / 2 + Angle;
	//float a = get_angle(dir);
	float s = a - pi / 3;
	float e = a + pi / 3;
	for(int i = 0; i < Amount; i++)
	{
		float f = mix(s, e, (i + 1) / (float)(Amount + 2));
		CNetEvent_DamageInd *pEvent = m_Events.Create<CNetEvent_DamageInd>(Mask);
		if(pEvent)
		{
			pEvent->m_X = (int)Pos.x;
			pEvent->m_Y = (int)Pos.y;
			pEvent->m_Angle = (int)(f * 256.0f);
		}
	}
}

void CGameContext::CreateHammerHit(vec2 Pos, CClientMask Mask)
{
	CNetEvent_HammerHit *pEvent = m_Events.Create<CNetEvent_HammerHit>(Mask);
	if(pEvent)
	{
		pEvent->m_X = (int)Pos.x;
		pEvent->m_Y = (int)Pos.y;
	}
}

void CGameContext::CreateExplosion(vec2 Pos, int Owner, int Weapon, bool NoDamage, int ActivatedTeam, CClientMask Mask, CClientMask SprayMask)
{
	// create the event
	CNetEvent_Explosion *pEvent = m_Events.Create<CNetEvent_Explosion>(Mask);
	if(pEvent)
	{
		pEvent->m_X = (int)Pos.x;
		pEvent->m_Y = (int)Pos.y;
	}

	// deal damage
	CEntity *apEnts[MAX_CLIENTS];
	float Radius = 135.0f;
	float InnerRadius = 48.0f;
	int Num = m_World.FindEntities(Pos, Radius, apEnts, MAX_CLIENTS, CGameWorld::ENTTYPE_CHARACTER);
	CClientMask TeamMask = CClientMask().set();
	for(int i = 0; i < Num; i++)
	{
		auto *pChr = static_cast<CCharacter *>(apEnts[i]);
		vec2 Diff = pChr->m_Pos - Pos;
		vec2 ForceDir(0, 1);
		float l = length(Diff);
		if(l)
			ForceDir = normalize(Diff);
		l = 1 - clamp((l - InnerRadius) / (Radius - InnerRadius), 0.0f, 1.0f);
		float Strength;
		if(Owner == -1 || !m_apPlayers[Owner] || !m_apPlayers[Owner]->m_TuneZone)
			Strength = Tuning()->m_ExplosionStrength;
		else
			Strength = TuningList()[m_apPlayers[Owner]->m_TuneZone].m_ExplosionStrength;

		float Dmg = Strength * l;
		if(!(int)Dmg)
			continue;

		if((GetPlayerChar(Owner) ? !GetPlayerChar(Owner)->GrenadeHitDisabled() : g_Config.m_SvHit) || NoDamage || Owner == pChr->GetPlayer()->GetCid())
		{
			if(Owner != -1 && pChr->IsAlive() && !pChr->CanCollide(Owner))
				continue;
			if(Owner == -1 && ActivatedTeam != -1 && pChr->IsAlive() && pChr->Team() != ActivatedTeam)
				continue;

			// Explode at most once per team
			int PlayerTeam = pChr->Team();
			if((GetPlayerChar(Owner) ? GetPlayerChar(Owner)->GrenadeHitDisabled() : !g_Config.m_SvHit) || NoDamage)
			{
				if(PlayerTeam == TEAM_SUPER)
					continue;
				if(!TeamMask.test(PlayerTeam))
					continue;
				TeamMask.reset(PlayerTeam);
			}

			if(!g_Config.m_SvSprayprotection || SprayMask.test(pChr->GetPlayer()->GetCid()))
				pChr->TakeDamage(ForceDir * Dmg * 2, (int)Dmg, Owner, Weapon);
		}
	}
}

void CGameContext::CreatePlayerSpawn(vec2 Pos, CClientMask Mask)
{
	CNetEvent_Spawn *pEvent = m_Events.Create<CNetEvent_Spawn>(Mask);
	if(pEvent)
	{
		pEvent->m_X = (int)Pos.x;
		pEvent->m_Y = (int)Pos.y;
	}
}

void CGameContext::CreateDeath(vec2 Pos, int ClientId, CClientMask Mask)
{
	CNetEvent_Death *pEvent = m_Events.Create<CNetEvent_Death>(Mask);
	if(pEvent)
	{
		pEvent->m_X = (int)Pos.x;
		pEvent->m_Y = (int)Pos.y;
		pEvent->m_ClientId = ClientId;
	}
}

void CGameContext::CreateBirthdayEffect(vec2 Pos, CClientMask Mask)
{
	CNetEvent_Birthday *pEvent = m_Events.Create<CNetEvent_Birthday>(Mask);
	if(pEvent)
	{
		pEvent->m_X = (int)Pos.x;
		pEvent->m_Y = (int)Pos.y;
	}
}

void CGameContext::CreateFinishEffect(vec2 Pos, CClientMask Mask)
{
	CNetEvent_Finish *pEvent = m_Events.Create<CNetEvent_Finish>(Mask);
	if(pEvent)
	{
		pEvent->m_X = (int)Pos.x;
		pEvent->m_Y = (int)Pos.y;
	}
}

void CGameContext::CreateSound(vec2 Pos, int Sound, CClientMask Mask)
{
	if(Sound < 0)
		return;

	// create a sound
	CNetEvent_SoundWorld *pEvent = m_Events.Create<CNetEvent_SoundWorld>(Mask);
	if(pEvent)
	{
		pEvent->m_X = (int)Pos.x;
		pEvent->m_Y = (int)Pos.y;
		pEvent->m_SoundId = Sound;
	}
}

void CGameContext::CreateSoundGlobal(int Sound, int Target) const
{
	if(Sound < 0)
		return;

	CNetMsg_Sv_SoundGlobal Msg;
	Msg.m_SoundId = Sound;
	if(Target == -2)
		Server()->SendPackMsg(&Msg, MSGFLAG_NOSEND, -1);
	else
	{
		int Flag = MSGFLAG_VITAL;
		if(Target != -1)
			Flag |= MSGFLAG_NORECORD;
		Server()->SendPackMsg(&Msg, Flag, Target);
	}
}

void CGameContext::SnapSwitchers(int SnappingClient)
{
	if(Switchers().empty())
		return;

	CPlayer *pPlayer = SnappingClient != SERVER_DEMO_CLIENT ? m_apPlayers[SnappingClient] : 0;
	int Team = pPlayer && pPlayer->GetCharacter() ? pPlayer->GetCharacter()->Team() : 0;

	if(pPlayer && (pPlayer->GetTeam() == TEAM_SPECTATORS || pPlayer->IsPaused()) && pPlayer->m_SpectatorId != SPEC_FREEVIEW && m_apPlayers[pPlayer->m_SpectatorId] && m_apPlayers[pPlayer->m_SpectatorId]->GetCharacter())
		Team = m_apPlayers[pPlayer->m_SpectatorId]->GetCharacter()->Team();

	if(Team == TEAM_SUPER)
		return;

	int SentTeam = Team;
	if(g_Config.m_SvTeam == SV_TEAM_FORCED_SOLO)
		SentTeam = 0;

	CNetObj_SwitchState *pSwitchState = Server()->SnapNewItem<CNetObj_SwitchState>(SentTeam);
	if(!pSwitchState)
		return;

	pSwitchState->m_HighestSwitchNumber = clamp((int)Switchers().size() - 1, 0, 255);
	mem_zero(pSwitchState->m_aStatus, sizeof(pSwitchState->m_aStatus));

	std::vector<std::pair<int, int>> vEndTicks; // <EndTick, SwitchNumber>

	for(int i = 0; i <= pSwitchState->m_HighestSwitchNumber; i++)
	{
		int Status = (int)Switchers()[i].m_aStatus[Team];
		pSwitchState->m_aStatus[i / 32] |= (Status << (i % 32));

		int EndTick = Switchers()[i].m_aEndTick[Team];
		if(EndTick > 0 && EndTick < Server()->Tick() + 3 * Server()->TickSpeed() && Switchers()[i].m_aLastUpdateTick[Team] < Server()->Tick())
		{
			// only keep track of EndTicks that have less than three second left and are not currently being updated by a player being present on a switch tile, to limit how often these are sent
			vEndTicks.emplace_back(Switchers()[i].m_aEndTick[Team], i);
		}
	}

	// send the endtick of switchers that are about to toggle back (up to four, prioritizing those with the earliest endticks)
	mem_zero(pSwitchState->m_aSwitchNumbers, sizeof(pSwitchState->m_aSwitchNumbers));
	mem_zero(pSwitchState->m_aEndTicks, sizeof(pSwitchState->m_aEndTicks));

	std::sort(vEndTicks.begin(), vEndTicks.end());
	const int NumTimedSwitchers = minimum((int)vEndTicks.size(), (int)std::size(pSwitchState->m_aEndTicks));

	for(int i = 0; i < NumTimedSwitchers; i++)
	{
		pSwitchState->m_aSwitchNumbers[i] = vEndTicks[i].second;
		pSwitchState->m_aEndTicks[i] = vEndTicks[i].first;
	}
}

bool CGameContext::SnapLaserObject(const CSnapContext &Context, int SnapId, const vec2 &To, const vec2 &From, int StartTick, int Owner, int LaserType, int Subtype, int SwitchNumber) const
{
	if(Context.GetClientVersion() >= VERSION_DDNET_MULTI_LASER)
	{
		CNetObj_DDNetLaser *pObj = Server()->SnapNewItem<CNetObj_DDNetLaser>(SnapId);
		if(!pObj)
			return false;

		pObj->m_ToX = (int)To.x;
		pObj->m_ToY = (int)To.y;
		pObj->m_FromX = (int)From.x;
		pObj->m_FromY = (int)From.y;
		pObj->m_StartTick = StartTick;
		pObj->m_Owner = Owner;
		pObj->m_Type = LaserType;
		pObj->m_Subtype = Subtype;
		pObj->m_SwitchNumber = SwitchNumber;
		pObj->m_Flags = 0;
	}
	else
	{
		CNetObj_Laser *pObj = Server()->SnapNewItem<CNetObj_Laser>(SnapId);
		if(!pObj)
			return false;

		pObj->m_X = (int)To.x;
		pObj->m_Y = (int)To.y;
		pObj->m_FromX = (int)From.x;
		pObj->m_FromY = (int)From.y;
		pObj->m_StartTick = StartTick;
	}

	return true;
}

bool CGameContext::SnapPickup(const CSnapContext &Context, int SnapId, const vec2 &Pos, int Type, int SubType, int SwitchNumber) const
{
	if(Context.IsSixup())
	{
		protocol7::CNetObj_Pickup *pPickup = Server()->SnapNewItem<protocol7::CNetObj_Pickup>(SnapId);
		if(!pPickup)
			return false;

		pPickup->m_X = (int)Pos.x;
		pPickup->m_Y = (int)Pos.y;
		pPickup->m_Type = PickupType_SixToSeven(Type, SubType);
	}
	else if(Context.GetClientVersion() >= VERSION_DDNET_ENTITY_NETOBJS)
	{
		CNetObj_DDNetPickup *pPickup = Server()->SnapNewItem<CNetObj_DDNetPickup>(SnapId);
		if(!pPickup)
			return false;

		pPickup->m_X = (int)Pos.x;
		pPickup->m_Y = (int)Pos.y;
		pPickup->m_Type = Type;
		pPickup->m_Subtype = SubType;
		pPickup->m_SwitchNumber = SwitchNumber;
	}
	else
	{
		CNetObj_Pickup *pPickup = Server()->SnapNewItem<CNetObj_Pickup>(SnapId);
		if(!pPickup)
			return false;

		pPickup->m_X = (int)Pos.x;
		pPickup->m_Y = (int)Pos.y;

		pPickup->m_Type = Type;
		if(Context.GetClientVersion() < VERSION_DDNET_WEAPON_SHIELDS)
		{
			if(Type >= POWERUP_ARMOR_SHOTGUN && Type <= POWERUP_ARMOR_LASER)
			{
				pPickup->m_Type = POWERUP_ARMOR;
			}
		}
		pPickup->m_Subtype = SubType;
	}

	return true;
}

void CGameContext::CallVote(int ClientId, const char *pDesc, const char *pCmd, const char *pReason, const char *pChatmsg, const char *pSixupDesc)
{
	// check if a vote is already running
	if(m_VoteCloseTime)
		return;

	int64_t Now = Server()->Tick();
	CPlayer *pPlayer = m_apPlayers[ClientId];

	if(!pPlayer)
		return;

	SendChat(-1, TEAM_ALL, pChatmsg, -1, FLAG_SIX);
	if(!pSixupDesc)
		pSixupDesc = pDesc;

	m_VoteCreator = ClientId;
	StartVote(pDesc, pCmd, pReason, pSixupDesc);
	pPlayer->m_Vote = 1;
	pPlayer->m_VotePos = m_VotePos = 1;
	pPlayer->m_LastVoteCall = Now;
}

void CGameContext::SendChatTarget(int To, const char *pText, int VersionFlags) const
{
	CNetMsg_Sv_Chat Msg;
	Msg.m_Team = 0;
	Msg.m_ClientId = -1;
	Msg.m_pMessage = pText;

	if(g_Config.m_SvDemoChat)
		Server()->SendPackMsg(&Msg, MSGFLAG_VITAL | MSGFLAG_NOSEND, SERVER_DEMO_CLIENT);

	if(To == -1)
	{
		for(int i = 0; i < Server()->MaxClients(); i++)
		{
			if(!((Server()->IsSixup(i) && (VersionFlags & FLAG_SIXUP)) ||
				   (!Server()->IsSixup(i) && (VersionFlags & FLAG_SIX))))
				continue;

			Server()->SendPackMsg(&Msg, MSGFLAG_VITAL | MSGFLAG_NORECORD, i);
		}
	}
	else
	{
		if(!((Server()->IsSixup(To) && (VersionFlags & FLAG_SIXUP)) ||
			   (!Server()->IsSixup(To) && (VersionFlags & FLAG_SIX))))
			return;

		Server()->SendPackMsg(&Msg, MSGFLAG_VITAL | MSGFLAG_NORECORD, To);
	}
}

void CGameContext::SendChatTeam(int Team, const char *pText) const
{
	for(int i = 0; i < MAX_CLIENTS; i++)
		if(m_apPlayers[i] != nullptr && GetDDRaceTeam(i) == Team)
			SendChatTarget(i, pText);
}

void CGameContext::SendChat(int ChatterClientId, int Team, const char *pText, int SpamProtectionClientId, int VersionFlags)
{
	if(SpamProtectionClientId >= 0 && SpamProtectionClientId < MAX_CLIENTS)
		if(ProcessSpamProtection(SpamProtectionClientId))
			return;

	char aBuf[256], aText[256];
	str_copy(aText, pText, sizeof(aText));
	if(ChatterClientId >= 0 && ChatterClientId < MAX_CLIENTS)
		str_format(aBuf, sizeof(aBuf), "%d:%d:%s: %s", ChatterClientId, Team, Server()->ClientName(ChatterClientId), aText);
	else if(ChatterClientId == -2)
	{
		str_format(aBuf, sizeof(aBuf), "### %s", aText);
		str_copy(aText, aBuf, sizeof(aText));
		ChatterClientId = -1;
	}
	else
		str_format(aBuf, sizeof(aBuf), "*** %s", aText);
	Console()->Print(IConsole::OUTPUT_LEVEL_STANDARD, Team != TEAM_ALL ? "teamchat" : "chat", aBuf);

	if(Team == TEAM_ALL)
	{
		CNetMsg_Sv_Chat Msg;
		Msg.m_Team = 0;
		Msg.m_ClientId = ChatterClientId;
		Msg.m_pMessage = aText;

		// pack one for the recording only
		if(g_Config.m_SvDemoChat)
			Server()->SendPackMsg(&Msg, MSGFLAG_VITAL | MSGFLAG_NOSEND, SERVER_DEMO_CLIENT);

		// send to the clients
		for(int i = 0; i < Server()->MaxClients(); i++)
		{
			if(!m_apPlayers[i])
				continue;
			bool Send = (Server()->IsSixup(i) && (VersionFlags & FLAG_SIXUP)) ||
				    (!Server()->IsSixup(i) && (VersionFlags & FLAG_SIX));

			if(!m_apPlayers[i]->m_DND && Send)
				Server()->SendPackMsg(&Msg, MSGFLAG_VITAL | MSGFLAG_NORECORD, i);
		}

		str_format(aBuf, sizeof(aBuf), "Chat: %s", aText);
		LogEvent(aBuf, ChatterClientId);
	}
	else
	{
		// CTeamsCore *pTeams = &m_pController->Teams().m_Core; // ddnet-insta
		CNetMsg_Sv_Chat Msg;
		Msg.m_Team = 1;
		Msg.m_ClientId = ChatterClientId;
		Msg.m_pMessage = aText;

		// pack one for the recording only
		if(g_Config.m_SvDemoChat)
			Server()->SendPackMsg(&Msg, MSGFLAG_VITAL | MSGFLAG_NOSEND, SERVER_DEMO_CLIENT);

		// send to the clients
		for(int i = 0; i < Server()->MaxClients(); i++)
		{
			if(m_apPlayers[i] != 0)
			{
				if(Team == TEAM_SPECTATORS)
				{
					if(m_apPlayers[i]->GetTeam() == TEAM_SPECTATORS)
					{
						Server()->SendPackMsg(&Msg, MSGFLAG_VITAL | MSGFLAG_NORECORD, i);
					}
				}
				else
				{
					// if(pTeams->Team(i) == Team && m_apPlayers[i]->GetTeam() != TEAM_SPECTATORS)
					if(m_apPlayers[i]->GetTeam() == Team && m_apPlayers[i]->GetTeam() != TEAM_SPECTATORS) // ddnet-insta
					{
						Server()->SendPackMsg(&Msg, MSGFLAG_VITAL | MSGFLAG_NORECORD, i);
					}
				}
			}
		}
	}
}

void CGameContext::SendStartWarning(int ClientId, const char *pMessage)
{
	CCharacter *pChr = GetPlayerChar(ClientId);
	if(pChr && pChr->m_LastStartWarning < Server()->Tick() - 3 * Server()->TickSpeed())
	{
		SendChatTarget(ClientId, pMessage);
		pChr->m_LastStartWarning = Server()->Tick();
	}
}

void CGameContext::SendEmoticon(int ClientId, int Emoticon, int TargetClientId) const
{
	CNetMsg_Sv_Emoticon Msg;
	Msg.m_ClientId = ClientId;
	Msg.m_Emoticon = Emoticon;
	Server()->SendPackMsg(&Msg, MSGFLAG_VITAL, TargetClientId);
}

void CGameContext::SendWeaponPickup(int ClientId, int Weapon) const
{
	CNetMsg_Sv_WeaponPickup Msg;
	Msg.m_Weapon = Weapon;
	Server()->SendPackMsg(&Msg, MSGFLAG_VITAL, ClientId);
}

void CGameContext::SendMotd(int ClientId) const
{
	CNetMsg_Sv_Motd Msg;
	Msg.m_pMessage = g_Config.m_SvMotd;
	Server()->SendPackMsg(&Msg, MSGFLAG_VITAL, ClientId);
}

void CGameContext::SendSettings(int ClientId) const
{
	protocol7::CNetMsg_Sv_ServerSettings Msg;
	Msg.m_KickVote = g_Config.m_SvVoteKick;
	Msg.m_KickMin = g_Config.m_SvVoteKickMin;
	Msg.m_SpecVote = g_Config.m_SvVoteSpectate;
	Msg.m_TeamLock = 0;
	Msg.m_TeamBalance = 0;
	Msg.m_PlayerSlots = Server()->MaxClients() - g_Config.m_SvSpectatorSlots;
	Server()->SendPackMsg(&Msg, MSGFLAG_VITAL | MSGFLAG_NORECORD, ClientId);
}

void CGameContext::SendBroadcast(const char *pText, int ClientId, bool IsImportant)
{
	CNetMsg_Sv_Broadcast Msg;
	Msg.m_pMessage = pText;

	if(ClientId == -1)
	{
		dbg_assert(IsImportant, "broadcast messages to all players must be important");
		Server()->SendPackMsg(&Msg, MSGFLAG_VITAL, ClientId);

		for(auto &pPlayer : m_apPlayers)
		{
			if(pPlayer)
			{
				pPlayer->m_LastBroadcastImportance = true;
				pPlayer->m_LastBroadcast = Server()->Tick();
			}
		}
		return;
	}

	if(!m_apPlayers[ClientId])
		return;

	if(!IsImportant && m_apPlayers[ClientId]->m_LastBroadcastImportance && m_apPlayers[ClientId]->m_LastBroadcast > Server()->Tick() - Server()->TickSpeed() * 10)
		return;

	Server()->SendPackMsg(&Msg, MSGFLAG_VITAL, ClientId);
	m_apPlayers[ClientId]->m_LastBroadcast = Server()->Tick();
	m_apPlayers[ClientId]->m_LastBroadcastImportance = IsImportant;
}

void CGameContext::StartVote(const char *pDesc, const char *pCommand, const char *pReason, const char *pSixupDesc)
{
	// reset votes
	m_VoteEnforce = VOTE_ENFORCE_UNKNOWN;
	m_VoteEnforcer = -1;
	for(auto &pPlayer : m_apPlayers)
	{
		if(pPlayer)
		{
			pPlayer->m_Vote = 0;
			pPlayer->m_VotePos = 0;
		}
	}

	// start vote
	m_VoteCloseTime = time_get() + time_freq() * g_Config.m_SvVoteTime;
	str_copy(m_aVoteDescription, pDesc, sizeof(m_aVoteDescription));
	str_copy(m_aSixupVoteDescription, pSixupDesc, sizeof(m_aSixupVoteDescription));
	str_copy(m_aVoteCommand, pCommand, sizeof(m_aVoteCommand));
	str_copy(m_aVoteReason, pReason, sizeof(m_aVoteReason));
	SendVoteSet(-1);
	m_VoteUpdate = true;
}

void CGameContext::EndVote()
{
	m_VoteCloseTime = 0;
	SendVoteSet(-1);
}

void CGameContext::SendVoteSet(int ClientId)
{
	::CNetMsg_Sv_VoteSet Msg6;
	protocol7::CNetMsg_Sv_VoteSet Msg7;

	Msg7.m_ClientId = m_VoteCreator;
	if(m_VoteCloseTime)
	{
		Msg6.m_Timeout = Msg7.m_Timeout = (m_VoteCloseTime - time_get()) / time_freq();
		Msg6.m_pDescription = m_aVoteDescription;
		Msg7.m_pDescription = m_aSixupVoteDescription;
		Msg6.m_pReason = Msg7.m_pReason = m_aVoteReason;

		int &Type = (Msg7.m_Type = protocol7::VOTE_UNKNOWN);
		if(IsKickVote())
			Type = protocol7::VOTE_START_KICK;
		else if(IsSpecVote())
			Type = protocol7::VOTE_START_SPEC;
		else if(IsOptionVote())
			Type = protocol7::VOTE_START_OP;
	}
	else
	{
		Msg6.m_Timeout = Msg7.m_Timeout = 0;
		Msg6.m_pDescription = Msg7.m_pDescription = "";
		Msg6.m_pReason = Msg7.m_pReason = "";

		int &Type = (Msg7.m_Type = protocol7::VOTE_UNKNOWN);
		if(m_VoteEnforce == VOTE_ENFORCE_NO || m_VoteEnforce == VOTE_ENFORCE_NO_ADMIN)
			Type = protocol7::VOTE_END_FAIL;
		else if(m_VoteEnforce == VOTE_ENFORCE_YES || m_VoteEnforce == VOTE_ENFORCE_YES_ADMIN)
			Type = protocol7::VOTE_END_PASS;
		else if(m_VoteEnforce == VOTE_ENFORCE_ABORT || m_VoteEnforce == VOTE_ENFORCE_CANCEL)
			Type = protocol7::VOTE_END_ABORT;

		if(m_VoteEnforce == VOTE_ENFORCE_NO_ADMIN || m_VoteEnforce == VOTE_ENFORCE_YES_ADMIN)
			Msg7.m_ClientId = -1;
	}

	if(ClientId == -1)
	{
		for(int i = 0; i < Server()->MaxClients(); i++)
		{
			if(!m_apPlayers[i])
				continue;
			if(!Server()->IsSixup(i))
				Server()->SendPackMsg(&Msg6, MSGFLAG_VITAL, i);
			else
				Server()->SendPackMsg(&Msg7, MSGFLAG_VITAL, i);
		}
	}
	else
	{
		if(!Server()->IsSixup(ClientId))
			Server()->SendPackMsg(&Msg6, MSGFLAG_VITAL, ClientId);
		else
			Server()->SendPackMsg(&Msg7, MSGFLAG_VITAL, ClientId);
	}
}

void CGameContext::SendVoteStatus(int ClientId, int Total, int Yes, int No)
{
	if(ClientId == -1)
	{
		for(int i = 0; i < MAX_CLIENTS; ++i)
			if(Server()->ClientIngame(i))
				SendVoteStatus(i, Total, Yes, No);
		return;
	}

	if(Total > VANILLA_MAX_CLIENTS && m_apPlayers[ClientId] && m_apPlayers[ClientId]->GetClientVersion() <= VERSION_DDRACE)
	{
		Yes = (Yes * VANILLA_MAX_CLIENTS) / (float)Total;
		No = (No * VANILLA_MAX_CLIENTS) / (float)Total;
		Total = VANILLA_MAX_CLIENTS;
	}

	CNetMsg_Sv_VoteStatus Msg = {0};
	Msg.m_Total = Total;
	Msg.m_Yes = Yes;
	Msg.m_No = No;
	Msg.m_Pass = Total - (Yes + No);

	Server()->SendPackMsg(&Msg, MSGFLAG_VITAL, ClientId);
}

void CGameContext::AbortVoteKickOnDisconnect(int ClientId)
{
	if(m_VoteCloseTime && ((str_startswith(m_aVoteCommand, "kick ") && str_toint(&m_aVoteCommand[5]) == ClientId) ||
				      (str_startswith(m_aVoteCommand, "set_team ") && str_toint(&m_aVoteCommand[9]) == ClientId)))
		m_VoteEnforce = VOTE_ENFORCE_ABORT;
}

void CGameContext::CheckPureTuning()
{
	// might not be created yet during start up
	if(!m_pController)
		return;

	if(str_comp(m_pController->m_pGameType, "DM") == 0 ||
		str_comp(m_pController->m_pGameType, "TDM") == 0 ||
		str_comp(m_pController->m_pGameType, "CTF") == 0)
	{
		CTuningParams p;
		if(mem_comp(&p, &m_Tuning, sizeof(p)) != 0)
		{
			Console()->Print(IConsole::OUTPUT_LEVEL_STANDARD, "server", "resetting tuning due to pure server");
			m_Tuning = p;
		}
	}
}

void CGameContext::SendTuningParams(int ClientId, int Zone)
{
	if(ClientId == -1)
	{
		for(int i = 0; i < MAX_CLIENTS; ++i)
		{
			if(m_apPlayers[i])
			{
				if(m_apPlayers[i]->GetCharacter())
				{
					if(m_apPlayers[i]->GetCharacter()->m_TuneZone == Zone)
						SendTuningParams(i, Zone);
				}
				else if(m_apPlayers[i]->m_TuneZone == Zone)
				{
					SendTuningParams(i, Zone);
				}
			}
		}
		return;
	}

	CheckPureTuning();

	CMsgPacker Msg(NETMSGTYPE_SV_TUNEPARAMS);
	int *pParams = 0;
	if(Zone == 0)
		pParams = (int *)&m_Tuning;
	else
		pParams = (int *)&(m_aTuningList[Zone]);

	for(unsigned i = 0; i < sizeof(m_Tuning) / sizeof(int); i++)
	{
		if(m_apPlayers[ClientId] && m_apPlayers[ClientId]->GetCharacter())
		{
			if((i == 30) // laser_damage is removed from 0.7
				&& (Server()->IsSixup(ClientId)))
			{
				continue;
			}
			else if((i == 31) // collision
				&& (m_apPlayers[ClientId]->GetCharacter()->NeededFaketuning() & FAKETUNE_SOLO || m_apPlayers[ClientId]->GetCharacter()->NeededFaketuning() & FAKETUNE_NOCOLL))
			{
				Msg.AddInt(0);
			}
			else if((i == 32) // hooking
				&& (m_apPlayers[ClientId]->GetCharacter()->NeededFaketuning() & FAKETUNE_SOLO || m_apPlayers[ClientId]->GetCharacter()->NeededFaketuning() & FAKETUNE_NOHOOK))
			{
				Msg.AddInt(0);
			}
			else if((i == 3) // ground jump impulse
				&& m_apPlayers[ClientId]->GetCharacter()->NeededFaketuning() & FAKETUNE_NOJUMP)
			{
				Msg.AddInt(0);
			}
			else if((i == 33) // jetpack
				&& !(m_apPlayers[ClientId]->GetCharacter()->NeededFaketuning() & FAKETUNE_JETPACK))
			{
				Msg.AddInt(0);
			}
			else if((i == 36) // hammer hit
				&& m_apPlayers[ClientId]->GetCharacter()->NeededFaketuning() & FAKETUNE_NOHAMMER)
			{
				Msg.AddInt(0);
			}
			else
			{
				Msg.AddInt(pParams[i]);
			}
		}
		else
			Msg.AddInt(pParams[i]); // if everything is normal just send true tunings
	}
	Server()->SendMsg(&Msg, MSGFLAG_VITAL, ClientId);
}

void CGameContext::OnPreTickTeehistorian()
{
	if(!m_TeeHistorianActive)
		return;

	for(int i = 0; i < MAX_CLIENTS; i++)
	{
		if(m_apPlayers[i] != nullptr)
			m_TeeHistorian.RecordPlayerTeam(i, GetDDRaceTeam(i));
		else
			m_TeeHistorian.RecordPlayerTeam(i, 0);
	}
	for(int i = 0; i < MAX_CLIENTS; i++)
	{
		m_TeeHistorian.RecordTeamPractice(i, m_pController->Teams().IsPractice(i));
	}
}

void CGameContext::OnTick()
{
	// check tuning
	CheckPureTuning();

	if(m_TeeHistorianActive)
	{
		int Error = aio_error(m_pTeeHistorianFile);
		if(Error)
		{
			dbg_msg("teehistorian", "error writing to file, err=%d", Error);
			Server()->SetErrorShutdown("teehistorian io error");
		}

		if(!m_TeeHistorian.Starting())
		{
			m_TeeHistorian.EndInputs();
			m_TeeHistorian.EndTick();
		}
		m_TeeHistorian.BeginTick(Server()->Tick());
		m_TeeHistorian.BeginPlayers();
	}

	// copy tuning
	m_World.m_Core.m_aTuning[0] = m_Tuning;
	m_World.Tick();

	UpdatePlayerMaps();

	//if(world.paused) // make sure that the game object always updates
	m_pController->Tick();

	for(int i = 0; i < MAX_CLIENTS; i++)
	{
		if(m_apPlayers[i])
		{
			// send vote options
			ProgressVoteOptions(i);

			m_apPlayers[i]->Tick();
			m_apPlayers[i]->PostTick();
		}
	}

	for(auto &pPlayer : m_apPlayers)
	{
		if(pPlayer)
			pPlayer->PostPostTick();
	}

	// update voting
	if(m_VoteCloseTime)
	{
		// abort the kick-vote on player-leave
		if(m_VoteEnforce == VOTE_ENFORCE_ABORT)
		{
			SendChat(-1, TEAM_ALL, "Vote aborted");
			EndVote();
		}
		else if(m_VoteEnforce == VOTE_ENFORCE_CANCEL)
		{
			char aBuf[64];
			str_format(aBuf, sizeof(aBuf), "'%s' canceled their vote", Server()->ClientName(m_VoteCreator));
			SendChat(-1, TEAM_ALL, aBuf);
			EndVote();
		}
		else
		{
			int Total = 0, Yes = 0, No = 0;
			bool Veto = false, VetoStop = false;
			if(m_VoteUpdate)
			{
				// count votes
				char aaBuf[MAX_CLIENTS][NETADDR_MAXSTRSIZE] = {{0}}, *pIp = NULL;
				bool SinglePlayer = true;
				for(int i = 0; i < MAX_CLIENTS; i++)
				{
					if(m_apPlayers[i])
					{
						Server()->GetClientAddr(i, aaBuf[i], NETADDR_MAXSTRSIZE);
						if(!pIp)
							pIp = aaBuf[i];
						else if(SinglePlayer && str_comp(pIp, aaBuf[i]))
							SinglePlayer = false;
					}
				}

				// remember checked players, only the first player with a specific ip will be handled
				bool aVoteChecked[MAX_CLIENTS] = {false};
				int64_t Now = Server()->Tick();
				for(int i = 0; i < MAX_CLIENTS; i++)
				{
					if(!m_apPlayers[i] || aVoteChecked[i])
						continue;

					if((IsKickVote() || IsSpecVote()) && (m_apPlayers[i]->GetTeam() == TEAM_SPECTATORS ||
										     (GetPlayerChar(m_VoteCreator) && GetPlayerChar(i) &&
											     GetPlayerChar(m_VoteCreator)->Team() != GetPlayerChar(i)->Team())))
						continue;

					// ddnet-insta
					if(m_apPlayers[i]->GetTeam() == TEAM_SPECTATORS && !g_Config.m_SvSpectatorVotes)
						continue;

					if(m_apPlayers[i]->IsAfk() && i != m_VoteCreator)
						continue;

					// can't vote in kick and spec votes in the beginning after joining
					if((IsKickVote() || IsSpecVote()) && Now < m_apPlayers[i]->m_FirstVoteTick)
						continue;

					// connecting clients with spoofed ips can clog slots without being ingame
					if(!Server()->ClientIngame(i))
						continue;

					// don't count votes by blacklisted clients
					if(g_Config.m_SvDnsblVote && !m_pServer->DnsblWhite(i) && !SinglePlayer)
						continue;

					int CurVote = m_apPlayers[i]->m_Vote;
					int CurVotePos = m_apPlayers[i]->m_VotePos;

					// only allow IPs to vote once, but keep veto ability
					// check for more players with the same ip (only use the vote of the one who voted first)
					for(int j = i + 1; j < MAX_CLIENTS; j++)
					{
						if(!m_apPlayers[j] || aVoteChecked[j] || str_comp(aaBuf[j], aaBuf[i]) != 0)
							continue;

						// count the latest vote by this ip
						if(CurVotePos < m_apPlayers[j]->m_VotePos)
						{
							CurVote = m_apPlayers[j]->m_Vote;
							CurVotePos = m_apPlayers[j]->m_VotePos;
						}

						aVoteChecked[j] = true;
					}

					Total++;
					if(CurVote > 0)
						Yes++;
					else if(CurVote < 0)
						No++;

					// veto right for players who have been active on server for long and who're not afk
					if(!IsKickVote() && !IsSpecVote() && g_Config.m_SvVoteVetoTime)
					{
						// look through all players with same IP again, including the current player
						for(int j = i; j < MAX_CLIENTS; j++)
						{
							// no need to check ip address of current player
							if(i != j && (!m_apPlayers[j] || str_comp(aaBuf[j], aaBuf[i]) != 0))
								continue;

							if(m_apPlayers[j] && !m_apPlayers[j]->IsAfk() && m_apPlayers[j]->GetTeam() != TEAM_SPECTATORS &&
								((Server()->Tick() - m_apPlayers[j]->m_JoinTick) / (Server()->TickSpeed() * 60) > g_Config.m_SvVoteVetoTime ||
									(m_apPlayers[j]->GetCharacter() && m_apPlayers[j]->GetCharacter()->m_DDRaceState == DDRACE_STARTED &&
										(Server()->Tick() - m_apPlayers[j]->GetCharacter()->m_StartTime) / (Server()->TickSpeed() * 60) > g_Config.m_SvVoteVetoTime)))
							{
								if(CurVote == 0)
									Veto = true;
								else if(CurVote < 0)
									VetoStop = true;
								break;
							}
						}
					}
				}

				if(g_Config.m_SvVoteMaxTotal && Total > g_Config.m_SvVoteMaxTotal &&
					(IsKickVote() || IsSpecVote()))
					Total = g_Config.m_SvVoteMaxTotal;

				if((Yes > Total / (100.0f / g_Config.m_SvVoteYesPercentage)) && !Veto)
					m_VoteEnforce = VOTE_ENFORCE_YES;
				else if(No >= Total - Total / (100.0f / g_Config.m_SvVoteYesPercentage))
					m_VoteEnforce = VOTE_ENFORCE_NO;

				if(VetoStop)
					m_VoteEnforce = VOTE_ENFORCE_NO;

				m_VoteWillPass = Yes > (Yes + No) / (100.0f / g_Config.m_SvVoteYesPercentage);
			}

			if(time_get() > m_VoteCloseTime && !g_Config.m_SvVoteMajority)
				m_VoteEnforce = (m_VoteWillPass && !Veto) ? VOTE_ENFORCE_YES : VOTE_ENFORCE_NO;

			// / Ensure minimum time for vote to end when moderating.
			if(m_VoteEnforce == VOTE_ENFORCE_YES && !(PlayerModerating() &&
									(IsKickVote() || IsSpecVote()) && time_get() < m_VoteCloseTime))
			{
				Server()->SetRconCid(IServer::RCON_CID_VOTE);
				Console()->ExecuteLine(m_aVoteCommand);
				Server()->SetRconCid(IServer::RCON_CID_SERV);
				EndVote();
				SendChat(-1, TEAM_ALL, "Vote passed", -1, FLAG_SIX);

				if(m_apPlayers[m_VoteCreator] && !IsKickVote() && !IsSpecVote())
					m_apPlayers[m_VoteCreator]->m_LastVoteCall = 0;
			}
			else if(m_VoteEnforce == VOTE_ENFORCE_YES_ADMIN)
			{
				Console()->ExecuteLine(m_aVoteCommand, m_VoteEnforcer);
				SendChat(-1, TEAM_ALL, "Vote passed enforced by authorized player", -1, FLAG_SIX);
				EndVote();
			}
			else if(m_VoteEnforce == VOTE_ENFORCE_NO_ADMIN)
			{
				EndVote();
				SendChat(-1, TEAM_ALL, "Vote failed enforced by authorized player", -1, FLAG_SIX);
			}
			//else if(m_VoteEnforce == VOTE_ENFORCE_NO || time_get() > m_VoteCloseTime)
			else if(m_VoteEnforce == VOTE_ENFORCE_NO || (time_get() > m_VoteCloseTime && g_Config.m_SvVoteMajority))
			{
				EndVote();
				if(VetoStop || (m_VoteWillPass && Veto))
					SendChat(-1, TEAM_ALL, "Vote failed because of veto. Find an empty server instead", -1, FLAG_SIX);
				else
					SendChat(-1, TEAM_ALL, "Vote failed", -1, FLAG_SIX);
			}
			else if(m_VoteUpdate)
			{
				m_VoteUpdate = false;
				SendVoteStatus(-1, Total, Yes, No);
			}
		}
	}
	for(int i = 0; i < m_NumMutes; i++)
	{
		if(m_aMutes[i].m_Expire <= Server()->Tick())
		{
			m_NumMutes--;
			m_aMutes[i] = m_aMutes[m_NumMutes];
		}
	}
	for(int i = 0; i < m_NumVoteMutes; i++)
	{
		if(m_aVoteMutes[i].m_Expire <= Server()->Tick())
		{
			m_NumVoteMutes--;
			m_aVoteMutes[i] = m_aVoteMutes[m_NumVoteMutes];
		}
	}

	if(Server()->Tick() % (g_Config.m_SvAnnouncementInterval * Server()->TickSpeed() * 60) == 0)
	{
		const char *pLine = Server()->GetAnnouncementLine(g_Config.m_SvAnnouncementFileName);
		if(pLine)
			SendChat(-1, TEAM_ALL, pLine);
	}

	for(auto &Switcher : Switchers())
	{
		for(int j = 0; j < MAX_CLIENTS; ++j)
		{
			if(Switcher.m_aEndTick[j] <= Server()->Tick() && Switcher.m_aType[j] == TILE_SWITCHTIMEDOPEN)
			{
				Switcher.m_aStatus[j] = false;
				Switcher.m_aEndTick[j] = 0;
				Switcher.m_aType[j] = TILE_SWITCHCLOSE;
			}
			else if(Switcher.m_aEndTick[j] <= Server()->Tick() && Switcher.m_aType[j] == TILE_SWITCHTIMEDCLOSE)
			{
				Switcher.m_aStatus[j] = true;
				Switcher.m_aEndTick[j] = 0;
				Switcher.m_aType[j] = TILE_SWITCHOPEN;
			}
		}
	}

	if(m_SqlRandomMapResult != nullptr && m_SqlRandomMapResult->m_Completed)
	{
		if(m_SqlRandomMapResult->m_Success)
		{
			if(PlayerExists(m_SqlRandomMapResult->m_ClientId) && m_SqlRandomMapResult->m_aMessage[0] != '\0')
				SendChat(-1, TEAM_ALL, m_SqlRandomMapResult->m_aMessage);
			if(m_SqlRandomMapResult->m_aMap[0] != '\0')
				Server()->ChangeMap(m_SqlRandomMapResult->m_aMap);
			else
				m_LastMapVote = 0;
		}
		m_SqlRandomMapResult = nullptr;
	}

	// Record player position at the end of the tick
	if(m_TeeHistorianActive)
	{
		for(int i = 0; i < MAX_CLIENTS; i++)
		{
			if(m_apPlayers[i] && m_apPlayers[i]->GetCharacter())
			{
				CNetObj_CharacterCore Char;
				m_apPlayers[i]->GetCharacter()->GetCore().Write(&Char);
				m_TeeHistorian.RecordPlayer(i, &Char);
			}
			else
			{
				m_TeeHistorian.RecordDeadPlayer(i);
			}
		}
		m_TeeHistorian.EndPlayers();
		m_TeeHistorian.BeginInputs();
	}
	// Warning: do not put code in this function directly above or below this comment
}

// Server hooks
void CGameContext::OnClientPrepareInput(int ClientId, void *pInput)
{
	auto *pPlayerInput = (CNetObj_PlayerInput *)pInput;
	if(Server()->IsSixup(ClientId))
		pPlayerInput->m_PlayerFlags = PlayerFlags_SevenToSix(pPlayerInput->m_PlayerFlags);
}

void CGameContext::OnClientDirectInput(int ClientId, void *pInput)
{
	if(!m_World.m_Paused)
		m_apPlayers[ClientId]->OnDirectInput((CNetObj_PlayerInput *)pInput);

	int Flags = ((CNetObj_PlayerInput *)pInput)->m_PlayerFlags;
	if((Flags & 256) || (Flags & 512))
	{
		Server()->Kick(ClientId, "please update your client or use DDNet client");
	}
}

void CGameContext::OnClientPredictedInput(int ClientId, void *pInput)
{
	// early return if no input at all has been sent by a player
	if(pInput == nullptr && !m_aPlayerHasInput[ClientId])
		return;

	// set to last sent input when no new input has been sent
	CNetObj_PlayerInput *pApplyInput = (CNetObj_PlayerInput *)pInput;
	if(pApplyInput == nullptr)
	{
		pApplyInput = &m_aLastPlayerInput[ClientId];
	}

	if(!m_World.m_Paused)
		m_apPlayers[ClientId]->OnPredictedInput(pApplyInput);
}

void CGameContext::OnClientPredictedEarlyInput(int ClientId, void *pInput)
{
	// early return if no input at all has been sent by a player
	if(pInput == nullptr && !m_aPlayerHasInput[ClientId])
		return;

	// set to last sent input when no new input has been sent
	CNetObj_PlayerInput *pApplyInput = (CNetObj_PlayerInput *)pInput;
	if(pApplyInput == nullptr)
	{
		pApplyInput = &m_aLastPlayerInput[ClientId];
	}
	else
	{
		// Store input in this function and not in `OnClientPredictedInput`,
		// because this function is called on all inputs, while
		// `OnClientPredictedInput` is only called on the first input of each
		// tick.
		mem_copy(&m_aLastPlayerInput[ClientId], pApplyInput, sizeof(m_aLastPlayerInput[ClientId]));
		m_aPlayerHasInput[ClientId] = true;
	}

	if(!m_World.m_Paused)
		m_apPlayers[ClientId]->OnPredictedEarlyInput(pApplyInput);

	if(m_TeeHistorianActive)
	{
		m_TeeHistorian.RecordPlayerInput(ClientId, m_apPlayers[ClientId]->GetUniqueCid(), pApplyInput);
	}
}

const CVoteOptionServer *CGameContext::GetVoteOption(int Index) const
{
	const CVoteOptionServer *pCurrent;
	for(pCurrent = m_pVoteOptionFirst;
		Index > 0 && pCurrent;
		Index--, pCurrent = pCurrent->m_pNext)
		;

	if(Index > 0)
		return 0;
	return pCurrent;
}

void CGameContext::ProgressVoteOptions(int ClientId)
{
	CPlayer *pPl = m_apPlayers[ClientId];

	if(pPl->m_SendVoteIndex == -1)
		return; // we didn't start sending options yet

	if(pPl->m_SendVoteIndex > m_NumVoteOptions)
		return; // shouldn't happen / fail silently

	int VotesLeft = m_NumVoteOptions - pPl->m_SendVoteIndex;
	int NumVotesToSend = minimum(g_Config.m_SvSendVotesPerTick, VotesLeft);

	if(!VotesLeft)
	{
		// player has up to date vote option list
		return;
	}

	// build vote option list msg
	int CurIndex = 0;

	CNetMsg_Sv_VoteOptionListAdd OptionMsg;
	OptionMsg.m_pDescription0 = "";
	OptionMsg.m_pDescription1 = "";
	OptionMsg.m_pDescription2 = "";
	OptionMsg.m_pDescription3 = "";
	OptionMsg.m_pDescription4 = "";
	OptionMsg.m_pDescription5 = "";
	OptionMsg.m_pDescription6 = "";
	OptionMsg.m_pDescription7 = "";
	OptionMsg.m_pDescription8 = "";
	OptionMsg.m_pDescription9 = "";
	OptionMsg.m_pDescription10 = "";
	OptionMsg.m_pDescription11 = "";
	OptionMsg.m_pDescription12 = "";
	OptionMsg.m_pDescription13 = "";
	OptionMsg.m_pDescription14 = "";

	// get current vote option by index
	const CVoteOptionServer *pCurrent = GetVoteOption(pPl->m_SendVoteIndex);

	while(CurIndex < NumVotesToSend && pCurrent != NULL)
	{
		switch(CurIndex)
		{
		case 0: OptionMsg.m_pDescription0 = pCurrent->m_aDescription; break;
		case 1: OptionMsg.m_pDescription1 = pCurrent->m_aDescription; break;
		case 2: OptionMsg.m_pDescription2 = pCurrent->m_aDescription; break;
		case 3: OptionMsg.m_pDescription3 = pCurrent->m_aDescription; break;
		case 4: OptionMsg.m_pDescription4 = pCurrent->m_aDescription; break;
		case 5: OptionMsg.m_pDescription5 = pCurrent->m_aDescription; break;
		case 6: OptionMsg.m_pDescription6 = pCurrent->m_aDescription; break;
		case 7: OptionMsg.m_pDescription7 = pCurrent->m_aDescription; break;
		case 8: OptionMsg.m_pDescription8 = pCurrent->m_aDescription; break;
		case 9: OptionMsg.m_pDescription9 = pCurrent->m_aDescription; break;
		case 10: OptionMsg.m_pDescription10 = pCurrent->m_aDescription; break;
		case 11: OptionMsg.m_pDescription11 = pCurrent->m_aDescription; break;
		case 12: OptionMsg.m_pDescription12 = pCurrent->m_aDescription; break;
		case 13: OptionMsg.m_pDescription13 = pCurrent->m_aDescription; break;
		case 14: OptionMsg.m_pDescription14 = pCurrent->m_aDescription; break;
		}

		CurIndex++;
		pCurrent = pCurrent->m_pNext;
	}

	// send msg
	if(pPl->m_SendVoteIndex == 0)
	{
		CNetMsg_Sv_VoteOptionGroupStart StartMsg;
		Server()->SendPackMsg(&StartMsg, MSGFLAG_VITAL, ClientId);
	}

	OptionMsg.m_NumOptions = NumVotesToSend;
	Server()->SendPackMsg(&OptionMsg, MSGFLAG_VITAL, ClientId);

	pPl->m_SendVoteIndex += NumVotesToSend;

	if(pPl->m_SendVoteIndex == m_NumVoteOptions)
	{
		CNetMsg_Sv_VoteOptionGroupEnd EndMsg;
		Server()->SendPackMsg(&EndMsg, MSGFLAG_VITAL, ClientId);
	}
}

void CGameContext::OnClientEnter(int ClientId)
{
	if(m_TeeHistorianActive)
	{
		m_TeeHistorian.RecordPlayerReady(ClientId);
	}
	m_pController->OnPlayerConnect(m_apPlayers[ClientId]);

<<<<<<< HEAD
	if(Server()->IsSixup(ClientId))
	{
		{
			protocol7::CNetMsg_Sv_GameInfo Msg;
			Msg.m_GameFlags = protocol7::GAMEFLAG_RACE;
			Msg.m_GameFlags = protocol7::GAMEFLAG_TEAMS | protocol7::GAMEFLAG_FLAGS; // ddnet-insta
			Msg.m_MatchCurrent = 1;
			Msg.m_MatchNum = 0;
			Msg.m_ScoreLimit = Config()->m_SvScorelimit; // ddnet-insta
			Msg.m_TimeLimit = Config()->m_SvTimelimit; // ddnet-insta
			Server()->SendPackMsg(&Msg, MSGFLAG_VITAL | MSGFLAG_NORECORD, ClientId);
		}

		// /team is essential
		{
			protocol7::CNetMsg_Sv_CommandInfoRemove Msg;
			Msg.m_pName = "team";
			Server()->SendPackMsg(&Msg, MSGFLAG_VITAL | MSGFLAG_NORECORD, ClientId);
		}
	}

=======
>>>>>>> f0449bef
	{
		CNetMsg_Sv_CommandInfoGroupStart Msg;
		Server()->SendPackMsg(&Msg, MSGFLAG_VITAL | MSGFLAG_NORECORD, ClientId);
	}
	for(const IConsole::CCommandInfo *pCmd = Console()->FirstCommandInfo(IConsole::ACCESS_LEVEL_USER, CFGFLAG_CHAT);
		pCmd; pCmd = pCmd->NextCommandInfo(IConsole::ACCESS_LEVEL_USER, CFGFLAG_CHAT))
	{
		const char *pName = pCmd->m_pName;

		if(Server()->IsSixup(ClientId))
		{
			if(!str_comp_nocase(pName, "w") || !str_comp_nocase(pName, "whisper"))
				continue;

			if(!str_comp_nocase(pName, "r"))
				pName = "rescue";

			protocol7::CNetMsg_Sv_CommandInfo Msg;
			Msg.m_pName = pName;
			Msg.m_pArgsFormat = pCmd->m_pParams;
			Msg.m_pHelpText = pCmd->m_pHelp;
			Server()->SendPackMsg(&Msg, MSGFLAG_VITAL | MSGFLAG_NORECORD, ClientId);
		}
		else
		{
			CNetMsg_Sv_CommandInfo Msg;
			Msg.m_pName = pName;
			Msg.m_pArgsFormat = pCmd->m_pParams;
			Msg.m_pHelpText = pCmd->m_pHelp;
			Server()->SendPackMsg(&Msg, MSGFLAG_VITAL | MSGFLAG_NORECORD, ClientId);
		}
	}
	{
		CNetMsg_Sv_CommandInfoGroupEnd Msg;
		Server()->SendPackMsg(&Msg, MSGFLAG_VITAL | MSGFLAG_NORECORD, ClientId);
	}

	{
		int Empty = -1;
		for(int i = 0; i < MAX_CLIENTS; i++)
		{
			if(Server()->ClientSlotEmpty(i))
			{
				Empty = i;
				break;
			}
		}
		CNetMsg_Sv_Chat Msg;
		Msg.m_Team = 0;
		Msg.m_ClientId = Empty;
		Msg.m_pMessage = "Do you know someone who uses a bot? Please report them to the moderators.";
		m_apPlayers[ClientId]->m_EligibleForFinishCheck = time_get();
		Server()->SendPackMsg(&Msg, MSGFLAG_VITAL | MSGFLAG_NORECORD, ClientId);
	}

	IServer::CClientInfo Info;
	if(Server()->GetClientInfo(ClientId, &Info) && Info.m_GotDDNetVersion)
	{
		if(OnClientDDNetVersionKnown(ClientId))
			return; // kicked
	}

	if(!Server()->ClientPrevIngame(ClientId))
	{
		if(g_Config.m_SvWelcome[0] != 0)
			SendChatTarget(ClientId, g_Config.m_SvWelcome);

		if(g_Config.m_SvShowOthersDefault > SHOW_OTHERS_OFF)
		{
			if(g_Config.m_SvShowOthers)
				SendChatTarget(ClientId, "You can see other players. To disable this use DDNet client and type /showothers");

			m_apPlayers[ClientId]->m_ShowOthers = g_Config.m_SvShowOthersDefault;
		}
	}
	m_VoteUpdate = true;

	// send active vote
	if(m_VoteCloseTime)
		SendVoteSet(ClientId);

	Server()->ExpireServerInfo();

	CPlayer *pNewPlayer = m_apPlayers[ClientId];
	mem_zero(&m_aLastPlayerInput[ClientId], sizeof(m_aLastPlayerInput[ClientId]));
	m_aPlayerHasInput[ClientId] = false;

	// new info for others
	protocol7::CNetMsg_Sv_ClientInfo NewClientInfoMsg;
	NewClientInfoMsg.m_ClientId = ClientId;
	NewClientInfoMsg.m_Local = 0;
	NewClientInfoMsg.m_Team = pNewPlayer->GetTeam();
	NewClientInfoMsg.m_pName = Server()->ClientName(ClientId);
	NewClientInfoMsg.m_pClan = Server()->ClientClan(ClientId);
	NewClientInfoMsg.m_Country = Server()->ClientCountry(ClientId);
	NewClientInfoMsg.m_Silent = false;

	for(int p = 0; p < protocol7::NUM_SKINPARTS; p++)
	{
		NewClientInfoMsg.m_apSkinPartNames[p] = pNewPlayer->m_TeeInfos.m_apSkinPartNames[p];
		NewClientInfoMsg.m_aUseCustomColors[p] = pNewPlayer->m_TeeInfos.m_aUseCustomColors[p];
		NewClientInfoMsg.m_aSkinPartColors[p] = pNewPlayer->m_TeeInfos.m_aSkinPartColors[p];
	}

	// update client infos (others before local)
	for(int i = 0; i < Server()->MaxClients(); ++i)
	{
		if(i == ClientId || !m_apPlayers[i] || !Server()->ClientIngame(i))
			continue;

		CPlayer *pPlayer = m_apPlayers[i];

		if(Server()->IsSixup(i))
			Server()->SendPackMsg(&NewClientInfoMsg, MSGFLAG_VITAL | MSGFLAG_NORECORD, i);

		if(Server()->IsSixup(ClientId))
		{
			// existing infos for new player
			protocol7::CNetMsg_Sv_ClientInfo ClientInfoMsg;
			ClientInfoMsg.m_ClientId = i;
			ClientInfoMsg.m_Local = 0;
			ClientInfoMsg.m_Team = pPlayer->GetTeam();
			ClientInfoMsg.m_pName = Server()->ClientName(i);
			ClientInfoMsg.m_pClan = Server()->ClientClan(i);
			ClientInfoMsg.m_Country = Server()->ClientCountry(i);
			ClientInfoMsg.m_Silent = 0;

			for(int p = 0; p < protocol7::NUM_SKINPARTS; p++)
			{
				ClientInfoMsg.m_apSkinPartNames[p] = pPlayer->m_TeeInfos.m_apSkinPartNames[p];
				ClientInfoMsg.m_aUseCustomColors[p] = pPlayer->m_TeeInfos.m_aUseCustomColors[p];
				ClientInfoMsg.m_aSkinPartColors[p] = pPlayer->m_TeeInfos.m_aSkinPartColors[p];
			}

			Server()->SendPackMsg(&ClientInfoMsg, MSGFLAG_VITAL | MSGFLAG_NORECORD, ClientId);
		}
	}

	// local info
	if(Server()->IsSixup(ClientId))
	{
		NewClientInfoMsg.m_Local = 1;
		Server()->SendPackMsg(&NewClientInfoMsg, MSGFLAG_VITAL | MSGFLAG_NORECORD, ClientId);
	}

	// initial chat delay
	if(g_Config.m_SvChatInitialDelay != 0 && m_apPlayers[ClientId]->m_JoinTick > m_NonEmptySince + 10 * Server()->TickSpeed())
	{
		char aBuf[128];
		NETADDR Addr;
		Server()->GetClientAddr(ClientId, &Addr);
		str_format(aBuf, sizeof(aBuf), "This server has an initial chat delay, you will need to wait %d seconds before talking.", g_Config.m_SvChatInitialDelay);
		SendChatTarget(ClientId, aBuf);
		Mute(&Addr, g_Config.m_SvChatInitialDelay, Server()->ClientName(ClientId), "Initial chat delay", true);
	}

	LogEvent("Connect", ClientId);
}

bool CGameContext::OnClientDataPersist(int ClientId, void *pData)
{
	CPersistentClientData *pPersistent = (CPersistentClientData *)pData;
	if(!m_apPlayers[ClientId])
	{
		return false;
	}
	pPersistent->m_IsSpectator = m_apPlayers[ClientId]->GetTeam() == TEAM_SPECTATORS;
	pPersistent->m_IsAfk = m_apPlayers[ClientId]->IsAfk();
	return true;
}

void CGameContext::OnClientConnected(int ClientId, void *pData)
{
	CPersistentClientData *pPersistentData = (CPersistentClientData *)pData;
	bool Spec = false;
	bool Afk = true;
	if(pPersistentData)
	{
		Spec = pPersistentData->m_IsSpectator;
		Afk = pPersistentData->m_IsAfk;
	}

	{
		bool Empty = true;
		for(auto &pPlayer : m_apPlayers)
		{
			// connecting clients with spoofed ips can clog slots without being ingame
			if(pPlayer && Server()->ClientIngame(pPlayer->GetCid()))
			{
				Empty = false;
				break;
			}
		}
		if(Empty)
		{
			m_NonEmptySince = Server()->Tick();
		}
	}

	// Check which team the player should be on
	const int StartTeam = (Spec || g_Config.m_SvTournamentMode) ? TEAM_SPECTATORS : m_pController->GetAutoTeam(ClientId);

	if(m_apPlayers[ClientId])
		delete m_apPlayers[ClientId];
	m_apPlayers[ClientId] = new(ClientId) CPlayer(this, NextUniqueClientId, ClientId, StartTeam);
	m_apPlayers[ClientId]->SetInitialAfk(Afk);
	NextUniqueClientId += 1;

	SendMotd(ClientId);
	SendSettings(ClientId);

	Server()->ExpireServerInfo();
}

void CGameContext::OnClientDrop(int ClientId, const char *pReason)
{
	LogEvent("Disconnect", ClientId);

	AbortVoteKickOnDisconnect(ClientId);
	m_pController->OnPlayerDisconnect(m_apPlayers[ClientId], pReason);
	delete m_apPlayers[ClientId];
	m_apPlayers[ClientId] = 0;

	delete m_apSavedTeams[ClientId];
	m_apSavedTeams[ClientId] = nullptr;

	delete m_apSavedTees[ClientId];
	m_apSavedTees[ClientId] = nullptr;

	m_aTeamMapping[ClientId] = -1;

	m_VoteUpdate = true;

	// update spectator modes
	for(auto &pPlayer : m_apPlayers)
	{
		if(pPlayer && pPlayer->m_SpectatorId == ClientId)
			pPlayer->m_SpectatorId = SPEC_FREEVIEW;
	}

	// update conversation targets
	for(auto &pPlayer : m_apPlayers)
	{
		if(pPlayer && pPlayer->m_LastWhisperTo == ClientId)
			pPlayer->m_LastWhisperTo = -1;
	}

	protocol7::CNetMsg_Sv_ClientDrop Msg;
	Msg.m_ClientId = ClientId;
	Msg.m_pReason = pReason;
	Msg.m_Silent = false;
	Server()->SendPackMsg(&Msg, MSGFLAG_VITAL | MSGFLAG_NORECORD, -1);

	Server()->ExpireServerInfo();
}

void CGameContext::TeehistorianRecordAntibot(const void *pData, int DataSize)
{
	if(m_TeeHistorianActive)
	{
		m_TeeHistorian.RecordAntibot(pData, DataSize);
	}
}

void CGameContext::TeehistorianRecordPlayerJoin(int ClientId, bool Sixup)
{
	if(m_TeeHistorianActive)
	{
		m_TeeHistorian.RecordPlayerJoin(ClientId, !Sixup ? CTeeHistorian::PROTOCOL_6 : CTeeHistorian::PROTOCOL_7);
	}
}

void CGameContext::TeehistorianRecordPlayerDrop(int ClientId, const char *pReason)
{
	if(m_TeeHistorianActive)
	{
		m_TeeHistorian.RecordPlayerDrop(ClientId, pReason);
	}
}

void CGameContext::TeehistorianRecordPlayerRejoin(int ClientId)
{
	if(m_TeeHistorianActive)
	{
		m_TeeHistorian.RecordPlayerRejoin(ClientId);
	}
}

void CGameContext::TeehistorianRecordPlayerName(int ClientId, const char *pName)
{
	if(m_TeeHistorianActive)
	{
		m_TeeHistorian.RecordPlayerName(ClientId, pName);
	}
}

void CGameContext::TeehistorianRecordPlayerFinish(int ClientId, int TimeTicks)
{
	if(m_TeeHistorianActive)
	{
		m_TeeHistorian.RecordPlayerFinish(ClientId, TimeTicks);
	}
}

void CGameContext::TeehistorianRecordTeamFinish(int TeamId, int TimeTicks)
{
	if(m_TeeHistorianActive)
	{
		m_TeeHistorian.RecordTeamFinish(TeamId, TimeTicks);
	}
}

bool CGameContext::OnClientDDNetVersionKnown(int ClientId)
{
	IServer::CClientInfo Info;
	dbg_assert(Server()->GetClientInfo(ClientId, &Info), "failed to get client info");
	int ClientVersion = Info.m_DDNetVersion;
	dbg_msg("ddnet", "cid=%d version=%d", ClientId, ClientVersion);

	if(m_TeeHistorianActive)
	{
		if(Info.m_pConnectionId && Info.m_pDDNetVersionStr)
		{
			m_TeeHistorian.RecordDDNetVersion(ClientId, *Info.m_pConnectionId, ClientVersion, Info.m_pDDNetVersionStr);
		}
		else
		{
			m_TeeHistorian.RecordDDNetVersionOld(ClientId, ClientVersion);
		}
	}

	// Autoban known bot versions.
	if(g_Config.m_SvBannedVersions[0] != '\0' && IsVersionBanned(ClientVersion))
	{
		Server()->Kick(ClientId, "unsupported client");
		return true;
	}

	CPlayer *pPlayer = m_apPlayers[ClientId];
	if(ClientVersion >= VERSION_DDNET_GAMETICK)
		pPlayer->m_TimerType = g_Config.m_SvDefaultTimerType;

	// First update the teams state.
	m_pController->Teams().SendTeamsState(ClientId);

	// Then send records.
	SendRecord(ClientId);

	// And report correct tunings.
	if(ClientVersion < VERSION_DDNET_EARLY_VERSION)
		SendTuningParams(ClientId, pPlayer->m_TuneZone);

	// Tell old clients to update.
	if(ClientVersion < VERSION_DDNET_UPDATER_FIXED && g_Config.m_SvClientSuggestionOld[0] != '\0')
		SendBroadcast(g_Config.m_SvClientSuggestionOld, ClientId);
	// Tell known bot clients that they're botting and we know it.
	if(((ClientVersion >= 15 && ClientVersion < 100) || ClientVersion == 502) && g_Config.m_SvClientSuggestionBot[0] != '\0')
		SendBroadcast(g_Config.m_SvClientSuggestionBot, ClientId);

	return false;
}

void *CGameContext::PreProcessMsg(int *pMsgId, CUnpacker *pUnpacker, int ClientId)
{
	if(Server()->IsSixup(ClientId) && *pMsgId < OFFSET_UUID)
	{
		void *pRawMsg = m_NetObjHandler7.SecureUnpackMsg(*pMsgId, pUnpacker);
		if(!pRawMsg)
			return 0;

		CPlayer *pPlayer = m_apPlayers[ClientId];
		static char s_aRawMsg[1024];

		if(*pMsgId == protocol7::NETMSGTYPE_CL_SAY)
		{
			protocol7::CNetMsg_Cl_Say *pMsg7 = (protocol7::CNetMsg_Cl_Say *)pRawMsg;
			// Should probably use a placement new to start the lifetime of the object to avoid future weirdness
			::CNetMsg_Cl_Say *pMsg = (::CNetMsg_Cl_Say *)s_aRawMsg;

			if(pMsg7->m_Target >= 0)
			{
				if(ProcessSpamProtection(ClientId))
					return 0;

				// Should we maybe recraft the message so that it can go through the usual path?
				WhisperId(ClientId, pMsg7->m_Target, pMsg7->m_pMessage);
				return 0;
			}

			pMsg->m_Team = pMsg7->m_Mode == protocol7::CHAT_TEAM;
			pMsg->m_pMessage = pMsg7->m_pMessage;
		}
		else if(*pMsgId == protocol7::NETMSGTYPE_CL_STARTINFO)
		{
			protocol7::CNetMsg_Cl_StartInfo *pMsg7 = (protocol7::CNetMsg_Cl_StartInfo *)pRawMsg;
			::CNetMsg_Cl_StartInfo *pMsg = (::CNetMsg_Cl_StartInfo *)s_aRawMsg;

			pMsg->m_pName = pMsg7->m_pName;
			pMsg->m_pClan = pMsg7->m_pClan;
			pMsg->m_Country = pMsg7->m_Country;

			CTeeInfo Info(pMsg7->m_apSkinPartNames, pMsg7->m_aUseCustomColors, pMsg7->m_aSkinPartColors);
			Info.FromSixup();
			pPlayer->m_TeeInfos = Info;

			str_copy(s_aRawMsg + sizeof(*pMsg), Info.m_aSkinName, sizeof(s_aRawMsg) - sizeof(*pMsg));

			pMsg->m_pSkin = s_aRawMsg + sizeof(*pMsg);
			pMsg->m_UseCustomColor = pPlayer->m_TeeInfos.m_UseCustomColor;
			pMsg->m_ColorBody = pPlayer->m_TeeInfos.m_ColorBody;
			pMsg->m_ColorFeet = pPlayer->m_TeeInfos.m_ColorFeet;
		}
		// ddnet-insta ready start
		else if(*pMsgId == protocol7::NETMSGTYPE_CL_READYCHANGE)
		{
			m_pController->OnPlayerReadyChange(pPlayer);
		}
		// ddnet-insta ready end
		else if(*pMsgId == protocol7::NETMSGTYPE_CL_SKINCHANGE)
		{
			protocol7::CNetMsg_Cl_SkinChange *pMsg = (protocol7::CNetMsg_Cl_SkinChange *)pRawMsg;
			if(g_Config.m_SvSpamprotection && pPlayer->m_LastChangeInfo &&
				pPlayer->m_LastChangeInfo + Server()->TickSpeed() * g_Config.m_SvInfoChangeDelay > Server()->Tick())
				return 0;

			// ddnet-insta
			if(!m_pController->IsSkinChangeAllowed())
				return 0;

			pPlayer->m_LastChangeInfo = Server()->Tick();

			CTeeInfo Info(pMsg->m_apSkinPartNames, pMsg->m_aUseCustomColors, pMsg->m_aSkinPartColors);
			Info.FromSixup();
			pPlayer->m_TeeInfos = Info;

			protocol7::CNetMsg_Sv_SkinChange Msg;
			Msg.m_ClientId = ClientId;
			for(int p = 0; p < protocol7::NUM_SKINPARTS; p++)
			{
				Msg.m_apSkinPartNames[p] = pMsg->m_apSkinPartNames[p];
				Msg.m_aSkinPartColors[p] = pMsg->m_aSkinPartColors[p];
				Msg.m_aUseCustomColors[p] = pMsg->m_aUseCustomColors[p];
			}

			Server()->SendPackMsg(&Msg, MSGFLAG_VITAL | MSGFLAG_NORECORD, -1);

			return 0;
		}
		else if(*pMsgId == protocol7::NETMSGTYPE_CL_SETSPECTATORMODE)
		{
			protocol7::CNetMsg_Cl_SetSpectatorMode *pMsg7 = (protocol7::CNetMsg_Cl_SetSpectatorMode *)pRawMsg;
			::CNetMsg_Cl_SetSpectatorMode *pMsg = (::CNetMsg_Cl_SetSpectatorMode *)s_aRawMsg;

			if(pMsg7->m_SpecMode == protocol7::SPEC_FREEVIEW)
				pMsg->m_SpectatorId = SPEC_FREEVIEW;
			else if(pMsg7->m_SpecMode == protocol7::SPEC_PLAYER)
				pMsg->m_SpectatorId = pMsg7->m_SpectatorId;
			else
				pMsg->m_SpectatorId = SPEC_FREEVIEW; // Probably not needed
		}
		else if(*pMsgId == protocol7::NETMSGTYPE_CL_SETTEAM)
		{
			protocol7::CNetMsg_Cl_SetTeam *pMsg7 = (protocol7::CNetMsg_Cl_SetTeam *)pRawMsg;
			::CNetMsg_Cl_SetTeam *pMsg = (::CNetMsg_Cl_SetTeam *)s_aRawMsg;

			pMsg->m_Team = pMsg7->m_Team;
		}
		else if(*pMsgId == protocol7::NETMSGTYPE_CL_COMMAND)
		{
			protocol7::CNetMsg_Cl_Command *pMsg7 = (protocol7::CNetMsg_Cl_Command *)pRawMsg;
			::CNetMsg_Cl_Say *pMsg = (::CNetMsg_Cl_Say *)s_aRawMsg;

			str_format(s_aRawMsg + sizeof(*pMsg), sizeof(s_aRawMsg) - sizeof(*pMsg), "/%s %s", pMsg7->m_pName, pMsg7->m_pArguments);
			pMsg->m_pMessage = s_aRawMsg + sizeof(*pMsg);
			dbg_msg("debug", "line='%s'", s_aRawMsg + sizeof(*pMsg));
			pMsg->m_Team = 0;

			*pMsgId = NETMSGTYPE_CL_SAY;
			return s_aRawMsg;
		}
		else if(*pMsgId == protocol7::NETMSGTYPE_CL_CALLVOTE)
		{
			protocol7::CNetMsg_Cl_CallVote *pMsg7 = (protocol7::CNetMsg_Cl_CallVote *)pRawMsg;
			::CNetMsg_Cl_CallVote *pMsg = (::CNetMsg_Cl_CallVote *)s_aRawMsg;

			int Authed = Server()->GetAuthedState(ClientId);
			if(pMsg7->m_Force)
			{
				str_format(s_aRawMsg, sizeof(s_aRawMsg), "force_vote \"%s\" \"%s\" \"%s\"", pMsg7->m_pType, pMsg7->m_pValue, pMsg7->m_pReason);
				Console()->SetAccessLevel(Authed == AUTHED_ADMIN ? IConsole::ACCESS_LEVEL_ADMIN : Authed == AUTHED_MOD ? IConsole::ACCESS_LEVEL_MOD : IConsole::ACCESS_LEVEL_HELPER);
				Console()->ExecuteLine(s_aRawMsg, ClientId, false);
				Console()->SetAccessLevel(IConsole::ACCESS_LEVEL_ADMIN);
				return 0;
			}

			pMsg->m_pValue = pMsg7->m_pValue;
			pMsg->m_pReason = pMsg7->m_pReason;
			pMsg->m_pType = pMsg7->m_pType;
		}
		else if(*pMsgId == protocol7::NETMSGTYPE_CL_EMOTICON)
		{
			protocol7::CNetMsg_Cl_Emoticon *pMsg7 = (protocol7::CNetMsg_Cl_Emoticon *)pRawMsg;
			::CNetMsg_Cl_Emoticon *pMsg = (::CNetMsg_Cl_Emoticon *)s_aRawMsg;

			pMsg->m_Emoticon = pMsg7->m_Emoticon;
		}
		else if(*pMsgId == protocol7::NETMSGTYPE_CL_VOTE)
		{
			protocol7::CNetMsg_Cl_Vote *pMsg7 = (protocol7::CNetMsg_Cl_Vote *)pRawMsg;
			::CNetMsg_Cl_Vote *pMsg = (::CNetMsg_Cl_Vote *)s_aRawMsg;

			pMsg->m_Vote = pMsg7->m_Vote;
		}

		*pMsgId = Msg_SevenToSix(*pMsgId);

		return s_aRawMsg;
	}
	else
		return m_NetObjHandler.SecureUnpackMsg(*pMsgId, pUnpacker);
}

void CGameContext::CensorMessage(char *pCensoredMessage, const char *pMessage, int Size)
{
	str_copy(pCensoredMessage, pMessage, Size);

	for(auto &Item : m_vCensorlist)
	{
		char *pCurLoc = pCensoredMessage;
		do
		{
			pCurLoc = (char *)str_utf8_find_nocase(pCurLoc, Item.c_str());
			if(pCurLoc)
			{
				for(int i = 0; i < (int)Item.length(); i++)
				{
					pCurLoc[i] = '*';
				}
				pCurLoc++;
			}
		} while(pCurLoc);
	}
}

void CGameContext::OnMessage(int MsgId, CUnpacker *pUnpacker, int ClientId)
{
	if(m_TeeHistorianActive)
	{
		if(m_NetObjHandler.TeeHistorianRecordMsg(MsgId))
		{
			m_TeeHistorian.RecordPlayerMessage(ClientId, pUnpacker->CompleteData(), pUnpacker->CompleteSize());
		}
	}

	void *pRawMsg = PreProcessMsg(&MsgId, pUnpacker, ClientId);

	if(!pRawMsg)
		return;

	if(Server()->ClientIngame(ClientId))
	{
		switch(MsgId)
		{
		case NETMSGTYPE_CL_SAY:
			OnSayNetMessage(static_cast<CNetMsg_Cl_Say *>(pRawMsg), ClientId, pUnpacker);
			break;
		case NETMSGTYPE_CL_CALLVOTE:
			OnCallVoteNetMessage(static_cast<CNetMsg_Cl_CallVote *>(pRawMsg), ClientId);
			break;
		case NETMSGTYPE_CL_VOTE:
			OnVoteNetMessage(static_cast<CNetMsg_Cl_Vote *>(pRawMsg), ClientId);
			break;
		case NETMSGTYPE_CL_SETTEAM:
			OnSetTeamNetMessage(static_cast<CNetMsg_Cl_SetTeam *>(pRawMsg), ClientId);
			break;
		case NETMSGTYPE_CL_ISDDNETLEGACY:
			OnIsDDNetLegacyNetMessage(static_cast<CNetMsg_Cl_IsDDNetLegacy *>(pRawMsg), ClientId, pUnpacker);
			break;
		case NETMSGTYPE_CL_SHOWOTHERSLEGACY:
			OnShowOthersLegacyNetMessage(static_cast<CNetMsg_Cl_ShowOthersLegacy *>(pRawMsg), ClientId);
			break;
		case NETMSGTYPE_CL_SHOWOTHERS:
			OnShowOthersNetMessage(static_cast<CNetMsg_Cl_ShowOthers *>(pRawMsg), ClientId);
			break;
		case NETMSGTYPE_CL_SHOWDISTANCE:
			OnShowDistanceNetMessage(static_cast<CNetMsg_Cl_ShowDistance *>(pRawMsg), ClientId);
			break;
		case NETMSGTYPE_CL_SETSPECTATORMODE:
			OnSetSpectatorModeNetMessage(static_cast<CNetMsg_Cl_SetSpectatorMode *>(pRawMsg), ClientId);
			break;
		case NETMSGTYPE_CL_CHANGEINFO:
			OnChangeInfoNetMessage(static_cast<CNetMsg_Cl_ChangeInfo *>(pRawMsg), ClientId);
			break;
		case NETMSGTYPE_CL_EMOTICON:
			OnEmoticonNetMessage(static_cast<CNetMsg_Cl_Emoticon *>(pRawMsg), ClientId);
			break;
		case NETMSGTYPE_CL_KILL:
			OnKillNetMessage(static_cast<CNetMsg_Cl_Kill *>(pRawMsg), ClientId);
			break;
		default:
			break;
		}
	}
	if(MsgId == NETMSGTYPE_CL_STARTINFO)
	{
		OnStartInfoNetMessage(static_cast<CNetMsg_Cl_StartInfo *>(pRawMsg), ClientId);
	}
}

void CGameContext::OnSayNetMessage(const CNetMsg_Cl_Say *pMsg, int ClientId, const CUnpacker *pUnpacker)
{
	CPlayer *pPlayer = m_apPlayers[ClientId];
	bool Check = !pPlayer->m_NotEligibleForFinish && pPlayer->m_EligibleForFinishCheck + 10 * time_freq() >= time_get();
	if(Check && str_comp(pMsg->m_pMessage, "xd sure chillerbot.png is lyfe") == 0 && pMsg->m_Team == 0)
	{
		if(m_TeeHistorianActive)
		{
			m_TeeHistorian.RecordPlayerMessage(ClientId, pUnpacker->CompleteData(), pUnpacker->CompleteSize());
		}

		pPlayer->m_NotEligibleForFinish = true;
		dbg_msg("hack", "bot detected, cid=%d", ClientId);
		return;
	}
	int Team = pMsg->m_Team;

	// trim right and set maximum length to 256 utf8-characters
	int Length = 0;
	const char *p = pMsg->m_pMessage;
	const char *pEnd = 0;
	while(*p)
	{
		const char *pStrOld = p;
		int Code = str_utf8_decode(&p);

		// check if unicode is not empty
		if(!str_utf8_isspace(Code))
		{
			pEnd = 0;
		}
		else if(pEnd == 0)
			pEnd = pStrOld;

		if(++Length >= 256)
		{
			*(const_cast<char *>(p)) = 0;
			break;
		}
	}
	if(pEnd != 0)
		*(const_cast<char *>(pEnd)) = 0;

	// drop empty and autocreated spam messages (more than 32 characters per second)
	if(Length == 0 || (pMsg->m_pMessage[0] != '/' && (g_Config.m_SvSpamprotection && pPlayer->m_LastChat && pPlayer->m_LastChat + Server()->TickSpeed() * ((31 + Length) / 32) > Server()->Tick())))
		return;

	int GameTeam = GetDDRaceTeam(pPlayer->GetCid());
	if(Team)
		Team = ((pPlayer->GetTeam() == TEAM_SPECTATORS) ? TEAM_SPECTATORS : GameTeam);
	else
		Team = TEAM_ALL;

	if(m_pController->OnChatMessage(pMsg, Length, Team, pPlayer))
		return;

	if(pMsg->m_pMessage[0] == '/')
	{
		if(str_startswith_nocase(pMsg->m_pMessage + 1, "w "))
		{
			char aWhisperMsg[256];
			str_copy(aWhisperMsg, pMsg->m_pMessage + 3, 256);
			Whisper(pPlayer->GetCid(), aWhisperMsg);
		}
		else if(str_startswith_nocase(pMsg->m_pMessage + 1, "whisper "))
		{
			char aWhisperMsg[256];
			str_copy(aWhisperMsg, pMsg->m_pMessage + 9, 256);
			Whisper(pPlayer->GetCid(), aWhisperMsg);
		}
		else if(str_startswith_nocase(pMsg->m_pMessage + 1, "c "))
		{
			char aWhisperMsg[256];
			str_copy(aWhisperMsg, pMsg->m_pMessage + 3, 256);
			Converse(pPlayer->GetCid(), aWhisperMsg);
		}
		else if(str_startswith_nocase(pMsg->m_pMessage + 1, "converse "))
		{
			char aWhisperMsg[256];
			str_copy(aWhisperMsg, pMsg->m_pMessage + 10, 256);
			Converse(pPlayer->GetCid(), aWhisperMsg);
		}
		else
		{
			if(g_Config.m_SvSpamprotection && !str_startswith(pMsg->m_pMessage + 1, "timeout ") && pPlayer->m_aLastCommands[0] && pPlayer->m_aLastCommands[0] + Server()->TickSpeed() > Server()->Tick() && pPlayer->m_aLastCommands[1] && pPlayer->m_aLastCommands[1] + Server()->TickSpeed() > Server()->Tick() && pPlayer->m_aLastCommands[2] && pPlayer->m_aLastCommands[2] + Server()->TickSpeed() > Server()->Tick() && pPlayer->m_aLastCommands[3] && pPlayer->m_aLastCommands[3] + Server()->TickSpeed() > Server()->Tick())
				return;

			int64_t Now = Server()->Tick();
			pPlayer->m_aLastCommands[pPlayer->m_LastCommandPos] = Now;
			pPlayer->m_LastCommandPos = (pPlayer->m_LastCommandPos + 1) % 4;

			Console()->SetFlagMask(CFGFLAG_CHAT);
			int Authed = Server()->GetAuthedState(ClientId);
			if(Authed)
				Console()->SetAccessLevel(Authed == AUTHED_ADMIN ? IConsole::ACCESS_LEVEL_ADMIN : Authed == AUTHED_MOD ? IConsole::ACCESS_LEVEL_MOD : IConsole::ACCESS_LEVEL_HELPER);
			else
				Console()->SetAccessLevel(IConsole::ACCESS_LEVEL_USER);

			{
				CClientChatLogger Logger(this, ClientId, log_get_scope_logger());
				CLogScope Scope(&Logger);
				Console()->ExecuteLine(pMsg->m_pMessage + 1, ClientId, false);
			}
			// m_apPlayers[ClientId] can be NULL, if the player used a
			// timeout code and replaced another client.
			char aBuf[256];
			str_format(aBuf, sizeof(aBuf), "%d used %s", ClientId, pMsg->m_pMessage);
			Console()->Print(IConsole::OUTPUT_LEVEL_DEBUG, "chat-command", aBuf);

			Console()->SetAccessLevel(IConsole::ACCESS_LEVEL_ADMIN);
			Console()->SetFlagMask(CFGFLAG_SERVER);
		}
	}
	else
	{
		pPlayer->UpdatePlaytime();
		char aCensoredMessage[256];
		CensorMessage(aCensoredMessage, pMsg->m_pMessage, sizeof(aCensoredMessage));
		if(g_Config.m_SvUnstackChat)
			InstagibUnstackChatMessage(aCensoredMessage, pMsg->m_pMessage, sizeof(aCensoredMessage));
		SendChat(ClientId, Team, aCensoredMessage, ClientId);
	}
}

void CGameContext::OnCallVoteNetMessage(const CNetMsg_Cl_CallVote *pMsg, int ClientId)
{
	if(RateLimitPlayerVote(ClientId) || m_VoteCloseTime)
		return;
	if(m_apPlayers[ClientId]->GetTeam() == TEAM_SPECTATORS && !g_Config.m_SvSpectatorVotes)
	{
		SendChatTarget(ClientId, "Spectators aren't allowed to vote.");
		return;
	}

	m_apPlayers[ClientId]->UpdatePlaytime();

	m_VoteType = VOTE_TYPE_UNKNOWN;
	char aChatmsg[512] = {0};
	char aDesc[VOTE_DESC_LENGTH] = {0};
	char aSixupDesc[VOTE_DESC_LENGTH] = {0};
	char aCmd[VOTE_CMD_LENGTH] = {0};
	char aReason[VOTE_REASON_LENGTH] = "No reason given";
	if(pMsg->m_pReason[0])
	{
		str_copy(aReason, pMsg->m_pReason, sizeof(aReason));
	}
	int Authed = Server()->GetAuthedState(ClientId);

	if(str_comp_nocase(pMsg->m_pType, "option") == 0)
	{
		CVoteOptionServer *pOption = m_pVoteOptionFirst;
		while(pOption)
		{
			if(str_comp_nocase(pMsg->m_pValue, pOption->m_aDescription) == 0)
			{
				if(!Console()->LineIsValid(pOption->m_aCommand))
				{
					SendChatTarget(ClientId, "Invalid option");
					return;
				}
				if((str_find(pOption->m_aCommand, "sv_map ") != 0 || str_find(pOption->m_aCommand, "change_map ") != 0 || str_find(pOption->m_aCommand, "random_map") != 0 || str_find(pOption->m_aCommand, "random_unfinished_map") != 0) && RateLimitPlayerMapVote(ClientId))
				{
					return;
				}

				str_format(aChatmsg, sizeof(aChatmsg), "'%s' called vote to change server option '%s' (%s)", Server()->ClientName(ClientId),
					pOption->m_aDescription, aReason);
				str_copy(aDesc, pOption->m_aDescription);

				if((str_endswith(pOption->m_aCommand, "random_map") || str_endswith(pOption->m_aCommand, "random_unfinished_map")) && str_length(aReason) == 1 && aReason[0] >= '0' && aReason[0] <= '5')
				{
					int Stars = aReason[0] - '0';
					str_format(aCmd, sizeof(aCmd), "%s %d", pOption->m_aCommand, Stars);
				}
				else
				{
					str_copy(aCmd, pOption->m_aCommand);
				}

				m_LastMapVote = time_get();
				break;
			}

			pOption = pOption->m_pNext;
		}

		if(!pOption)
		{
			if(Authed != AUTHED_ADMIN) // allow admins to call any vote they want
			{
				str_format(aChatmsg, sizeof(aChatmsg), "'%s' isn't an option on this server", pMsg->m_pValue);
				SendChatTarget(ClientId, aChatmsg);
				return;
			}
			else
			{
				str_format(aChatmsg, sizeof(aChatmsg), "'%s' called vote to change server option '%s'", Server()->ClientName(ClientId), pMsg->m_pValue);
				str_copy(aDesc, pMsg->m_pValue);
				str_copy(aCmd, pMsg->m_pValue);
			}
		}

		m_VoteType = VOTE_TYPE_OPTION;
	}
	else if(str_comp_nocase(pMsg->m_pType, "kick") == 0)
	{
		if(!g_Config.m_SvVoteKick && !Authed) // allow admins to call kick votes even if they are forbidden
		{
			SendChatTarget(ClientId, "Server does not allow voting to kick players");
			return;
		}
		if(!Authed && time_get() < m_apPlayers[ClientId]->m_Last_KickVote + (time_freq() * g_Config.m_SvVoteKickDelay))
		{
			str_format(aChatmsg, sizeof(aChatmsg), "There's a %d second wait time between kick votes for each player please wait %d second(s)",
				g_Config.m_SvVoteKickDelay,
				(int)((m_apPlayers[ClientId]->m_Last_KickVote + g_Config.m_SvVoteKickDelay * time_freq() - time_get()) / time_freq()));
			SendChatTarget(ClientId, aChatmsg);
			return;
		}

		if(g_Config.m_SvVoteKickMin && !GetDDRaceTeam(ClientId))
		{
			char aaAddresses[MAX_CLIENTS][NETADDR_MAXSTRSIZE] = {{0}};
			for(int i = 0; i < MAX_CLIENTS; i++)
			{
				if(m_apPlayers[i])
				{
					Server()->GetClientAddr(i, aaAddresses[i], NETADDR_MAXSTRSIZE);
				}
			}
			int NumPlayers = 0;
			for(int i = 0; i < MAX_CLIENTS; ++i)
			{
				if(m_apPlayers[i] && m_apPlayers[i]->GetTeam() != TEAM_SPECTATORS && !GetDDRaceTeam(i))
				{
					NumPlayers++;
					for(int j = 0; j < i; j++)
					{
						if(m_apPlayers[j] && m_apPlayers[j]->GetTeam() != TEAM_SPECTATORS && !GetDDRaceTeam(j))
						{
							if(str_comp(aaAddresses[i], aaAddresses[j]) == 0)
							{
								NumPlayers--;
								break;
							}
						}
					}
				}
			}

			if(NumPlayers < g_Config.m_SvVoteKickMin)
			{
				str_format(aChatmsg, sizeof(aChatmsg), "Kick voting requires %d players", g_Config.m_SvVoteKickMin);
				SendChatTarget(ClientId, aChatmsg);
				return;
			}
		}

		int KickId = str_toint(pMsg->m_pValue);

		if(KickId < 0 || KickId >= MAX_CLIENTS || !m_apPlayers[KickId])
		{
			SendChatTarget(ClientId, "Invalid client id to kick");
			return;
		}
		if(KickId == ClientId)
		{
			SendChatTarget(ClientId, "You can't kick yourself");
			return;
		}
		if(!Server()->ReverseTranslate(KickId, ClientId))
		{
			return;
		}
		int KickedAuthed = Server()->GetAuthedState(KickId);
		if(KickedAuthed > Authed)
		{
			SendChatTarget(ClientId, "You can't kick authorized players");
			char aBufKick[128];
			str_format(aBufKick, sizeof(aBufKick), "'%s' called for vote to kick you", Server()->ClientName(ClientId));
			SendChatTarget(KickId, aBufKick);
			return;
		}

		// Don't allow kicking if a player has no character
		if(!GetPlayerChar(ClientId) || !GetPlayerChar(KickId) || GetDDRaceTeam(ClientId) != GetDDRaceTeam(KickId))
		{
			SendChatTarget(ClientId, "You can kick only your team member");
			return;
		}

		str_format(aChatmsg, sizeof(aChatmsg), "'%s' called for vote to kick '%s' (%s)", Server()->ClientName(ClientId), Server()->ClientName(KickId), aReason);
		str_format(aSixupDesc, sizeof(aSixupDesc), "%2d: %s", KickId, Server()->ClientName(KickId));
		if(!GetDDRaceTeam(ClientId))
		{
			if(!g_Config.m_SvVoteKickBantime)
			{
				str_format(aCmd, sizeof(aCmd), "kick %d Kicked by vote", KickId);
				str_format(aDesc, sizeof(aDesc), "Kick '%s'", Server()->ClientName(KickId));
			}
			else
			{
				char aAddrStr[NETADDR_MAXSTRSIZE] = {0};
				Server()->GetClientAddr(KickId, aAddrStr, sizeof(aAddrStr));
				str_format(aCmd, sizeof(aCmd), "ban %s %d Banned by vote", aAddrStr, g_Config.m_SvVoteKickBantime);
				str_format(aDesc, sizeof(aDesc), "Ban '%s'", Server()->ClientName(KickId));
			}
		}
		else
		{
			str_format(aCmd, sizeof(aCmd), "uninvite %d %d; set_team_ddr %d 0", KickId, GetDDRaceTeam(KickId), KickId);
			str_format(aDesc, sizeof(aDesc), "Move '%s' to team 0", Server()->ClientName(KickId));
		}
		m_apPlayers[ClientId]->m_Last_KickVote = time_get();
		m_VoteType = VOTE_TYPE_KICK;
		m_VoteVictim = KickId;
	}
	else if(str_comp_nocase(pMsg->m_pType, "spectate") == 0)
	{
		if(!g_Config.m_SvVoteSpectate)
		{
			SendChatTarget(ClientId, "Server does not allow voting to move players to spectators");
			return;
		}

		int SpectateId = str_toint(pMsg->m_pValue);

		if(SpectateId < 0 || SpectateId >= MAX_CLIENTS || !m_apPlayers[SpectateId] || m_apPlayers[SpectateId]->GetTeam() == TEAM_SPECTATORS)
		{
			SendChatTarget(ClientId, "Invalid client id to move to spectators");
			return;
		}
		if(SpectateId == ClientId)
		{
			SendChatTarget(ClientId, "You can't move yourself to spectators");
			return;
		}
		int SpectateAuthed = Server()->GetAuthedState(SpectateId);
		if(SpectateAuthed > Authed)
		{
			SendChatTarget(ClientId, "You can't move authorized players to spectators");
			char aBufSpectate[128];
			str_format(aBufSpectate, sizeof(aBufSpectate), "'%s' called for vote to move you to spectators", Server()->ClientName(ClientId));
			SendChatTarget(SpectateId, aBufSpectate);
			return;
		}
		if(!Server()->ReverseTranslate(SpectateId, ClientId))
		{
			return;
		}

		if(!GetPlayerChar(ClientId) || !GetPlayerChar(SpectateId) || GetDDRaceTeam(ClientId) != GetDDRaceTeam(SpectateId))
		{
			SendChatTarget(ClientId, "You can only move your team member to spectators");
			return;
		}

		str_format(aSixupDesc, sizeof(aSixupDesc), "%2d: %s", SpectateId, Server()->ClientName(SpectateId));
		if(g_Config.m_SvPauseable && g_Config.m_SvVotePause)
		{
			str_format(aChatmsg, sizeof(aChatmsg), "'%s' called for vote to pause '%s' for %d seconds (%s)", Server()->ClientName(ClientId), Server()->ClientName(SpectateId), g_Config.m_SvVotePauseTime, aReason);
			str_format(aDesc, sizeof(aDesc), "Pause '%s' (%ds)", Server()->ClientName(SpectateId), g_Config.m_SvVotePauseTime);
			str_format(aCmd, sizeof(aCmd), "uninvite %d %d; force_pause %d %d", SpectateId, GetDDRaceTeam(SpectateId), SpectateId, g_Config.m_SvVotePauseTime);
		}
		else
		{
			str_format(aChatmsg, sizeof(aChatmsg), "'%s' called for vote to move '%s' to spectators (%s)", Server()->ClientName(ClientId), Server()->ClientName(SpectateId), aReason);
			str_format(aDesc, sizeof(aDesc), "Move '%s' to spectators", Server()->ClientName(SpectateId));
			str_format(aCmd, sizeof(aCmd), "uninvite %d %d; set_team %d -1 %d", SpectateId, GetDDRaceTeam(SpectateId), SpectateId, g_Config.m_SvVoteSpectateRejoindelay);
		}
		m_VoteType = VOTE_TYPE_SPECTATE;
		m_VoteVictim = SpectateId;
	}

	if(aCmd[0] && str_comp_nocase(aCmd, "info") != 0)
		CallVote(ClientId, aDesc, aCmd, aReason, aChatmsg, aSixupDesc[0] ? aSixupDesc : 0);
}

void CGameContext::OnVoteNetMessage(const CNetMsg_Cl_Vote *pMsg, int ClientId)
{
	if(!m_VoteCloseTime)
		return;

	CPlayer *pPlayer = m_apPlayers[ClientId];

	if(pPlayer->GetTeam() == TEAM_SPECTATORS && !g_Config.m_SvSpectatorVotes)
	{
		// SendChatTarget(ClientId, "Spectators aren't allowed to vote.");
		return;
	}

	if(g_Config.m_SvSpamprotection && pPlayer->m_LastVoteTry && pPlayer->m_LastVoteTry + Server()->TickSpeed() * 3 > Server()->Tick())
		return;

	int64_t Now = Server()->Tick();

	pPlayer->m_LastVoteTry = Now;
	pPlayer->UpdatePlaytime();

	if(!pMsg->m_Vote)
		return;

	// Allow the vote creator to cancel the vote
	if(pPlayer->GetCid() == m_VoteCreator && pMsg->m_Vote == -1)
	{
		m_VoteEnforce = VOTE_ENFORCE_CANCEL;
		return;
	}

	pPlayer->m_Vote = pMsg->m_Vote;
	pPlayer->m_VotePos = ++m_VotePos;
	m_VoteUpdate = true;

	CNetMsg_Sv_YourVote Msg = {pMsg->m_Vote};
	Server()->SendPackMsg(&Msg, MSGFLAG_VITAL, ClientId);
}

void CGameContext::OnSetTeamNetMessage(const CNetMsg_Cl_SetTeam *pMsg, int ClientId)
{
	if(m_World.m_Paused)
		return;

	CPlayer *pPlayer = m_apPlayers[ClientId];

	if(pPlayer->GetTeam() == pMsg->m_Team || (g_Config.m_SvSpamprotection && pPlayer->m_LastSetTeam && pPlayer->m_LastSetTeam + Server()->TickSpeed() * g_Config.m_SvTeamChangeDelay > Server()->Tick()))
		return;

	// Kill Protection
	CCharacter *pChr = pPlayer->GetCharacter();
	if(pChr)
	{
		int CurrTime = (Server()->Tick() - pChr->m_StartTime) / Server()->TickSpeed();
		if(g_Config.m_SvKillProtection != 0 && CurrTime >= (60 * g_Config.m_SvKillProtection) && pChr->m_DDRaceState == DDRACE_STARTED)
		{
			SendChatTarget(ClientId, "Kill Protection enabled. If you really want to join the spectators, first type /kill");
			return;
		}
	}

	if(pPlayer->m_TeamChangeTick > Server()->Tick())
	{
		pPlayer->m_LastSetTeam = Server()->Tick();
		int TimeLeft = (pPlayer->m_TeamChangeTick - Server()->Tick()) / Server()->TickSpeed();
		char aTime[32];
		str_time((int64_t)TimeLeft * 100, TIME_HOURS, aTime, sizeof(aTime));
		char aBuf[128];
		str_format(aBuf, sizeof(aBuf), "Time to wait before changing team: %s", aTime);
		SendBroadcast(aBuf, ClientId);
		return;
	}

	// Switch team on given client and kill/respawn them
	char aTeamJoinError[512];
	if(m_pController->CanJoinTeam(pMsg->m_Team, ClientId, aTeamJoinError, sizeof(aTeamJoinError)))
	{
		if(pPlayer->GetTeam() == TEAM_SPECTATORS || pMsg->m_Team == TEAM_SPECTATORS)
			m_VoteUpdate = true;
		m_pController->DoTeamChange(pPlayer, pMsg->m_Team);
		pPlayer->m_TeamChangeTick = Server()->Tick();
	}
	else
		SendBroadcast(aTeamJoinError, ClientId);
}

void CGameContext::OnIsDDNetLegacyNetMessage(const CNetMsg_Cl_IsDDNetLegacy *pMsg, int ClientId, CUnpacker *pUnpacker)
{
	IServer::CClientInfo Info;
	if(Server()->GetClientInfo(ClientId, &Info) && Info.m_GotDDNetVersion)
	{
		return;
	}
	int DDNetVersion = pUnpacker->GetInt();
	if(pUnpacker->Error() || DDNetVersion < 0)
	{
		DDNetVersion = VERSION_DDRACE;
	}
	Server()->SetClientDDNetVersion(ClientId, DDNetVersion);
	OnClientDDNetVersionKnown(ClientId);
}

void CGameContext::OnShowOthersLegacyNetMessage(const CNetMsg_Cl_ShowOthersLegacy *pMsg, int ClientId)
{
	if(g_Config.m_SvShowOthers && !g_Config.m_SvShowOthersDefault)
	{
		CPlayer *pPlayer = m_apPlayers[ClientId];
		pPlayer->m_ShowOthers = pMsg->m_Show;
	}
}

void CGameContext::OnShowOthersNetMessage(const CNetMsg_Cl_ShowOthers *pMsg, int ClientId)
{
	if(g_Config.m_SvShowOthers && !g_Config.m_SvShowOthersDefault)
	{
		CPlayer *pPlayer = m_apPlayers[ClientId];
		pPlayer->m_ShowOthers = pMsg->m_Show;
	}
}

void CGameContext::OnShowDistanceNetMessage(const CNetMsg_Cl_ShowDistance *pMsg, int ClientId)
{
	CPlayer *pPlayer = m_apPlayers[ClientId];
	pPlayer->m_ShowDistance = vec2(pMsg->m_X, pMsg->m_Y);
}

void CGameContext::OnSetSpectatorModeNetMessage(const CNetMsg_Cl_SetSpectatorMode *pMsg, int ClientId)
{
	if(m_World.m_Paused)
		return;

	int SpectatorId = clamp(pMsg->m_SpectatorId, (int)SPEC_FOLLOW, MAX_CLIENTS - 1);
	if(SpectatorId >= 0)
		if(!Server()->ReverseTranslate(SpectatorId, ClientId))
			return;

	CPlayer *pPlayer = m_apPlayers[ClientId];
	if((g_Config.m_SvSpamprotection && pPlayer->m_LastSetSpectatorMode && pPlayer->m_LastSetSpectatorMode + Server()->TickSpeed() / 4 > Server()->Tick()))
		return;

	pPlayer->m_LastSetSpectatorMode = Server()->Tick();
	pPlayer->UpdatePlaytime();
	if(SpectatorId >= 0 && (!m_apPlayers[SpectatorId] || m_apPlayers[SpectatorId]->GetTeam() == TEAM_SPECTATORS))
		SendChatTarget(ClientId, "Invalid spectator id used");
	else
		pPlayer->m_SpectatorId = SpectatorId;
}

void CGameContext::OnChangeInfoNetMessage(const CNetMsg_Cl_ChangeInfo *pMsg, int ClientId)
{
	CPlayer *pPlayer = m_apPlayers[ClientId];
	if(g_Config.m_SvSpamprotection && pPlayer->m_LastChangeInfo && pPlayer->m_LastChangeInfo + Server()->TickSpeed() * g_Config.m_SvInfoChangeDelay > Server()->Tick())
		return;

	bool SixupNeedsUpdate = false;

	pPlayer->m_LastChangeInfo = Server()->Tick();
	pPlayer->UpdatePlaytime();

	if(g_Config.m_SvSpamprotection)
	{
		CNetMsg_Sv_ChangeInfoCooldown ChangeInfoCooldownMsg;
		ChangeInfoCooldownMsg.m_WaitUntil = Server()->Tick() + Server()->TickSpeed() * g_Config.m_SvInfoChangeDelay;
		Server()->SendPackMsg(&ChangeInfoCooldownMsg, MSGFLAG_VITAL | MSGFLAG_NORECORD, ClientId);
	}

	// set infos
	if(Server()->WouldClientNameChange(ClientId, pMsg->m_pName) && !ProcessSpamProtection(ClientId))
	{
		char aOldName[MAX_NAME_LENGTH];
		str_copy(aOldName, Server()->ClientName(ClientId), sizeof(aOldName));

		Server()->SetClientName(ClientId, pMsg->m_pName);

		char aChatText[256];
		str_format(aChatText, sizeof(aChatText), "'%s' changed name to '%s'", aOldName, Server()->ClientName(ClientId));
		SendChat(-1, TEAM_ALL, aChatText);

		// reload scores
		Score()->PlayerData(ClientId)->Reset();
		m_apPlayers[ClientId]->m_Score.reset();
		Score()->LoadPlayerData(ClientId);

		SixupNeedsUpdate = true;

		LogEvent("Name change", ClientId);
	}

	if(Server()->WouldClientClanChange(ClientId, pMsg->m_pClan))
	{
		SixupNeedsUpdate = true;
		Server()->SetClientClan(ClientId, pMsg->m_pClan);
	}

	if(Server()->ClientCountry(ClientId) != pMsg->m_Country)
		SixupNeedsUpdate = true;
	Server()->SetClientCountry(ClientId, pMsg->m_Country);

	str_copy(pPlayer->m_TeeInfos.m_aSkinName, pMsg->m_pSkin, sizeof(pPlayer->m_TeeInfos.m_aSkinName));
	pPlayer->m_TeeInfos.m_UseCustomColor = pMsg->m_UseCustomColor;
	pPlayer->m_TeeInfos.m_ColorBody = pMsg->m_ColorBody;
	pPlayer->m_TeeInfos.m_ColorFeet = pMsg->m_ColorFeet;
	if(!Server()->IsSixup(ClientId))
		pPlayer->m_TeeInfos.ToSixup();

	if(SixupNeedsUpdate)
	{
		protocol7::CNetMsg_Sv_ClientDrop Drop;
		Drop.m_ClientId = ClientId;
		Drop.m_pReason = "";
		Drop.m_Silent = true;

		protocol7::CNetMsg_Sv_ClientInfo Info;
		Info.m_ClientId = ClientId;
		Info.m_pName = Server()->ClientName(ClientId);
		Info.m_Country = pMsg->m_Country;
		Info.m_pClan = pMsg->m_pClan;
		Info.m_Local = 0;
		Info.m_Silent = true;
		Info.m_Team = pPlayer->GetTeam();

		for(int p = 0; p < protocol7::NUM_SKINPARTS; p++)
		{
			Info.m_apSkinPartNames[p] = pPlayer->m_TeeInfos.m_apSkinPartNames[p];
			Info.m_aSkinPartColors[p] = pPlayer->m_TeeInfos.m_aSkinPartColors[p];
			Info.m_aUseCustomColors[p] = pPlayer->m_TeeInfos.m_aUseCustomColors[p];
		}

		for(int i = 0; i < Server()->MaxClients(); i++)
		{
			if(i != ClientId)
			{
				Server()->SendPackMsg(&Drop, MSGFLAG_VITAL | MSGFLAG_NORECORD, i);
				Server()->SendPackMsg(&Info, MSGFLAG_VITAL | MSGFLAG_NORECORD, i);
			}
		}
	}
	else
	{
		protocol7::CNetMsg_Sv_SkinChange Msg;
		Msg.m_ClientId = ClientId;
		for(int p = 0; p < protocol7::NUM_SKINPARTS; p++)
		{
			Msg.m_apSkinPartNames[p] = pPlayer->m_TeeInfos.m_apSkinPartNames[p];
			Msg.m_aSkinPartColors[p] = pPlayer->m_TeeInfos.m_aSkinPartColors[p];
			Msg.m_aUseCustomColors[p] = pPlayer->m_TeeInfos.m_aUseCustomColors[p];
		}

		Server()->SendPackMsg(&Msg, MSGFLAG_VITAL | MSGFLAG_NORECORD, -1);
	}

	Server()->ExpireServerInfo();
}

void CGameContext::OnEmoticonNetMessage(const CNetMsg_Cl_Emoticon *pMsg, int ClientId)
{
	if(m_World.m_Paused)
		return;

	CPlayer *pPlayer = m_apPlayers[ClientId];

	auto &&CheckPreventEmote = [&](int64_t LastEmote, int64_t DelayInMs) {
		return (LastEmote * (int64_t)1000) + (int64_t)Server()->TickSpeed() * DelayInMs > ((int64_t)Server()->Tick() * (int64_t)1000);
	};

	if(g_Config.m_SvSpamprotection && CheckPreventEmote((int64_t)pPlayer->m_LastEmote, (int64_t)g_Config.m_SvEmoticonMsDelay))
		return;

	CCharacter *pChr = pPlayer->GetCharacter();

	// player needs a character to send emotes
	if(!pChr)
		return;

	pPlayer->m_LastEmote = Server()->Tick();
	pPlayer->UpdatePlaytime();

	// check if the global emoticon is prevented and emotes are only send to nearby players
	if(g_Config.m_SvSpamprotection && CheckPreventEmote((int64_t)pPlayer->m_LastEmoteGlobal, (int64_t)g_Config.m_SvGlobalEmoticonMsDelay))
	{
		for(int i = 0; i < MAX_CLIENTS; ++i)
		{
			if(m_apPlayers[i] && pChr->CanSnapCharacter(i) && pChr->IsSnappingCharacterInView(i))
			{
				SendEmoticon(ClientId, pMsg->m_Emoticon, i);
			}
		}
	}
	else
	{
		// else send emoticons to all players
		pPlayer->m_LastEmoteGlobal = Server()->Tick();
		SendEmoticon(ClientId, pMsg->m_Emoticon, -1);
	}

	if(g_Config.m_SvEmotionalTees == 1 && pPlayer->m_EyeEmoteEnabled)
	{
		int EmoteType = EMOTE_NORMAL;
		switch(pMsg->m_Emoticon)
		{
		case EMOTICON_EXCLAMATION:
		case EMOTICON_GHOST:
		case EMOTICON_QUESTION:
		case EMOTICON_WTF:
			EmoteType = EMOTE_SURPRISE;
			break;
		case EMOTICON_DOTDOT:
		case EMOTICON_DROP:
		case EMOTICON_ZZZ:
			EmoteType = EMOTE_BLINK;
			break;
		case EMOTICON_EYES:
		case EMOTICON_HEARTS:
		case EMOTICON_MUSIC:
			EmoteType = EMOTE_HAPPY;
			break;
		case EMOTICON_OOP:
		case EMOTICON_SORRY:
		case EMOTICON_SUSHI:
			EmoteType = EMOTE_PAIN;
			break;
		case EMOTICON_DEVILTEE:
		case EMOTICON_SPLATTEE:
		case EMOTICON_ZOMG:
			EmoteType = EMOTE_ANGRY;
			break;
		default:
			break;
		}
		pChr->SetEmote(EmoteType, Server()->Tick() + 2 * Server()->TickSpeed());
	}
}

void CGameContext::OnKillNetMessage(const CNetMsg_Cl_Kill *pMsg, int ClientId)
{
	if(m_World.m_Paused)
		return;

	if(m_pController->OnSelfkill(ClientId)) // ddnet-insta
		return;

	if(m_VoteCloseTime && m_VoteCreator == ClientId && GetDDRaceTeam(ClientId) && (IsKickVote() || IsSpecVote()))
	{
		SendChatTarget(ClientId, "You are running a vote please try again after the vote is done!");
		return;
	}
	CPlayer *pPlayer = m_apPlayers[ClientId];
	if(pPlayer->m_LastKill && pPlayer->m_LastKill + Server()->TickSpeed() * g_Config.m_SvKillDelay > Server()->Tick())
		return;
	if(pPlayer->IsPaused())
		return;

	CCharacter *pChr = pPlayer->GetCharacter();
	if(!pChr)
		return;

	// Kill Protection
	int CurrTime = (Server()->Tick() - pChr->m_StartTime) / Server()->TickSpeed();
	if(g_Config.m_SvKillProtection != 0 && CurrTime >= (60 * g_Config.m_SvKillProtection) && pChr->m_DDRaceState == DDRACE_STARTED)
	{
		SendChatTarget(ClientId, "Kill Protection enabled. If you really want to kill, type /kill");
		return;
	}

	pPlayer->m_LastKill = Server()->Tick();
	pPlayer->KillCharacter(WEAPON_SELF);
	pPlayer->Respawn();
}

void CGameContext::OnStartInfoNetMessage(const CNetMsg_Cl_StartInfo *pMsg, int ClientId)
{
	CPlayer *pPlayer = m_apPlayers[ClientId];

	if(pPlayer->m_IsReady)
		return;

	pPlayer->m_LastChangeInfo = Server()->Tick();

	// set start infos
	Server()->SetClientName(ClientId, pMsg->m_pName);
	// trying to set client name can delete the player object, check if it still exists
	if(!m_apPlayers[ClientId])
	{
		return;
	}
	Server()->SetClientClan(ClientId, pMsg->m_pClan);
	// trying to set client clan can delete the player object, check if it still exists
	if(!m_apPlayers[ClientId])
	{
		return;
	}
	Server()->SetClientCountry(ClientId, pMsg->m_Country);
	str_copy(pPlayer->m_TeeInfos.m_aSkinName, pMsg->m_pSkin, sizeof(pPlayer->m_TeeInfos.m_aSkinName));
	pPlayer->m_TeeInfos.m_UseCustomColor = pMsg->m_UseCustomColor;
	pPlayer->m_TeeInfos.m_ColorBody = pMsg->m_ColorBody;
	pPlayer->m_TeeInfos.m_ColorFeet = pMsg->m_ColorFeet;
	if(!Server()->IsSixup(ClientId))
		pPlayer->m_TeeInfos.ToSixup();

	// send clear vote options
	CNetMsg_Sv_VoteClearOptions ClearMsg;
	Server()->SendPackMsg(&ClearMsg, MSGFLAG_VITAL, ClientId);

	// begin sending vote options
	pPlayer->m_SendVoteIndex = 0;

	// send tuning parameters to client
	SendTuningParams(ClientId, pPlayer->m_TuneZone);

	// client is ready to enter
	pPlayer->m_IsReady = true;
	CNetMsg_Sv_ReadyToEnter m;
	Server()->SendPackMsg(&m, MSGFLAG_VITAL | MSGFLAG_FLUSH, ClientId);

	Server()->ExpireServerInfo();
}

void CGameContext::ConTuneParam(IConsole::IResult *pResult, void *pUserData)
{
	CGameContext *pSelf = (CGameContext *)pUserData;
	const char *pParamName = pResult->GetString(0);

	char aBuf[256];
	if(pResult->NumArguments() == 2)
	{
		float NewValue = pResult->GetFloat(1);
		if(pSelf->Tuning()->Set(pParamName, NewValue) && pSelf->Tuning()->Get(pParamName, &NewValue))
		{
			str_format(aBuf, sizeof(aBuf), "%s changed to %.2f", pParamName, NewValue);
			pSelf->SendTuningParams(-1);
		}
		else
		{
			str_format(aBuf, sizeof(aBuf), "No such tuning parameter: %s", pParamName);
		}
	}
	else
	{
		float Value;
		if(pSelf->Tuning()->Get(pParamName, &Value))
		{
			str_format(aBuf, sizeof(aBuf), "%s %.2f", pParamName, Value);
		}
		else
		{
			str_format(aBuf, sizeof(aBuf), "No such tuning parameter: %s", pParamName);
		}
	}
	pSelf->Console()->Print(IConsole::OUTPUT_LEVEL_STANDARD, "tuning", aBuf);
}

void CGameContext::ConToggleTuneParam(IConsole::IResult *pResult, void *pUserData)
{
	CGameContext *pSelf = (CGameContext *)pUserData;
	const char *pParamName = pResult->GetString(0);
	float OldValue;

	char aBuf[256];
	if(!pSelf->Tuning()->Get(pParamName, &OldValue))
	{
		str_format(aBuf, sizeof(aBuf), "No such tuning parameter: %s", pParamName);
		pSelf->Console()->Print(IConsole::OUTPUT_LEVEL_STANDARD, "tuning", aBuf);
		return;
	}

	float NewValue = absolute(OldValue - pResult->GetFloat(1)) < 0.0001f ? pResult->GetFloat(2) : pResult->GetFloat(1);

	pSelf->Tuning()->Set(pParamName, NewValue);
	pSelf->Tuning()->Get(pParamName, &NewValue);

	str_format(aBuf, sizeof(aBuf), "%s changed to %.2f", pParamName, NewValue);
	pSelf->Console()->Print(IConsole::OUTPUT_LEVEL_STANDARD, "tuning", aBuf);
	pSelf->SendTuningParams(-1);
}

void CGameContext::ConTuneReset(IConsole::IResult *pResult, void *pUserData)
{
	CGameContext *pSelf = (CGameContext *)pUserData;
	if(pResult->NumArguments())
	{
		const char *pParamName = pResult->GetString(0);
		float DefaultValue = 0.0f;
		char aBuf[256];
		CTuningParams TuningParams;
		if(TuningParams.Get(pParamName, &DefaultValue) && pSelf->Tuning()->Set(pParamName, DefaultValue) && pSelf->Tuning()->Get(pParamName, &DefaultValue))
		{
			str_format(aBuf, sizeof(aBuf), "%s reset to %.2f", pParamName, DefaultValue);
			pSelf->SendTuningParams(-1);
		}
		else
		{
			str_format(aBuf, sizeof(aBuf), "No such tuning parameter: %s", pParamName);
		}
		pSelf->Console()->Print(IConsole::OUTPUT_LEVEL_STANDARD, "tuning", aBuf);
	}
	else
	{
		pSelf->ResetTuning();
		pSelf->Console()->Print(IConsole::OUTPUT_LEVEL_STANDARD, "tuning", "Tuning reset");
	}
}

void CGameContext::ConTunes(IConsole::IResult *pResult, void *pUserData)
{
	CGameContext *pSelf = (CGameContext *)pUserData;
	char aBuf[256];
	for(int i = 0; i < CTuningParams::Num(); i++)
	{
		float Value;
		pSelf->Tuning()->Get(i, &Value);
		str_format(aBuf, sizeof(aBuf), "%s %.2f", CTuningParams::Name(i), Value);
		pSelf->Console()->Print(IConsole::OUTPUT_LEVEL_STANDARD, "tuning", aBuf);
	}
}

void CGameContext::ConTuneZone(IConsole::IResult *pResult, void *pUserData)
{
	CGameContext *pSelf = (CGameContext *)pUserData;
	int List = pResult->GetInteger(0);
	const char *pParamName = pResult->GetString(1);
	float NewValue = pResult->GetFloat(2);

	if(List >= 0 && List < NUM_TUNEZONES)
	{
		char aBuf[256];
		if(pSelf->TuningList()[List].Set(pParamName, NewValue) && pSelf->TuningList()[List].Get(pParamName, &NewValue))
		{
			str_format(aBuf, sizeof(aBuf), "%s in zone %d changed to %.2f", pParamName, List, NewValue);
			pSelf->SendTuningParams(-1, List);
		}
		else
		{
			str_format(aBuf, sizeof(aBuf), "No such tuning parameter: %s", pParamName);
		}
		pSelf->Console()->Print(IConsole::OUTPUT_LEVEL_STANDARD, "tuning", aBuf);
	}
}

void CGameContext::ConTuneDumpZone(IConsole::IResult *pResult, void *pUserData)
{
	CGameContext *pSelf = (CGameContext *)pUserData;
	int List = pResult->GetInteger(0);
	char aBuf[256];
	if(List >= 0 && List < NUM_TUNEZONES)
	{
		for(int i = 0; i < CTuningParams::Num(); i++)
		{
			float Value;
			pSelf->TuningList()[List].Get(i, &Value);
			str_format(aBuf, sizeof(aBuf), "zone %d: %s %.2f", List, CTuningParams::Name(i), Value);
			pSelf->Console()->Print(IConsole::OUTPUT_LEVEL_STANDARD, "tuning", aBuf);
		}
	}
}

void CGameContext::ConTuneResetZone(IConsole::IResult *pResult, void *pUserData)
{
	CGameContext *pSelf = (CGameContext *)pUserData;
	CTuningParams TuningParams;
	if(pResult->NumArguments())
	{
		int List = pResult->GetInteger(0);
		if(List >= 0 && List < NUM_TUNEZONES)
		{
			pSelf->TuningList()[List] = TuningParams;
			char aBuf[256];
			str_format(aBuf, sizeof(aBuf), "Tunezone %d reset", List);
			pSelf->Console()->Print(IConsole::OUTPUT_LEVEL_STANDARD, "tuning", aBuf);
			pSelf->SendTuningParams(-1, List);
		}
	}
	else
	{
		for(int i = 0; i < NUM_TUNEZONES; i++)
		{
			*(pSelf->TuningList() + i) = TuningParams;
			pSelf->SendTuningParams(-1, i);
		}
		pSelf->Console()->Print(IConsole::OUTPUT_LEVEL_STANDARD, "tuning", "All Tunezones reset");
	}
}

void CGameContext::ConTuneSetZoneMsgEnter(IConsole::IResult *pResult, void *pUserData)
{
	CGameContext *pSelf = (CGameContext *)pUserData;
	if(pResult->NumArguments())
	{
		int List = pResult->GetInteger(0);
		if(List >= 0 && List < NUM_TUNEZONES)
		{
			str_copy(pSelf->m_aaZoneEnterMsg[List], pResult->GetString(1), sizeof(pSelf->m_aaZoneEnterMsg[List]));
		}
	}
}

void CGameContext::ConTuneSetZoneMsgLeave(IConsole::IResult *pResult, void *pUserData)
{
	CGameContext *pSelf = (CGameContext *)pUserData;
	if(pResult->NumArguments())
	{
		int List = pResult->GetInteger(0);
		if(List >= 0 && List < NUM_TUNEZONES)
		{
			str_copy(pSelf->m_aaZoneLeaveMsg[List], pResult->GetString(1), sizeof(pSelf->m_aaZoneLeaveMsg[List]));
		}
	}
}

void CGameContext::ConMapbug(IConsole::IResult *pResult, void *pUserData)
{
	CGameContext *pSelf = (CGameContext *)pUserData;
	const char *pMapBugName = pResult->GetString(0);

	if(pSelf->m_pController)
	{
		pSelf->Console()->Print(IConsole::OUTPUT_LEVEL_STANDARD, "mapbugs", "can't add map bugs after the game started");
		return;
	}

	switch(pSelf->m_MapBugs.Update(pMapBugName))
	{
	case MAPBUGUPDATE_OK:
		break;
	case MAPBUGUPDATE_OVERRIDDEN:
		pSelf->Console()->Print(IConsole::OUTPUT_LEVEL_STANDARD, "mapbugs", "map-internal setting overridden by database");
		break;
	case MAPBUGUPDATE_NOTFOUND:
	{
		char aBuf[64];
		str_format(aBuf, sizeof(aBuf), "unknown map bug '%s', ignoring", pMapBugName);
		pSelf->Console()->Print(IConsole::OUTPUT_LEVEL_STANDARD, "mapbugs", aBuf);
	}
	break;
	default:
		dbg_assert(0, "unreachable");
	}
}

void CGameContext::ConSwitchOpen(IConsole::IResult *pResult, void *pUserData)
{
	CGameContext *pSelf = (CGameContext *)pUserData;
	int Switch = pResult->GetInteger(0);

	if(in_range(Switch, (int)pSelf->Switchers().size() - 1))
	{
		pSelf->Switchers()[Switch].m_Initial = false;
		char aBuf[256];
		str_format(aBuf, sizeof(aBuf), "switch %d opened by default", Switch);
		pSelf->Console()->Print(IConsole::OUTPUT_LEVEL_STANDARD, "server", aBuf);
	}
}

void CGameContext::ConPause(IConsole::IResult *pResult, void *pUserData)
{
	CGameContext *pSelf = (CGameContext *)pUserData;

	pSelf->m_pController->ToggleGamePause();
}

void CGameContext::ConChangeMap(IConsole::IResult *pResult, void *pUserData)
{
	CGameContext *pSelf = (CGameContext *)pUserData;
	pSelf->m_pController->ChangeMap(pResult->GetString(0));
}

void CGameContext::ConRandomMap(IConsole::IResult *pResult, void *pUserData)
{
	CGameContext *pSelf = (CGameContext *)pUserData;

	int Stars = pResult->NumArguments() ? pResult->GetInteger(0) : -1;

	pSelf->m_pScore->RandomMap(pSelf->m_VoteCreator, Stars);
}

void CGameContext::ConRandomUnfinishedMap(IConsole::IResult *pResult, void *pUserData)
{
	CGameContext *pSelf = (CGameContext *)pUserData;

	int Stars = pResult->NumArguments() ? pResult->GetInteger(0) : -1;
	if(pResult->m_ClientId != -1)
		pSelf->m_VoteCreator = pResult->m_ClientId;

	pSelf->m_pScore->RandomUnfinishedMap(pSelf->m_VoteCreator, Stars);
}

void CGameContext::ConRestart(IConsole::IResult *pResult, void *pUserData)
{
	CGameContext *pSelf = (CGameContext *)pUserData;
	int Seconds = pResult->NumArguments() ? clamp(pResult->GetInteger(0), -1, 1000) : 0;
	if(Seconds < 0)
		pSelf->m_pController->AbortWarmup();
	else
		pSelf->m_pController->DoWarmup(Seconds);
}

void CGameContext::ConBroadcast(IConsole::IResult *pResult, void *pUserData)
{
	CGameContext *pSelf = (CGameContext *)pUserData;

	char aBuf[1024];
	str_copy(aBuf, pResult->GetString(0), sizeof(aBuf));

	int i, j;
	for(i = 0, j = 0; aBuf[i]; i++, j++)
	{
		if(aBuf[i] == '\\' && aBuf[i + 1] == 'n')
		{
			aBuf[j] = '\n';
			i++;
		}
		else if(i != j)
		{
			aBuf[j] = aBuf[i];
		}
	}
	aBuf[j] = '\0';

	pSelf->SendBroadcast(aBuf, -1);
}

void CGameContext::ConSay(IConsole::IResult *pResult, void *pUserData)
{
	CGameContext *pSelf = (CGameContext *)pUserData;
	pSelf->SendChat(-1, TEAM_ALL, pResult->GetString(0));
}

void CGameContext::ConSetTeam(IConsole::IResult *pResult, void *pUserData)
{
	CGameContext *pSelf = (CGameContext *)pUserData;
	int ClientId = clamp(pResult->GetInteger(0), 0, (int)MAX_CLIENTS - 1);
	int Team = clamp(pResult->GetInteger(1), -1, 1);
	int Delay = pResult->NumArguments() > 2 ? pResult->GetInteger(2) : 0;
	if(!pSelf->m_apPlayers[ClientId])
		return;

	char aBuf[256];
	str_format(aBuf, sizeof(aBuf), "moved client %d to team %d", ClientId, Team);
	pSelf->Console()->Print(IConsole::OUTPUT_LEVEL_STANDARD, "server", aBuf);

	pSelf->m_apPlayers[ClientId]->Pause(CPlayer::PAUSE_NONE, false); // reset /spec and /pause to allow rejoin
	pSelf->m_apPlayers[ClientId]->m_TeamChangeTick = pSelf->Server()->Tick() + pSelf->Server()->TickSpeed() * Delay * 60;
	pSelf->m_pController->DoTeamChange(pSelf->m_apPlayers[ClientId], Team);
	if(Team == TEAM_SPECTATORS)
		pSelf->m_apPlayers[ClientId]->Pause(CPlayer::PAUSE_NONE, true);
}

void CGameContext::ConSetTeamAll(IConsole::IResult *pResult, void *pUserData)
{
	CGameContext *pSelf = (CGameContext *)pUserData;
	int Team = clamp(pResult->GetInteger(0), -1, 1);

	char aBuf[256];
	str_format(aBuf, sizeof(aBuf), "All players were moved to the %s", pSelf->m_pController->GetTeamName(Team));
	pSelf->SendChat(-1, TEAM_ALL, aBuf);

	for(auto &pPlayer : pSelf->m_apPlayers)
		if(pPlayer)
			pSelf->m_pController->DoTeamChange(pPlayer, Team, false);
}

void CGameContext::ConHotReload(IConsole::IResult *pResult, void *pUserData)
{
	CGameContext *pSelf = (CGameContext *)pUserData;
	for(int i = 0; i < MAX_CLIENTS; i++)
	{
		if(!pSelf->GetPlayerChar(i))
			continue;

		// Save the tee individually
		pSelf->m_apSavedTees[i] = new CSaveTee();
		pSelf->m_apSavedTees[i]->Save(pSelf->GetPlayerChar(i), false);

		// Save the team state
		pSelf->m_aTeamMapping[i] = pSelf->GetDDRaceTeam(i);

		if(pSelf->m_apSavedTeams[pSelf->m_aTeamMapping[i]])
			continue;

		pSelf->m_apSavedTeams[pSelf->m_aTeamMapping[i]] = new CSaveTeam();
		pSelf->m_apSavedTeams[pSelf->m_aTeamMapping[i]]->Save(pSelf, pSelf->m_aTeamMapping[i], true, true);
	}
	pSelf->Server()->ReloadMap();
}

void CGameContext::ConAddVote(IConsole::IResult *pResult, void *pUserData)
{
	CGameContext *pSelf = (CGameContext *)pUserData;
	const char *pDescription = pResult->GetString(0);
	const char *pCommand = pResult->GetString(1);

	pSelf->AddVote(pDescription, pCommand);
}

void CGameContext::AddVote(const char *pDescription, const char *pCommand)
{
	if(m_NumVoteOptions == MAX_VOTE_OPTIONS)
	{
		Console()->Print(IConsole::OUTPUT_LEVEL_STANDARD, "server", "maximum number of vote options reached");
		return;
	}

	// check for valid option
	if(!Console()->LineIsValid(pCommand) || str_length(pCommand) >= VOTE_CMD_LENGTH)
	{
		char aBuf[256];
		str_format(aBuf, sizeof(aBuf), "skipped invalid command '%s'", pCommand);
		Console()->Print(IConsole::OUTPUT_LEVEL_STANDARD, "server", aBuf);
		return;
	}
	while(*pDescription == ' ')
		pDescription++;
	if(str_length(pDescription) >= VOTE_DESC_LENGTH || *pDescription == 0)
	{
		char aBuf[256];
		str_format(aBuf, sizeof(aBuf), "skipped invalid option '%s'", pDescription);
		Console()->Print(IConsole::OUTPUT_LEVEL_STANDARD, "server", aBuf);
		return;
	}

	// check for duplicate entry
	CVoteOptionServer *pOption = m_pVoteOptionFirst;
	while(pOption)
	{
		if(str_comp_nocase(pDescription, pOption->m_aDescription) == 0)
		{
			char aBuf[256];
			str_format(aBuf, sizeof(aBuf), "option '%s' already exists", pDescription);
			Console()->Print(IConsole::OUTPUT_LEVEL_STANDARD, "server", aBuf);
			return;
		}
		pOption = pOption->m_pNext;
	}

	// add the option
	++m_NumVoteOptions;
	int Len = str_length(pCommand);

	pOption = (CVoteOptionServer *)m_pVoteOptionHeap->Allocate(sizeof(CVoteOptionServer) + Len, alignof(CVoteOptionServer));
	pOption->m_pNext = 0;
	pOption->m_pPrev = m_pVoteOptionLast;
	if(pOption->m_pPrev)
		pOption->m_pPrev->m_pNext = pOption;
	m_pVoteOptionLast = pOption;
	if(!m_pVoteOptionFirst)
		m_pVoteOptionFirst = pOption;

	str_copy(pOption->m_aDescription, pDescription, sizeof(pOption->m_aDescription));
	str_copy(pOption->m_aCommand, pCommand, Len + 1);
}

void CGameContext::ConRemoveVote(IConsole::IResult *pResult, void *pUserData)
{
	CGameContext *pSelf = (CGameContext *)pUserData;
	const char *pDescription = pResult->GetString(0);

	// check for valid option
	CVoteOptionServer *pOption = pSelf->m_pVoteOptionFirst;
	while(pOption)
	{
		if(str_comp_nocase(pDescription, pOption->m_aDescription) == 0)
			break;
		pOption = pOption->m_pNext;
	}
	if(!pOption)
	{
		char aBuf[256];
		str_format(aBuf, sizeof(aBuf), "option '%s' does not exist", pDescription);
		pSelf->Console()->Print(IConsole::OUTPUT_LEVEL_STANDARD, "server", aBuf);
		return;
	}

	// start reloading vote option list
	// clear vote options
	CNetMsg_Sv_VoteClearOptions VoteClearOptionsMsg;
	pSelf->Server()->SendPackMsg(&VoteClearOptionsMsg, MSGFLAG_VITAL, -1);

	// reset sending of vote options
	for(auto &pPlayer : pSelf->m_apPlayers)
	{
		if(pPlayer)
			pPlayer->m_SendVoteIndex = 0;
	}

	// TODO: improve this
	// remove the option
	--pSelf->m_NumVoteOptions;

	CHeap *pVoteOptionHeap = new CHeap();
	CVoteOptionServer *pVoteOptionFirst = 0;
	CVoteOptionServer *pVoteOptionLast = 0;
	int NumVoteOptions = pSelf->m_NumVoteOptions;
	for(CVoteOptionServer *pSrc = pSelf->m_pVoteOptionFirst; pSrc; pSrc = pSrc->m_pNext)
	{
		if(pSrc == pOption)
			continue;

		// copy option
		int Len = str_length(pSrc->m_aCommand);
		CVoteOptionServer *pDst = (CVoteOptionServer *)pVoteOptionHeap->Allocate(sizeof(CVoteOptionServer) + Len, alignof(CVoteOptionServer));
		pDst->m_pNext = 0;
		pDst->m_pPrev = pVoteOptionLast;
		if(pDst->m_pPrev)
			pDst->m_pPrev->m_pNext = pDst;
		pVoteOptionLast = pDst;
		if(!pVoteOptionFirst)
			pVoteOptionFirst = pDst;

		str_copy(pDst->m_aDescription, pSrc->m_aDescription, sizeof(pDst->m_aDescription));
		str_copy(pDst->m_aCommand, pSrc->m_aCommand, Len + 1);
	}

	// clean up
	delete pSelf->m_pVoteOptionHeap;
	pSelf->m_pVoteOptionHeap = pVoteOptionHeap;
	pSelf->m_pVoteOptionFirst = pVoteOptionFirst;
	pSelf->m_pVoteOptionLast = pVoteOptionLast;
	pSelf->m_NumVoteOptions = NumVoteOptions;
}

void CGameContext::ConForceVote(IConsole::IResult *pResult, void *pUserData)
{
	CGameContext *pSelf = (CGameContext *)pUserData;
	const char *pType = pResult->GetString(0);
	const char *pValue = pResult->GetString(1);
	const char *pReason = pResult->NumArguments() > 2 && pResult->GetString(2)[0] ? pResult->GetString(2) : "No reason given";
	char aBuf[128] = {0};

	if(str_comp_nocase(pType, "option") == 0)
	{
		CVoteOptionServer *pOption = pSelf->m_pVoteOptionFirst;
		while(pOption)
		{
			if(str_comp_nocase(pValue, pOption->m_aDescription) == 0)
			{
				str_format(aBuf, sizeof(aBuf), "authorized player forced server option '%s' (%s)", pValue, pReason);
				pSelf->SendChatTarget(-1, aBuf, FLAG_SIX);
				pSelf->m_VoteCreator = pResult->m_ClientId;
				pSelf->Console()->ExecuteLine(pOption->m_aCommand);
				break;
			}

			pOption = pOption->m_pNext;
		}

		if(!pOption)
		{
			str_format(aBuf, sizeof(aBuf), "'%s' isn't an option on this server", pValue);
			pSelf->Console()->Print(IConsole::OUTPUT_LEVEL_STANDARD, "server", aBuf);
			return;
		}
	}
	else if(str_comp_nocase(pType, "kick") == 0)
	{
		int KickId = str_toint(pValue);
		if(KickId < 0 || KickId >= MAX_CLIENTS || !pSelf->m_apPlayers[KickId])
		{
			pSelf->Console()->Print(IConsole::OUTPUT_LEVEL_STANDARD, "server", "Invalid client id to kick");
			return;
		}

		if(!g_Config.m_SvVoteKickBantime)
		{
			str_format(aBuf, sizeof(aBuf), "kick %d %s", KickId, pReason);
			pSelf->Console()->ExecuteLine(aBuf);
		}
		else
		{
			char aAddrStr[NETADDR_MAXSTRSIZE] = {0};
			pSelf->Server()->GetClientAddr(KickId, aAddrStr, sizeof(aAddrStr));
			str_format(aBuf, sizeof(aBuf), "ban %s %d %s", aAddrStr, g_Config.m_SvVoteKickBantime, pReason);
			pSelf->Console()->ExecuteLine(aBuf);
		}
	}
	else if(str_comp_nocase(pType, "spectate") == 0)
	{
		int SpectateId = str_toint(pValue);
		if(SpectateId < 0 || SpectateId >= MAX_CLIENTS || !pSelf->m_apPlayers[SpectateId] || pSelf->m_apPlayers[SpectateId]->GetTeam() == TEAM_SPECTATORS)
		{
			pSelf->Console()->Print(IConsole::OUTPUT_LEVEL_STANDARD, "server", "Invalid client id to move");
			return;
		}

		str_format(aBuf, sizeof(aBuf), "'%s' was moved to spectator (%s)", pSelf->Server()->ClientName(SpectateId), pReason);
		pSelf->SendChatTarget(-1, aBuf);
		str_format(aBuf, sizeof(aBuf), "set_team %d -1 %d", SpectateId, g_Config.m_SvVoteSpectateRejoindelay);
		pSelf->Console()->ExecuteLine(aBuf);
	}
}

void CGameContext::ConClearVotes(IConsole::IResult *pResult, void *pUserData)
{
	CGameContext *pSelf = (CGameContext *)pUserData;

	CNetMsg_Sv_VoteClearOptions VoteClearOptionsMsg;
	pSelf->Server()->SendPackMsg(&VoteClearOptionsMsg, MSGFLAG_VITAL, -1);
	pSelf->m_pVoteOptionHeap->Reset();
	pSelf->m_pVoteOptionFirst = 0;
	pSelf->m_pVoteOptionLast = 0;
	pSelf->m_NumVoteOptions = 0;

	// reset sending of vote options
	for(auto &pPlayer : pSelf->m_apPlayers)
	{
		if(pPlayer)
			pPlayer->m_SendVoteIndex = 0;
	}
}

struct CMapNameItem
{
	char m_aName[IO_MAX_PATH_LENGTH - 4];
	bool m_IsDirectory;

	static bool CompareFilenameAscending(const CMapNameItem Lhs, const CMapNameItem Rhs)
	{
		if(str_comp(Lhs.m_aName, "..") == 0)
			return true;
		if(str_comp(Rhs.m_aName, "..") == 0)
			return false;
		if(Lhs.m_IsDirectory != Rhs.m_IsDirectory)
			return Lhs.m_IsDirectory;
		return str_comp_filenames(Lhs.m_aName, Rhs.m_aName) < 0;
	}
};

void CGameContext::ConAddMapVotes(IConsole::IResult *pResult, void *pUserData)
{
	CGameContext *pSelf = (CGameContext *)pUserData;

	std::vector<CMapNameItem> vMapList;
	const char *pDirectory = pResult->GetString(0);

	// Don't allow moving to parent directories
	if(str_find_nocase(pDirectory, ".."))
		return;

	char aPath[IO_MAX_PATH_LENGTH] = "maps/";
	str_append(aPath, pDirectory, sizeof(aPath));
	pSelf->Storage()->ListDirectory(IStorage::TYPE_ALL, aPath, MapScan, &vMapList);
	std::sort(vMapList.begin(), vMapList.end(), CMapNameItem::CompareFilenameAscending);

	for(auto &Item : vMapList)
	{
		if(!str_comp(Item.m_aName, "..") && (!str_comp(aPath, "maps/")))
			continue;

		char aDescription[VOTE_DESC_LENGTH];
		str_format(aDescription, sizeof(aDescription), "%s: %s%s", Item.m_IsDirectory ? "Directory" : "Map", Item.m_aName, Item.m_IsDirectory ? "/" : "");

		char aCommand[VOTE_CMD_LENGTH];
		char aOptionEscaped[IO_MAX_PATH_LENGTH * 2];
		char *pDst = aOptionEscaped;
		str_escape(&pDst, Item.m_aName, aOptionEscaped + sizeof(aOptionEscaped));

		char aDirectory[IO_MAX_PATH_LENGTH] = "";
		if(pResult->NumArguments())
			str_copy(aDirectory, pDirectory);

		if(!str_comp(Item.m_aName, ".."))
		{
			fs_parent_dir(aDirectory);
			str_format(aCommand, sizeof(aCommand), "clear_votes; add_map_votes \"%s\"", aDirectory);
		}
		else if(Item.m_IsDirectory)
		{
			str_append(aDirectory, "/", sizeof(aDirectory));
			str_append(aDirectory, aOptionEscaped, sizeof(aDirectory));

			str_format(aCommand, sizeof(aCommand), "clear_votes; add_map_votes \"%s\"", aDirectory);
		}
		else
			str_format(aCommand, sizeof(aCommand), "change_map \"%s/%s\"", pDirectory, aOptionEscaped);

		pSelf->AddVote(aDescription, aCommand);
	}

	pSelf->Console()->Print(IConsole::OUTPUT_LEVEL_STANDARD, "server", "added maps to votes");
}

int CGameContext::MapScan(const char *pName, int IsDir, int DirType, void *pUserData)
{
	if((!IsDir && !str_endswith(pName, ".map")) || !str_comp(pName, "."))
		return 0;

	CMapNameItem Item;
	Item.m_IsDirectory = IsDir;
	if(!IsDir)
		str_truncate(Item.m_aName, sizeof(Item.m_aName), pName, str_length(pName) - str_length(".map"));
	else
		str_copy(Item.m_aName, pName);
	static_cast<std::vector<CMapNameItem> *>(pUserData)->push_back(Item);

	return 0;
}

void CGameContext::ConVote(IConsole::IResult *pResult, void *pUserData)
{
	CGameContext *pSelf = (CGameContext *)pUserData;

	if(str_comp_nocase(pResult->GetString(0), "yes") == 0)
		pSelf->ForceVote(pResult->m_ClientId, true);
	else if(str_comp_nocase(pResult->GetString(0), "no") == 0)
		pSelf->ForceVote(pResult->m_ClientId, false);
}

void CGameContext::ConVotes(IConsole::IResult *pResult, void *pUserData)
{
	CGameContext *pSelf = (CGameContext *)pUserData;

	int Page = pResult->NumArguments() > 0 ? pResult->GetInteger(0) : 0;
	static const int s_EntriesPerPage = 20;
	const int Start = Page * s_EntriesPerPage;
	const int End = (Page + 1) * s_EntriesPerPage;

	char aBuf[512];
	int Count = 0;
	for(CVoteOptionServer *pOption = pSelf->m_pVoteOptionFirst; pOption; pOption = pOption->m_pNext, Count++)
	{
		if(Count < Start || Count >= End)
		{
			continue;
		}

		str_copy(aBuf, "add_vote \"");
		char *pDst = aBuf + str_length(aBuf);
		str_escape(&pDst, pOption->m_aDescription, aBuf + sizeof(aBuf));
		str_append(aBuf, "\" \"");
		pDst = aBuf + str_length(aBuf);
		str_escape(&pDst, pOption->m_aCommand, aBuf + sizeof(aBuf));
		str_append(aBuf, "\"");

		pSelf->Console()->Print(IConsole::OUTPUT_LEVEL_STANDARD, "votes", aBuf);
	}
	str_format(aBuf, sizeof(aBuf), "%d %s, showing entries %d - %d", Count, Count == 1 ? "vote" : "votes", Start, End - 1);
	pSelf->Console()->Print(IConsole::OUTPUT_LEVEL_STANDARD, "votes", aBuf);
}

void CGameContext::ConchainSpecialMotdupdate(IConsole::IResult *pResult, void *pUserData, IConsole::FCommandCallback pfnCallback, void *pCallbackUserData)
{
	pfnCallback(pResult, pCallbackUserData);
	if(pResult->NumArguments())
	{
		CGameContext *pSelf = (CGameContext *)pUserData;
		pSelf->SendMotd(-1);
	}
}

void CGameContext::ConchainSettingUpdate(IConsole::IResult *pResult, void *pUserData, IConsole::FCommandCallback pfnCallback, void *pCallbackUserData)
{
	pfnCallback(pResult, pCallbackUserData);
	if(pResult->NumArguments())
	{
		CGameContext *pSelf = (CGameContext *)pUserData;
		pSelf->SendSettings(-1);
	}
}

void CGameContext::OnConsoleInit()
{
	m_pServer = Kernel()->RequestInterface<IServer>();
	m_pConfigManager = Kernel()->RequestInterface<IConfigManager>();
	m_pConfig = m_pConfigManager->Values();
	m_pConsole = Kernel()->RequestInterface<IConsole>();
	m_pEngine = Kernel()->RequestInterface<IEngine>();
	m_pStorage = Kernel()->RequestInterface<IStorage>();

	Console()->Register("tune", "s[tuning] ?f[value]", CFGFLAG_SERVER | CFGFLAG_GAME, ConTuneParam, this, "Tune variable to value or show current value");
	Console()->Register("toggle_tune", "s[tuning] f[value 1] f[value 2]", CFGFLAG_SERVER, ConToggleTuneParam, this, "Toggle tune variable");
	Console()->Register("tune_reset", "?s[tuning]", CFGFLAG_SERVER, ConTuneReset, this, "Reset all or one tuning variable to default");
	Console()->Register("tunes", "", CFGFLAG_SERVER, ConTunes, this, "List all tuning variables and their values");
	Console()->Register("tune_zone", "i[zone] s[tuning] f[value]", CFGFLAG_SERVER | CFGFLAG_GAME, ConTuneZone, this, "Tune in zone a variable to value");
	Console()->Register("tune_zone_dump", "i[zone]", CFGFLAG_SERVER, ConTuneDumpZone, this, "Dump zone tuning in zone x");
	Console()->Register("tune_zone_reset", "?i[zone]", CFGFLAG_SERVER, ConTuneResetZone, this, "Reset zone tuning in zone x or in all zones");
	Console()->Register("tune_zone_enter", "i[zone] r[message]", CFGFLAG_SERVER | CFGFLAG_GAME, ConTuneSetZoneMsgEnter, this, "Which message to display on zone enter; use 0 for normal area");
	Console()->Register("tune_zone_leave", "i[zone] r[message]", CFGFLAG_SERVER | CFGFLAG_GAME, ConTuneSetZoneMsgLeave, this, "Which message to display on zone leave; use 0 for normal area");
	Console()->Register("mapbug", "s[mapbug]", CFGFLAG_SERVER | CFGFLAG_GAME, ConMapbug, this, "Enable map compatibility mode using the specified bug (example: grenade-doubleexplosion@ddnet.tw)");
	Console()->Register("switch_open", "i[switch]", CFGFLAG_SERVER | CFGFLAG_GAME, ConSwitchOpen, this, "Whether a switch is deactivated by default (otherwise activated)");
	Console()->Register("pause_game", "", CFGFLAG_SERVER, ConPause, this, "Pause/unpause game");
	Console()->Register("change_map", "r[map]", CFGFLAG_SERVER | CFGFLAG_STORE, ConChangeMap, this, "Change map");
	Console()->Register("random_map", "?i[stars]", CFGFLAG_SERVER | CFGFLAG_STORE, ConRandomMap, this, "Random map");
	Console()->Register("random_unfinished_map", "?i[stars]", CFGFLAG_SERVER | CFGFLAG_STORE, ConRandomUnfinishedMap, this, "Random unfinished map");
	Console()->Register("restart", "?i[seconds]", CFGFLAG_SERVER | CFGFLAG_STORE, ConRestart, this, "Restart in x seconds (-1 = abort)");
	Console()->Register("broadcast", "r[message]", CFGFLAG_SERVER, ConBroadcast, this, "Broadcast message");
	Console()->Register("say", "r[message]", CFGFLAG_SERVER, ConSay, this, "Say in chat");
	Console()->Register("set_team", "i[id] i[team-id] ?i[delay in minutes]", CFGFLAG_SERVER, ConSetTeam, this, "Set team of player to team");
	Console()->Register("set_team_all", "i[team-id]", CFGFLAG_SERVER, ConSetTeamAll, this, "Set team of all players to team");
	Console()->Register("hot_reload", "", CFGFLAG_SERVER | CMDFLAG_TEST, ConHotReload, this, "Reload the map while preserving the state of tees and teams");

	Console()->Register("add_vote", "s[name] r[command]", CFGFLAG_SERVER, ConAddVote, this, "Add a voting option");
	Console()->Register("remove_vote", "r[name]", CFGFLAG_SERVER, ConRemoveVote, this, "remove a voting option");
	Console()->Register("force_vote", "s[name] s[command] ?r[reason]", CFGFLAG_SERVER, ConForceVote, this, "Force a voting option");
	Console()->Register("clear_votes", "", CFGFLAG_SERVER, ConClearVotes, this, "Clears the voting options");
	Console()->Register("add_map_votes", "?s[directory]", CFGFLAG_SERVER, ConAddMapVotes, this, "Automatically adds voting options for all maps");
	Console()->Register("vote", "r['yes'|'no']", CFGFLAG_SERVER, ConVote, this, "Force a vote to yes/no");
	Console()->Register("votes", "?i[page]", CFGFLAG_SERVER, ConVotes, this, "Show all votes (page 0 by default, 20 entries per page)");
	Console()->Register("dump_antibot", "", CFGFLAG_SERVER, ConDumpAntibot, this, "Dumps the antibot status");
	Console()->Register("antibot", "r[command]", CFGFLAG_SERVER, ConAntibot, this, "Sends a command to the antibot");

	Console()->Chain("sv_motd", ConchainSpecialMotdupdate, this);

	Console()->Chain("sv_vote_kick", ConchainSettingUpdate, this);
	Console()->Chain("sv_vote_kick_min", ConchainSettingUpdate, this);
	Console()->Chain("sv_vote_spectate", ConchainSettingUpdate, this);
	Console()->Chain("sv_spectator_slots", ConchainSettingUpdate, this);

	RegisterDDRaceCommands();
	RegisterChatCommands();
	RegisterInstagibCommands();
}

void CGameContext::RegisterDDRaceCommands()
{
	Console()->Register("kill_pl", "v[id]", CFGFLAG_SERVER, ConKillPlayer, this, "Kills player v and announces the kill");
	Console()->Register("totele", "i[number]", CFGFLAG_SERVER | CMDFLAG_TEST, ConToTeleporter, this, "Teleports you to teleporter v");
	Console()->Register("totelecp", "i[number]", CFGFLAG_SERVER | CMDFLAG_TEST, ConToCheckTeleporter, this, "Teleports you to checkpoint teleporter v");
	Console()->Register("tele", "?i[id] ?i[id]", CFGFLAG_SERVER | CMDFLAG_TEST, ConTeleport, this, "Teleports player i (or you) to player i (or you to where you look at)");
	Console()->Register("addweapon", "i[weapon-id]", CFGFLAG_SERVER | CMDFLAG_TEST, ConAddWeapon, this, "Gives weapon with id i to you (all = -1, hammer = 0, gun = 1, shotgun = 2, grenade = 3, laser = 4, ninja = 5)");
	Console()->Register("removeweapon", "i[weapon-id]", CFGFLAG_SERVER | CMDFLAG_TEST, ConRemoveWeapon, this, "removes weapon with id i from you (all = -1, hammer = 0, gun = 1, shotgun = 2, grenade = 3, laser = 4, ninja = 5)");
	Console()->Register("shotgun", "", CFGFLAG_SERVER | CMDFLAG_TEST, ConShotgun, this, "Gives a shotgun to you");
	Console()->Register("grenade", "", CFGFLAG_SERVER | CMDFLAG_TEST, ConGrenade, this, "Gives a grenade launcher to you");
	Console()->Register("laser", "", CFGFLAG_SERVER | CMDFLAG_TEST, ConLaser, this, "Gives a laser to you");
	Console()->Register("rifle", "", CFGFLAG_SERVER | CMDFLAG_TEST, ConLaser, this, "Gives a laser to you");
	Console()->Register("jetpack", "", CFGFLAG_SERVER | CMDFLAG_TEST, ConJetpack, this, "Gives jetpack to you");
	Console()->Register("setjumps", "i[jumps]", CFGFLAG_SERVER | CMDFLAG_TEST, ConSetJumps, this, "Gives you as many jumps as you specify");
	Console()->Register("weapons", "", CFGFLAG_SERVER | CMDFLAG_TEST, ConWeapons, this, "Gives all weapons to you");
	Console()->Register("unshotgun", "", CFGFLAG_SERVER | CMDFLAG_TEST, ConUnShotgun, this, "Removes the shotgun from you");
	Console()->Register("ungrenade", "", CFGFLAG_SERVER | CMDFLAG_TEST, ConUnGrenade, this, "Removes the grenade launcher from you");
	Console()->Register("unlaser", "", CFGFLAG_SERVER | CMDFLAG_TEST, ConUnLaser, this, "Removes the laser from you");
	Console()->Register("unrifle", "", CFGFLAG_SERVER | CMDFLAG_TEST, ConUnLaser, this, "Removes the laser from you");
	Console()->Register("unjetpack", "", CFGFLAG_SERVER | CMDFLAG_TEST, ConUnJetpack, this, "Removes the jetpack from you");
	Console()->Register("unweapons", "", CFGFLAG_SERVER | CMDFLAG_TEST, ConUnWeapons, this, "Removes all weapons from you");
	Console()->Register("ninja", "", CFGFLAG_SERVER | CMDFLAG_TEST, ConNinja, this, "Makes you a ninja");
	Console()->Register("unninja", "", CFGFLAG_SERVER | CMDFLAG_TEST, ConUnNinja, this, "Removes ninja from you");
	Console()->Register("super", "", CFGFLAG_SERVER | CMDFLAG_TEST, ConSuper, this, "Makes you super");
	Console()->Register("unsuper", "", CFGFLAG_SERVER, ConUnSuper, this, "Removes super from you");
	Console()->Register("endless_hook", "", CFGFLAG_SERVER | CMDFLAG_TEST, ConEndlessHook, this, "Gives you endless hook");
	Console()->Register("unendless_hook", "", CFGFLAG_SERVER | CMDFLAG_TEST, ConUnEndlessHook, this, "Removes endless hook from you");
	Console()->Register("solo", "", CFGFLAG_SERVER | CMDFLAG_TEST, ConSolo, this, "Puts you into solo part");
	Console()->Register("unsolo", "", CFGFLAG_SERVER | CMDFLAG_TEST, ConUnSolo, this, "Puts you out of solo part");
	Console()->Register("freeze", "", CFGFLAG_SERVER | CMDFLAG_TEST, ConFreeze, this, "Puts you into freeze");
	Console()->Register("unfreeze", "", CFGFLAG_SERVER | CMDFLAG_TEST, ConUnFreeze, this, "Puts you out of freeze");
	Console()->Register("deep", "", CFGFLAG_SERVER | CMDFLAG_TEST, ConDeep, this, "Puts you into deep freeze");
	Console()->Register("undeep", "", CFGFLAG_SERVER | CMDFLAG_TEST, ConUnDeep, this, "Puts you out of deep freeze");
	Console()->Register("livefreeze", "", CFGFLAG_SERVER | CMDFLAG_TEST, ConLiveFreeze, this, "Makes you live frozen");
	Console()->Register("unlivefreeze", "", CFGFLAG_SERVER | CMDFLAG_TEST, ConUnLiveFreeze, this, "Puts you out of live freeze");
	Console()->Register("left", "?i[tiles]", CFGFLAG_SERVER | CMDFLAG_TEST, ConGoLeft, this, "Makes you move 1 tile left");
	Console()->Register("right", "?i[tiles]", CFGFLAG_SERVER | CMDFLAG_TEST, ConGoRight, this, "Makes you move 1 tile right");
	Console()->Register("up", "?i[tiles]", CFGFLAG_SERVER | CMDFLAG_TEST, ConGoUp, this, "Makes you move 1 tile up");
	Console()->Register("down", "?i[tiles]", CFGFLAG_SERVER | CMDFLAG_TEST, ConGoDown, this, "Makes you move 1 tile down");

	Console()->Register("move", "i[x] i[y]", CFGFLAG_SERVER | CMDFLAG_TEST, ConMove, this, "Moves to the tile with x/y-number ii");
	Console()->Register("move_raw", "i[x] i[y]", CFGFLAG_SERVER | CMDFLAG_TEST, ConMoveRaw, this, "Moves to the point with x/y-coordinates ii");
	Console()->Register("force_pause", "v[id] i[seconds]", CFGFLAG_SERVER, ConForcePause, this, "Force i to pause for i seconds");
	Console()->Register("force_unpause", "v[id]", CFGFLAG_SERVER, ConForcePause, this, "Set force-pause timer of i to 0.");

	Console()->Register("set_team_ddr", "v[id] i[team]", CFGFLAG_SERVER, ConSetDDRTeam, this, "Set ddrace team of a player");
	Console()->Register("uninvite", "v[id] i[team]", CFGFLAG_SERVER, ConUninvite, this, "Uninvite player from team");

	Console()->Register("vote_mute", "v[id] i[seconds] ?r[reason]", CFGFLAG_SERVER, ConVoteMute, this, "Remove v's right to vote for i seconds");
	Console()->Register("vote_unmute", "v[id]", CFGFLAG_SERVER, ConVoteUnmute, this, "Give back v's right to vote.");
	Console()->Register("vote_mutes", "", CFGFLAG_SERVER, ConVoteMutes, this, "List the current active vote mutes.");
	Console()->Register("mute", "", CFGFLAG_SERVER, ConMute, this, "Use either 'muteid <client_id> <seconds> <reason>' or 'muteip <ip> <seconds> <reason>'");
	Console()->Register("muteid", "v[id] i[seconds] ?r[reason]", CFGFLAG_SERVER, ConMuteId, this, "Mute player with id");
	Console()->Register("muteip", "s[ip] i[seconds] ?r[reason]", CFGFLAG_SERVER, ConMuteIp, this, "Mute player with IP address");
	Console()->Register("unmute", "i[muteid]", CFGFLAG_SERVER, ConUnmute, this, "Unmute mute with number from \"mutes\"");
	Console()->Register("unmuteid", "v[id]", CFGFLAG_SERVER, ConUnmuteId, this, "Unmute player with id");
	Console()->Register("mutes", "", CFGFLAG_SERVER, ConMutes, this, "Show all active mutes");
	Console()->Register("moderate", "", CFGFLAG_SERVER, ConModerate, this, "Enables/disables active moderator mode for the player");
	Console()->Register("vote_no", "", CFGFLAG_SERVER, ConVoteNo, this, "Same as \"vote no\"");
	Console()->Register("save_dry", "", CFGFLAG_SERVER, ConDrySave, this, "Dump the current savestring");
	Console()->Register("dump_log", "?i[seconds]", CFGFLAG_SERVER, ConDumpLog, this, "Show logs of the last i seconds");

	Console()->Register("freezehammer", "v[id]", CFGFLAG_SERVER | CMDFLAG_TEST, ConFreezeHammer, this, "Gives a player Freeze Hammer");
	Console()->Register("unfreezehammer", "v[id]", CFGFLAG_SERVER | CMDFLAG_TEST, ConUnFreezeHammer, this, "Removes Freeze Hammer from a player");
}

void CGameContext::RegisterChatCommands()
{
	Console()->Register("credits", "", CFGFLAG_CHAT | CFGFLAG_SERVER, ConCredits, this, "Shows the credits of the DDNet mod");
	Console()->Register("rules", "", CFGFLAG_CHAT | CFGFLAG_SERVER, ConRules, this, "Shows the server rules");
	Console()->Register("emote", "?s[emote name] i[duration in seconds]", CFGFLAG_CHAT | CFGFLAG_SERVER, ConEyeEmote, this, "Sets your tee's eye emote");
	Console()->Register("eyeemote", "?s['on'|'off'|'toggle']", CFGFLAG_CHAT | CFGFLAG_SERVER, ConSetEyeEmote, this, "Toggles use of standard eye-emotes on/off, eyeemote s, where s = on for on, off for off, toggle for toggle and nothing to show current status");
	Console()->Register("settings", "?s[configname]", CFGFLAG_CHAT | CFGFLAG_SERVER, ConSettings, this, "Shows gameplay information for this server");
	Console()->Register("help", "?r[command]", CFGFLAG_CHAT | CFGFLAG_SERVER, ConHelp, this, "Shows help to command r, general help if left blank");
	Console()->Register("info", "", CFGFLAG_CHAT | CFGFLAG_SERVER, ConInfo, this, "Shows info about this server");
	Console()->Register("list", "?s[filter]", CFGFLAG_CHAT, ConList, this, "List connected players with optional case-insensitive substring matching filter");
	Console()->Register("me", "r[message]", CFGFLAG_CHAT | CFGFLAG_SERVER | CFGFLAG_NONTEEHISTORIC, ConMe, this, "Like the famous irc command '/me says hi' will display '<yourname> says hi'");
	Console()->Register("w", "s[player name] r[message]", CFGFLAG_CHAT | CFGFLAG_SERVER | CFGFLAG_NONTEEHISTORIC, ConWhisper, this, "Whisper something to someone (private message)");
	Console()->Register("whisper", "s[player name] r[message]", CFGFLAG_CHAT | CFGFLAG_SERVER | CFGFLAG_NONTEEHISTORIC, ConWhisper, this, "Whisper something to someone (private message)");
	Console()->Register("c", "r[message]", CFGFLAG_CHAT | CFGFLAG_SERVER | CFGFLAG_NONTEEHISTORIC, ConConverse, this, "Converse with the last person you whispered to (private message)");
	Console()->Register("converse", "r[message]", CFGFLAG_CHAT | CFGFLAG_SERVER | CFGFLAG_NONTEEHISTORIC, ConConverse, this, "Converse with the last person you whispered to (private message)");
	// Console()->Register("pause", "?r[player name]", CFGFLAG_CHAT | CFGFLAG_SERVER, ConTogglePause, this, "Toggles pause"); // ddnet-insta commented this out
	// Console()->Register("spec", "?r[player name]", CFGFLAG_CHAT | CFGFLAG_SERVER, ConToggleSpec, this, "Toggles spec (if not available behaves as /pause)"); // ddnet-insta commented this out
	// Console()->Register("pausevoted", "", CFGFLAG_CHAT | CFGFLAG_SERVER, ConTogglePauseVoted, this, "Toggles pause on the currently voted player"); // ddnet-insta commented this out
	// Console()->Register("specvoted", "", CFGFLAG_CHAT | CFGFLAG_SERVER, ConToggleSpecVoted, this, "Toggles spec on the currently voted player"); // ddnet-insta commented this out
	Console()->Register("dnd", "?i['0'|'1']", CFGFLAG_CHAT | CFGFLAG_SERVER | CFGFLAG_NONTEEHISTORIC, ConDND, this, "Toggle Do Not Disturb (no chat and server messages)");
	Console()->Register("whispers", "?i['0'|'1']", CFGFLAG_CHAT | CFGFLAG_SERVER | CFGFLAG_NONTEEHISTORIC, ConWhispers, this, "Toggle receiving whispers");
	Console()->Register("mapinfo", "?r[map]", CFGFLAG_CHAT | CFGFLAG_SERVER, ConMapInfo, this, "Show info about the map with name r gives (current map by default)");
	Console()->Register("timeout", "?s[code]", CFGFLAG_CHAT | CFGFLAG_SERVER, ConTimeout, this, "Set timeout protection code s");
	Console()->Register("practice", "?i['0'|'1']", CFGFLAG_CHAT | CFGFLAG_SERVER, ConPractice, this, "Enable cheats for your current team's run, but you can't earn a rank");
	Console()->Register("practicecmdlist", "", CFGFLAG_CHAT | CFGFLAG_SERVER, ConPracticeCmdList, this, "List all commands that are avaliable in practice mode");
	Console()->Register("swap", "?r[player name]", CFGFLAG_CHAT | CFGFLAG_SERVER, ConSwap, this, "Request to swap your tee with another team member");
	Console()->Register("save", "?r[code]", CFGFLAG_CHAT | CFGFLAG_SERVER, ConSave, this, "Save team with code r.");
	Console()->Register("load", "?r[code]", CFGFLAG_CHAT | CFGFLAG_SERVER, ConLoad, this, "Load with code r. /load to check your existing saves");
	Console()->Register("map", "?r[map]", CFGFLAG_CHAT | CFGFLAG_SERVER | CFGFLAG_NONTEEHISTORIC, ConMap, this, "Vote a map by name");

	Console()->Register("rankteam", "?r[player name]", CFGFLAG_CHAT | CFGFLAG_SERVER, ConTeamRank, this, "Shows the team rank of player with name r (your team rank by default)");
	Console()->Register("teamrank", "?r[player name]", CFGFLAG_CHAT | CFGFLAG_SERVER, ConTeamRank, this, "Shows the team rank of player with name r (your team rank by default)");

	Console()->Register("rank", "?r[player name]", CFGFLAG_CHAT | CFGFLAG_SERVER, ConRank, this, "Shows the rank of player with name r (your rank by default)");
	Console()->Register("top5team", "?s[player name] ?i[rank to start with]", CFGFLAG_CHAT | CFGFLAG_SERVER, ConTeamTop5, this, "Shows five team ranks of the ladder or of a player beginning with rank i (1 by default, -1 for worst)");
	Console()->Register("teamtop5", "?s[player name] ?i[rank to start with]", CFGFLAG_CHAT | CFGFLAG_SERVER, ConTeamTop5, this, "Shows five team ranks of the ladder or of a player beginning with rank i (1 by default, -1 for worst)");
	Console()->Register("top", "?i[rank to start with]", CFGFLAG_CHAT | CFGFLAG_SERVER, ConTop, this, "Shows the top ranks of the global and regional ladder beginning with rank i (1 by default, -1 for worst)");
	Console()->Register("top5", "?i[rank to start with]", CFGFLAG_CHAT | CFGFLAG_SERVER, ConTop, this, "Shows the top ranks of the global and regional ladder beginning with rank i (1 by default, -1 for worst)");
	Console()->Register("times", "?s[player name] ?i[number of times to skip]", CFGFLAG_CHAT | CFGFLAG_SERVER, ConTimes, this, "/times ?s?i shows last 5 times of the server or of a player beginning with name s starting with time i (i = 1 by default, -1 for first)");
	Console()->Register("points", "?r[player name]", CFGFLAG_CHAT | CFGFLAG_SERVER, ConPoints, this, "Shows the global points of a player beginning with name r (your rank by default)");
	Console()->Register("top5points", "?i[number]", CFGFLAG_CHAT | CFGFLAG_SERVER, ConTopPoints, this, "Shows five points of the global point ladder beginning with rank i (1 by default)");
	Console()->Register("timecp", "?r[player name]", CFGFLAG_CHAT | CFGFLAG_SERVER, ConTimeCP, this, "Set your checkpoints based on another player");

	Console()->Register("team", "?i[id]", CFGFLAG_CHAT | CFGFLAG_SERVER, ConTeam, this, "Lets you join team i (shows your team if left blank)");
	Console()->Register("lock", "?i['0'|'1']", CFGFLAG_CHAT | CFGFLAG_SERVER, ConLock, this, "Toggle team lock so no one else can join and so the team restarts when a player dies. /lock 0 to unlock, /lock 1 to lock");
	Console()->Register("unlock", "", CFGFLAG_CHAT | CFGFLAG_SERVER, ConUnlock, this, "Unlock a team");
	Console()->Register("invite", "r[player name]", CFGFLAG_CHAT | CFGFLAG_SERVER, ConInvite, this, "Invite a person to a locked team");
	Console()->Register("join", "r[player name]", CFGFLAG_CHAT | CFGFLAG_SERVER, ConJoin, this, "Join the team of the specified player");
	Console()->Register("team0mode", "?i['0'|'1']", CFGFLAG_CHAT | CFGFLAG_SERVER, ConTeam0Mode, this, "Toggle team between team 0 and team mode. This mode will make your team behave like team 0.");

	Console()->Register("showothers", "?i['0'|'1'|'2']", CFGFLAG_CHAT | CFGFLAG_SERVER, ConShowOthers, this, "Whether to show players from other teams or not (off by default), optional i = 0 for off, i = 1 for on, i = 2 for own team only");
	Console()->Register("showall", "?i['0'|'1']", CFGFLAG_CHAT | CFGFLAG_SERVER, ConShowAll, this, "Whether to show players at any distance (off by default), optional i = 0 for off else for on");
	Console()->Register("specteam", "?i['0'|'1']", CFGFLAG_CHAT | CFGFLAG_SERVER, ConSpecTeam, this, "Whether to show players from other teams when spectating (on by default), optional i = 0 for off else for on");
	Console()->Register("ninjajetpack", "?i['0'|'1']", CFGFLAG_CHAT | CFGFLAG_SERVER, ConNinjaJetpack, this, "Whether to use ninja jetpack or not. Makes jetpack look more awesome");
	Console()->Register("saytime", "?r[player name]", CFGFLAG_CHAT | CFGFLAG_SERVER | CFGFLAG_NONTEEHISTORIC, ConSayTime, this, "Privately messages someone's current time in this current running race (your time by default)");
	Console()->Register("saytimeall", "", CFGFLAG_CHAT | CFGFLAG_SERVER | CFGFLAG_NONTEEHISTORIC, ConSayTimeAll, this, "Publicly messages everyone your current time in this current running race");
	Console()->Register("time", "", CFGFLAG_CHAT | CFGFLAG_SERVER, ConTime, this, "Privately shows you your current time in this current running race in the broadcast message");
	Console()->Register("timer", "?s['gametimer'|'broadcast'|'both'|'none'|'cycle']", CFGFLAG_CHAT | CFGFLAG_SERVER, ConSetTimerType, this, "Personal Setting of showing time in either broadcast or game/round timer, timer s, where s = broadcast for broadcast, gametimer for game/round timer, cycle for cycle, both for both, none for no timer and nothing to show current status");
	Console()->Register("r", "", CFGFLAG_CHAT | CFGFLAG_SERVER | CMDFLAG_PRACTICE, ConRescue, this, "Teleport yourself out of freeze if auto rescue mode is enabled, otherwise it will set position for rescuing if grounded and teleport you out of freeze if not (use sv_rescue 1 to enable this feature)");
	Console()->Register("rescue", "", CFGFLAG_CHAT | CFGFLAG_SERVER | CMDFLAG_PRACTICE, ConRescue, this, "Teleport yourself out of freeze if auto rescue mode is enabled, otherwise it will set position for rescuing if grounded and teleport you out of freeze if not (use sv_rescue 1 to enable this feature)");
	Console()->Register("rescuemode", "?r['auto'|'manual']", CFGFLAG_CHAT | CFGFLAG_SERVER | CMDFLAG_PRACTICE, ConRescueMode, this, "Sets one of the two rescue modes (auto or manual). Prints current mode if no arguments provided");
	Console()->Register("tp", "?r[player name]", CFGFLAG_CHAT | CFGFLAG_SERVER | CMDFLAG_PRACTICE, ConTeleTo, this, "Depending on the number of supplied arguments, teleport yourself to; (0.) where you are spectating or aiming; (1.) the specified player name");
	Console()->Register("teleport", "?r[player name]", CFGFLAG_CHAT | CFGFLAG_SERVER | CMDFLAG_PRACTICE, ConTeleTo, this, "Depending on the number of supplied arguments, teleport yourself to; (0.) where you are spectating or aiming; (1.) the specified player name");
	Console()->Register("tpxy", "f[x] f[y]", CFGFLAG_CHAT | CFGFLAG_SERVER | CMDFLAG_PRACTICE, ConTeleXY, this, "Teleport yourself to the specified coordinates. A tilde (~) can be used to denote your current position, e.g. '/tpxy ~1 ~' to teleport one tile to the right");
	Console()->Register("lasttp", "", CFGFLAG_CHAT | CFGFLAG_SERVER | CMDFLAG_PRACTICE, ConLastTele, this, "Teleport yourself to the last location you teleported to");
	Console()->Register("tc", "?r[player name]", CFGFLAG_CHAT | CFGFLAG_SERVER | CMDFLAG_PRACTICE, ConTeleCursor, this, "Teleport yourself to player or to where you are spectating/or looking if no player name is given");
	Console()->Register("telecursor", "?r[player name]", CFGFLAG_CHAT | CFGFLAG_SERVER | CMDFLAG_PRACTICE, ConTeleCursor, this, "Teleport yourself to player or to where you are spectating/or looking if no player name is given");
	Console()->Register("unsolo", "", CFGFLAG_CHAT | CMDFLAG_PRACTICE, ConPracticeUnSolo, this, "Puts you out of solo part");
	Console()->Register("solo", "", CFGFLAG_CHAT | CMDFLAG_PRACTICE, ConPracticeSolo, this, "Puts you into solo part");
	Console()->Register("undeep", "", CFGFLAG_CHAT | CMDFLAG_PRACTICE, ConPracticeUnDeep, this, "Puts you out of deep freeze");
	Console()->Register("deep", "", CFGFLAG_CHAT | CMDFLAG_PRACTICE, ConPracticeDeep, this, "Puts you into deep freeze");
	Console()->Register("addweapon", "i[weapon-id]", CFGFLAG_CHAT | CMDFLAG_PRACTICE, ConPracticeAddWeapon, this, "Gives weapon with id i to you (all = -1, hammer = 0, gun = 1, shotgun = 2, grenade = 3, laser = 4, ninja = 5)");
	Console()->Register("removeweapon", "i[weapon-id]", CFGFLAG_CHAT | CMDFLAG_PRACTICE, ConPracticeRemoveWeapon, this, "removes weapon with id i from you (all = -1, hammer = 0, gun = 1, shotgun = 2, grenade = 3, laser = 4, ninja = 5)");
	Console()->Register("shotgun", "", CFGFLAG_CHAT | CMDFLAG_PRACTICE, ConPracticeShotgun, this, "Gives a shotgun to you");
	Console()->Register("grenade", "", CFGFLAG_CHAT | CMDFLAG_PRACTICE, ConPracticeGrenade, this, "Gives a grenade launcher to you");
	Console()->Register("laser", "", CFGFLAG_CHAT | CMDFLAG_PRACTICE, ConPracticeLaser, this, "Gives a laser to you");
	Console()->Register("rifle", "", CFGFLAG_CHAT | CMDFLAG_PRACTICE, ConPracticeLaser, this, "Gives a laser to you");
	Console()->Register("jetpack", "", CFGFLAG_CHAT | CMDFLAG_PRACTICE, ConPracticeJetpack, this, "Gives jetpack to you");
	Console()->Register("setjumps", "i[jumps]", CFGFLAG_CHAT | CMDFLAG_PRACTICE, ConPracticeSetJumps, this, "Gives you as many jumps as you specify");
	Console()->Register("weapons", "", CFGFLAG_CHAT | CMDFLAG_PRACTICE, ConPracticeWeapons, this, "Gives all weapons to you");
	Console()->Register("unshotgun", "", CFGFLAG_CHAT | CMDFLAG_PRACTICE, ConPracticeUnShotgun, this, "Removes the shotgun from you");
	Console()->Register("ungrenade", "", CFGFLAG_CHAT | CMDFLAG_PRACTICE, ConPracticeUnGrenade, this, "Removes the grenade launcher from you");
	Console()->Register("unlaser", "", CFGFLAG_CHAT | CMDFLAG_PRACTICE, ConPracticeUnLaser, this, "Removes the laser from you");
	Console()->Register("unrifle", "", CFGFLAG_CHAT | CMDFLAG_PRACTICE, ConPracticeUnLaser, this, "Removes the laser from you");
	Console()->Register("unjetpack", "", CFGFLAG_CHAT | CMDFLAG_PRACTICE, ConPracticeUnJetpack, this, "Removes the jetpack from you");
	Console()->Register("unweapons", "", CFGFLAG_CHAT | CMDFLAG_PRACTICE, ConPracticeUnWeapons, this, "Removes all weapons from you");
	Console()->Register("ninja", "", CFGFLAG_CHAT | CMDFLAG_PRACTICE, ConPracticeNinja, this, "Makes you a ninja");
	Console()->Register("unninja", "", CFGFLAG_CHAT | CMDFLAG_PRACTICE, ConPracticeUnNinja, this, "Removes ninja from you");
	Console()->Register("kill", "", CFGFLAG_CHAT | CFGFLAG_SERVER, ConProtectedKill, this, "Kill yourself when kill-protected during a long game (use f1, kill for regular kill)");
}

void CGameContext::OnInit(const void *pPersistentData)
{
	const CPersistentData *pPersistent = (const CPersistentData *)pPersistentData;

	m_pServer = Kernel()->RequestInterface<IServer>();
	m_pConfigManager = Kernel()->RequestInterface<IConfigManager>();
	m_pConfig = m_pConfigManager->Values();
	m_pConsole = Kernel()->RequestInterface<IConsole>();
	m_pEngine = Kernel()->RequestInterface<IEngine>();
	m_pStorage = Kernel()->RequestInterface<IStorage>();
	m_pAntibot = Kernel()->RequestInterface<IAntibot>();
	m_World.SetGameServer(this);
	m_Events.SetGameServer(this);

	m_GameUuid = RandomUuid();
	Console()->SetTeeHistorianCommandCallback(CommandCallback, this);

	uint64_t aSeed[2];
	secure_random_fill(aSeed, sizeof(aSeed));
	m_Prng.Seed(aSeed);
	m_World.m_Core.m_pPrng = &m_Prng;

	DeleteTempfile();

	for(int i = 0; i < NUM_NETOBJTYPES; i++)
		Server()->SnapSetStaticsize(i, m_NetObjHandler.GetObjSize(i));

	m_Layers.Init(Kernel());
	m_Collision.Init(&m_Layers);
	m_World.m_pTuningList = m_aTuningList;
	m_World.m_Core.InitSwitchers(m_Collision.m_HighestSwitchNumber);

	char aMapName[IO_MAX_PATH_LENGTH];
	int MapSize;
	SHA256_DIGEST MapSha256;
	int MapCrc;
	Server()->GetMapInfo(aMapName, sizeof(aMapName), &MapSize, &MapSha256, &MapCrc);
	m_MapBugs = GetMapBugs(aMapName, MapSize, MapSha256);

	// Reset Tunezones
	CTuningParams TuningParams;
	for(int i = 0; i < NUM_TUNEZONES; i++)
	{
		TuningList()[i] = TuningParams;
		TuningList()[i].Set("gun_curvature", 0);
		TuningList()[i].Set("gun_speed", 1400);
		TuningList()[i].Set("shotgun_curvature", 0);
		TuningList()[i].Set("shotgun_speed", 500);
		TuningList()[i].Set("shotgun_speeddiff", 0);
	}

	for(int i = 0; i < NUM_TUNEZONES; i++)
	{
		// Send no text by default when changing tune zones.
		m_aaZoneEnterMsg[i][0] = 0;
		m_aaZoneLeaveMsg[i][0] = 0;
	}
	// Reset Tuning
	if(g_Config.m_SvTuneReset)
	{
		ResetTuning();
	}
	else
	{
		Tuning()->Set("gun_speed", 1400);
		Tuning()->Set("gun_curvature", 0);
		Tuning()->Set("shotgun_speed", 500);
		Tuning()->Set("shotgun_speeddiff", 0);
		Tuning()->Set("shotgun_curvature", 0);
	}

	if(g_Config.m_SvDDRaceTuneReset)
	{
		g_Config.m_SvHit = 1;
		g_Config.m_SvEndlessDrag = 0;
		g_Config.m_SvOldLaser = 0;
		g_Config.m_SvOldTeleportHook = 0;
		g_Config.m_SvOldTeleportWeapons = 0;
		g_Config.m_SvTeleportHoldHook = 0;
		g_Config.m_SvTeam = SV_TEAM_ALLOWED;
		g_Config.m_SvShowOthersDefault = SHOW_OTHERS_OFF;

		for(auto &Switcher : Switchers())
			Switcher.m_Initial = true;
	}

	Console()->ExecuteFile(g_Config.m_SvResetFile, -1);

	LoadMapSettings();

	m_MapBugs.Dump();

	if(g_Config.m_SvSoloServer)
	{
		g_Config.m_SvTeam = SV_TEAM_FORCED_SOLO;
		g_Config.m_SvShowOthersDefault = SHOW_OTHERS_ON;

		Tuning()->Set("player_collision", 0);
		Tuning()->Set("player_hooking", 0);

		for(int i = 0; i < NUM_TUNEZONES; i++)
		{
			TuningList()[i].Set("player_collision", 0);
			TuningList()[i].Set("player_hooking", 0);
		}
	}

	if(!str_comp(Config()->m_SvGametype, "mod"))
		m_pController = new CGameControllerMod(this);
	else if(!str_comp_nocase(Config()->m_SvGametype, "gctf"))
		m_pController = new CGameControllerGCTF(this);
	else if(!str_comp_nocase(Config()->m_SvGametype, "ictf"))
		m_pController = new CGameControllerICTF(this);
	else if(!str_comp_nocase(Config()->m_SvGametype, "solofng"))
		m_pController = new CGameControllerSoloFng(this);
	else if(!str_comp_nocase(Config()->m_SvGametype, "zcatch"))
		m_pController = new CGameControllerZcatch(this);
	else if(!str_comp_nocase(Config()->m_SvGametype, "gdm"))
		m_pController = new CGameControllerGDM(this);
	else if(!str_comp_nocase(Config()->m_SvGametype, "idm"))
		m_pController = new CGameControllerIDM(this);
	else if(!str_comp_nocase(Config()->m_SvGametype, "gtdm"))
		m_pController = new CGameControllerGTDM(this);
	else if(!str_comp_nocase(Config()->m_SvGametype, "itdm"))
		m_pController = new CGameControllerITDM(this);
	else if(!str_comp_nocase(Config()->m_SvGametype, "dm"))
		m_pController = new CGameControllerDM(this);
	else if(!str_comp_nocase(Config()->m_SvGametype, "ctf"))
		m_pController = new CGameControllerCTF(this);
	else
	{
		if(str_comp_nocase(Config()->m_SvGametype, "ddnet"))
			Console()->Print(IConsole::OUTPUT_LEVEL_STANDARD, "gametype", "unknown gametype falling back to ddnet");
		m_pController = new CGameControllerDDRace(this);
	}

	const char *pCensorFilename = "censorlist.txt";
	CLineReader LineReader;
	if(LineReader.OpenFile(Storage()->OpenFile(pCensorFilename, IOFLAG_READ, IStorage::TYPE_ALL)))
	{
		while(const char *pLine = LineReader.Get())
		{
			m_vCensorlist.emplace_back(pLine);
		}
	}
	else
	{
		dbg_msg("censorlist", "failed to open '%s'", pCensorFilename);
	}

	m_TeeHistorianActive = g_Config.m_SvTeeHistorian;
	if(m_TeeHistorianActive)
	{
		char aGameUuid[UUID_MAXSTRSIZE];
		FormatUuid(m_GameUuid, aGameUuid, sizeof(aGameUuid));

		char aFilename[IO_MAX_PATH_LENGTH];
		str_format(aFilename, sizeof(aFilename), "teehistorian/%s.teehistorian", aGameUuid);

		IOHANDLE THFile = Storage()->OpenFile(aFilename, IOFLAG_WRITE, IStorage::TYPE_SAVE);
		if(!THFile)
		{
			dbg_msg("teehistorian", "failed to open '%s'", aFilename);
			Server()->SetErrorShutdown("teehistorian open error");
			return;
		}
		else
		{
			dbg_msg("teehistorian", "recording to '%s'", aFilename);
		}
		m_pTeeHistorianFile = aio_new(THFile);

		char aVersion[128];
		if(GIT_SHORTREV_HASH)
		{
			str_format(aVersion, sizeof(aVersion), "%s (%s)", GAME_VERSION, GIT_SHORTREV_HASH);
		}
		else
		{
			str_copy(aVersion, GAME_VERSION);
		}
		CTeeHistorian::CGameInfo GameInfo;
		GameInfo.m_GameUuid = m_GameUuid;
		GameInfo.m_pServerVersion = aVersion;
		GameInfo.m_StartTime = time(0);
		GameInfo.m_pPrngDescription = m_Prng.Description();

		GameInfo.m_pServerName = g_Config.m_SvName;
		GameInfo.m_ServerPort = Server()->Port();
		GameInfo.m_pGameType = m_pController->m_pGameType;

		GameInfo.m_pConfig = &g_Config;
		GameInfo.m_pTuning = Tuning();
		GameInfo.m_pUuids = &g_UuidManager;

		GameInfo.m_pMapName = aMapName;
		GameInfo.m_MapSize = MapSize;
		GameInfo.m_MapSha256 = MapSha256;
		GameInfo.m_MapCrc = MapCrc;

		if(pPersistent)
		{
			GameInfo.m_HavePrevGameUuid = true;
			GameInfo.m_PrevGameUuid = pPersistent->m_PrevGameUuid;
		}
		else
		{
			GameInfo.m_HavePrevGameUuid = false;
			mem_zero(&GameInfo.m_PrevGameUuid, sizeof(GameInfo.m_PrevGameUuid));
		}

		m_TeeHistorian.Reset(&GameInfo, TeeHistorianWrite, this);

		for(int i = 0; i < MAX_CLIENTS; i++)
		{
			int Level = Server()->GetAuthedState(i);
			if(Level)
			{
				m_TeeHistorian.RecordAuthInitial(i, Level, Server()->GetAuthName(i));
			}
		}
	}

	Server()->DemoRecorder_HandleAutoStart();

	if(!m_pScore)
	{
		m_pScore = new CScore(this, ((CServer *)Server())->DbPool());
	}

	// create all entities from the game layer
	CreateAllEntities(true);

	m_pAntibot->RoundStart(this);

	OnInitInstagib(); // ddnet-insta
}

void CGameContext::CreateAllEntities(bool Initial)
{
	const CMapItemLayerTilemap *pTileMap = m_Layers.GameLayer();
	const CTile *pTiles = static_cast<CTile *>(Kernel()->RequestInterface<IMap>()->GetData(pTileMap->m_Data));

	const CTile *pFront = nullptr;
	if(m_Layers.FrontLayer())
		pFront = static_cast<CTile *>(Kernel()->RequestInterface<IMap>()->GetData(m_Layers.FrontLayer()->m_Front));

	const CSwitchTile *pSwitch = nullptr;
	if(m_Layers.SwitchLayer())
		pSwitch = static_cast<CSwitchTile *>(Kernel()->RequestInterface<IMap>()->GetData(m_Layers.SwitchLayer()->m_Switch));

	for(int y = 0; y < pTileMap->m_Height; y++)
	{
		for(int x = 0; x < pTileMap->m_Width; x++)
		{
			const int Index = y * pTileMap->m_Width + x;

			// Game layer
			{
				const int GameIndex = pTiles[Index].m_Index;
				if(GameIndex == TILE_OLDLASER)
				{
					g_Config.m_SvOldLaser = 1;
					dbg_msg("game_layer", "found old laser tile");
				}
				else if(GameIndex == TILE_NPC)
				{
					m_Tuning.Set("player_collision", 0);
					dbg_msg("game_layer", "found no collision tile");
				}
				else if(GameIndex == TILE_EHOOK)
				{
					g_Config.m_SvEndlessDrag = 1;
					dbg_msg("game_layer", "found unlimited hook time tile");
				}
				else if(GameIndex == TILE_NOHIT)
				{
					g_Config.m_SvHit = 0;
					dbg_msg("game_layer", "found no weapons hitting others tile");
				}
				else if(GameIndex == TILE_NPH)
				{
					m_Tuning.Set("player_hooking", 0);
					dbg_msg("game_layer", "found no player hooking tile");
				}
				else if(GameIndex >= ENTITY_OFFSET)
				{
					m_pController->OnEntity(GameIndex - ENTITY_OFFSET, x, y, LAYER_GAME, pTiles[Index].m_Flags, Initial);
				}
			}

			if(pFront)
			{
				const int FrontIndex = pFront[Index].m_Index;
				if(FrontIndex == TILE_OLDLASER)
				{
					g_Config.m_SvOldLaser = 1;
					dbg_msg("front_layer", "found old laser tile");
				}
				else if(FrontIndex == TILE_NPC)
				{
					m_Tuning.Set("player_collision", 0);
					dbg_msg("front_layer", "found no collision tile");
				}
				else if(FrontIndex == TILE_EHOOK)
				{
					g_Config.m_SvEndlessDrag = 1;
					dbg_msg("front_layer", "found unlimited hook time tile");
				}
				else if(FrontIndex == TILE_NOHIT)
				{
					g_Config.m_SvHit = 0;
					dbg_msg("front_layer", "found no weapons hitting others tile");
				}
				else if(FrontIndex == TILE_NPH)
				{
					m_Tuning.Set("player_hooking", 0);
					dbg_msg("front_layer", "found no player hooking tile");
				}
				else if(FrontIndex >= ENTITY_OFFSET)
				{
					m_pController->OnEntity(FrontIndex - ENTITY_OFFSET, x, y, LAYER_FRONT, pFront[Index].m_Flags, Initial);
				}
			}

			if(pSwitch)
			{
				const int SwitchType = pSwitch[Index].m_Type;
				// TODO: Add off by default door here
				// if(SwitchType == TILE_DOOR_OFF)
				if(SwitchType >= ENTITY_OFFSET)
				{
					m_pController->OnEntity(SwitchType - ENTITY_OFFSET, x, y, LAYER_SWITCH, pSwitch[Index].m_Flags, Initial, pSwitch[Index].m_Number);
				}
			}
		}
	}
}

void CGameContext::DeleteTempfile()
{
	if(m_aDeleteTempfile[0] != 0)
	{
		Storage()->RemoveFile(m_aDeleteTempfile, IStorage::TYPE_SAVE);
		m_aDeleteTempfile[0] = 0;
	}
}

void CGameContext::OnMapChange(char *pNewMapName, int MapNameSize)
{
	char aConfig[IO_MAX_PATH_LENGTH];
	str_format(aConfig, sizeof(aConfig), "maps/%s.cfg", g_Config.m_SvMap);

	CLineReader LineReader;
	if(!LineReader.OpenFile(Storage()->OpenFile(aConfig, IOFLAG_READ, IStorage::TYPE_ALL)))
	{
		// No map-specific config, just return.
		return;
	}

	std::vector<const char *> vpLines;
	int TotalLength = 0;
	while(const char *pLine = LineReader.Get())
	{
		vpLines.push_back(pLine);
		TotalLength += str_length(pLine) + 1;
	}

	char *pSettings = (char *)malloc(maximum(1, TotalLength));
	int Offset = 0;
	for(const char *pLine : vpLines)
	{
		int Length = str_length(pLine) + 1;
		mem_copy(pSettings + Offset, pLine, Length);
		Offset += Length;
	}

	CDataFileReader Reader;
	Reader.Open(Storage(), pNewMapName, IStorage::TYPE_ALL);

	CDataFileWriter Writer;

	int SettingsIndex = Reader.NumData();
	bool FoundInfo = false;
	for(int i = 0; i < Reader.NumItems(); i++)
	{
		int TypeId;
		int ItemId;
		void *pData = Reader.GetItem(i, &TypeId, &ItemId);
		int Size = Reader.GetItemSize(i);
		CMapItemInfoSettings MapInfo;
		if(TypeId == MAPITEMTYPE_INFO && ItemId == 0)
		{
			FoundInfo = true;
			if(Size >= (int)sizeof(CMapItemInfoSettings))
			{
				CMapItemInfoSettings *pInfo = (CMapItemInfoSettings *)pData;
				if(pInfo->m_Settings > -1)
				{
					SettingsIndex = pInfo->m_Settings;
					char *pMapSettings = (char *)Reader.GetData(SettingsIndex);
					int DataSize = Reader.GetDataSize(SettingsIndex);
					if(DataSize == TotalLength && mem_comp(pSettings, pMapSettings, DataSize) == 0)
					{
						// Configs coincide, no need to update map.
						free(pSettings);
						return;
					}
					Reader.UnloadData(pInfo->m_Settings);
				}
				else
				{
					MapInfo = *pInfo;
					MapInfo.m_Settings = SettingsIndex;
					pData = &MapInfo;
					Size = sizeof(MapInfo);
				}
			}
			else
			{
				*(CMapItemInfo *)&MapInfo = *(CMapItemInfo *)pData;
				MapInfo.m_Settings = SettingsIndex;
				pData = &MapInfo;
				Size = sizeof(MapInfo);
			}
		}
		Writer.AddItem(TypeId, ItemId, Size, pData);
	}

	if(!FoundInfo)
	{
		CMapItemInfoSettings Info;
		Info.m_Version = 1;
		Info.m_Author = -1;
		Info.m_MapVersion = -1;
		Info.m_Credits = -1;
		Info.m_License = -1;
		Info.m_Settings = SettingsIndex;
		Writer.AddItem(MAPITEMTYPE_INFO, 0, sizeof(Info), &Info);
	}

	for(int i = 0; i < Reader.NumData() || i == SettingsIndex; i++)
	{
		if(i == SettingsIndex)
		{
			Writer.AddData(TotalLength, pSettings);
			continue;
		}
		const void *pData = Reader.GetData(i);
		int Size = Reader.GetDataSize(i);
		Writer.AddData(Size, pData);
		Reader.UnloadData(i);
	}

	dbg_msg("mapchange", "imported settings");
	free(pSettings);
	Reader.Close();
	char aTemp[IO_MAX_PATH_LENGTH];
	Writer.Open(Storage(), IStorage::FormatTmpPath(aTemp, sizeof(aTemp), pNewMapName));
	Writer.Finish();

	str_copy(pNewMapName, aTemp, MapNameSize);
	str_copy(m_aDeleteTempfile, aTemp, sizeof(m_aDeleteTempfile));
}

void CGameContext::OnShutdown(void *pPersistentData)
{
	CPersistentData *pPersistent = (CPersistentData *)pPersistentData;

	if(pPersistent)
	{
		pPersistent->m_PrevGameUuid = m_GameUuid;
	}

	Antibot()->RoundEnd();

	if(m_TeeHistorianActive)
	{
		m_TeeHistorian.Finish();
		aio_close(m_pTeeHistorianFile);
		aio_wait(m_pTeeHistorianFile);
		int Error = aio_error(m_pTeeHistorianFile);
		if(Error)
		{
			dbg_msg("teehistorian", "error closing file, err=%d", Error);
			Server()->SetErrorShutdown("teehistorian close error");
		}
		aio_free(m_pTeeHistorianFile);
	}

	// Stop any demos being recorded.
	Server()->StopDemos();

	DeleteTempfile();
	ConfigManager()->ResetGameSettings();
	Collision()->Unload();
	Layers()->Unload();
	delete m_pController;
	m_pController = 0;
	Clear();
}

void CGameContext::LoadMapSettings()
{
	IMap *pMap = Kernel()->RequestInterface<IMap>();
	int Start, Num;
	pMap->GetType(MAPITEMTYPE_INFO, &Start, &Num);
	for(int i = Start; i < Start + Num; i++)
	{
		int ItemId;
		CMapItemInfoSettings *pItem = (CMapItemInfoSettings *)pMap->GetItem(i, nullptr, &ItemId);
		int ItemSize = pMap->GetItemSize(i);
		if(!pItem || ItemId != 0)
			continue;

		if(ItemSize < (int)sizeof(CMapItemInfoSettings))
			break;
		if(!(pItem->m_Settings > -1))
			break;

		int Size = pMap->GetDataSize(pItem->m_Settings);
		char *pSettings = (char *)pMap->GetData(pItem->m_Settings);
		char *pNext = pSettings;
		while(pNext < pSettings + Size)
		{
			int StrSize = str_length(pNext) + 1;
			Console()->ExecuteLine(pNext, IConsole::CLIENT_ID_GAME);
			pNext += StrSize;
		}
		pMap->UnloadData(pItem->m_Settings);
		break;
	}

	char aBuf[IO_MAX_PATH_LENGTH];
	str_format(aBuf, sizeof(aBuf), "maps/%s.map.cfg", g_Config.m_SvMap);
	Console()->ExecuteFile(aBuf, IConsole::CLIENT_ID_NO_GAME);
}

void CGameContext::OnSnap(int ClientId)
{
	// add tuning to demo
	CTuningParams StandardTuning;
	if(Server()->IsRecording(ClientId > -1 ? ClientId : MAX_CLIENTS) && mem_comp(&StandardTuning, &m_Tuning, sizeof(CTuningParams)) != 0)
	{
		CMsgPacker Msg(NETMSGTYPE_SV_TUNEPARAMS);
		int *pParams = (int *)&m_Tuning;
		for(unsigned i = 0; i < sizeof(m_Tuning) / sizeof(int); i++)
			Msg.AddInt(pParams[i]);
		Server()->SendMsg(&Msg, MSGFLAG_RECORD | MSGFLAG_NOSEND, ClientId);
	}

	m_pController->Snap(ClientId);

	for(auto &pPlayer : m_apPlayers)
	{
		if(pPlayer)
			pPlayer->Snap(ClientId);
	}

	if(ClientId > -1)
		m_apPlayers[ClientId]->FakeSnap();

	m_World.Snap(ClientId);
	m_Events.Snap(ClientId);
}
void CGameContext::OnPreSnap() {}
void CGameContext::OnPostSnap()
{
	m_World.PostSnap();
	m_Events.Clear();
}

void CGameContext::UpdatePlayerMaps()
{
	const auto DistCompare = [](std::pair<float, int> a, std::pair<float, int> b) -> bool {
		return (a.first < b.first);
	};

	if(Server()->Tick() % g_Config.m_SvMapUpdateRate != 0)
		return;

	std::pair<float, int> Dist[MAX_CLIENTS];
	for(int i = 0; i < MAX_CLIENTS; i++)
	{
		if(!Server()->ClientIngame(i))
			continue;
		if(Server()->GetClientVersion(i) >= VERSION_DDNET_OLD)
			continue;
		int *pMap = Server()->GetIdMap(i);

		// compute distances
		for(int j = 0; j < MAX_CLIENTS; j++)
		{
			Dist[j].second = j;
			if(j == i)
				continue;
			if(!Server()->ClientIngame(j) || !m_apPlayers[j])
			{
				Dist[j].first = 1e10;
				continue;
			}
			CCharacter *pChr = m_apPlayers[j]->GetCharacter();
			if(!pChr)
			{
				Dist[j].first = 1e9;
				continue;
			}
			if(!pChr->CanSnapCharacter(i))
				Dist[j].first = 1e8;
			else
				Dist[j].first = length_squared(m_apPlayers[i]->m_ViewPos - pChr->GetPos());
		}

		// always send the player themselves, even if all in same position
		Dist[i].first = -1;

		std::nth_element(&Dist[0], &Dist[VANILLA_MAX_CLIENTS - 1], &Dist[MAX_CLIENTS], DistCompare);

		int Index = 1; // exclude self client id
		for(int j = 0; j < VANILLA_MAX_CLIENTS - 1; j++)
		{
			pMap[j + 1] = -1; // also fill player with empty name to say chat msgs
			if(Dist[j].second == i || Dist[j].first > 5e9f)
				continue;
			pMap[Index++] = Dist[j].second;
		}

		// sort by real client ids, guarantee order on distance changes, O(Nlog(N)) worst case
		// sort just clients in game always except first (self client id) and last (fake client id) indexes
		std::sort(&pMap[1], &pMap[minimum(Index, VANILLA_MAX_CLIENTS - 1)]);
	}
}

bool CGameContext::IsClientReady(int ClientId) const
{
	return m_apPlayers[ClientId] && m_apPlayers[ClientId]->m_IsReady;
}

bool CGameContext::IsClientPlayer(int ClientId) const
{
	return m_apPlayers[ClientId] && m_apPlayers[ClientId]->GetTeam() != TEAM_SPECTATORS;
}

CUuid CGameContext::GameUuid() const { return m_GameUuid; }
const char *CGameContext::GameType() const { return m_pController && m_pController->m_pGameType ? m_pController->m_pGameType : ""; }
const char *CGameContext::Version() const { return GAME_VERSION; }
const char *CGameContext::NetVersion() const { return GAME_NETVERSION; }

IGameServer *CreateGameServer() { return new CGameContext; }

void CGameContext::OnSetAuthed(int ClientId, int Level)
{
	if(m_apPlayers[ClientId])
	{
		char aBuf[512], aIp[NETADDR_MAXSTRSIZE];
		Server()->GetClientAddr(ClientId, aIp, sizeof(aIp));
		str_format(aBuf, sizeof(aBuf), "ban %s %d Banned by vote", aIp, g_Config.m_SvVoteKickBantime);
		if(!str_comp_nocase(m_aVoteCommand, aBuf) && Level > Server()->GetAuthedState(m_VoteCreator))
		{
			m_VoteEnforce = CGameContext::VOTE_ENFORCE_NO_ADMIN;
			Console()->Print(IConsole::OUTPUT_LEVEL_STANDARD, "CGameContext", "Vote aborted by authorized login.");
		}
	}
	if(m_TeeHistorianActive)
	{
		if(Level)
		{
			m_TeeHistorian.RecordAuthLogin(ClientId, Level, Server()->GetAuthName(ClientId));
		}
		else
		{
			m_TeeHistorian.RecordAuthLogout(ClientId);
		}
	}
}

void CGameContext::SendRecord(int ClientId)
{
	CNetMsg_Sv_Record Msg;
	CNetMsg_Sv_RecordLegacy MsgLegacy;
	MsgLegacy.m_PlayerTimeBest = Msg.m_PlayerTimeBest = Score()->PlayerData(ClientId)->m_BestTime * 100.0f;
	MsgLegacy.m_ServerTimeBest = Msg.m_ServerTimeBest = m_pController->m_CurrentRecord * 100.0f; //TODO: finish this
	Server()->SendPackMsg(&Msg, MSGFLAG_VITAL, ClientId);
	if(!Server()->IsSixup(ClientId) && GetClientVersion(ClientId) < VERSION_DDNET_MSG_LEGACY)
	{
		Server()->SendPackMsg(&MsgLegacy, MSGFLAG_VITAL, ClientId);
	}
}

bool CGameContext::ProcessSpamProtection(int ClientId, bool RespectChatInitialDelay)
{
	if(!m_apPlayers[ClientId])
		return false;
	if(g_Config.m_SvSpamprotection && m_apPlayers[ClientId]->m_LastChat && m_apPlayers[ClientId]->m_LastChat + Server()->TickSpeed() * g_Config.m_SvChatDelay > Server()->Tick())
		return true;
	else if(g_Config.m_SvDnsblChat && Server()->DnsblBlack(ClientId))
	{
		SendChatTarget(ClientId, "Players are not allowed to chat from VPNs at this time");
		return true;
	}
	else
		m_apPlayers[ClientId]->m_LastChat = Server()->Tick();

	NETADDR Addr;
	Server()->GetClientAddr(ClientId, &Addr);

	CMute Muted;
	int Expires = 0;
	for(int i = 0; i < m_NumMutes && Expires <= 0; i++)
	{
		if(!net_addr_comp_noport(&Addr, &m_aMutes[i].m_Addr))
		{
			if(RespectChatInitialDelay || m_aMutes[i].m_InitialChatDelay)
			{
				Muted = m_aMutes[i];
				Expires = (m_aMutes[i].m_Expire - Server()->Tick()) / Server()->TickSpeed();
			}
		}
	}

	if(Expires > 0)
	{
		char aBuf[128];
		if(Muted.m_InitialChatDelay)
			str_format(aBuf, sizeof(aBuf), "This server has an initial chat delay, you will be able to talk in %d seconds.", Expires);
		else
			str_format(aBuf, sizeof(aBuf), "You are not permitted to talk for the next %d seconds.", Expires);
		SendChatTarget(ClientId, aBuf);
		return true;
	}

	if(g_Config.m_SvSpamMuteDuration && (m_apPlayers[ClientId]->m_ChatScore += g_Config.m_SvChatPenalty) > g_Config.m_SvChatThreshold)
	{
		Mute(&Addr, g_Config.m_SvSpamMuteDuration, Server()->ClientName(ClientId));
		m_apPlayers[ClientId]->m_ChatScore = 0;
		return true;
	}

	return false;
}

int CGameContext::GetDDRaceTeam(int ClientId) const
{
	return m_pController->Teams().m_Core.Team(ClientId);
}

void CGameContext::ResetTuning()
{
	CTuningParams TuningParams;
	m_Tuning = TuningParams;
	Tuning()->Set("gun_speed", 1400);
	Tuning()->Set("gun_curvature", 0);
	Tuning()->Set("shotgun_speed", 500);
	Tuning()->Set("shotgun_speeddiff", 0);
	Tuning()->Set("shotgun_curvature", 0);
	SendTuningParams(-1);
}

bool CheckClientId2(int ClientId)
{
	return ClientId >= 0 && ClientId < MAX_CLIENTS;
}

void CGameContext::Whisper(int ClientId, char *pStr)
{
	if(ProcessSpamProtection(ClientId))
		return;

	pStr = str_skip_whitespaces(pStr);

	char *pName;
	int Victim;
	bool Error = false;

	// add token
	if(*pStr == '"')
	{
		pStr++;

		pName = pStr;
		char *pDst = pStr; // we might have to process escape data
		while(true)
		{
			if(pStr[0] == '"')
			{
				break;
			}
			else if(pStr[0] == '\\')
			{
				if(pStr[1] == '\\')
					pStr++; // skip due to escape
				else if(pStr[1] == '"')
					pStr++; // skip due to escape
			}
			else if(pStr[0] == 0)
			{
				Error = true;
				break;
			}

			*pDst = *pStr;
			pDst++;
			pStr++;
		}

		if(!Error)
		{
			// write null termination
			*pDst = 0;

			pStr++;

			for(Victim = 0; Victim < MAX_CLIENTS; Victim++)
				if(str_comp(pName, Server()->ClientName(Victim)) == 0)
					break;
		}
	}
	else
	{
		pName = pStr;
		while(true)
		{
			if(pStr[0] == 0)
			{
				Error = true;
				break;
			}
			if(pStr[0] == ' ')
			{
				pStr[0] = 0;
				for(Victim = 0; Victim < MAX_CLIENTS; Victim++)
					if(str_comp(pName, Server()->ClientName(Victim)) == 0)
						break;

				pStr[0] = ' ';

				if(Victim < MAX_CLIENTS)
					break;
			}
			pStr++;
		}
	}

	if(pStr[0] != ' ')
	{
		Error = true;
	}

	*pStr = 0;
	pStr++;

	if(Error)
	{
		SendChatTarget(ClientId, "Invalid whisper");
		return;
	}

	if(Victim >= MAX_CLIENTS || !CheckClientId2(Victim))
	{
		char aBuf[256];
		str_format(aBuf, sizeof(aBuf), "No player with name \"%s\" found", pName);
		SendChatTarget(ClientId, aBuf);
		return;
	}

	WhisperId(ClientId, Victim, pStr);
}

void CGameContext::WhisperId(int ClientId, int VictimId, const char *pMessage)
{
	if(!CheckClientId2(ClientId))
		return;

	if(!CheckClientId2(VictimId))
		return;

	if(m_apPlayers[ClientId])
		m_apPlayers[ClientId]->m_LastWhisperTo = VictimId;

	char aCensoredMessage[256];
	CensorMessage(aCensoredMessage, pMessage, sizeof(aCensoredMessage));

	char aBuf[256];

	if(Server()->IsSixup(ClientId))
	{
		protocol7::CNetMsg_Sv_Chat Msg;
		Msg.m_ClientId = ClientId;
		Msg.m_Mode = protocol7::CHAT_WHISPER;
		Msg.m_pMessage = aCensoredMessage;
		Msg.m_TargetId = VictimId;

		Server()->SendPackMsg(&Msg, MSGFLAG_VITAL | MSGFLAG_NORECORD, ClientId);
	}
	else if(GetClientVersion(ClientId) >= VERSION_DDNET_WHISPER)
	{
		CNetMsg_Sv_Chat Msg;
		Msg.m_Team = TEAM_WHISPER_SEND;
		Msg.m_ClientId = VictimId;
		Msg.m_pMessage = aCensoredMessage;
		if(g_Config.m_SvDemoChat)
			Server()->SendPackMsg(&Msg, MSGFLAG_VITAL, ClientId);
		else
			Server()->SendPackMsg(&Msg, MSGFLAG_VITAL | MSGFLAG_NORECORD, ClientId);
	}
	else
	{
		str_format(aBuf, sizeof(aBuf), "[→ %s] %s", Server()->ClientName(VictimId), aCensoredMessage);
		SendChatTarget(ClientId, aBuf);
	}

	if(!m_apPlayers[VictimId]->m_Whispers)
	{
		SendChatTarget(ClientId, "This person has disabled receiving whispers");
		return;
	}

	if(Server()->IsSixup(VictimId))
	{
		protocol7::CNetMsg_Sv_Chat Msg;
		Msg.m_ClientId = ClientId;
		Msg.m_Mode = protocol7::CHAT_WHISPER;
		Msg.m_pMessage = aCensoredMessage;
		Msg.m_TargetId = VictimId;

		Server()->SendPackMsg(&Msg, MSGFLAG_VITAL | MSGFLAG_NORECORD, VictimId);
	}
	else if(GetClientVersion(VictimId) >= VERSION_DDNET_WHISPER)
	{
		CNetMsg_Sv_Chat Msg2;
		Msg2.m_Team = TEAM_WHISPER_RECV;
		Msg2.m_ClientId = ClientId;
		Msg2.m_pMessage = aCensoredMessage;
		if(g_Config.m_SvDemoChat)
			Server()->SendPackMsg(&Msg2, MSGFLAG_VITAL, VictimId);
		else
			Server()->SendPackMsg(&Msg2, MSGFLAG_VITAL | MSGFLAG_NORECORD, VictimId);
	}
	else
	{
		str_format(aBuf, sizeof(aBuf), "[← %s] %s", Server()->ClientName(ClientId), aCensoredMessage);
		SendChatTarget(VictimId, aBuf);
	}
}

void CGameContext::Converse(int ClientId, char *pStr)
{
	CPlayer *pPlayer = m_apPlayers[ClientId];
	if(!pPlayer)
		return;

	if(ProcessSpamProtection(ClientId))
		return;

	if(pPlayer->m_LastWhisperTo < 0)
		SendChatTarget(ClientId, "You do not have an ongoing conversation. Whisper to someone to start one");
	else
	{
		WhisperId(ClientId, pPlayer->m_LastWhisperTo, pStr);
	}
}

bool CGameContext::IsVersionBanned(int Version)
{
	char aVersion[16];
	str_format(aVersion, sizeof(aVersion), "%d", Version);

	return str_in_list(g_Config.m_SvBannedVersions, ",", aVersion);
}

void CGameContext::List(int ClientId, const char *pFilter)
{
	int Total = 0;
	char aBuf[256];
	int Bufcnt = 0;
	if(pFilter[0])
		str_format(aBuf, sizeof(aBuf), "Listing players with \"%s\" in name:", pFilter);
	else
		str_copy(aBuf, "Listing all players:");
	SendChatTarget(ClientId, aBuf);
	for(int i = 0; i < MAX_CLIENTS; i++)
	{
		if(m_apPlayers[i])
		{
			Total++;
			const char *pName = Server()->ClientName(i);
			if(str_utf8_find_nocase(pName, pFilter) == NULL)
				continue;
			if(Bufcnt + str_length(pName) + 4 > 256)
			{
				SendChatTarget(ClientId, aBuf);
				Bufcnt = 0;
			}
			if(Bufcnt != 0)
			{
				str_format(&aBuf[Bufcnt], sizeof(aBuf) - Bufcnt, ", %s", pName);
				Bufcnt += 2 + str_length(pName);
			}
			else
			{
				str_copy(&aBuf[Bufcnt], pName, sizeof(aBuf) - Bufcnt);
				Bufcnt += str_length(pName);
			}
		}
	}
	if(Bufcnt != 0)
		SendChatTarget(ClientId, aBuf);
	str_format(aBuf, sizeof(aBuf), "%d players online", Total);
	SendChatTarget(ClientId, aBuf);
}

int CGameContext::GetClientVersion(int ClientId) const
{
	return Server()->GetClientVersion(ClientId);
}

CClientMask CGameContext::ClientsMaskExcludeClientVersionAndHigher(int Version) const
{
	CClientMask Mask;
	for(int i = 0; i < MAX_CLIENTS; ++i)
	{
		if(GetClientVersion(i) >= Version)
			continue;
		Mask.set(i);
	}
	return Mask;
}

bool CGameContext::PlayerModerating() const
{
	return std::any_of(std::begin(m_apPlayers), std::end(m_apPlayers), [](const CPlayer *pPlayer) { return pPlayer && pPlayer->m_Moderating; });
}

void CGameContext::ForceVote(int EnforcerId, bool Success)
{
	// check if there is a vote running
	if(!m_VoteCloseTime)
		return;

	m_VoteEnforce = Success ? CGameContext::VOTE_ENFORCE_YES_ADMIN : CGameContext::VOTE_ENFORCE_NO_ADMIN;
	m_VoteEnforcer = EnforcerId;

	char aBuf[256];
	const char *pOption = Success ? "yes" : "no";
	str_format(aBuf, sizeof(aBuf), "authorized player forced vote %s", pOption);
	SendChatTarget(-1, aBuf);
	str_format(aBuf, sizeof(aBuf), "forcing vote %s", pOption);
	Console()->Print(IConsole::OUTPUT_LEVEL_STANDARD, "server", aBuf);
}

bool CGameContext::RateLimitPlayerVote(int ClientId)
{
	int64_t Now = Server()->Tick();
	int64_t TickSpeed = Server()->TickSpeed();
	CPlayer *pPlayer = m_apPlayers[ClientId];

	if(g_Config.m_SvRconVote && !Server()->GetAuthedState(ClientId))
	{
		SendChatTarget(ClientId, "You can only vote after logging in.");
		return true;
	}

	if(g_Config.m_SvDnsblVote && Server()->DistinctClientCount() > 1)
	{
		if(m_pServer->DnsblPending(ClientId))
		{
			SendChatTarget(ClientId, "You are not allowed to vote because we're currently checking for VPNs. Try again in ~30 seconds.");
			return true;
		}
		else if(m_pServer->DnsblBlack(ClientId))
		{
			SendChatTarget(ClientId, "You are not allowed to vote because you appear to be using a VPN. Try connecting without a VPN or contacting an admin if you think this is a mistake.");
			return true;
		}
	}

	if(g_Config.m_SvSpamprotection && pPlayer->m_LastVoteTry && pPlayer->m_LastVoteTry + TickSpeed * 3 > Now)
		return true;

	pPlayer->m_LastVoteTry = Now;
	if(m_VoteCloseTime)
	{
		SendChatTarget(ClientId, "Wait for current vote to end before calling a new one.");
		return true;
	}

	if(Now < pPlayer->m_FirstVoteTick)
	{
		char aBuf[64];
		str_format(aBuf, sizeof(aBuf), "You must wait %d seconds before making your first vote.", (int)((pPlayer->m_FirstVoteTick - Now) / TickSpeed) + 1);
		SendChatTarget(ClientId, aBuf);
		return true;
	}

	int TimeLeft = pPlayer->m_LastVoteCall + TickSpeed * g_Config.m_SvVoteDelay - Now;
	if(pPlayer->m_LastVoteCall && TimeLeft > 0)
	{
		char aChatmsg[64];
		str_format(aChatmsg, sizeof(aChatmsg), "You must wait %d seconds before making another vote.", (int)(TimeLeft / TickSpeed) + 1);
		SendChatTarget(ClientId, aChatmsg);
		return true;
	}

	NETADDR Addr;
	Server()->GetClientAddr(ClientId, &Addr);
	int VoteMuted = 0;
	for(int i = 0; i < m_NumVoteMutes && !VoteMuted; i++)
		if(!net_addr_comp_noport(&Addr, &m_aVoteMutes[i].m_Addr))
			VoteMuted = (m_aVoteMutes[i].m_Expire - Server()->Tick()) / Server()->TickSpeed();
	for(int i = 0; i < m_NumMutes && VoteMuted == 0; i++)
	{
		if(!net_addr_comp_noport(&Addr, &m_aMutes[i].m_Addr))
			VoteMuted = (m_aMutes[i].m_Expire - Server()->Tick()) / Server()->TickSpeed();
	}
	if(VoteMuted > 0)
	{
		char aChatmsg[64];
		str_format(aChatmsg, sizeof(aChatmsg), "You are not permitted to vote for the next %d seconds.", VoteMuted);
		SendChatTarget(ClientId, aChatmsg);
		return true;
	}
	return false;
}

bool CGameContext::RateLimitPlayerMapVote(int ClientId) const
{
	if(!Server()->GetAuthedState(ClientId) && time_get() < m_LastMapVote + (time_freq() * g_Config.m_SvVoteMapTimeDelay))
	{
		char aChatmsg[512] = {0};
		str_format(aChatmsg, sizeof(aChatmsg), "There's a %d second delay between map-votes, please wait %d seconds.",
			g_Config.m_SvVoteMapTimeDelay, (int)((m_LastMapVote + g_Config.m_SvVoteMapTimeDelay * time_freq() - time_get()) / time_freq()));
		SendChatTarget(ClientId, aChatmsg);
		return true;
	}
	return false;
}

void CGameContext::OnUpdatePlayerServerInfo(CJsonStringWriter *pJSonWriter, int Id)
{
	if(!m_apPlayers[Id])
		return;

	CTeeInfo &TeeInfo = m_apPlayers[Id]->m_TeeInfos;

	pJSonWriter->WriteAttribute("skin");
	pJSonWriter->BeginObject();

	// 0.6
	if(!Server()->IsSixup(Id))
	{
		pJSonWriter->WriteAttribute("name");
		pJSonWriter->WriteStrValue(TeeInfo.m_aSkinName);

		if(TeeInfo.m_UseCustomColor)
		{
			pJSonWriter->WriteAttribute("color_body");
			pJSonWriter->WriteIntValue(TeeInfo.m_ColorBody);

			pJSonWriter->WriteAttribute("color_feet");
			pJSonWriter->WriteIntValue(TeeInfo.m_ColorFeet);
		}
	}
	// 0.7
	else
	{
		const char *apPartNames[protocol7::NUM_SKINPARTS] = {"body", "marking", "decoration", "hands", "feet", "eyes"};

		for(int i = 0; i < protocol7::NUM_SKINPARTS; ++i)
		{
			pJSonWriter->WriteAttribute(apPartNames[i]);
			pJSonWriter->BeginObject();

			pJSonWriter->WriteAttribute("name");
			pJSonWriter->WriteStrValue(TeeInfo.m_apSkinPartNames[i]);

			if(TeeInfo.m_aUseCustomColors[i])
			{
				pJSonWriter->WriteAttribute("color");
				pJSonWriter->WriteIntValue(TeeInfo.m_aSkinPartColors[i]);
			}

			pJSonWriter->EndObject();
		}
	}

	pJSonWriter->EndObject();

	pJSonWriter->WriteAttribute("afk");
	pJSonWriter->WriteBoolValue(m_apPlayers[Id]->IsAfk());

	const int Team = m_pController->IsTeamPlay() ? m_apPlayers[Id]->GetTeam() : m_apPlayers[Id]->GetTeam() == TEAM_SPECTATORS ? -1 : GetDDRaceTeam(Id);

	pJSonWriter->WriteAttribute("team");
	pJSonWriter->WriteIntValue(Team);
}<|MERGE_RESOLUTION|>--- conflicted
+++ resolved
@@ -1502,30 +1502,6 @@
 	}
 	m_pController->OnPlayerConnect(m_apPlayers[ClientId]);
 
-<<<<<<< HEAD
-	if(Server()->IsSixup(ClientId))
-	{
-		{
-			protocol7::CNetMsg_Sv_GameInfo Msg;
-			Msg.m_GameFlags = protocol7::GAMEFLAG_RACE;
-			Msg.m_GameFlags = protocol7::GAMEFLAG_TEAMS | protocol7::GAMEFLAG_FLAGS; // ddnet-insta
-			Msg.m_MatchCurrent = 1;
-			Msg.m_MatchNum = 0;
-			Msg.m_ScoreLimit = Config()->m_SvScorelimit; // ddnet-insta
-			Msg.m_TimeLimit = Config()->m_SvTimelimit; // ddnet-insta
-			Server()->SendPackMsg(&Msg, MSGFLAG_VITAL | MSGFLAG_NORECORD, ClientId);
-		}
-
-		// /team is essential
-		{
-			protocol7::CNetMsg_Sv_CommandInfoRemove Msg;
-			Msg.m_pName = "team";
-			Server()->SendPackMsg(&Msg, MSGFLAG_VITAL | MSGFLAG_NORECORD, ClientId);
-		}
-	}
-
-=======
->>>>>>> f0449bef
 	{
 		CNetMsg_Sv_CommandInfoGroupStart Msg;
 		Server()->SendPackMsg(&Msg, MSGFLAG_VITAL | MSGFLAG_NORECORD, ClientId);
