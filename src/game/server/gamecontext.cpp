/* (c) Magnus Auvinen. See licence.txt in the root of the distribution for more information. */
/* If you are missing that file, acquire a complete release at teeworlds.com.                */
#include "gamecontext.h"

#include <vector>

#include "teeinfo.h"
#include <antibot/antibot_data.h>
#include <base/logger.h>
#include <base/math.h>
#include <base/system.h>
#include <engine/console.h>
#include <engine/engine.h>
#include <engine/map.h>
#include <engine/server/server.h>
#include <engine/shared/config.h>
#include <engine/shared/datafile.h>
#include <engine/shared/json.h>
#include <engine/shared/linereader.h>
#include <engine/shared/memheap.h>
#include <engine/storage.h>

#include <game/collision.h>
#include <game/gamecore.h>
#include <game/mapitems.h>
#include <game/version.h>

#include <game/generated/protocol7.h>
#include <game/generated/protocolglue.h>

#include "entities/character.h"
#include "gamemodes/DDRace.h"
#include "gamemodes/gctf.h"
#include "gamemodes/gdm.h"
#include "gamemodes/gtdm.h"
#include "gamemodes/ictf.h"
#include "gamemodes/idm.h"
#include "gamemodes/itdm.h"
#include "gamemodes/mod.h"
#include "gamemodes/solofng.h"
#include "gamemodes/zcatch.h"
#include "player.h"
#include "score.h"

// Not thread-safe!
class CClientChatLogger : public ILogger
{
	CGameContext *m_pGameServer;
	int m_ClientId;
	ILogger *m_pOuterLogger;

public:
	CClientChatLogger(CGameContext *pGameServer, int ClientId, ILogger *pOuterLogger) :
		m_pGameServer(pGameServer),
		m_ClientId(ClientId),
		m_pOuterLogger(pOuterLogger)
	{
	}
	void Log(const CLogMessage *pMessage) override;
};

void CClientChatLogger::Log(const CLogMessage *pMessage)
{
	if(str_comp(pMessage->m_aSystem, "chatresp") == 0)
	{
		if(m_Filter.Filters(pMessage))
		{
			return;
		}
		m_pGameServer->SendChatTarget(m_ClientId, pMessage->Message());
	}
	else
	{
		m_pOuterLogger->Log(pMessage);
	}
}

enum
{
	RESET,
	NO_RESET
};

void CGameContext::Construct(int Resetting)
{
	m_Resetting = false;
	m_pServer = 0;

	for(auto &pPlayer : m_apPlayers)
		pPlayer = 0;

	mem_zero(&m_aLastPlayerInput, sizeof(m_aLastPlayerInput));
	mem_zero(&m_aPlayerHasInput, sizeof(m_aPlayerHasInput));

	m_pController = 0;
	m_aVoteCommand[0] = 0;
	m_VoteType = VOTE_TYPE_UNKNOWN;
	m_VoteCloseTime = 0;
	m_pVoteOptionFirst = 0;
	m_pVoteOptionLast = 0;
	m_NumVoteOptions = 0;
	m_LastMapVote = 0;

	m_SqlRandomMapResult = nullptr;

	m_pScore = nullptr;
	m_NumMutes = 0;
	m_NumVoteMutes = 0;

	m_LatestLog = 0;
	mem_zero(&m_aLogs, sizeof(m_aLogs));

	if(Resetting == NO_RESET)
	{
		m_NonEmptySince = 0;
		m_pVoteOptionHeap = new CHeap();
	}

	m_aDeleteTempfile[0] = 0;
	m_TeeHistorianActive = false;

	m_UnstackHackCharacterOffset = 0;
	mem_zero(m_aaLastChatMessages, sizeof(m_aaLastChatMessages));
}

void CGameContext::Destruct(int Resetting)
{
	for(auto &pPlayer : m_apPlayers)
		delete pPlayer;

	if(Resetting == NO_RESET)
		delete m_pVoteOptionHeap;

	if(m_pScore)
	{
		delete m_pScore;
		m_pScore = nullptr;
	}
}

CGameContext::CGameContext()
{
	Construct(NO_RESET);
}

CGameContext::CGameContext(int Reset)
{
	Construct(Reset);
}

CGameContext::~CGameContext()
{
	Destruct(m_Resetting ? RESET : NO_RESET);
}

void CGameContext::Clear()
{
	CHeap *pVoteOptionHeap = m_pVoteOptionHeap;
	CVoteOptionServer *pVoteOptionFirst = m_pVoteOptionFirst;
	CVoteOptionServer *pVoteOptionLast = m_pVoteOptionLast;
	int NumVoteOptions = m_NumVoteOptions;
	CTuningParams Tuning = m_Tuning;

	m_Resetting = true;
	this->~CGameContext();
	new(this) CGameContext(RESET);

	m_pVoteOptionHeap = pVoteOptionHeap;
	m_pVoteOptionFirst = pVoteOptionFirst;
	m_pVoteOptionLast = pVoteOptionLast;
	m_NumVoteOptions = NumVoteOptions;
	m_Tuning = Tuning;
}

void CGameContext::TeeHistorianWrite(const void *pData, int DataSize, void *pUser)
{
	CGameContext *pSelf = (CGameContext *)pUser;
	aio_write(pSelf->m_pTeeHistorianFile, pData, DataSize);
}

void CGameContext::CommandCallback(int ClientId, int FlagMask, const char *pCmd, IConsole::IResult *pResult, void *pUser)
{
	CGameContext *pSelf = (CGameContext *)pUser;
	if(pSelf->m_TeeHistorianActive)
	{
		pSelf->m_TeeHistorian.RecordConsoleCommand(ClientId, FlagMask, pCmd, pResult);
	}
}

CNetObj_PlayerInput CGameContext::GetLastPlayerInput(int ClientId) const
{
	dbg_assert(0 <= ClientId && ClientId < MAX_CLIENTS, "invalid ClientId");
	return m_aLastPlayerInput[ClientId];
}

class CCharacter *CGameContext::GetPlayerChar(int ClientId)
{
	if(ClientId < 0 || ClientId >= MAX_CLIENTS || !m_apPlayers[ClientId])
		return 0;
	return m_apPlayers[ClientId]->GetCharacter();
}

bool CGameContext::EmulateBug(int Bug)
{
	return m_MapBugs.Contains(Bug);
}

void CGameContext::FillAntibot(CAntibotRoundData *pData)
{
	if(!pData->m_Map.m_pTiles)
	{
		Collision()->FillAntibot(&pData->m_Map);
	}
	pData->m_Tick = Server()->Tick();
	mem_zero(pData->m_aCharacters, sizeof(pData->m_aCharacters));
	for(int i = 0; i < MAX_CLIENTS; i++)
	{
		CAntibotCharacterData *pChar = &pData->m_aCharacters[i];
		for(auto &LatestInput : pChar->m_aLatestInputs)
		{
			LatestInput.m_TargetX = -1;
			LatestInput.m_TargetY = -1;
		}
		pChar->m_Alive = false;
		pChar->m_Pause = false;
		pChar->m_Team = -1;

		pChar->m_Pos = vec2(-1, -1);
		pChar->m_Vel = vec2(0, 0);
		pChar->m_Angle = -1;
		pChar->m_HookedPlayer = -1;
		pChar->m_SpawnTick = -1;
		pChar->m_WeaponChangeTick = -1;

		if(m_apPlayers[i])
		{
			str_copy(pChar->m_aName, Server()->ClientName(i), sizeof(pChar->m_aName));
			CCharacter *pGameChar = m_apPlayers[i]->GetCharacter();
			pChar->m_Alive = (bool)pGameChar;
			pChar->m_Pause = m_apPlayers[i]->IsPaused();
			pChar->m_Team = m_apPlayers[i]->GetTeam();
			if(pGameChar)
			{
				pGameChar->FillAntibot(pChar);
			}
		}
	}
}

void CGameContext::CreateDamageInd(vec2 Pos, float Angle, int Amount, CClientMask Mask)
{
	float a = 3 * pi / 2 + Angle;
	//float a = get_angle(dir);
	float s = a - pi / 3;
	float e = a + pi / 3;
	for(int i = 0; i < Amount; i++)
	{
		float f = mix(s, e, (i + 1) / (float)(Amount + 2));
		CNetEvent_DamageInd *pEvent = m_Events.Create<CNetEvent_DamageInd>(Mask);
		if(pEvent)
		{
			pEvent->m_X = (int)Pos.x;
			pEvent->m_Y = (int)Pos.y;
			pEvent->m_Angle = (int)(f * 256.0f);
		}
	}
}

void CGameContext::CreateHammerHit(vec2 Pos, CClientMask Mask)
{
	// create the event
	CNetEvent_HammerHit *pEvent = m_Events.Create<CNetEvent_HammerHit>(Mask);
	if(pEvent)
	{
		pEvent->m_X = (int)Pos.x;
		pEvent->m_Y = (int)Pos.y;
	}
}

void CGameContext::CreateExplosion(vec2 Pos, int Owner, int Weapon, bool NoDamage, int ActivatedTeam, CClientMask Mask, CClientMask SprayMask)
{
	// create the event
	CNetEvent_Explosion *pEvent = m_Events.Create<CNetEvent_Explosion>(Mask);
	if(pEvent)
	{
		pEvent->m_X = (int)Pos.x;
		pEvent->m_Y = (int)Pos.y;
	}

	// deal damage
	CEntity *apEnts[MAX_CLIENTS];
	float Radius = 135.0f;
	float InnerRadius = 48.0f;
	int Num = m_World.FindEntities(Pos, Radius, apEnts, MAX_CLIENTS, CGameWorld::ENTTYPE_CHARACTER);
	CClientMask TeamMask = CClientMask().set();
	for(int i = 0; i < Num; i++)
	{
		auto *pChr = static_cast<CCharacter *>(apEnts[i]);
		vec2 Diff = pChr->m_Pos - Pos;
		vec2 ForceDir(0, 1);
		float l = length(Diff);
		if(l)
			ForceDir = normalize(Diff);
		l = 1 - clamp((l - InnerRadius) / (Radius - InnerRadius), 0.0f, 1.0f);
		float Strength;
		if(Owner == -1 || !m_apPlayers[Owner] || !m_apPlayers[Owner]->m_TuneZone)
			Strength = Tuning()->m_ExplosionStrength;
		else
			Strength = TuningList()[m_apPlayers[Owner]->m_TuneZone].m_ExplosionStrength;

		float Dmg = Strength * l;
		if(!(int)Dmg)
			continue;

		if((GetPlayerChar(Owner) ? !GetPlayerChar(Owner)->GrenadeHitDisabled() : g_Config.m_SvHit) || NoDamage || Owner == pChr->GetPlayer()->GetCid())
		{
			if(Owner != -1 && pChr->IsAlive() && !pChr->CanCollide(Owner))
				continue;
			if(Owner == -1 && ActivatedTeam != -1 && pChr->IsAlive() && pChr->Team() != ActivatedTeam)
				continue;

			// Explode at most once per team
			int PlayerTeam = pChr->Team();
			if((GetPlayerChar(Owner) ? GetPlayerChar(Owner)->GrenadeHitDisabled() : !g_Config.m_SvHit) || NoDamage)
			{
				if(PlayerTeam == TEAM_SUPER)
					continue;
				if(!TeamMask.test(PlayerTeam))
					continue;
				TeamMask.reset(PlayerTeam);
			}

			if(!g_Config.m_SvSprayprotection || SprayMask.test(pChr->GetPlayer()->GetCid()))
				pChr->TakeDamage(ForceDir * Dmg * 2, (int)Dmg, Owner, Weapon);
		}
	}
}

void CGameContext::CreatePlayerSpawn(vec2 Pos, CClientMask Mask)
{
	// create the event
	CNetEvent_Spawn *pEvent = m_Events.Create<CNetEvent_Spawn>(Mask);
	if(pEvent)
	{
		pEvent->m_X = (int)Pos.x;
		pEvent->m_Y = (int)Pos.y;
	}
}

void CGameContext::CreateDeath(vec2 Pos, int ClientId, CClientMask Mask)
{
	// create the event
	CNetEvent_Death *pEvent = m_Events.Create<CNetEvent_Death>(Mask);
	if(pEvent)
	{
		pEvent->m_X = (int)Pos.x;
		pEvent->m_Y = (int)Pos.y;
		pEvent->m_ClientId = ClientId;
	}
}

void CGameContext::CreateSound(vec2 Pos, int Sound, CClientMask Mask)
{
	if(Sound < 0)
		return;

	// create a sound
	CNetEvent_SoundWorld *pEvent = m_Events.Create<CNetEvent_SoundWorld>(Mask);
	if(pEvent)
	{
		pEvent->m_X = (int)Pos.x;
		pEvent->m_Y = (int)Pos.y;
		pEvent->m_SoundId = Sound;
	}
}

void CGameContext::CreateSoundGlobal(int Sound, int Target) const
{
	if(Sound < 0)
		return;

	CNetMsg_Sv_SoundGlobal Msg;
	Msg.m_SoundId = Sound;
	if(Target == -2)
		Server()->SendPackMsg(&Msg, MSGFLAG_NOSEND, -1);
	else
	{
		int Flag = MSGFLAG_VITAL;
		if(Target != -1)
			Flag |= MSGFLAG_NORECORD;
		Server()->SendPackMsg(&Msg, Flag, Target);
	}
}

void CGameContext::SnapSwitchers(int SnappingClient)
{
	if(Switchers().empty())
		return;

	CPlayer *pPlayer = SnappingClient != SERVER_DEMO_CLIENT ? m_apPlayers[SnappingClient] : 0;
	int Team = pPlayer && pPlayer->GetCharacter() ? pPlayer->GetCharacter()->Team() : 0;

	if(pPlayer && (pPlayer->GetTeam() == TEAM_SPECTATORS || pPlayer->IsPaused()) && pPlayer->m_SpectatorId != SPEC_FREEVIEW && m_apPlayers[pPlayer->m_SpectatorId] && m_apPlayers[pPlayer->m_SpectatorId]->GetCharacter())
		Team = m_apPlayers[pPlayer->m_SpectatorId]->GetCharacter()->Team();

	if(Team == TEAM_SUPER)
		return;

	int SentTeam = Team;
	if(g_Config.m_SvTeam == SV_TEAM_FORCED_SOLO)
		SentTeam = 0;

	CNetObj_SwitchState *pSwitchState = Server()->SnapNewItem<CNetObj_SwitchState>(SentTeam);
	if(!pSwitchState)
		return;

	pSwitchState->m_HighestSwitchNumber = clamp((int)Switchers().size() - 1, 0, 255);
	mem_zero(pSwitchState->m_aStatus, sizeof(pSwitchState->m_aStatus));

	std::vector<std::pair<int, int>> vEndTicks; // <EndTick, SwitchNumber>

	for(int i = 0; i <= pSwitchState->m_HighestSwitchNumber; i++)
	{
		int Status = (int)Switchers()[i].m_aStatus[Team];
		pSwitchState->m_aStatus[i / 32] |= (Status << (i % 32));

		int EndTick = Switchers()[i].m_aEndTick[Team];
		if(EndTick > 0 && EndTick < Server()->Tick() + 3 * Server()->TickSpeed() && Switchers()[i].m_aLastUpdateTick[Team] < Server()->Tick())
		{
			// only keep track of EndTicks that have less than three second left and are not currently being updated by a player being present on a switch tile, to limit how often these are sent
			vEndTicks.emplace_back(Switchers()[i].m_aEndTick[Team], i);
		}
	}

	// send the endtick of switchers that are about to toggle back (up to four, prioritizing those with the earliest endticks)
	mem_zero(pSwitchState->m_aSwitchNumbers, sizeof(pSwitchState->m_aSwitchNumbers));
	mem_zero(pSwitchState->m_aEndTicks, sizeof(pSwitchState->m_aEndTicks));

	std::sort(vEndTicks.begin(), vEndTicks.end());
	const int NumTimedSwitchers = minimum((int)vEndTicks.size(), (int)std::size(pSwitchState->m_aEndTicks));

	for(int i = 0; i < NumTimedSwitchers; i++)
	{
		pSwitchState->m_aSwitchNumbers[i] = vEndTicks[i].second;
		pSwitchState->m_aEndTicks[i] = vEndTicks[i].first;
	}
}

bool CGameContext::SnapLaserObject(const CSnapContext &Context, int SnapId, const vec2 &To, const vec2 &From, int StartTick, int Owner, int LaserType, int Subtype, int SwitchNumber) const
{
	if(Context.GetClientVersion() >= VERSION_DDNET_MULTI_LASER)
	{
		CNetObj_DDNetLaser *pObj = Server()->SnapNewItem<CNetObj_DDNetLaser>(SnapId);
		if(!pObj)
			return false;

		pObj->m_ToX = (int)To.x;
		pObj->m_ToY = (int)To.y;
		pObj->m_FromX = (int)From.x;
		pObj->m_FromY = (int)From.y;
		pObj->m_StartTick = StartTick;
		pObj->m_Owner = Owner;
		pObj->m_Type = LaserType;
		pObj->m_Subtype = Subtype;
		pObj->m_SwitchNumber = SwitchNumber;
		pObj->m_Flags = 0;
	}
	else
	{
		CNetObj_Laser *pObj = Server()->SnapNewItem<CNetObj_Laser>(SnapId);
		if(!pObj)
			return false;

		pObj->m_X = (int)To.x;
		pObj->m_Y = (int)To.y;
		pObj->m_FromX = (int)From.x;
		pObj->m_FromY = (int)From.y;
		pObj->m_StartTick = StartTick;
	}

	return true;
}

bool CGameContext::SnapPickup(const CSnapContext &Context, int SnapId, const vec2 &Pos, int Type, int SubType, int SwitchNumber) const
{
	if(Context.IsSixup())
	{
		protocol7::CNetObj_Pickup *pPickup = Server()->SnapNewItem<protocol7::CNetObj_Pickup>(SnapId);
		if(!pPickup)
			return false;

		pPickup->m_X = (int)Pos.x;
		pPickup->m_Y = (int)Pos.y;

		if(Type == POWERUP_WEAPON)
			pPickup->m_Type = SubType == WEAPON_SHOTGUN ? protocol7::PICKUP_SHOTGUN : SubType == WEAPON_GRENADE ? protocol7::PICKUP_GRENADE : protocol7::PICKUP_LASER;
		else if(Type == POWERUP_NINJA)
			pPickup->m_Type = protocol7::PICKUP_NINJA;
		else if(Type == POWERUP_ARMOR)
			pPickup->m_Type = protocol7::PICKUP_ARMOR;
	}
	else if(Context.GetClientVersion() >= VERSION_DDNET_ENTITY_NETOBJS)
	{
		CNetObj_DDNetPickup *pPickup = Server()->SnapNewItem<CNetObj_DDNetPickup>(SnapId);
		if(!pPickup)
			return false;

		pPickup->m_X = (int)Pos.x;
		pPickup->m_Y = (int)Pos.y;
		pPickup->m_Type = Type;
		pPickup->m_Subtype = SubType;
		pPickup->m_SwitchNumber = SwitchNumber;
	}
	else
	{
		CNetObj_Pickup *pPickup = Server()->SnapNewItem<CNetObj_Pickup>(SnapId);
		if(!pPickup)
			return false;

		pPickup->m_X = (int)Pos.x;
		pPickup->m_Y = (int)Pos.y;

		pPickup->m_Type = Type;
		if(Context.GetClientVersion() < VERSION_DDNET_WEAPON_SHIELDS)
		{
			if(Type >= POWERUP_ARMOR_SHOTGUN && Type <= POWERUP_ARMOR_LASER)
			{
				pPickup->m_Type = POWERUP_ARMOR;
			}
		}
		pPickup->m_Subtype = SubType;
	}

	return true;
}

void CGameContext::CallVote(int ClientId, const char *pDesc, const char *pCmd, const char *pReason, const char *pChatmsg, const char *pSixupDesc)
{
	// check if a vote is already running
	if(m_VoteCloseTime)
		return;

	int64_t Now = Server()->Tick();
	CPlayer *pPlayer = m_apPlayers[ClientId];

	if(!pPlayer)
		return;

	SendChat(-1, TEAM_ALL, pChatmsg, -1, CHAT_SIX);
	if(!pSixupDesc)
		pSixupDesc = pDesc;

	m_VoteCreator = ClientId;
	StartVote(pDesc, pCmd, pReason, pSixupDesc);
	pPlayer->m_Vote = 1;
	pPlayer->m_VotePos = m_VotePos = 1;
	pPlayer->m_LastVoteCall = Now;
}

void CGameContext::SendChatTarget(int To, const char *pText, int Flags) const
{
	CNetMsg_Sv_Chat Msg;
	Msg.m_Team = 0;
	Msg.m_ClientId = -1;
	Msg.m_pMessage = pText;

	if(g_Config.m_SvDemoChat)
		Server()->SendPackMsg(&Msg, MSGFLAG_VITAL | MSGFLAG_NOSEND, SERVER_DEMO_CLIENT);

	if(To == -1)
	{
		for(int i = 0; i < Server()->MaxClients(); i++)
		{
			if(!((Server()->IsSixup(i) && (Flags & CHAT_SIXUP)) ||
				   (!Server()->IsSixup(i) && (Flags & CHAT_SIX))))
				continue;

			Server()->SendPackMsg(&Msg, MSGFLAG_VITAL | MSGFLAG_NORECORD, i);
		}
	}
	else
	{
		if(!((Server()->IsSixup(To) && (Flags & CHAT_SIXUP)) ||
			   (!Server()->IsSixup(To) && (Flags & CHAT_SIX))))
			return;

		Server()->SendPackMsg(&Msg, MSGFLAG_VITAL | MSGFLAG_NORECORD, To);
	}
}

void CGameContext::SendChatTeam(int Team, const char *pText) const
{
	for(int i = 0; i < MAX_CLIENTS; i++)
		if(m_apPlayers[i] != nullptr && GetDDRaceTeam(i) == Team)
			SendChatTarget(i, pText);
}

void CGameContext::SendChat(int ChatterClientId, int Team, const char *pText, int SpamProtectionClientId, int Flags)
{
	if(SpamProtectionClientId >= 0 && SpamProtectionClientId < MAX_CLIENTS)
		if(ProcessSpamProtection(SpamProtectionClientId))
			return;

	char aBuf[256], aText[256];
	str_copy(aText, pText, sizeof(aText));
	if(ChatterClientId >= 0 && ChatterClientId < MAX_CLIENTS)
		str_format(aBuf, sizeof(aBuf), "%d:%d:%s: %s", ChatterClientId, Team, Server()->ClientName(ChatterClientId), aText);
	else if(ChatterClientId == -2)
	{
		str_format(aBuf, sizeof(aBuf), "### %s", aText);
		str_copy(aText, aBuf, sizeof(aText));
		ChatterClientId = -1;
	}
	else
		str_format(aBuf, sizeof(aBuf), "*** %s", aText);
	Console()->Print(IConsole::OUTPUT_LEVEL_STANDARD, Team != TEAM_ALL ? "teamchat" : "chat", aBuf);

	if(Team == TEAM_ALL)
	{
		CNetMsg_Sv_Chat Msg;
		Msg.m_Team = 0;
		Msg.m_ClientId = ChatterClientId;
		Msg.m_pMessage = aText;

		// pack one for the recording only
		if(g_Config.m_SvDemoChat)
			Server()->SendPackMsg(&Msg, MSGFLAG_VITAL | MSGFLAG_NOSEND, SERVER_DEMO_CLIENT);

		// send to the clients
		for(int i = 0; i < Server()->MaxClients(); i++)
		{
			if(!m_apPlayers[i])
				continue;
			bool Send = (Server()->IsSixup(i) && (Flags & CHAT_SIXUP)) ||
				    (!Server()->IsSixup(i) && (Flags & CHAT_SIX));

			if(!m_apPlayers[i]->m_DND && Send)
				Server()->SendPackMsg(&Msg, MSGFLAG_VITAL | MSGFLAG_NORECORD, i);
		}

		str_format(aBuf, sizeof(aBuf), "Chat: %s", aText);
		LogEvent(aBuf, ChatterClientId);
	}
	else
	{
		// CTeamsCore *pTeams = &m_pController->Teams().m_Core; // ddnet-insta
		CNetMsg_Sv_Chat Msg;
		Msg.m_Team = 1;
		Msg.m_ClientId = ChatterClientId;
		Msg.m_pMessage = aText;

		// pack one for the recording only
		if(g_Config.m_SvDemoChat)
			Server()->SendPackMsg(&Msg, MSGFLAG_VITAL | MSGFLAG_NOSEND, SERVER_DEMO_CLIENT);

		// send to the clients
		for(int i = 0; i < Server()->MaxClients(); i++)
		{
			if(m_apPlayers[i] != 0)
			{
				if(Team == TEAM_SPECTATORS)
				{
					if(m_apPlayers[i]->GetTeam() == TEAM_SPECTATORS)
					{
						Server()->SendPackMsg(&Msg, MSGFLAG_VITAL | MSGFLAG_NORECORD, i);
					}
				}
				else
				{
<<<<<<< HEAD
					// if(pTeams->Team(i) == Team && m_apPlayers[i]->GetTeam() != CHAT_SPEC)
					if(m_apPlayers[i]->GetTeam() == Team && m_apPlayers[i]->GetTeam() != CHAT_SPEC) // ddnet-insta
=======
					if(pTeams->Team(i) == Team && m_apPlayers[i]->GetTeam() != TEAM_SPECTATORS)
>>>>>>> ae2c9e29
					{
						Server()->SendPackMsg(&Msg, MSGFLAG_VITAL | MSGFLAG_NORECORD, i);
					}
				}
			}
		}
	}
}

void CGameContext::SendStartWarning(int ClientId, const char *pMessage)
{
	CCharacter *pChr = GetPlayerChar(ClientId);
	if(pChr && pChr->m_LastStartWarning < Server()->Tick() - 3 * Server()->TickSpeed())
	{
		SendChatTarget(ClientId, pMessage);
		pChr->m_LastStartWarning = Server()->Tick();
	}
}

void CGameContext::SendEmoticon(int ClientId, int Emoticon, int TargetClientId) const
{
	CNetMsg_Sv_Emoticon Msg;
	Msg.m_ClientId = ClientId;
	Msg.m_Emoticon = Emoticon;
	Server()->SendPackMsg(&Msg, MSGFLAG_VITAL, TargetClientId);
}

void CGameContext::SendWeaponPickup(int ClientId, int Weapon) const
{
	CNetMsg_Sv_WeaponPickup Msg;
	Msg.m_Weapon = Weapon;
	Server()->SendPackMsg(&Msg, MSGFLAG_VITAL, ClientId);
}

void CGameContext::SendMotd(int ClientId) const
{
	CNetMsg_Sv_Motd Msg;
	Msg.m_pMessage = g_Config.m_SvMotd;
	Server()->SendPackMsg(&Msg, MSGFLAG_VITAL, ClientId);
}

void CGameContext::SendSettings(int ClientId) const
{
	protocol7::CNetMsg_Sv_ServerSettings Msg;
	Msg.m_KickVote = g_Config.m_SvVoteKick;
	Msg.m_KickMin = g_Config.m_SvVoteKickMin;
	Msg.m_SpecVote = g_Config.m_SvVoteSpectate;
	Msg.m_TeamLock = 0;
	Msg.m_TeamBalance = 0;
	Msg.m_PlayerSlots = g_Config.m_SvMaxClients - g_Config.m_SvSpectatorSlots;
	Server()->SendPackMsg(&Msg, MSGFLAG_VITAL | MSGFLAG_NORECORD, ClientId);
}

void CGameContext::SendBroadcast(const char *pText, int ClientId, bool IsImportant)
{
	CNetMsg_Sv_Broadcast Msg;
	Msg.m_pMessage = pText;

	if(ClientId == -1)
	{
		dbg_assert(IsImportant, "broadcast messages to all players must be important");
		Server()->SendPackMsg(&Msg, MSGFLAG_VITAL, ClientId);

		for(auto &pPlayer : m_apPlayers)
		{
			if(pPlayer)
			{
				pPlayer->m_LastBroadcastImportance = true;
				pPlayer->m_LastBroadcast = Server()->Tick();
			}
		}
		return;
	}

	if(!m_apPlayers[ClientId])
		return;

	if(!IsImportant && m_apPlayers[ClientId]->m_LastBroadcastImportance && m_apPlayers[ClientId]->m_LastBroadcast > Server()->Tick() - Server()->TickSpeed() * 10)
		return;

	Server()->SendPackMsg(&Msg, MSGFLAG_VITAL, ClientId);
	m_apPlayers[ClientId]->m_LastBroadcast = Server()->Tick();
	m_apPlayers[ClientId]->m_LastBroadcastImportance = IsImportant;
}

void CGameContext::StartVote(const char *pDesc, const char *pCommand, const char *pReason, const char *pSixupDesc)
{
	// reset votes
	m_VoteEnforce = VOTE_ENFORCE_UNKNOWN;
	m_VoteEnforcer = -1;
	for(auto &pPlayer : m_apPlayers)
	{
		if(pPlayer)
		{
			pPlayer->m_Vote = 0;
			pPlayer->m_VotePos = 0;
		}
	}

	// start vote
	m_VoteCloseTime = time_get() + time_freq() * g_Config.m_SvVoteTime;
	str_copy(m_aVoteDescription, pDesc, sizeof(m_aVoteDescription));
	str_copy(m_aSixupVoteDescription, pSixupDesc, sizeof(m_aSixupVoteDescription));
	str_copy(m_aVoteCommand, pCommand, sizeof(m_aVoteCommand));
	str_copy(m_aVoteReason, pReason, sizeof(m_aVoteReason));
	SendVoteSet(-1);
	m_VoteUpdate = true;
}

void CGameContext::EndVote()
{
	m_VoteCloseTime = 0;
	SendVoteSet(-1);
}

void CGameContext::SendVoteSet(int ClientId)
{
	::CNetMsg_Sv_VoteSet Msg6;
	protocol7::CNetMsg_Sv_VoteSet Msg7;

	Msg7.m_ClientId = m_VoteCreator;
	if(m_VoteCloseTime)
	{
		Msg6.m_Timeout = Msg7.m_Timeout = (m_VoteCloseTime - time_get()) / time_freq();
		Msg6.m_pDescription = m_aVoteDescription;
		Msg7.m_pDescription = m_aSixupVoteDescription;
		Msg6.m_pReason = Msg7.m_pReason = m_aVoteReason;

		int &Type = (Msg7.m_Type = protocol7::VOTE_UNKNOWN);
		if(IsKickVote())
			Type = protocol7::VOTE_START_KICK;
		else if(IsSpecVote())
			Type = protocol7::VOTE_START_SPEC;
		else if(IsOptionVote())
			Type = protocol7::VOTE_START_OP;
	}
	else
	{
		Msg6.m_Timeout = Msg7.m_Timeout = 0;
		Msg6.m_pDescription = Msg7.m_pDescription = "";
		Msg6.m_pReason = Msg7.m_pReason = "";

		int &Type = (Msg7.m_Type = protocol7::VOTE_UNKNOWN);
		if(m_VoteEnforce == VOTE_ENFORCE_NO || m_VoteEnforce == VOTE_ENFORCE_NO_ADMIN)
			Type = protocol7::VOTE_END_FAIL;
		else if(m_VoteEnforce == VOTE_ENFORCE_YES || m_VoteEnforce == VOTE_ENFORCE_YES_ADMIN)
			Type = protocol7::VOTE_END_PASS;
		else if(m_VoteEnforce == VOTE_ENFORCE_ABORT || m_VoteEnforce == VOTE_ENFORCE_CANCEL)
			Type = protocol7::VOTE_END_ABORT;

		if(m_VoteEnforce == VOTE_ENFORCE_NO_ADMIN || m_VoteEnforce == VOTE_ENFORCE_YES_ADMIN)
			Msg7.m_ClientId = -1;
	}

	if(ClientId == -1)
	{
		for(int i = 0; i < Server()->MaxClients(); i++)
		{
			if(!m_apPlayers[i])
				continue;
			if(!Server()->IsSixup(i))
				Server()->SendPackMsg(&Msg6, MSGFLAG_VITAL, i);
			else
				Server()->SendPackMsg(&Msg7, MSGFLAG_VITAL, i);
		}
	}
	else
	{
		if(!Server()->IsSixup(ClientId))
			Server()->SendPackMsg(&Msg6, MSGFLAG_VITAL, ClientId);
		else
			Server()->SendPackMsg(&Msg7, MSGFLAG_VITAL, ClientId);
	}
}

void CGameContext::SendVoteStatus(int ClientId, int Total, int Yes, int No)
{
	if(ClientId == -1)
	{
		for(int i = 0; i < MAX_CLIENTS; ++i)
			if(Server()->ClientIngame(i))
				SendVoteStatus(i, Total, Yes, No);
		return;
	}

	if(Total > VANILLA_MAX_CLIENTS && m_apPlayers[ClientId] && m_apPlayers[ClientId]->GetClientVersion() <= VERSION_DDRACE)
	{
		Yes = (Yes * VANILLA_MAX_CLIENTS) / (float)Total;
		No = (No * VANILLA_MAX_CLIENTS) / (float)Total;
		Total = VANILLA_MAX_CLIENTS;
	}

	CNetMsg_Sv_VoteStatus Msg = {0};
	Msg.m_Total = Total;
	Msg.m_Yes = Yes;
	Msg.m_No = No;
	Msg.m_Pass = Total - (Yes + No);

	Server()->SendPackMsg(&Msg, MSGFLAG_VITAL, ClientId);
}

void CGameContext::AbortVoteKickOnDisconnect(int ClientId)
{
	if(m_VoteCloseTime && ((str_startswith(m_aVoteCommand, "kick ") && str_toint(&m_aVoteCommand[5]) == ClientId) ||
				      (str_startswith(m_aVoteCommand, "set_team ") && str_toint(&m_aVoteCommand[9]) == ClientId)))
		m_VoteEnforce = VOTE_ENFORCE_ABORT;
}

void CGameContext::CheckPureTuning()
{
	// might not be created yet during start up
	if(!m_pController)
		return;

	if(str_comp(m_pController->m_pGameType, "DM") == 0 ||
		str_comp(m_pController->m_pGameType, "TDM") == 0 ||
		str_comp(m_pController->m_pGameType, "CTF") == 0)
	{
		CTuningParams p;
		if(mem_comp(&p, &m_Tuning, sizeof(p)) != 0)
		{
			Console()->Print(IConsole::OUTPUT_LEVEL_STANDARD, "server", "resetting tuning due to pure server");
			m_Tuning = p;
		}
	}
}

void CGameContext::SendTuningParams(int ClientId, int Zone)
{
	if(ClientId == -1)
	{
		for(int i = 0; i < MAX_CLIENTS; ++i)
		{
			if(m_apPlayers[i])
			{
				if(m_apPlayers[i]->GetCharacter())
				{
					if(m_apPlayers[i]->GetCharacter()->m_TuneZone == Zone)
						SendTuningParams(i, Zone);
				}
				else if(m_apPlayers[i]->m_TuneZone == Zone)
				{
					SendTuningParams(i, Zone);
				}
			}
		}
		return;
	}

	CheckPureTuning();

	CMsgPacker Msg(NETMSGTYPE_SV_TUNEPARAMS);
	int *pParams = 0;
	if(Zone == 0)
		pParams = (int *)&m_Tuning;
	else
		pParams = (int *)&(m_aTuningList[Zone]);

	for(unsigned i = 0; i < sizeof(m_Tuning) / sizeof(int); i++)
	{
		if(m_apPlayers[ClientId] && m_apPlayers[ClientId]->GetCharacter())
		{
			if((i == 30) // laser_damage is removed from 0.7
				&& (Server()->IsSixup(ClientId)))
			{
				continue;
			}
			else if((i == 31) // collision
				&& (m_apPlayers[ClientId]->GetCharacter()->NeededFaketuning() & FAKETUNE_SOLO || m_apPlayers[ClientId]->GetCharacter()->NeededFaketuning() & FAKETUNE_NOCOLL))
			{
				Msg.AddInt(0);
			}
			else if((i == 32) // hooking
				&& (m_apPlayers[ClientId]->GetCharacter()->NeededFaketuning() & FAKETUNE_SOLO || m_apPlayers[ClientId]->GetCharacter()->NeededFaketuning() & FAKETUNE_NOHOOK))
			{
				Msg.AddInt(0);
			}
			else if((i == 3) // ground jump impulse
				&& m_apPlayers[ClientId]->GetCharacter()->NeededFaketuning() & FAKETUNE_NOJUMP)
			{
				Msg.AddInt(0);
			}
			else if((i == 33) // jetpack
				&& !(m_apPlayers[ClientId]->GetCharacter()->NeededFaketuning() & FAKETUNE_JETPACK))
			{
				Msg.AddInt(0);
			}
			else if((i == 36) // hammer hit
				&& m_apPlayers[ClientId]->GetCharacter()->NeededFaketuning() & FAKETUNE_NOHAMMER)
			{
				Msg.AddInt(0);
			}
			else
			{
				Msg.AddInt(pParams[i]);
			}
		}
		else
			Msg.AddInt(pParams[i]); // if everything is normal just send true tunings
	}
	Server()->SendMsg(&Msg, MSGFLAG_VITAL, ClientId);
}

void CGameContext::OnPreTickTeehistorian()
{
	if(!m_TeeHistorianActive)
		return;

	for(int i = 0; i < MAX_CLIENTS; i++)
	{
		if(m_apPlayers[i] != nullptr)
			m_TeeHistorian.RecordPlayerTeam(i, GetDDRaceTeam(i));
		else
			m_TeeHistorian.RecordPlayerTeam(i, 0);
	}
	for(int i = 0; i < MAX_CLIENTS; i++)
	{
		m_TeeHistorian.RecordTeamPractice(i, m_pController->Teams().IsPractice(i));
	}
}

void CGameContext::OnTick()
{
	// check tuning
	CheckPureTuning();

	if(m_TeeHistorianActive)
	{
		int Error = aio_error(m_pTeeHistorianFile);
		if(Error)
		{
			dbg_msg("teehistorian", "error writing to file, err=%d", Error);
			Server()->SetErrorShutdown("teehistorian io error");
		}

		if(!m_TeeHistorian.Starting())
		{
			m_TeeHistorian.EndInputs();
			m_TeeHistorian.EndTick();
		}
		m_TeeHistorian.BeginTick(Server()->Tick());
		m_TeeHistorian.BeginPlayers();
	}

	// copy tuning
	m_World.m_Core.m_aTuning[0] = m_Tuning;
	m_World.Tick();

	UpdatePlayerMaps();

	//if(world.paused) // make sure that the game object always updates
	m_pController->Tick();

	for(int i = 0; i < MAX_CLIENTS; i++)
	{
		if(m_apPlayers[i])
		{
			// send vote options
			ProgressVoteOptions(i);

			m_apPlayers[i]->Tick();
			m_apPlayers[i]->PostTick();
		}
	}

	for(auto &pPlayer : m_apPlayers)
	{
		if(pPlayer)
			pPlayer->PostPostTick();
	}

	// update voting
	if(m_VoteCloseTime)
	{
		// abort the kick-vote on player-leave
		if(m_VoteEnforce == VOTE_ENFORCE_ABORT)
		{
			SendChat(-1, TEAM_ALL, "Vote aborted");
			EndVote();
		}
		else if(m_VoteEnforce == VOTE_ENFORCE_CANCEL)
		{
			char aBuf[64];
			str_format(aBuf, sizeof(aBuf), "'%s' canceled their vote", Server()->ClientName(m_VoteCreator));
			SendChat(-1, TEAM_ALL, aBuf);
			EndVote();
		}
		else
		{
			int Total = 0, Yes = 0, No = 0;
			bool Veto = false, VetoStop = false;
			if(m_VoteUpdate)
			{
				// count votes
				char aaBuf[MAX_CLIENTS][NETADDR_MAXSTRSIZE] = {{0}}, *pIp = NULL;
				bool SinglePlayer = true;
				for(int i = 0; i < MAX_CLIENTS; i++)
				{
					if(m_apPlayers[i])
					{
						Server()->GetClientAddr(i, aaBuf[i], NETADDR_MAXSTRSIZE);
						if(!pIp)
							pIp = aaBuf[i];
						else if(SinglePlayer && str_comp(pIp, aaBuf[i]))
							SinglePlayer = false;
					}
				}

				// remember checked players, only the first player with a specific ip will be handled
				bool aVoteChecked[MAX_CLIENTS] = {false};
				int64_t Now = Server()->Tick();
				for(int i = 0; i < MAX_CLIENTS; i++)
				{
					if(!m_apPlayers[i] || aVoteChecked[i])
						continue;

					if((IsKickVote() || IsSpecVote()) && (m_apPlayers[i]->GetTeam() == TEAM_SPECTATORS ||
										     (GetPlayerChar(m_VoteCreator) && GetPlayerChar(i) &&
											     GetPlayerChar(m_VoteCreator)->Team() != GetPlayerChar(i)->Team())))
						continue;

					// ddnet-insta
					if(m_apPlayers[i]->GetTeam() == TEAM_SPECTATORS && !g_Config.m_SvSpectatorVotes)
						continue;

					if(m_apPlayers[i]->IsAfk() && i != m_VoteCreator)
						continue;

					// can't vote in kick and spec votes in the beginning after joining
					if((IsKickVote() || IsSpecVote()) && Now < m_apPlayers[i]->m_FirstVoteTick)
						continue;

					// connecting clients with spoofed ips can clog slots without being ingame
					if(!Server()->ClientIngame(i))
						continue;

					// don't count votes by blacklisted clients
					if(g_Config.m_SvDnsblVote && !m_pServer->DnsblWhite(i) && !SinglePlayer)
						continue;

					int CurVote = m_apPlayers[i]->m_Vote;
					int CurVotePos = m_apPlayers[i]->m_VotePos;

					// only allow IPs to vote once, but keep veto ability
					// check for more players with the same ip (only use the vote of the one who voted first)
					for(int j = i + 1; j < MAX_CLIENTS; j++)
					{
						if(!m_apPlayers[j] || aVoteChecked[j] || str_comp(aaBuf[j], aaBuf[i]) != 0)
							continue;

						// count the latest vote by this ip
						if(CurVotePos < m_apPlayers[j]->m_VotePos)
						{
							CurVote = m_apPlayers[j]->m_Vote;
							CurVotePos = m_apPlayers[j]->m_VotePos;
						}

						aVoteChecked[j] = true;
					}

					Total++;
					if(CurVote > 0)
						Yes++;
					else if(CurVote < 0)
						No++;

					// veto right for players who have been active on server for long and who're not afk
					if(!IsKickVote() && !IsSpecVote() && g_Config.m_SvVoteVetoTime)
					{
						// look through all players with same IP again, including the current player
						for(int j = i; j < MAX_CLIENTS; j++)
						{
							// no need to check ip address of current player
							if(i != j && (!m_apPlayers[j] || str_comp(aaBuf[j], aaBuf[i]) != 0))
								continue;

							if(m_apPlayers[j] && !m_apPlayers[j]->IsAfk() && m_apPlayers[j]->GetTeam() != TEAM_SPECTATORS &&
								((Server()->Tick() - m_apPlayers[j]->m_JoinTick) / (Server()->TickSpeed() * 60) > g_Config.m_SvVoteVetoTime ||
									(m_apPlayers[j]->GetCharacter() && m_apPlayers[j]->GetCharacter()->m_DDRaceState == DDRACE_STARTED &&
										(Server()->Tick() - m_apPlayers[j]->GetCharacter()->m_StartTime) / (Server()->TickSpeed() * 60) > g_Config.m_SvVoteVetoTime)))
							{
								if(CurVote == 0)
									Veto = true;
								else if(CurVote < 0)
									VetoStop = true;
								break;
							}
						}
					}
				}

				if(g_Config.m_SvVoteMaxTotal && Total > g_Config.m_SvVoteMaxTotal &&
					(IsKickVote() || IsSpecVote()))
					Total = g_Config.m_SvVoteMaxTotal;

				if((Yes > Total / (100.0f / g_Config.m_SvVoteYesPercentage)) && !Veto)
					m_VoteEnforce = VOTE_ENFORCE_YES;
				else if(No >= Total - Total / (100.0f / g_Config.m_SvVoteYesPercentage))
					m_VoteEnforce = VOTE_ENFORCE_NO;

				if(VetoStop)
					m_VoteEnforce = VOTE_ENFORCE_NO;

				m_VoteWillPass = Yes > (Yes + No) / (100.0f / g_Config.m_SvVoteYesPercentage);
			}

			if(time_get() > m_VoteCloseTime && !g_Config.m_SvVoteMajority)
				m_VoteEnforce = (m_VoteWillPass && !Veto) ? VOTE_ENFORCE_YES : VOTE_ENFORCE_NO;

			// / Ensure minimum time for vote to end when moderating.
			if(m_VoteEnforce == VOTE_ENFORCE_YES && !(PlayerModerating() &&
									(IsKickVote() || IsSpecVote()) && time_get() < m_VoteCloseTime))
			{
				Server()->SetRconCid(IServer::RCON_CID_VOTE);
				Console()->ExecuteLine(m_aVoteCommand);
				Server()->SetRconCid(IServer::RCON_CID_SERV);
				EndVote();
				SendChat(-1, TEAM_ALL, "Vote passed", -1, CHAT_SIX);

				if(m_apPlayers[m_VoteCreator] && !IsKickVote() && !IsSpecVote())
					m_apPlayers[m_VoteCreator]->m_LastVoteCall = 0;
			}
			else if(m_VoteEnforce == VOTE_ENFORCE_YES_ADMIN)
			{
				Console()->ExecuteLine(m_aVoteCommand, m_VoteEnforcer);
				SendChat(-1, TEAM_ALL, "Vote passed enforced by authorized player", -1, CHAT_SIX);
				EndVote();
			}
			else if(m_VoteEnforce == VOTE_ENFORCE_NO_ADMIN)
			{
				EndVote();
				SendChat(-1, TEAM_ALL, "Vote failed enforced by authorized player", -1, CHAT_SIX);
			}
			//else if(m_VoteEnforce == VOTE_ENFORCE_NO || time_get() > m_VoteCloseTime)
			else if(m_VoteEnforce == VOTE_ENFORCE_NO || (time_get() > m_VoteCloseTime && g_Config.m_SvVoteMajority))
			{
				EndVote();
				if(VetoStop || (m_VoteWillPass && Veto))
					SendChat(-1, TEAM_ALL, "Vote failed because of veto. Find an empty server instead", -1, CHAT_SIX);
				else
					SendChat(-1, TEAM_ALL, "Vote failed", -1, CHAT_SIX);
			}
			else if(m_VoteUpdate)
			{
				m_VoteUpdate = false;
				SendVoteStatus(-1, Total, Yes, No);
			}
		}
	}
	for(int i = 0; i < m_NumMutes; i++)
	{
		if(m_aMutes[i].m_Expire <= Server()->Tick())
		{
			m_NumMutes--;
			m_aMutes[i] = m_aMutes[m_NumMutes];
		}
	}
	for(int i = 0; i < m_NumVoteMutes; i++)
	{
		if(m_aVoteMutes[i].m_Expire <= Server()->Tick())
		{
			m_NumVoteMutes--;
			m_aVoteMutes[i] = m_aVoteMutes[m_NumVoteMutes];
		}
	}

	if(Server()->Tick() % (g_Config.m_SvAnnouncementInterval * Server()->TickSpeed() * 60) == 0)
	{
		const char *pLine = Server()->GetAnnouncementLine(g_Config.m_SvAnnouncementFileName);
		if(pLine)
			SendChat(-1, TEAM_ALL, pLine);
	}

	for(auto &Switcher : Switchers())
	{
		for(int j = 0; j < MAX_CLIENTS; ++j)
		{
			if(Switcher.m_aEndTick[j] <= Server()->Tick() && Switcher.m_aType[j] == TILE_SWITCHTIMEDOPEN)
			{
				Switcher.m_aStatus[j] = false;
				Switcher.m_aEndTick[j] = 0;
				Switcher.m_aType[j] = TILE_SWITCHCLOSE;
			}
			else if(Switcher.m_aEndTick[j] <= Server()->Tick() && Switcher.m_aType[j] == TILE_SWITCHTIMEDCLOSE)
			{
				Switcher.m_aStatus[j] = true;
				Switcher.m_aEndTick[j] = 0;
				Switcher.m_aType[j] = TILE_SWITCHOPEN;
			}
		}
	}

	if(m_SqlRandomMapResult != nullptr && m_SqlRandomMapResult->m_Completed)
	{
		if(m_SqlRandomMapResult->m_Success)
		{
			if(PlayerExists(m_SqlRandomMapResult->m_ClientId) && m_SqlRandomMapResult->m_aMessage[0] != '\0')
				SendChatTarget(m_SqlRandomMapResult->m_ClientId, m_SqlRandomMapResult->m_aMessage);
			if(m_SqlRandomMapResult->m_aMap[0] != '\0')
				Server()->ChangeMap(m_SqlRandomMapResult->m_aMap);
			else
				m_LastMapVote = 0;
		}
		m_SqlRandomMapResult = nullptr;
	}

	// Record player position at the end of the tick
	if(m_TeeHistorianActive)
	{
		for(int i = 0; i < MAX_CLIENTS; i++)
		{
			if(m_apPlayers[i] && m_apPlayers[i]->GetCharacter())
			{
				CNetObj_CharacterCore Char;
				m_apPlayers[i]->GetCharacter()->GetCore().Write(&Char);
				m_TeeHistorian.RecordPlayer(i, &Char);
			}
			else
			{
				m_TeeHistorian.RecordDeadPlayer(i);
			}
		}
		m_TeeHistorian.EndPlayers();
		m_TeeHistorian.BeginInputs();
	}
	// Warning: do not put code in this function directly above or below this comment
}

static int PlayerFlags_SevenToSix(int Flags)
{
	int Six = 0;
	if(Flags & protocol7::PLAYERFLAG_CHATTING)
		Six |= PLAYERFLAG_CHATTING;
	if(Flags & protocol7::PLAYERFLAG_SCOREBOARD)
		Six |= PLAYERFLAG_SCOREBOARD;
	if(Flags & protocol7::PLAYERFLAG_AIM)
		Six |= PLAYERFLAG_AIM;
	return Six;
}

// Server hooks
void CGameContext::OnClientPrepareInput(int ClientId, void *pInput)
{
	auto *pPlayerInput = (CNetObj_PlayerInput *)pInput;
	if(Server()->IsSixup(ClientId))
		pPlayerInput->m_PlayerFlags = PlayerFlags_SevenToSix(pPlayerInput->m_PlayerFlags);
}

void CGameContext::OnClientDirectInput(int ClientId, void *pInput)
{
	if(!m_World.m_Paused)
		m_apPlayers[ClientId]->OnDirectInput((CNetObj_PlayerInput *)pInput);

	int Flags = ((CNetObj_PlayerInput *)pInput)->m_PlayerFlags;
	if((Flags & 256) || (Flags & 512))
	{
		Server()->Kick(ClientId, "please update your client or use DDNet client");
	}
}

void CGameContext::OnClientPredictedInput(int ClientId, void *pInput)
{
	// early return if no input at all has been sent by a player
	if(pInput == nullptr && !m_aPlayerHasInput[ClientId])
		return;

	// set to last sent input when no new input has been sent
	CNetObj_PlayerInput *pApplyInput = (CNetObj_PlayerInput *)pInput;
	if(pApplyInput == nullptr)
	{
		pApplyInput = &m_aLastPlayerInput[ClientId];
	}

	if(!m_World.m_Paused)
		m_apPlayers[ClientId]->OnPredictedInput(pApplyInput);
}

void CGameContext::OnClientPredictedEarlyInput(int ClientId, void *pInput)
{
	// early return if no input at all has been sent by a player
	if(pInput == nullptr && !m_aPlayerHasInput[ClientId])
		return;

	// set to last sent input when no new input has been sent
	CNetObj_PlayerInput *pApplyInput = (CNetObj_PlayerInput *)pInput;
	if(pApplyInput == nullptr)
	{
		pApplyInput = &m_aLastPlayerInput[ClientId];
	}
	else
	{
		// Store input in this function and not in `OnClientPredictedInput`,
		// because this function is called on all inputs, while
		// `OnClientPredictedInput` is only called on the first input of each
		// tick.
		mem_copy(&m_aLastPlayerInput[ClientId], pApplyInput, sizeof(m_aLastPlayerInput[ClientId]));
		m_aPlayerHasInput[ClientId] = true;
	}

	if(!m_World.m_Paused)
		m_apPlayers[ClientId]->OnPredictedEarlyInput(pApplyInput);

	if(m_TeeHistorianActive)
	{
		m_TeeHistorian.RecordPlayerInput(ClientId, m_apPlayers[ClientId]->GetUniqueCid(), pApplyInput);
	}
}

const CVoteOptionServer *CGameContext::GetVoteOption(int Index) const
{
	const CVoteOptionServer *pCurrent;
	for(pCurrent = m_pVoteOptionFirst;
		Index > 0 && pCurrent;
		Index--, pCurrent = pCurrent->m_pNext)
		;

	if(Index > 0)
		return 0;
	return pCurrent;
}

void CGameContext::ProgressVoteOptions(int ClientId)
{
	CPlayer *pPl = m_apPlayers[ClientId];

	if(pPl->m_SendVoteIndex == -1)
		return; // we didn't start sending options yet

	if(pPl->m_SendVoteIndex > m_NumVoteOptions)
		return; // shouldn't happen / fail silently

	int VotesLeft = m_NumVoteOptions - pPl->m_SendVoteIndex;
	int NumVotesToSend = minimum(g_Config.m_SvSendVotesPerTick, VotesLeft);

	if(!VotesLeft)
	{
		// player has up to date vote option list
		return;
	}

	// build vote option list msg
	int CurIndex = 0;

	CNetMsg_Sv_VoteOptionListAdd OptionMsg;
	OptionMsg.m_pDescription0 = "";
	OptionMsg.m_pDescription1 = "";
	OptionMsg.m_pDescription2 = "";
	OptionMsg.m_pDescription3 = "";
	OptionMsg.m_pDescription4 = "";
	OptionMsg.m_pDescription5 = "";
	OptionMsg.m_pDescription6 = "";
	OptionMsg.m_pDescription7 = "";
	OptionMsg.m_pDescription8 = "";
	OptionMsg.m_pDescription9 = "";
	OptionMsg.m_pDescription10 = "";
	OptionMsg.m_pDescription11 = "";
	OptionMsg.m_pDescription12 = "";
	OptionMsg.m_pDescription13 = "";
	OptionMsg.m_pDescription14 = "";

	// get current vote option by index
	const CVoteOptionServer *pCurrent = GetVoteOption(pPl->m_SendVoteIndex);

	while(CurIndex < NumVotesToSend && pCurrent != NULL)
	{
		switch(CurIndex)
		{
		case 0: OptionMsg.m_pDescription0 = pCurrent->m_aDescription; break;
		case 1: OptionMsg.m_pDescription1 = pCurrent->m_aDescription; break;
		case 2: OptionMsg.m_pDescription2 = pCurrent->m_aDescription; break;
		case 3: OptionMsg.m_pDescription3 = pCurrent->m_aDescription; break;
		case 4: OptionMsg.m_pDescription4 = pCurrent->m_aDescription; break;
		case 5: OptionMsg.m_pDescription5 = pCurrent->m_aDescription; break;
		case 6: OptionMsg.m_pDescription6 = pCurrent->m_aDescription; break;
		case 7: OptionMsg.m_pDescription7 = pCurrent->m_aDescription; break;
		case 8: OptionMsg.m_pDescription8 = pCurrent->m_aDescription; break;
		case 9: OptionMsg.m_pDescription9 = pCurrent->m_aDescription; break;
		case 10: OptionMsg.m_pDescription10 = pCurrent->m_aDescription; break;
		case 11: OptionMsg.m_pDescription11 = pCurrent->m_aDescription; break;
		case 12: OptionMsg.m_pDescription12 = pCurrent->m_aDescription; break;
		case 13: OptionMsg.m_pDescription13 = pCurrent->m_aDescription; break;
		case 14: OptionMsg.m_pDescription14 = pCurrent->m_aDescription; break;
		}

		CurIndex++;
		pCurrent = pCurrent->m_pNext;
	}

	// send msg
	if(pPl->m_SendVoteIndex == 0)
	{
		CNetMsg_Sv_VoteOptionGroupStart StartMsg;
		Server()->SendPackMsg(&StartMsg, MSGFLAG_VITAL, ClientId);
	}

	OptionMsg.m_NumOptions = NumVotesToSend;
	Server()->SendPackMsg(&OptionMsg, MSGFLAG_VITAL, ClientId);

	pPl->m_SendVoteIndex += NumVotesToSend;

	if(pPl->m_SendVoteIndex == m_NumVoteOptions)
	{
		CNetMsg_Sv_VoteOptionGroupEnd EndMsg;
		Server()->SendPackMsg(&EndMsg, MSGFLAG_VITAL, ClientId);
	}
}

void CGameContext::OnClientEnter(int ClientId)
{
	if(m_TeeHistorianActive)
	{
		m_TeeHistorian.RecordPlayerReady(ClientId);
	}
	m_pController->OnPlayerConnect(m_apPlayers[ClientId]);

	if(Server()->IsSixup(ClientId))
	{
		{
			protocol7::CNetMsg_Sv_GameInfo Msg;
			Msg.m_GameFlags = protocol7::GAMEFLAG_RACE;
			Msg.m_GameFlags = protocol7::GAMEFLAG_TEAMS | protocol7::GAMEFLAG_FLAGS; // ddnet-insta
			Msg.m_MatchCurrent = 1;
			Msg.m_MatchNum = 0;
			Msg.m_ScoreLimit = Config()->m_SvScorelimit; // ddnet-insta
			Msg.m_TimeLimit = Config()->m_SvTimelimit; // ddnet-insta
			Server()->SendPackMsg(&Msg, MSGFLAG_VITAL | MSGFLAG_NORECORD, ClientId);
		}

		// /team is essential
		{
			protocol7::CNetMsg_Sv_CommandInfoRemove Msg;
			Msg.m_pName = "team";
			Server()->SendPackMsg(&Msg, MSGFLAG_VITAL | MSGFLAG_NORECORD, ClientId);
		}
	}

	{
		CNetMsg_Sv_CommandInfoGroupStart Msg;
		Server()->SendPackMsg(&Msg, MSGFLAG_VITAL | MSGFLAG_NORECORD, ClientId);
	}
	for(const IConsole::CCommandInfo *pCmd = Console()->FirstCommandInfo(IConsole::ACCESS_LEVEL_USER, CFGFLAG_CHAT);
		pCmd; pCmd = pCmd->NextCommandInfo(IConsole::ACCESS_LEVEL_USER, CFGFLAG_CHAT))
	{
		const char *pName = pCmd->m_pName;

		if(Server()->IsSixup(ClientId))
		{
			if(!str_comp_nocase(pName, "w") || !str_comp_nocase(pName, "whisper"))
				continue;

			if(!str_comp_nocase(pName, "r"))
				pName = "rescue";

			protocol7::CNetMsg_Sv_CommandInfo Msg;
			Msg.m_pName = pName;
			Msg.m_pArgsFormat = pCmd->m_pParams;
			Msg.m_pHelpText = pCmd->m_pHelp;
			Server()->SendPackMsg(&Msg, MSGFLAG_VITAL | MSGFLAG_NORECORD, ClientId);
		}
		else
		{
			CNetMsg_Sv_CommandInfo Msg;
			Msg.m_pName = pName;
			Msg.m_pArgsFormat = pCmd->m_pParams;
			Msg.m_pHelpText = pCmd->m_pHelp;
			Server()->SendPackMsg(&Msg, MSGFLAG_VITAL | MSGFLAG_NORECORD, ClientId);
		}
	}
	{
		CNetMsg_Sv_CommandInfoGroupEnd Msg;
		Server()->SendPackMsg(&Msg, MSGFLAG_VITAL | MSGFLAG_NORECORD, ClientId);
	}

	{
		int Empty = -1;
		for(int i = 0; i < MAX_CLIENTS; i++)
		{
			if(Server()->ClientSlotEmpty(i))
			{
				Empty = i;
				break;
			}
		}
		CNetMsg_Sv_Chat Msg;
		Msg.m_Team = 0;
		Msg.m_ClientId = Empty;
		Msg.m_pMessage = "Do you know someone who uses a bot? Please report them to the moderators.";
		m_apPlayers[ClientId]->m_EligibleForFinishCheck = time_get();
		Server()->SendPackMsg(&Msg, MSGFLAG_VITAL | MSGFLAG_NORECORD, ClientId);
	}

	IServer::CClientInfo Info;
	if(Server()->GetClientInfo(ClientId, &Info) && Info.m_GotDDNetVersion)
	{
		if(OnClientDDNetVersionKnown(ClientId))
			return; // kicked
	}

	if(!Server()->ClientPrevIngame(ClientId))
	{
		if(g_Config.m_SvWelcome[0] != 0)
			SendChatTarget(ClientId, g_Config.m_SvWelcome);

		if(g_Config.m_SvShowOthersDefault > SHOW_OTHERS_OFF)
		{
			if(g_Config.m_SvShowOthers)
				SendChatTarget(ClientId, "You can see other players. To disable this use DDNet client and type /showothers");

			m_apPlayers[ClientId]->m_ShowOthers = g_Config.m_SvShowOthersDefault;
		}
	}
	m_VoteUpdate = true;

	// send active vote
	if(m_VoteCloseTime)
		SendVoteSet(ClientId);

	Server()->ExpireServerInfo();

	CPlayer *pNewPlayer = m_apPlayers[ClientId];
	mem_zero(&m_aLastPlayerInput[ClientId], sizeof(m_aLastPlayerInput[ClientId]));
	m_aPlayerHasInput[ClientId] = false;

	// new info for others
	protocol7::CNetMsg_Sv_ClientInfo NewClientInfoMsg;
	NewClientInfoMsg.m_ClientId = ClientId;
	NewClientInfoMsg.m_Local = 0;
	NewClientInfoMsg.m_Team = pNewPlayer->GetTeam();
	NewClientInfoMsg.m_pName = Server()->ClientName(ClientId);
	NewClientInfoMsg.m_pClan = Server()->ClientClan(ClientId);
	NewClientInfoMsg.m_Country = Server()->ClientCountry(ClientId);
	NewClientInfoMsg.m_Silent = false;

	for(int p = 0; p < protocol7::NUM_SKINPARTS; p++)
	{
		NewClientInfoMsg.m_apSkinPartNames[p] = pNewPlayer->m_TeeInfos.m_apSkinPartNames[p];
		NewClientInfoMsg.m_aUseCustomColors[p] = pNewPlayer->m_TeeInfos.m_aUseCustomColors[p];
		NewClientInfoMsg.m_aSkinPartColors[p] = pNewPlayer->m_TeeInfos.m_aSkinPartColors[p];
	}

	// update client infos (others before local)
	for(int i = 0; i < Server()->MaxClients(); ++i)
	{
		if(i == ClientId || !m_apPlayers[i] || !Server()->ClientIngame(i))
			continue;

		CPlayer *pPlayer = m_apPlayers[i];

		if(Server()->IsSixup(i))
			Server()->SendPackMsg(&NewClientInfoMsg, MSGFLAG_VITAL | MSGFLAG_NORECORD, i);

		if(Server()->IsSixup(ClientId))
		{
			// existing infos for new player
			protocol7::CNetMsg_Sv_ClientInfo ClientInfoMsg;
			ClientInfoMsg.m_ClientId = i;
			ClientInfoMsg.m_Local = 0;
			ClientInfoMsg.m_Team = pPlayer->GetTeam();
			ClientInfoMsg.m_pName = Server()->ClientName(i);
			ClientInfoMsg.m_pClan = Server()->ClientClan(i);
			ClientInfoMsg.m_Country = Server()->ClientCountry(i);
			ClientInfoMsg.m_Silent = 0;

			for(int p = 0; p < protocol7::NUM_SKINPARTS; p++)
			{
				ClientInfoMsg.m_apSkinPartNames[p] = pPlayer->m_TeeInfos.m_apSkinPartNames[p];
				ClientInfoMsg.m_aUseCustomColors[p] = pPlayer->m_TeeInfos.m_aUseCustomColors[p];
				ClientInfoMsg.m_aSkinPartColors[p] = pPlayer->m_TeeInfos.m_aSkinPartColors[p];
			}

			Server()->SendPackMsg(&ClientInfoMsg, MSGFLAG_VITAL | MSGFLAG_NORECORD, ClientId);
		}
	}

	// local info
	if(Server()->IsSixup(ClientId))
	{
		NewClientInfoMsg.m_Local = 1;
		Server()->SendPackMsg(&NewClientInfoMsg, MSGFLAG_VITAL | MSGFLAG_NORECORD, ClientId);
	}

	// initial chat delay
	if(g_Config.m_SvChatInitialDelay != 0 && m_apPlayers[ClientId]->m_JoinTick > m_NonEmptySince + 10 * Server()->TickSpeed())
	{
		char aBuf[128];
		NETADDR Addr;
		Server()->GetClientAddr(ClientId, &Addr);
		str_format(aBuf, sizeof(aBuf), "This server has an initial chat delay, you will need to wait %d seconds before talking.", g_Config.m_SvChatInitialDelay);
		SendChatTarget(ClientId, aBuf);
		Mute(&Addr, g_Config.m_SvChatInitialDelay, Server()->ClientName(ClientId), "Initial chat delay", true);
	}

	LogEvent("Connect", ClientId);
}

bool CGameContext::OnClientDataPersist(int ClientId, void *pData)
{
	CPersistentClientData *pPersistent = (CPersistentClientData *)pData;
	if(!m_apPlayers[ClientId])
	{
		return false;
	}
	pPersistent->m_IsSpectator = m_apPlayers[ClientId]->GetTeam() == TEAM_SPECTATORS;
	pPersistent->m_IsAfk = m_apPlayers[ClientId]->IsAfk();
	return true;
}

void CGameContext::OnClientConnected(int ClientId, void *pData)
{
	CPersistentClientData *pPersistentData = (CPersistentClientData *)pData;
	bool Spec = false;
	bool Afk = true;
	if(pPersistentData)
	{
		Spec = pPersistentData->m_IsSpectator;
		Afk = pPersistentData->m_IsAfk;
	}

	{
		bool Empty = true;
		for(auto &pPlayer : m_apPlayers)
		{
			// connecting clients with spoofed ips can clog slots without being ingame
			if(pPlayer && Server()->ClientIngame(pPlayer->GetCid()))
			{
				Empty = false;
				break;
			}
		}
		if(Empty)
		{
			m_NonEmptySince = Server()->Tick();
		}
	}

	// Check which team the player should be on
	const int StartTeam = (Spec || g_Config.m_SvTournamentMode) ? TEAM_SPECTATORS : m_pController->GetAutoTeam(ClientId);

	if(m_apPlayers[ClientId])
		delete m_apPlayers[ClientId];
	m_apPlayers[ClientId] = new(ClientId) CPlayer(this, NextUniqueClientId, ClientId, StartTeam);
	m_apPlayers[ClientId]->SetInitialAfk(Afk);
	NextUniqueClientId += 1;

	SendMotd(ClientId);
	SendSettings(ClientId);

	Server()->ExpireServerInfo();
}

void CGameContext::OnClientDrop(int ClientId, const char *pReason)
{
	LogEvent("Disconnect", ClientId);

	AbortVoteKickOnDisconnect(ClientId);
	m_pController->OnPlayerDisconnect(m_apPlayers[ClientId], pReason);
	delete m_apPlayers[ClientId];
	m_apPlayers[ClientId] = 0;

	m_VoteUpdate = true;

	// update spectator modes
	for(auto &pPlayer : m_apPlayers)
	{
		if(pPlayer && pPlayer->m_SpectatorId == ClientId)
			pPlayer->m_SpectatorId = SPEC_FREEVIEW;
	}

	// update conversation targets
	for(auto &pPlayer : m_apPlayers)
	{
		if(pPlayer && pPlayer->m_LastWhisperTo == ClientId)
			pPlayer->m_LastWhisperTo = -1;
	}

	protocol7::CNetMsg_Sv_ClientDrop Msg;
	Msg.m_ClientId = ClientId;
	Msg.m_pReason = pReason;
	Msg.m_Silent = false;
	Server()->SendPackMsg(&Msg, MSGFLAG_VITAL | MSGFLAG_NORECORD, -1);

	Server()->ExpireServerInfo();
}

void CGameContext::TeehistorianRecordAntibot(const void *pData, int DataSize)
{
	if(m_TeeHistorianActive)
	{
		m_TeeHistorian.RecordAntibot(pData, DataSize);
	}
}

void CGameContext::TeehistorianRecordPlayerJoin(int ClientId, bool Sixup)
{
	if(m_TeeHistorianActive)
	{
		m_TeeHistorian.RecordPlayerJoin(ClientId, !Sixup ? CTeeHistorian::PROTOCOL_6 : CTeeHistorian::PROTOCOL_7);
	}
}

void CGameContext::TeehistorianRecordPlayerDrop(int ClientId, const char *pReason)
{
	if(m_TeeHistorianActive)
	{
		m_TeeHistorian.RecordPlayerDrop(ClientId, pReason);
	}
}

void CGameContext::TeehistorianRecordPlayerRejoin(int ClientId)
{
	if(m_TeeHistorianActive)
	{
		m_TeeHistorian.RecordPlayerRejoin(ClientId);
	}
}

void CGameContext::TeehistorianRecordPlayerName(int ClientId, const char *pName)
{
	if(m_TeeHistorianActive)
	{
		m_TeeHistorian.RecordPlayerName(ClientId, pName);
	}
}

void CGameContext::TeehistorianRecordPlayerFinish(int ClientId, int TimeTicks)
{
	if(m_TeeHistorianActive)
	{
		m_TeeHistorian.RecordPlayerFinish(ClientId, TimeTicks);
	}
}

void CGameContext::TeehistorianRecordTeamFinish(int TeamId, int TimeTicks)
{
	if(m_TeeHistorianActive)
	{
		m_TeeHistorian.RecordTeamFinish(TeamId, TimeTicks);
	}
}

bool CGameContext::OnClientDDNetVersionKnown(int ClientId)
{
	IServer::CClientInfo Info;
	dbg_assert(Server()->GetClientInfo(ClientId, &Info), "failed to get client info");
	int ClientVersion = Info.m_DDNetVersion;
	dbg_msg("ddnet", "cid=%d version=%d", ClientId, ClientVersion);

	if(m_TeeHistorianActive)
	{
		if(Info.m_pConnectionId && Info.m_pDDNetVersionStr)
		{
			m_TeeHistorian.RecordDDNetVersion(ClientId, *Info.m_pConnectionId, ClientVersion, Info.m_pDDNetVersionStr);
		}
		else
		{
			m_TeeHistorian.RecordDDNetVersionOld(ClientId, ClientVersion);
		}
	}

	// Autoban known bot versions.
	if(g_Config.m_SvBannedVersions[0] != '\0' && IsVersionBanned(ClientVersion))
	{
		Server()->Kick(ClientId, "unsupported client");
		return true;
	}

	CPlayer *pPlayer = m_apPlayers[ClientId];
	if(ClientVersion >= VERSION_DDNET_GAMETICK)
		pPlayer->m_TimerType = g_Config.m_SvDefaultTimerType;

	// First update the teams state.
	m_pController->Teams().SendTeamsState(ClientId);

	// Then send records.
	SendRecord(ClientId);

	// And report correct tunings.
	if(ClientVersion < VERSION_DDNET_EARLY_VERSION)
		SendTuningParams(ClientId, pPlayer->m_TuneZone);

	// Tell old clients to update.
	if(ClientVersion < VERSION_DDNET_UPDATER_FIXED && g_Config.m_SvClientSuggestionOld[0] != '\0')
		SendBroadcast(g_Config.m_SvClientSuggestionOld, ClientId);
	// Tell known bot clients that they're botting and we know it.
	if(((ClientVersion >= 15 && ClientVersion < 100) || ClientVersion == 502) && g_Config.m_SvClientSuggestionBot[0] != '\0')
		SendBroadcast(g_Config.m_SvClientSuggestionBot, ClientId);

	return false;
}

void *CGameContext::PreProcessMsg(int *pMsgId, CUnpacker *pUnpacker, int ClientId)
{
	if(Server()->IsSixup(ClientId) && *pMsgId < OFFSET_UUID)
	{
		void *pRawMsg = m_NetObjHandler7.SecureUnpackMsg(*pMsgId, pUnpacker);
		if(!pRawMsg)
			return 0;

		CPlayer *pPlayer = m_apPlayers[ClientId];
		static char s_aRawMsg[1024];

		if(*pMsgId == protocol7::NETMSGTYPE_CL_SAY)
		{
			protocol7::CNetMsg_Cl_Say *pMsg7 = (protocol7::CNetMsg_Cl_Say *)pRawMsg;
			// Should probably use a placement new to start the lifetime of the object to avoid future weirdness
			::CNetMsg_Cl_Say *pMsg = (::CNetMsg_Cl_Say *)s_aRawMsg;

			if(pMsg7->m_Target >= 0)
			{
				if(ProcessSpamProtection(ClientId))
					return 0;

				// Should we maybe recraft the message so that it can go through the usual path?
				WhisperId(ClientId, pMsg7->m_Target, pMsg7->m_pMessage);
				return 0;
			}

			pMsg->m_Team = pMsg7->m_Mode == protocol7::CHAT_TEAM;
			pMsg->m_pMessage = pMsg7->m_pMessage;
		}
		else if(*pMsgId == protocol7::NETMSGTYPE_CL_STARTINFO)
		{
			protocol7::CNetMsg_Cl_StartInfo *pMsg7 = (protocol7::CNetMsg_Cl_StartInfo *)pRawMsg;
			::CNetMsg_Cl_StartInfo *pMsg = (::CNetMsg_Cl_StartInfo *)s_aRawMsg;

			pMsg->m_pName = pMsg7->m_pName;
			pMsg->m_pClan = pMsg7->m_pClan;
			pMsg->m_Country = pMsg7->m_Country;

			CTeeInfo Info(pMsg7->m_apSkinPartNames, pMsg7->m_aUseCustomColors, pMsg7->m_aSkinPartColors);
			Info.FromSixup();
			pPlayer->m_TeeInfos = Info;

			str_copy(s_aRawMsg + sizeof(*pMsg), Info.m_aSkinName, sizeof(s_aRawMsg) - sizeof(*pMsg));

			pMsg->m_pSkin = s_aRawMsg + sizeof(*pMsg);
			pMsg->m_UseCustomColor = pPlayer->m_TeeInfos.m_UseCustomColor;
			pMsg->m_ColorBody = pPlayer->m_TeeInfos.m_ColorBody;
			pMsg->m_ColorFeet = pPlayer->m_TeeInfos.m_ColorFeet;
		}
		// ddnet-insta ready start
		else if(*pMsgId == protocol7::NETMSGTYPE_CL_READYCHANGE)
		{
			m_pController->OnPlayerReadyChange(pPlayer);
		}
		// ddnet-insta ready end
		else if(*pMsgId == protocol7::NETMSGTYPE_CL_SKINCHANGE)
		{
			protocol7::CNetMsg_Cl_SkinChange *pMsg = (protocol7::CNetMsg_Cl_SkinChange *)pRawMsg;
			if(g_Config.m_SvSpamprotection && pPlayer->m_LastChangeInfo &&
				pPlayer->m_LastChangeInfo + Server()->TickSpeed() * g_Config.m_SvInfoChangeDelay > Server()->Tick())
				return 0;

			pPlayer->m_LastChangeInfo = Server()->Tick();

			CTeeInfo Info(pMsg->m_apSkinPartNames, pMsg->m_aUseCustomColors, pMsg->m_aSkinPartColors);
			Info.FromSixup();
			pPlayer->m_TeeInfos = Info;

			protocol7::CNetMsg_Sv_SkinChange Msg;
			Msg.m_ClientId = ClientId;
			for(int p = 0; p < protocol7::NUM_SKINPARTS; p++)
			{
				Msg.m_apSkinPartNames[p] = pMsg->m_apSkinPartNames[p];
				Msg.m_aSkinPartColors[p] = pMsg->m_aSkinPartColors[p];
				Msg.m_aUseCustomColors[p] = pMsg->m_aUseCustomColors[p];
			}

			Server()->SendPackMsg(&Msg, MSGFLAG_VITAL | MSGFLAG_NORECORD, -1);

			return 0;
		}
		else if(*pMsgId == protocol7::NETMSGTYPE_CL_SETSPECTATORMODE)
		{
			protocol7::CNetMsg_Cl_SetSpectatorMode *pMsg7 = (protocol7::CNetMsg_Cl_SetSpectatorMode *)pRawMsg;
			::CNetMsg_Cl_SetSpectatorMode *pMsg = (::CNetMsg_Cl_SetSpectatorMode *)s_aRawMsg;

			if(pMsg7->m_SpecMode == protocol7::SPEC_FREEVIEW)
				pMsg->m_SpectatorId = SPEC_FREEVIEW;
			else if(pMsg7->m_SpecMode == protocol7::SPEC_PLAYER)
				pMsg->m_SpectatorId = pMsg7->m_SpectatorId;
			else
				pMsg->m_SpectatorId = SPEC_FREEVIEW; // Probably not needed
		}
		else if(*pMsgId == protocol7::NETMSGTYPE_CL_SETTEAM)
		{
			protocol7::CNetMsg_Cl_SetTeam *pMsg7 = (protocol7::CNetMsg_Cl_SetTeam *)pRawMsg;
			::CNetMsg_Cl_SetTeam *pMsg = (::CNetMsg_Cl_SetTeam *)s_aRawMsg;

			pMsg->m_Team = pMsg7->m_Team;
		}
		else if(*pMsgId == protocol7::NETMSGTYPE_CL_COMMAND)
		{
			protocol7::CNetMsg_Cl_Command *pMsg7 = (protocol7::CNetMsg_Cl_Command *)pRawMsg;
			::CNetMsg_Cl_Say *pMsg = (::CNetMsg_Cl_Say *)s_aRawMsg;

			str_format(s_aRawMsg + sizeof(*pMsg), sizeof(s_aRawMsg) - sizeof(*pMsg), "/%s %s", pMsg7->m_pName, pMsg7->m_pArguments);
			pMsg->m_pMessage = s_aRawMsg + sizeof(*pMsg);
			dbg_msg("debug", "line='%s'", s_aRawMsg + sizeof(*pMsg));
			pMsg->m_Team = 0;

			*pMsgId = NETMSGTYPE_CL_SAY;
			return s_aRawMsg;
		}
		else if(*pMsgId == protocol7::NETMSGTYPE_CL_CALLVOTE)
		{
			protocol7::CNetMsg_Cl_CallVote *pMsg7 = (protocol7::CNetMsg_Cl_CallVote *)pRawMsg;
			::CNetMsg_Cl_CallVote *pMsg = (::CNetMsg_Cl_CallVote *)s_aRawMsg;

			int Authed = Server()->GetAuthedState(ClientId);
			if(pMsg7->m_Force)
			{
				str_format(s_aRawMsg, sizeof(s_aRawMsg), "force_vote \"%s\" \"%s\" \"%s\"", pMsg7->m_pType, pMsg7->m_pValue, pMsg7->m_pReason);
				Console()->SetAccessLevel(Authed == AUTHED_ADMIN ? IConsole::ACCESS_LEVEL_ADMIN : Authed == AUTHED_MOD ? IConsole::ACCESS_LEVEL_MOD : IConsole::ACCESS_LEVEL_HELPER);
				Console()->ExecuteLine(s_aRawMsg, ClientId, false);
				Console()->SetAccessLevel(IConsole::ACCESS_LEVEL_ADMIN);
				return 0;
			}

			pMsg->m_pValue = pMsg7->m_pValue;
			pMsg->m_pReason = pMsg7->m_pReason;
			pMsg->m_pType = pMsg7->m_pType;
		}
		else if(*pMsgId == protocol7::NETMSGTYPE_CL_EMOTICON)
		{
			protocol7::CNetMsg_Cl_Emoticon *pMsg7 = (protocol7::CNetMsg_Cl_Emoticon *)pRawMsg;
			::CNetMsg_Cl_Emoticon *pMsg = (::CNetMsg_Cl_Emoticon *)s_aRawMsg;

			pMsg->m_Emoticon = pMsg7->m_Emoticon;
		}
		else if(*pMsgId == protocol7::NETMSGTYPE_CL_VOTE)
		{
			protocol7::CNetMsg_Cl_Vote *pMsg7 = (protocol7::CNetMsg_Cl_Vote *)pRawMsg;
			::CNetMsg_Cl_Vote *pMsg = (::CNetMsg_Cl_Vote *)s_aRawMsg;

			pMsg->m_Vote = pMsg7->m_Vote;
		}

		*pMsgId = Msg_SevenToSix(*pMsgId);

		return s_aRawMsg;
	}
	else
		return m_NetObjHandler.SecureUnpackMsg(*pMsgId, pUnpacker);
}

void CGameContext::CensorMessage(char *pCensoredMessage, const char *pMessage, int Size)
{
	str_copy(pCensoredMessage, pMessage, Size);

	for(auto &Item : m_vCensorlist)
	{
		char *pCurLoc = pCensoredMessage;
		do
		{
			pCurLoc = (char *)str_utf8_find_nocase(pCurLoc, Item.c_str());
			if(pCurLoc)
			{
				for(int i = 0; i < (int)Item.length(); i++)
				{
					pCurLoc[i] = '*';
				}
				pCurLoc++;
			}
		} while(pCurLoc);
	}
}

void CGameContext::OnMessage(int MsgId, CUnpacker *pUnpacker, int ClientId)
{
	if(m_TeeHistorianActive)
	{
		if(m_NetObjHandler.TeeHistorianRecordMsg(MsgId))
		{
			m_TeeHistorian.RecordPlayerMessage(ClientId, pUnpacker->CompleteData(), pUnpacker->CompleteSize());
		}
	}

	void *pRawMsg = PreProcessMsg(&MsgId, pUnpacker, ClientId);

	if(!pRawMsg)
		return;

	if(Server()->ClientIngame(ClientId))
	{
		switch(MsgId)
		{
		case NETMSGTYPE_CL_SAY:
			OnSayNetMessage(static_cast<CNetMsg_Cl_Say *>(pRawMsg), ClientId, pUnpacker);
			break;
		case NETMSGTYPE_CL_CALLVOTE:
			OnCallVoteNetMessage(static_cast<CNetMsg_Cl_CallVote *>(pRawMsg), ClientId);
			break;
		case NETMSGTYPE_CL_VOTE:
			OnVoteNetMessage(static_cast<CNetMsg_Cl_Vote *>(pRawMsg), ClientId);
			break;
		case NETMSGTYPE_CL_SETTEAM:
			OnSetTeamNetMessage(static_cast<CNetMsg_Cl_SetTeam *>(pRawMsg), ClientId);
			break;
		case NETMSGTYPE_CL_ISDDNETLEGACY:
			OnIsDDNetLegacyNetMessage(static_cast<CNetMsg_Cl_IsDDNetLegacy *>(pRawMsg), ClientId, pUnpacker);
			break;
		case NETMSGTYPE_CL_SHOWOTHERSLEGACY:
			OnShowOthersLegacyNetMessage(static_cast<CNetMsg_Cl_ShowOthersLegacy *>(pRawMsg), ClientId);
			break;
		case NETMSGTYPE_CL_SHOWOTHERS:
			OnShowOthersNetMessage(static_cast<CNetMsg_Cl_ShowOthers *>(pRawMsg), ClientId);
			break;
		case NETMSGTYPE_CL_SHOWDISTANCE:
			OnShowDistanceNetMessage(static_cast<CNetMsg_Cl_ShowDistance *>(pRawMsg), ClientId);
			break;
		case NETMSGTYPE_CL_SETSPECTATORMODE:
			OnSetSpectatorModeNetMessage(static_cast<CNetMsg_Cl_SetSpectatorMode *>(pRawMsg), ClientId);
			break;
		case NETMSGTYPE_CL_CHANGEINFO:
			OnChangeInfoNetMessage(static_cast<CNetMsg_Cl_ChangeInfo *>(pRawMsg), ClientId);
			break;
		case NETMSGTYPE_CL_EMOTICON:
			OnEmoticonNetMessage(static_cast<CNetMsg_Cl_Emoticon *>(pRawMsg), ClientId);
			break;
		case NETMSGTYPE_CL_KILL:
			OnKillNetMessage(static_cast<CNetMsg_Cl_Kill *>(pRawMsg), ClientId);
			break;
		default:
			break;
		}
	}
	if(MsgId == NETMSGTYPE_CL_STARTINFO)
	{
		OnStartInfoNetMessage(static_cast<CNetMsg_Cl_StartInfo *>(pRawMsg), ClientId);
	}
}

void CGameContext::OnSayNetMessage(const CNetMsg_Cl_Say *pMsg, int ClientId, const CUnpacker *pUnpacker)
{
	CPlayer *pPlayer = m_apPlayers[ClientId];
	bool Check = !pPlayer->m_NotEligibleForFinish && pPlayer->m_EligibleForFinishCheck + 10 * time_freq() >= time_get();
	if(Check && str_comp(pMsg->m_pMessage, "xd sure chillerbot.png is lyfe") == 0 && pMsg->m_Team == 0)
	{
		if(m_TeeHistorianActive)
		{
			m_TeeHistorian.RecordPlayerMessage(ClientId, pUnpacker->CompleteData(), pUnpacker->CompleteSize());
		}

		pPlayer->m_NotEligibleForFinish = true;
		dbg_msg("hack", "bot detected, cid=%d", ClientId);
		return;
	}
	int Team = pMsg->m_Team;

	// trim right and set maximum length to 256 utf8-characters
	int Length = 0;
	const char *p = pMsg->m_pMessage;
	const char *pEnd = 0;
	while(*p)
	{
		const char *pStrOld = p;
		int Code = str_utf8_decode(&p);

		// check if unicode is not empty
		if(!str_utf8_isspace(Code))
		{
			pEnd = 0;
		}
		else if(pEnd == 0)
			pEnd = pStrOld;

		if(++Length >= 256)
		{
			*(const_cast<char *>(p)) = 0;
			break;
		}
	}
	if(pEnd != 0)
		*(const_cast<char *>(pEnd)) = 0;

	// drop empty and autocreated spam messages (more than 32 characters per second)
	if(Length == 0 || (pMsg->m_pMessage[0] != '/' && (g_Config.m_SvSpamprotection && pPlayer->m_LastChat && pPlayer->m_LastChat + Server()->TickSpeed() * ((31 + Length) / 32) > Server()->Tick())))
		return;

	int GameTeam = GetDDRaceTeam(pPlayer->GetCid());
	if(Team)
		Team = ((pPlayer->GetTeam() == TEAM_SPECTATORS) ? TEAM_SPECTATORS : GameTeam);
	else
		Team = TEAM_ALL;

	if(m_pController->OnChatMessage(pMsg, Length, Team, pPlayer))
		return;

	if(pMsg->m_pMessage[0] == '/')
	{
		if(str_startswith_nocase(pMsg->m_pMessage + 1, "w "))
		{
			char aWhisperMsg[256];
			str_copy(aWhisperMsg, pMsg->m_pMessage + 3, 256);
			Whisper(pPlayer->GetCid(), aWhisperMsg);
		}
		else if(str_startswith_nocase(pMsg->m_pMessage + 1, "whisper "))
		{
			char aWhisperMsg[256];
			str_copy(aWhisperMsg, pMsg->m_pMessage + 9, 256);
			Whisper(pPlayer->GetCid(), aWhisperMsg);
		}
		else if(str_startswith_nocase(pMsg->m_pMessage + 1, "c "))
		{
			char aWhisperMsg[256];
			str_copy(aWhisperMsg, pMsg->m_pMessage + 3, 256);
			Converse(pPlayer->GetCid(), aWhisperMsg);
		}
		else if(str_startswith_nocase(pMsg->m_pMessage + 1, "converse "))
		{
			char aWhisperMsg[256];
			str_copy(aWhisperMsg, pMsg->m_pMessage + 10, 256);
			Converse(pPlayer->GetCid(), aWhisperMsg);
		}
		else
		{
			if(g_Config.m_SvSpamprotection && !str_startswith(pMsg->m_pMessage + 1, "timeout ") && pPlayer->m_aLastCommands[0] && pPlayer->m_aLastCommands[0] + Server()->TickSpeed() > Server()->Tick() && pPlayer->m_aLastCommands[1] && pPlayer->m_aLastCommands[1] + Server()->TickSpeed() > Server()->Tick() && pPlayer->m_aLastCommands[2] && pPlayer->m_aLastCommands[2] + Server()->TickSpeed() > Server()->Tick() && pPlayer->m_aLastCommands[3] && pPlayer->m_aLastCommands[3] + Server()->TickSpeed() > Server()->Tick())
				return;

			int64_t Now = Server()->Tick();
			pPlayer->m_aLastCommands[pPlayer->m_LastCommandPos] = Now;
			pPlayer->m_LastCommandPos = (pPlayer->m_LastCommandPos + 1) % 4;

			Console()->SetFlagMask(CFGFLAG_CHAT);
			int Authed = Server()->GetAuthedState(ClientId);
			if(Authed)
				Console()->SetAccessLevel(Authed == AUTHED_ADMIN ? IConsole::ACCESS_LEVEL_ADMIN : Authed == AUTHED_MOD ? IConsole::ACCESS_LEVEL_MOD : IConsole::ACCESS_LEVEL_HELPER);
			else
				Console()->SetAccessLevel(IConsole::ACCESS_LEVEL_USER);

			{
				CClientChatLogger Logger(this, ClientId, log_get_scope_logger());
				CLogScope Scope(&Logger);
				Console()->ExecuteLine(pMsg->m_pMessage + 1, ClientId, false);
			}
			// m_apPlayers[ClientId] can be NULL, if the player used a
			// timeout code and replaced another client.
			char aBuf[256];
			str_format(aBuf, sizeof(aBuf), "%d used %s", ClientId, pMsg->m_pMessage);
			Console()->Print(IConsole::OUTPUT_LEVEL_DEBUG, "chat-command", aBuf);

			Console()->SetAccessLevel(IConsole::ACCESS_LEVEL_ADMIN);
			Console()->SetFlagMask(CFGFLAG_SERVER);
		}
	}
	else
	{
		pPlayer->UpdatePlaytime();
		char aCensoredMessage[256];
		CensorMessage(aCensoredMessage, pMsg->m_pMessage, sizeof(aCensoredMessage));
		if(g_Config.m_SvUnstackChat)
			InstagibUnstackChatMessage(aCensoredMessage, pMsg->m_pMessage, sizeof(aCensoredMessage));
		SendChat(ClientId, Team, aCensoredMessage, ClientId);
	}
}

void CGameContext::OnCallVoteNetMessage(const CNetMsg_Cl_CallVote *pMsg, int ClientId)
{
	if(RateLimitPlayerVote(ClientId) || m_VoteCloseTime)
		return;
	if(m_apPlayers[ClientId]->GetTeam() == TEAM_SPECTATORS && !g_Config.m_SvSpectatorVotes)
	{
		SendChatTarget(ClientId, "Spectators aren't allowed to vote.");
		return;
	}

	m_apPlayers[ClientId]->UpdatePlaytime();

	m_VoteType = VOTE_TYPE_UNKNOWN;
	char aChatmsg[512] = {0};
	char aDesc[VOTE_DESC_LENGTH] = {0};
	char aSixupDesc[VOTE_DESC_LENGTH] = {0};
	char aCmd[VOTE_CMD_LENGTH] = {0};
	char aReason[VOTE_REASON_LENGTH] = "No reason given";
	if(pMsg->m_pReason[0])
	{
		str_copy(aReason, pMsg->m_pReason, sizeof(aReason));
	}

	if(str_comp_nocase(pMsg->m_pType, "option") == 0)
	{
		int Authed = Server()->GetAuthedState(ClientId);
		CVoteOptionServer *pOption = m_pVoteOptionFirst;
		while(pOption)
		{
			if(str_comp_nocase(pMsg->m_pValue, pOption->m_aDescription) == 0)
			{
				if(!Console()->LineIsValid(pOption->m_aCommand))
				{
					SendChatTarget(ClientId, "Invalid option");
					return;
				}
				if((str_find(pOption->m_aCommand, "sv_map ") != 0 || str_find(pOption->m_aCommand, "change_map ") != 0 || str_find(pOption->m_aCommand, "random_map") != 0 || str_find(pOption->m_aCommand, "random_unfinished_map") != 0) && RateLimitPlayerMapVote(ClientId))
				{
					return;
				}

				str_format(aChatmsg, sizeof(aChatmsg), "'%s' called vote to change server option '%s' (%s)", Server()->ClientName(ClientId),
					pOption->m_aDescription, aReason);
				str_copy(aDesc, pOption->m_aDescription);

				if((str_endswith(pOption->m_aCommand, "random_map") || str_endswith(pOption->m_aCommand, "random_unfinished_map")) && str_length(aReason) == 1 && aReason[0] >= '0' && aReason[0] <= '5')
				{
					int Stars = aReason[0] - '0';
					str_format(aCmd, sizeof(aCmd), "%s %d", pOption->m_aCommand, Stars);
				}
				else
				{
					str_copy(aCmd, pOption->m_aCommand);
				}

				m_LastMapVote = time_get();
				break;
			}

			pOption = pOption->m_pNext;
		}

		if(!pOption)
		{
			if(Authed != AUTHED_ADMIN) // allow admins to call any vote they want
			{
				str_format(aChatmsg, sizeof(aChatmsg), "'%s' isn't an option on this server", pMsg->m_pValue);
				SendChatTarget(ClientId, aChatmsg);
				return;
			}
			else
			{
				str_format(aChatmsg, sizeof(aChatmsg), "'%s' called vote to change server option '%s'", Server()->ClientName(ClientId), pMsg->m_pValue);
				str_copy(aDesc, pMsg->m_pValue);
				str_copy(aCmd, pMsg->m_pValue);
			}
		}

		m_VoteType = VOTE_TYPE_OPTION;
	}
	else if(str_comp_nocase(pMsg->m_pType, "kick") == 0)
	{
		int Authed = Server()->GetAuthedState(ClientId);

		if(!g_Config.m_SvVoteKick && !Authed) // allow admins to call kick votes even if they are forbidden
		{
			SendChatTarget(ClientId, "Server does not allow voting to kick players");
			return;
		}
		if(!Authed && time_get() < m_apPlayers[ClientId]->m_Last_KickVote + (time_freq() * g_Config.m_SvVoteKickDelay))
		{
			str_format(aChatmsg, sizeof(aChatmsg), "There's a %d second wait time between kick votes for each player please wait %d second(s)",
				g_Config.m_SvVoteKickDelay,
				(int)((m_apPlayers[ClientId]->m_Last_KickVote + g_Config.m_SvVoteKickDelay * time_freq() - time_get()) / time_freq()));
			SendChatTarget(ClientId, aChatmsg);
			return;
		}

		if(g_Config.m_SvVoteKickMin && !GetDDRaceTeam(ClientId))
		{
			char aaAddresses[MAX_CLIENTS][NETADDR_MAXSTRSIZE] = {{0}};
			for(int i = 0; i < MAX_CLIENTS; i++)
			{
				if(m_apPlayers[i])
				{
					Server()->GetClientAddr(i, aaAddresses[i], NETADDR_MAXSTRSIZE);
				}
			}
			int NumPlayers = 0;
			for(int i = 0; i < MAX_CLIENTS; ++i)
			{
				if(m_apPlayers[i] && m_apPlayers[i]->GetTeam() != TEAM_SPECTATORS && !GetDDRaceTeam(i))
				{
					NumPlayers++;
					for(int j = 0; j < i; j++)
					{
						if(m_apPlayers[j] && m_apPlayers[j]->GetTeam() != TEAM_SPECTATORS && !GetDDRaceTeam(j))
						{
							if(str_comp(aaAddresses[i], aaAddresses[j]) == 0)
							{
								NumPlayers--;
								break;
							}
						}
					}
				}
			}

			if(NumPlayers < g_Config.m_SvVoteKickMin)
			{
				str_format(aChatmsg, sizeof(aChatmsg), "Kick voting requires %d players", g_Config.m_SvVoteKickMin);
				SendChatTarget(ClientId, aChatmsg);
				return;
			}
		}

		int KickId = str_toint(pMsg->m_pValue);

		if(KickId < 0 || KickId >= MAX_CLIENTS || !m_apPlayers[KickId])
		{
			SendChatTarget(ClientId, "Invalid client id to kick");
			return;
		}
		if(KickId == ClientId)
		{
			SendChatTarget(ClientId, "You can't kick yourself");
			return;
		}
		if(!Server()->ReverseTranslate(KickId, ClientId))
		{
			return;
		}
		int KickedAuthed = Server()->GetAuthedState(KickId);
		if(KickedAuthed > Authed)
		{
			SendChatTarget(ClientId, "You can't kick authorized players");
			char aBufKick[128];
			str_format(aBufKick, sizeof(aBufKick), "'%s' called for vote to kick you", Server()->ClientName(ClientId));
			SendChatTarget(KickId, aBufKick);
			return;
		}

		// Don't allow kicking if a player has no character
		if(!GetPlayerChar(ClientId) || !GetPlayerChar(KickId) || GetDDRaceTeam(ClientId) != GetDDRaceTeam(KickId))
		{
			SendChatTarget(ClientId, "You can kick only your team member");
			return;
		}

		str_format(aChatmsg, sizeof(aChatmsg), "'%s' called for vote to kick '%s' (%s)", Server()->ClientName(ClientId), Server()->ClientName(KickId), aReason);
		str_format(aSixupDesc, sizeof(aSixupDesc), "%2d: %s", KickId, Server()->ClientName(KickId));
		if(!GetDDRaceTeam(ClientId))
		{
			if(!g_Config.m_SvVoteKickBantime)
			{
				str_format(aCmd, sizeof(aCmd), "kick %d Kicked by vote", KickId);
				str_format(aDesc, sizeof(aDesc), "Kick '%s'", Server()->ClientName(KickId));
			}
			else
			{
				char aAddrStr[NETADDR_MAXSTRSIZE] = {0};
				Server()->GetClientAddr(KickId, aAddrStr, sizeof(aAddrStr));
				str_format(aCmd, sizeof(aCmd), "ban %s %d Banned by vote", aAddrStr, g_Config.m_SvVoteKickBantime);
				str_format(aDesc, sizeof(aDesc), "Ban '%s'", Server()->ClientName(KickId));
			}
		}
		else
		{
			str_format(aCmd, sizeof(aCmd), "uninvite %d %d; set_team_ddr %d 0", KickId, GetDDRaceTeam(KickId), KickId);
			str_format(aDesc, sizeof(aDesc), "Move '%s' to team 0", Server()->ClientName(KickId));
		}
		m_apPlayers[ClientId]->m_Last_KickVote = time_get();
		m_VoteType = VOTE_TYPE_KICK;
		m_VoteVictim = KickId;
	}
	else if(str_comp_nocase(pMsg->m_pType, "spectate") == 0)
	{
		if(!g_Config.m_SvVoteSpectate)
		{
			SendChatTarget(ClientId, "Server does not allow voting to move players to spectators");
			return;
		}

		int SpectateId = str_toint(pMsg->m_pValue);

		if(SpectateId < 0 || SpectateId >= MAX_CLIENTS || !m_apPlayers[SpectateId] || m_apPlayers[SpectateId]->GetTeam() == TEAM_SPECTATORS)
		{
			SendChatTarget(ClientId, "Invalid client id to move");
			return;
		}
		if(SpectateId == ClientId)
		{
			SendChatTarget(ClientId, "You can't move yourself");
			return;
		}
		if(!Server()->ReverseTranslate(SpectateId, ClientId))
		{
			return;
		}

		if(!GetPlayerChar(ClientId) || !GetPlayerChar(SpectateId) || GetDDRaceTeam(ClientId) != GetDDRaceTeam(SpectateId))
		{
			SendChatTarget(ClientId, "You can only move your team member to spectators");
			return;
		}

		str_format(aSixupDesc, sizeof(aSixupDesc), "%2d: %s", SpectateId, Server()->ClientName(SpectateId));
		if(g_Config.m_SvPauseable && g_Config.m_SvVotePause)
		{
			str_format(aChatmsg, sizeof(aChatmsg), "'%s' called for vote to pause '%s' for %d seconds (%s)", Server()->ClientName(ClientId), Server()->ClientName(SpectateId), g_Config.m_SvVotePauseTime, aReason);
			str_format(aDesc, sizeof(aDesc), "Pause '%s' (%ds)", Server()->ClientName(SpectateId), g_Config.m_SvVotePauseTime);
			str_format(aCmd, sizeof(aCmd), "uninvite %d %d; force_pause %d %d", SpectateId, GetDDRaceTeam(SpectateId), SpectateId, g_Config.m_SvVotePauseTime);
		}
		else
		{
			str_format(aChatmsg, sizeof(aChatmsg), "'%s' called for vote to move '%s' to spectators (%s)", Server()->ClientName(ClientId), Server()->ClientName(SpectateId), aReason);
			str_format(aDesc, sizeof(aDesc), "Move '%s' to spectators", Server()->ClientName(SpectateId));
			str_format(aCmd, sizeof(aCmd), "uninvite %d %d; set_team %d -1 %d", SpectateId, GetDDRaceTeam(SpectateId), SpectateId, g_Config.m_SvVoteSpectateRejoindelay);
		}
		m_VoteType = VOTE_TYPE_SPECTATE;
		m_VoteVictim = SpectateId;
	}

	if(aCmd[0] && str_comp_nocase(aCmd, "info") != 0)
		CallVote(ClientId, aDesc, aCmd, aReason, aChatmsg, aSixupDesc[0] ? aSixupDesc : 0);
}

void CGameContext::OnVoteNetMessage(const CNetMsg_Cl_Vote *pMsg, int ClientId)
{
	if(!m_VoteCloseTime)
		return;

	CPlayer *pPlayer = m_apPlayers[ClientId];

	if(pPlayer->GetTeam() == TEAM_SPECTATORS && !g_Config.m_SvSpectatorVotes)
	{
		// SendChatTarget(ClientId, "Spectators aren't allowed to vote.");
		return;
	}

	if(g_Config.m_SvSpamprotection && pPlayer->m_LastVoteTry && pPlayer->m_LastVoteTry + Server()->TickSpeed() * 3 > Server()->Tick())
		return;

	int64_t Now = Server()->Tick();

	pPlayer->m_LastVoteTry = Now;
	pPlayer->UpdatePlaytime();

	if(!pMsg->m_Vote)
		return;

	// Allow the vote creator to cancel the vote
	if(pPlayer->GetCid() == m_VoteCreator && pMsg->m_Vote == -1)
	{
		m_VoteEnforce = VOTE_ENFORCE_CANCEL;
		return;
	}

	pPlayer->m_Vote = pMsg->m_Vote;
	pPlayer->m_VotePos = ++m_VotePos;
	m_VoteUpdate = true;

	CNetMsg_Sv_YourVote Msg = {pMsg->m_Vote};
	Server()->SendPackMsg(&Msg, MSGFLAG_VITAL, ClientId);
}

void CGameContext::OnSetTeamNetMessage(const CNetMsg_Cl_SetTeam *pMsg, int ClientId)
{
	if(m_World.m_Paused)
		return;

	CPlayer *pPlayer = m_apPlayers[ClientId];

	if(pPlayer->GetTeam() == pMsg->m_Team || (g_Config.m_SvSpamprotection && pPlayer->m_LastSetTeam && pPlayer->m_LastSetTeam + Server()->TickSpeed() * g_Config.m_SvTeamChangeDelay > Server()->Tick()))
		return;

	// Kill Protection
	CCharacter *pChr = pPlayer->GetCharacter();
	if(pChr)
	{
		int CurrTime = (Server()->Tick() - pChr->m_StartTime) / Server()->TickSpeed();
		if(g_Config.m_SvKillProtection != 0 && CurrTime >= (60 * g_Config.m_SvKillProtection) && pChr->m_DDRaceState == DDRACE_STARTED)
		{
			SendChatTarget(ClientId, "Kill Protection enabled. If you really want to join the spectators, first type /kill");
			return;
		}
	}

	if(pPlayer->m_TeamChangeTick > Server()->Tick())
	{
		pPlayer->m_LastSetTeam = Server()->Tick();
		int TimeLeft = (pPlayer->m_TeamChangeTick - Server()->Tick()) / Server()->TickSpeed();
		char aTime[32];
		str_time((int64_t)TimeLeft * 100, TIME_HOURS, aTime, sizeof(aTime));
		char aBuf[128];
		str_format(aBuf, sizeof(aBuf), "Time to wait before changing team: %s", aTime);
		SendBroadcast(aBuf, ClientId);
		return;
	}

	// Switch team on given client and kill/respawn them
	char aTeamJoinError[512];
	if(m_pController->CanJoinTeam(pMsg->m_Team, ClientId, aTeamJoinError, sizeof(aTeamJoinError)))
	{
		if(pPlayer->GetTeam() == TEAM_SPECTATORS || pMsg->m_Team == TEAM_SPECTATORS)
			m_VoteUpdate = true;
		m_pController->DoTeamChange(pPlayer, pMsg->m_Team);
		pPlayer->m_TeamChangeTick = Server()->Tick();
	}
	else
		SendBroadcast(aTeamJoinError, ClientId);
}

void CGameContext::OnIsDDNetLegacyNetMessage(const CNetMsg_Cl_IsDDNetLegacy *pMsg, int ClientId, CUnpacker *pUnpacker)
{
	IServer::CClientInfo Info;
	if(Server()->GetClientInfo(ClientId, &Info) && Info.m_GotDDNetVersion)
	{
		return;
	}
	int DDNetVersion = pUnpacker->GetInt();
	if(pUnpacker->Error() || DDNetVersion < 0)
	{
		DDNetVersion = VERSION_DDRACE;
	}
	Server()->SetClientDDNetVersion(ClientId, DDNetVersion);
	OnClientDDNetVersionKnown(ClientId);
}

void CGameContext::OnShowOthersLegacyNetMessage(const CNetMsg_Cl_ShowOthersLegacy *pMsg, int ClientId)
{
	if(g_Config.m_SvShowOthers && !g_Config.m_SvShowOthersDefault)
	{
		CPlayer *pPlayer = m_apPlayers[ClientId];
		pPlayer->m_ShowOthers = pMsg->m_Show;
	}
}

void CGameContext::OnShowOthersNetMessage(const CNetMsg_Cl_ShowOthers *pMsg, int ClientId)
{
	if(g_Config.m_SvShowOthers && !g_Config.m_SvShowOthersDefault)
	{
		CPlayer *pPlayer = m_apPlayers[ClientId];
		pPlayer->m_ShowOthers = pMsg->m_Show;
	}
}

void CGameContext::OnShowDistanceNetMessage(const CNetMsg_Cl_ShowDistance *pMsg, int ClientId)
{
	CPlayer *pPlayer = m_apPlayers[ClientId];
	pPlayer->m_ShowDistance = vec2(pMsg->m_X, pMsg->m_Y);
}

void CGameContext::OnSetSpectatorModeNetMessage(const CNetMsg_Cl_SetSpectatorMode *pMsg, int ClientId)
{
	if(m_World.m_Paused)
		return;

	int SpectatorId = clamp(pMsg->m_SpectatorId, (int)SPEC_FOLLOW, MAX_CLIENTS - 1);
	if(SpectatorId >= 0)
		if(!Server()->ReverseTranslate(SpectatorId, ClientId))
			return;

	CPlayer *pPlayer = m_apPlayers[ClientId];
	if((g_Config.m_SvSpamprotection && pPlayer->m_LastSetSpectatorMode && pPlayer->m_LastSetSpectatorMode + Server()->TickSpeed() / 4 > Server()->Tick()))
		return;

	pPlayer->m_LastSetSpectatorMode = Server()->Tick();
	pPlayer->UpdatePlaytime();
	if(SpectatorId >= 0 && (!m_apPlayers[SpectatorId] || m_apPlayers[SpectatorId]->GetTeam() == TEAM_SPECTATORS))
		SendChatTarget(ClientId, "Invalid spectator id used");
	else
		pPlayer->m_SpectatorId = SpectatorId;
}

void CGameContext::OnChangeInfoNetMessage(const CNetMsg_Cl_ChangeInfo *pMsg, int ClientId)
{
	CPlayer *pPlayer = m_apPlayers[ClientId];
	if(g_Config.m_SvSpamprotection && pPlayer->m_LastChangeInfo && pPlayer->m_LastChangeInfo + Server()->TickSpeed() * g_Config.m_SvInfoChangeDelay > Server()->Tick())
		return;

	bool SixupNeedsUpdate = false;

	pPlayer->m_LastChangeInfo = Server()->Tick();
	pPlayer->UpdatePlaytime();

	if(g_Config.m_SvSpamprotection)
	{
		CNetMsg_Sv_ChangeInfoCooldown ChangeInfoCooldownMsg;
		ChangeInfoCooldownMsg.m_WaitUntil = Server()->Tick() + Server()->TickSpeed() * g_Config.m_SvInfoChangeDelay;
		Server()->SendPackMsg(&ChangeInfoCooldownMsg, MSGFLAG_VITAL | MSGFLAG_NORECORD, ClientId);
	}

	// set infos
	if(Server()->WouldClientNameChange(ClientId, pMsg->m_pName) && !ProcessSpamProtection(ClientId))
	{
		char aOldName[MAX_NAME_LENGTH];
		str_copy(aOldName, Server()->ClientName(ClientId), sizeof(aOldName));

		Server()->SetClientName(ClientId, pMsg->m_pName);

		char aChatText[256];
		str_format(aChatText, sizeof(aChatText), "'%s' changed name to '%s'", aOldName, Server()->ClientName(ClientId));
		SendChat(-1, TEAM_ALL, aChatText);

		// reload scores
		Score()->PlayerData(ClientId)->Reset();
		m_apPlayers[ClientId]->m_Score.reset();
		Score()->LoadPlayerData(ClientId);

		SixupNeedsUpdate = true;

		LogEvent("Name change", ClientId);
	}

	if(Server()->WouldClientClanChange(ClientId, pMsg->m_pClan))
	{
		SixupNeedsUpdate = true;
		Server()->SetClientClan(ClientId, pMsg->m_pClan);
	}

	if(Server()->ClientCountry(ClientId) != pMsg->m_Country)
		SixupNeedsUpdate = true;
	Server()->SetClientCountry(ClientId, pMsg->m_Country);

	str_copy(pPlayer->m_TeeInfos.m_aSkinName, pMsg->m_pSkin, sizeof(pPlayer->m_TeeInfos.m_aSkinName));
	pPlayer->m_TeeInfos.m_UseCustomColor = pMsg->m_UseCustomColor;
	pPlayer->m_TeeInfos.m_ColorBody = pMsg->m_ColorBody;
	pPlayer->m_TeeInfos.m_ColorFeet = pMsg->m_ColorFeet;
	if(!Server()->IsSixup(ClientId))
		pPlayer->m_TeeInfos.ToSixup();

	if(SixupNeedsUpdate)
	{
		protocol7::CNetMsg_Sv_ClientDrop Drop;
		Drop.m_ClientId = ClientId;
		Drop.m_pReason = "";
		Drop.m_Silent = true;

		protocol7::CNetMsg_Sv_ClientInfo Info;
		Info.m_ClientId = ClientId;
		Info.m_pName = Server()->ClientName(ClientId);
		Info.m_Country = pMsg->m_Country;
		Info.m_pClan = pMsg->m_pClan;
		Info.m_Local = 0;
		Info.m_Silent = true;
		Info.m_Team = pPlayer->GetTeam();

		for(int p = 0; p < protocol7::NUM_SKINPARTS; p++)
		{
			Info.m_apSkinPartNames[p] = pPlayer->m_TeeInfos.m_apSkinPartNames[p];
			Info.m_aSkinPartColors[p] = pPlayer->m_TeeInfos.m_aSkinPartColors[p];
			Info.m_aUseCustomColors[p] = pPlayer->m_TeeInfos.m_aUseCustomColors[p];
		}

		for(int i = 0; i < Server()->MaxClients(); i++)
		{
			if(i != ClientId)
			{
				Server()->SendPackMsg(&Drop, MSGFLAG_VITAL | MSGFLAG_NORECORD, i);
				Server()->SendPackMsg(&Info, MSGFLAG_VITAL | MSGFLAG_NORECORD, i);
			}
		}
	}
	else
	{
		protocol7::CNetMsg_Sv_SkinChange Msg;
		Msg.m_ClientId = ClientId;
		for(int p = 0; p < protocol7::NUM_SKINPARTS; p++)
		{
			Msg.m_apSkinPartNames[p] = pPlayer->m_TeeInfos.m_apSkinPartNames[p];
			Msg.m_aSkinPartColors[p] = pPlayer->m_TeeInfos.m_aSkinPartColors[p];
			Msg.m_aUseCustomColors[p] = pPlayer->m_TeeInfos.m_aUseCustomColors[p];
		}

		Server()->SendPackMsg(&Msg, MSGFLAG_VITAL | MSGFLAG_NORECORD, -1);
	}

	Server()->ExpireServerInfo();
}

void CGameContext::OnEmoticonNetMessage(const CNetMsg_Cl_Emoticon *pMsg, int ClientId)
{
	if(m_World.m_Paused)
		return;

	CPlayer *pPlayer = m_apPlayers[ClientId];

	auto &&CheckPreventEmote = [&](int64_t LastEmote, int64_t DelayInMs) {
		return (LastEmote * (int64_t)1000) + (int64_t)Server()->TickSpeed() * DelayInMs > ((int64_t)Server()->Tick() * (int64_t)1000);
	};

	if(g_Config.m_SvSpamprotection && CheckPreventEmote((int64_t)pPlayer->m_LastEmote, (int64_t)g_Config.m_SvEmoticonMsDelay))
		return;

	CCharacter *pChr = pPlayer->GetCharacter();

	// player needs a character to send emotes
	if(!pChr)
		return;

	pPlayer->m_LastEmote = Server()->Tick();
	pPlayer->UpdatePlaytime();

	// check if the global emoticon is prevented and emotes are only send to nearby players
	if(g_Config.m_SvSpamprotection && CheckPreventEmote((int64_t)pPlayer->m_LastEmoteGlobal, (int64_t)g_Config.m_SvGlobalEmoticonMsDelay))
	{
		for(int i = 0; i < MAX_CLIENTS; ++i)
		{
			if(m_apPlayers[i] && pChr->CanSnapCharacter(i) && pChr->IsSnappingCharacterInView(i))
			{
				SendEmoticon(ClientId, pMsg->m_Emoticon, i);
			}
		}
	}
	else
	{
		// else send emoticons to all players
		pPlayer->m_LastEmoteGlobal = Server()->Tick();
		SendEmoticon(ClientId, pMsg->m_Emoticon, -1);
	}

	if(g_Config.m_SvEmotionalTees == 1 && pPlayer->m_EyeEmoteEnabled)
	{
		int EmoteType = EMOTE_NORMAL;
		switch(pMsg->m_Emoticon)
		{
		case EMOTICON_EXCLAMATION:
		case EMOTICON_GHOST:
		case EMOTICON_QUESTION:
		case EMOTICON_WTF:
			EmoteType = EMOTE_SURPRISE;
			break;
		case EMOTICON_DOTDOT:
		case EMOTICON_DROP:
		case EMOTICON_ZZZ:
			EmoteType = EMOTE_BLINK;
			break;
		case EMOTICON_EYES:
		case EMOTICON_HEARTS:
		case EMOTICON_MUSIC:
			EmoteType = EMOTE_HAPPY;
			break;
		case EMOTICON_OOP:
		case EMOTICON_SORRY:
		case EMOTICON_SUSHI:
			EmoteType = EMOTE_PAIN;
			break;
		case EMOTICON_DEVILTEE:
		case EMOTICON_SPLATTEE:
		case EMOTICON_ZOMG:
			EmoteType = EMOTE_ANGRY;
			break;
		default:
			break;
		}
		pChr->SetEmote(EmoteType, Server()->Tick() + 2 * Server()->TickSpeed());
	}
}

void CGameContext::OnKillNetMessage(const CNetMsg_Cl_Kill *pMsg, int ClientId)
{
	if(m_World.m_Paused)
		return;

	if(m_VoteCloseTime && m_VoteCreator == ClientId && GetDDRaceTeam(ClientId) && (IsKickVote() || IsSpecVote()))
	{
		SendChatTarget(ClientId, "You are running a vote please try again after the vote is done!");
		return;
	}
	CPlayer *pPlayer = m_apPlayers[ClientId];
	if(pPlayer->m_LastKill && pPlayer->m_LastKill + Server()->TickSpeed() * g_Config.m_SvKillDelay > Server()->Tick())
		return;
	if(pPlayer->IsPaused())
		return;

	CCharacter *pChr = pPlayer->GetCharacter();
	if(!pChr)
		return;

	// Kill Protection
	int CurrTime = (Server()->Tick() - pChr->m_StartTime) / Server()->TickSpeed();
	if(g_Config.m_SvKillProtection != 0 && CurrTime >= (60 * g_Config.m_SvKillProtection) && pChr->m_DDRaceState == DDRACE_STARTED)
	{
		SendChatTarget(ClientId, "Kill Protection enabled. If you really want to kill, type /kill");
		return;
	}

	pPlayer->m_LastKill = Server()->Tick();
	pPlayer->KillCharacter(WEAPON_SELF);
	pPlayer->Respawn();
}

void CGameContext::OnStartInfoNetMessage(const CNetMsg_Cl_StartInfo *pMsg, int ClientId)
{
	CPlayer *pPlayer = m_apPlayers[ClientId];

	if(pPlayer->m_IsReady)
		return;

	pPlayer->m_LastChangeInfo = Server()->Tick();

	// set start infos
	Server()->SetClientName(ClientId, pMsg->m_pName);
	// trying to set client name can delete the player object, check if it still exists
	if(!m_apPlayers[ClientId])
	{
		return;
	}
	Server()->SetClientClan(ClientId, pMsg->m_pClan);
	// trying to set client clan can delete the player object, check if it still exists
	if(!m_apPlayers[ClientId])
	{
		return;
	}
	Server()->SetClientCountry(ClientId, pMsg->m_Country);
	str_copy(pPlayer->m_TeeInfos.m_aSkinName, pMsg->m_pSkin, sizeof(pPlayer->m_TeeInfos.m_aSkinName));
	pPlayer->m_TeeInfos.m_UseCustomColor = pMsg->m_UseCustomColor;
	pPlayer->m_TeeInfos.m_ColorBody = pMsg->m_ColorBody;
	pPlayer->m_TeeInfos.m_ColorFeet = pMsg->m_ColorFeet;
	if(!Server()->IsSixup(ClientId))
		pPlayer->m_TeeInfos.ToSixup();

	// send clear vote options
	CNetMsg_Sv_VoteClearOptions ClearMsg;
	Server()->SendPackMsg(&ClearMsg, MSGFLAG_VITAL, ClientId);

	// begin sending vote options
	pPlayer->m_SendVoteIndex = 0;

	// send tuning parameters to client
	SendTuningParams(ClientId, pPlayer->m_TuneZone);

	// client is ready to enter
	pPlayer->m_IsReady = true;
	CNetMsg_Sv_ReadyToEnter m;
	Server()->SendPackMsg(&m, MSGFLAG_VITAL | MSGFLAG_FLUSH, ClientId);

	Server()->ExpireServerInfo();
}

void CGameContext::ConTuneParam(IConsole::IResult *pResult, void *pUserData)
{
	CGameContext *pSelf = (CGameContext *)pUserData;
	const char *pParamName = pResult->GetString(0);

	char aBuf[256];
	if(pResult->NumArguments() == 2)
	{
		float NewValue = pResult->GetFloat(1);
		if(pSelf->Tuning()->Set(pParamName, NewValue) && pSelf->Tuning()->Get(pParamName, &NewValue))
		{
			str_format(aBuf, sizeof(aBuf), "%s changed to %.2f", pParamName, NewValue);
			pSelf->SendTuningParams(-1);
		}
		else
		{
			str_format(aBuf, sizeof(aBuf), "No such tuning parameter: %s", pParamName);
		}
	}
	else
	{
		float Value;
		if(pSelf->Tuning()->Get(pParamName, &Value))
		{
			str_format(aBuf, sizeof(aBuf), "%s %.2f", pParamName, Value);
		}
		else
		{
			str_format(aBuf, sizeof(aBuf), "No such tuning parameter: %s", pParamName);
		}
	}
	pSelf->Console()->Print(IConsole::OUTPUT_LEVEL_STANDARD, "tuning", aBuf);
}

void CGameContext::ConToggleTuneParam(IConsole::IResult *pResult, void *pUserData)
{
	CGameContext *pSelf = (CGameContext *)pUserData;
	const char *pParamName = pResult->GetString(0);
	float OldValue;

	char aBuf[256];
	if(!pSelf->Tuning()->Get(pParamName, &OldValue))
	{
		str_format(aBuf, sizeof(aBuf), "No such tuning parameter: %s", pParamName);
		pSelf->Console()->Print(IConsole::OUTPUT_LEVEL_STANDARD, "tuning", aBuf);
		return;
	}

	float NewValue = absolute(OldValue - pResult->GetFloat(1)) < 0.0001f ? pResult->GetFloat(2) : pResult->GetFloat(1);

	pSelf->Tuning()->Set(pParamName, NewValue);
	pSelf->Tuning()->Get(pParamName, &NewValue);

	str_format(aBuf, sizeof(aBuf), "%s changed to %.2f", pParamName, NewValue);
	pSelf->Console()->Print(IConsole::OUTPUT_LEVEL_STANDARD, "tuning", aBuf);
	pSelf->SendTuningParams(-1);
}

void CGameContext::ConTuneReset(IConsole::IResult *pResult, void *pUserData)
{
	CGameContext *pSelf = (CGameContext *)pUserData;
	if(pResult->NumArguments())
	{
		const char *pParamName = pResult->GetString(0);
		float DefaultValue = 0.0f;
		char aBuf[256];
		CTuningParams TuningParams;
		if(TuningParams.Get(pParamName, &DefaultValue) && pSelf->Tuning()->Set(pParamName, DefaultValue) && pSelf->Tuning()->Get(pParamName, &DefaultValue))
		{
			str_format(aBuf, sizeof(aBuf), "%s reset to %.2f", pParamName, DefaultValue);
			pSelf->SendTuningParams(-1);
		}
		else
		{
			str_format(aBuf, sizeof(aBuf), "No such tuning parameter: %s", pParamName);
		}
		pSelf->Console()->Print(IConsole::OUTPUT_LEVEL_STANDARD, "tuning", aBuf);
	}
	else
	{
		pSelf->ResetTuning();
		pSelf->Console()->Print(IConsole::OUTPUT_LEVEL_STANDARD, "tuning", "Tuning reset");
	}
}

void CGameContext::ConTunes(IConsole::IResult *pResult, void *pUserData)
{
	CGameContext *pSelf = (CGameContext *)pUserData;
	char aBuf[256];
	for(int i = 0; i < CTuningParams::Num(); i++)
	{
		float Value;
		pSelf->Tuning()->Get(i, &Value);
		str_format(aBuf, sizeof(aBuf), "%s %.2f", CTuningParams::Name(i), Value);
		pSelf->Console()->Print(IConsole::OUTPUT_LEVEL_STANDARD, "tuning", aBuf);
	}
}

void CGameContext::ConTuneZone(IConsole::IResult *pResult, void *pUserData)
{
	CGameContext *pSelf = (CGameContext *)pUserData;
	int List = pResult->GetInteger(0);
	const char *pParamName = pResult->GetString(1);
	float NewValue = pResult->GetFloat(2);

	if(List >= 0 && List < NUM_TUNEZONES)
	{
		char aBuf[256];
		if(pSelf->TuningList()[List].Set(pParamName, NewValue) && pSelf->TuningList()[List].Get(pParamName, &NewValue))
		{
			str_format(aBuf, sizeof(aBuf), "%s in zone %d changed to %.2f", pParamName, List, NewValue);
			pSelf->SendTuningParams(-1, List);
		}
		else
		{
			str_format(aBuf, sizeof(aBuf), "No such tuning parameter: %s", pParamName);
		}
		pSelf->Console()->Print(IConsole::OUTPUT_LEVEL_STANDARD, "tuning", aBuf);
	}
}

void CGameContext::ConTuneDumpZone(IConsole::IResult *pResult, void *pUserData)
{
	CGameContext *pSelf = (CGameContext *)pUserData;
	int List = pResult->GetInteger(0);
	char aBuf[256];
	if(List >= 0 && List < NUM_TUNEZONES)
	{
		for(int i = 0; i < CTuningParams::Num(); i++)
		{
			float Value;
			pSelf->TuningList()[List].Get(i, &Value);
			str_format(aBuf, sizeof(aBuf), "zone %d: %s %.2f", List, CTuningParams::Name(i), Value);
			pSelf->Console()->Print(IConsole::OUTPUT_LEVEL_STANDARD, "tuning", aBuf);
		}
	}
}

void CGameContext::ConTuneResetZone(IConsole::IResult *pResult, void *pUserData)
{
	CGameContext *pSelf = (CGameContext *)pUserData;
	CTuningParams TuningParams;
	if(pResult->NumArguments())
	{
		int List = pResult->GetInteger(0);
		if(List >= 0 && List < NUM_TUNEZONES)
		{
			pSelf->TuningList()[List] = TuningParams;
			char aBuf[256];
			str_format(aBuf, sizeof(aBuf), "Tunezone %d reset", List);
			pSelf->Console()->Print(IConsole::OUTPUT_LEVEL_STANDARD, "tuning", aBuf);
			pSelf->SendTuningParams(-1, List);
		}
	}
	else
	{
		for(int i = 0; i < NUM_TUNEZONES; i++)
		{
			*(pSelf->TuningList() + i) = TuningParams;
			pSelf->SendTuningParams(-1, i);
		}
		pSelf->Console()->Print(IConsole::OUTPUT_LEVEL_STANDARD, "tuning", "All Tunezones reset");
	}
}

void CGameContext::ConTuneSetZoneMsgEnter(IConsole::IResult *pResult, void *pUserData)
{
	CGameContext *pSelf = (CGameContext *)pUserData;
	if(pResult->NumArguments())
	{
		int List = pResult->GetInteger(0);
		if(List >= 0 && List < NUM_TUNEZONES)
		{
			str_copy(pSelf->m_aaZoneEnterMsg[List], pResult->GetString(1), sizeof(pSelf->m_aaZoneEnterMsg[List]));
		}
	}
}

void CGameContext::ConTuneSetZoneMsgLeave(IConsole::IResult *pResult, void *pUserData)
{
	CGameContext *pSelf = (CGameContext *)pUserData;
	if(pResult->NumArguments())
	{
		int List = pResult->GetInteger(0);
		if(List >= 0 && List < NUM_TUNEZONES)
		{
			str_copy(pSelf->m_aaZoneLeaveMsg[List], pResult->GetString(1), sizeof(pSelf->m_aaZoneLeaveMsg[List]));
		}
	}
}

void CGameContext::ConMapbug(IConsole::IResult *pResult, void *pUserData)
{
	CGameContext *pSelf = (CGameContext *)pUserData;
	const char *pMapBugName = pResult->GetString(0);

	if(pSelf->m_pController)
	{
		pSelf->Console()->Print(IConsole::OUTPUT_LEVEL_STANDARD, "mapbugs", "can't add map bugs after the game started");
		return;
	}

	switch(pSelf->m_MapBugs.Update(pMapBugName))
	{
	case MAPBUGUPDATE_OK:
		break;
	case MAPBUGUPDATE_OVERRIDDEN:
		pSelf->Console()->Print(IConsole::OUTPUT_LEVEL_STANDARD, "mapbugs", "map-internal setting overridden by database");
		break;
	case MAPBUGUPDATE_NOTFOUND:
	{
		char aBuf[64];
		str_format(aBuf, sizeof(aBuf), "unknown map bug '%s', ignoring", pMapBugName);
		pSelf->Console()->Print(IConsole::OUTPUT_LEVEL_STANDARD, "mapbugs", aBuf);
	}
	break;
	default:
		dbg_assert(0, "unreachable");
	}
}

void CGameContext::ConSwitchOpen(IConsole::IResult *pResult, void *pUserData)
{
	CGameContext *pSelf = (CGameContext *)pUserData;
	int Switch = pResult->GetInteger(0);

	if(in_range(Switch, (int)pSelf->Switchers().size() - 1))
	{
		pSelf->Switchers()[Switch].m_Initial = false;
		char aBuf[256];
		str_format(aBuf, sizeof(aBuf), "switch %d opened by default", Switch);
		pSelf->Console()->Print(IConsole::OUTPUT_LEVEL_STANDARD, "server", aBuf);
	}
}

void CGameContext::ConPause(IConsole::IResult *pResult, void *pUserData)
{
	CGameContext *pSelf = (CGameContext *)pUserData;

	pSelf->m_pController->ToggleGamePause();
}

void CGameContext::ConChangeMap(IConsole::IResult *pResult, void *pUserData)
{
	CGameContext *pSelf = (CGameContext *)pUserData;
	pSelf->m_pController->ChangeMap(pResult->GetString(0));
}

void CGameContext::ConRandomMap(IConsole::IResult *pResult, void *pUserData)
{
	CGameContext *pSelf = (CGameContext *)pUserData;

	int Stars = pResult->NumArguments() ? pResult->GetInteger(0) : -1;

	pSelf->m_pScore->RandomMap(pSelf->m_VoteCreator, Stars);
}

void CGameContext::ConRandomUnfinishedMap(IConsole::IResult *pResult, void *pUserData)
{
	CGameContext *pSelf = (CGameContext *)pUserData;

	int Stars = pResult->NumArguments() ? pResult->GetInteger(0) : -1;

	pSelf->m_pScore->RandomUnfinishedMap(pSelf->m_VoteCreator, Stars);
}

void CGameContext::ConRestart(IConsole::IResult *pResult, void *pUserData)
{
	CGameContext *pSelf = (CGameContext *)pUserData;
	int Seconds = pResult->NumArguments() ? clamp(pResult->GetInteger(0), -1, 1000) : 0;
	if(Seconds < 0)
		pSelf->m_pController->AbortWarmup();
	else
		pSelf->m_pController->DoWarmup(Seconds);
}

void CGameContext::ConBroadcast(IConsole::IResult *pResult, void *pUserData)
{
	CGameContext *pSelf = (CGameContext *)pUserData;

	char aBuf[1024];
	str_copy(aBuf, pResult->GetString(0), sizeof(aBuf));

	int i, j;
	for(i = 0, j = 0; aBuf[i]; i++, j++)
	{
		if(aBuf[i] == '\\' && aBuf[i + 1] == 'n')
		{
			aBuf[j] = '\n';
			i++;
		}
		else if(i != j)
		{
			aBuf[j] = aBuf[i];
		}
	}
	aBuf[j] = '\0';

	pSelf->SendBroadcast(aBuf, -1);
}

void CGameContext::ConSay(IConsole::IResult *pResult, void *pUserData)
{
	CGameContext *pSelf = (CGameContext *)pUserData;
	pSelf->SendChat(-1, TEAM_ALL, pResult->GetString(0));
}

void CGameContext::ConSetTeam(IConsole::IResult *pResult, void *pUserData)
{
	CGameContext *pSelf = (CGameContext *)pUserData;
	int ClientId = clamp(pResult->GetInteger(0), 0, (int)MAX_CLIENTS - 1);
	int Team = clamp(pResult->GetInteger(1), -1, 1);
	int Delay = pResult->NumArguments() > 2 ? pResult->GetInteger(2) : 0;
	if(!pSelf->m_apPlayers[ClientId])
		return;

	char aBuf[256];
	str_format(aBuf, sizeof(aBuf), "moved client %d to team %d", ClientId, Team);
	pSelf->Console()->Print(IConsole::OUTPUT_LEVEL_STANDARD, "server", aBuf);

	pSelf->m_apPlayers[ClientId]->Pause(CPlayer::PAUSE_NONE, false); // reset /spec and /pause to allow rejoin
	pSelf->m_apPlayers[ClientId]->m_TeamChangeTick = pSelf->Server()->Tick() + pSelf->Server()->TickSpeed() * Delay * 60;
	pSelf->m_pController->DoTeamChange(pSelf->m_apPlayers[ClientId], Team);
	if(Team == TEAM_SPECTATORS)
		pSelf->m_apPlayers[ClientId]->Pause(CPlayer::PAUSE_NONE, true);
}

void CGameContext::ConSetTeamAll(IConsole::IResult *pResult, void *pUserData)
{
	CGameContext *pSelf = (CGameContext *)pUserData;
	int Team = clamp(pResult->GetInteger(0), -1, 1);

	char aBuf[256];
	str_format(aBuf, sizeof(aBuf), "All players were moved to the %s", pSelf->m_pController->GetTeamName(Team));
	pSelf->SendChat(-1, TEAM_ALL, aBuf);

	for(auto &pPlayer : pSelf->m_apPlayers)
		if(pPlayer)
			pSelf->m_pController->DoTeamChange(pPlayer, Team, false);
}

void CGameContext::ConAddVote(IConsole::IResult *pResult, void *pUserData)
{
	CGameContext *pSelf = (CGameContext *)pUserData;
	const char *pDescription = pResult->GetString(0);
	const char *pCommand = pResult->GetString(1);

	pSelf->AddVote(pDescription, pCommand);
}

void CGameContext::AddVote(const char *pDescription, const char *pCommand)
{
	if(m_NumVoteOptions == MAX_VOTE_OPTIONS)
	{
		Console()->Print(IConsole::OUTPUT_LEVEL_STANDARD, "server", "maximum number of vote options reached");
		return;
	}

	// check for valid option
	if(!Console()->LineIsValid(pCommand) || str_length(pCommand) >= VOTE_CMD_LENGTH)
	{
		char aBuf[256];
		str_format(aBuf, sizeof(aBuf), "skipped invalid command '%s'", pCommand);
		Console()->Print(IConsole::OUTPUT_LEVEL_STANDARD, "server", aBuf);
		return;
	}
	while(*pDescription == ' ')
		pDescription++;
	if(str_length(pDescription) >= VOTE_DESC_LENGTH || *pDescription == 0)
	{
		char aBuf[256];
		str_format(aBuf, sizeof(aBuf), "skipped invalid option '%s'", pDescription);
		Console()->Print(IConsole::OUTPUT_LEVEL_STANDARD, "server", aBuf);
		return;
	}

	// check for duplicate entry
	CVoteOptionServer *pOption = m_pVoteOptionFirst;
	while(pOption)
	{
		if(str_comp_nocase(pDescription, pOption->m_aDescription) == 0)
		{
			char aBuf[256];
			str_format(aBuf, sizeof(aBuf), "option '%s' already exists", pDescription);
			Console()->Print(IConsole::OUTPUT_LEVEL_STANDARD, "server", aBuf);
			return;
		}
		pOption = pOption->m_pNext;
	}

	// add the option
	++m_NumVoteOptions;
	int Len = str_length(pCommand);

	pOption = (CVoteOptionServer *)m_pVoteOptionHeap->Allocate(sizeof(CVoteOptionServer) + Len, alignof(CVoteOptionServer));
	pOption->m_pNext = 0;
	pOption->m_pPrev = m_pVoteOptionLast;
	if(pOption->m_pPrev)
		pOption->m_pPrev->m_pNext = pOption;
	m_pVoteOptionLast = pOption;
	if(!m_pVoteOptionFirst)
		m_pVoteOptionFirst = pOption;

	str_copy(pOption->m_aDescription, pDescription, sizeof(pOption->m_aDescription));
	mem_copy(pOption->m_aCommand, pCommand, Len + 1);
}

void CGameContext::ConRemoveVote(IConsole::IResult *pResult, void *pUserData)
{
	CGameContext *pSelf = (CGameContext *)pUserData;
	const char *pDescription = pResult->GetString(0);

	// check for valid option
	CVoteOptionServer *pOption = pSelf->m_pVoteOptionFirst;
	while(pOption)
	{
		if(str_comp_nocase(pDescription, pOption->m_aDescription) == 0)
			break;
		pOption = pOption->m_pNext;
	}
	if(!pOption)
	{
		char aBuf[256];
		str_format(aBuf, sizeof(aBuf), "option '%s' does not exist", pDescription);
		pSelf->Console()->Print(IConsole::OUTPUT_LEVEL_STANDARD, "server", aBuf);
		return;
	}

	// start reloading vote option list
	// clear vote options
	CNetMsg_Sv_VoteClearOptions VoteClearOptionsMsg;
	pSelf->Server()->SendPackMsg(&VoteClearOptionsMsg, MSGFLAG_VITAL, -1);

	// reset sending of vote options
	for(auto &pPlayer : pSelf->m_apPlayers)
	{
		if(pPlayer)
			pPlayer->m_SendVoteIndex = 0;
	}

	// TODO: improve this
	// remove the option
	--pSelf->m_NumVoteOptions;

	CHeap *pVoteOptionHeap = new CHeap();
	CVoteOptionServer *pVoteOptionFirst = 0;
	CVoteOptionServer *pVoteOptionLast = 0;
	int NumVoteOptions = pSelf->m_NumVoteOptions;
	for(CVoteOptionServer *pSrc = pSelf->m_pVoteOptionFirst; pSrc; pSrc = pSrc->m_pNext)
	{
		if(pSrc == pOption)
			continue;

		// copy option
		int Len = str_length(pSrc->m_aCommand);
		CVoteOptionServer *pDst = (CVoteOptionServer *)pVoteOptionHeap->Allocate(sizeof(CVoteOptionServer) + Len, alignof(CVoteOptionServer));
		pDst->m_pNext = 0;
		pDst->m_pPrev = pVoteOptionLast;
		if(pDst->m_pPrev)
			pDst->m_pPrev->m_pNext = pDst;
		pVoteOptionLast = pDst;
		if(!pVoteOptionFirst)
			pVoteOptionFirst = pDst;

		str_copy(pDst->m_aDescription, pSrc->m_aDescription, sizeof(pDst->m_aDescription));
		mem_copy(pDst->m_aCommand, pSrc->m_aCommand, Len + 1);
	}

	// clean up
	delete pSelf->m_pVoteOptionHeap;
	pSelf->m_pVoteOptionHeap = pVoteOptionHeap;
	pSelf->m_pVoteOptionFirst = pVoteOptionFirst;
	pSelf->m_pVoteOptionLast = pVoteOptionLast;
	pSelf->m_NumVoteOptions = NumVoteOptions;
}

void CGameContext::ConForceVote(IConsole::IResult *pResult, void *pUserData)
{
	CGameContext *pSelf = (CGameContext *)pUserData;
	const char *pType = pResult->GetString(0);
	const char *pValue = pResult->GetString(1);
	const char *pReason = pResult->NumArguments() > 2 && pResult->GetString(2)[0] ? pResult->GetString(2) : "No reason given";
	char aBuf[128] = {0};

	if(str_comp_nocase(pType, "option") == 0)
	{
		CVoteOptionServer *pOption = pSelf->m_pVoteOptionFirst;
		while(pOption)
		{
			if(str_comp_nocase(pValue, pOption->m_aDescription) == 0)
			{
				str_format(aBuf, sizeof(aBuf), "authorized player forced server option '%s' (%s)", pValue, pReason);
				pSelf->SendChatTarget(-1, aBuf, CHAT_SIX);
				pSelf->Console()->ExecuteLine(pOption->m_aCommand);
				break;
			}

			pOption = pOption->m_pNext;
		}

		if(!pOption)
		{
			str_format(aBuf, sizeof(aBuf), "'%s' isn't an option on this server", pValue);
			pSelf->Console()->Print(IConsole::OUTPUT_LEVEL_STANDARD, "server", aBuf);
			return;
		}
	}
	else if(str_comp_nocase(pType, "kick") == 0)
	{
		int KickId = str_toint(pValue);
		if(KickId < 0 || KickId >= MAX_CLIENTS || !pSelf->m_apPlayers[KickId])
		{
			pSelf->Console()->Print(IConsole::OUTPUT_LEVEL_STANDARD, "server", "Invalid client id to kick");
			return;
		}

		if(!g_Config.m_SvVoteKickBantime)
		{
			str_format(aBuf, sizeof(aBuf), "kick %d %s", KickId, pReason);
			pSelf->Console()->ExecuteLine(aBuf);
		}
		else
		{
			char aAddrStr[NETADDR_MAXSTRSIZE] = {0};
			pSelf->Server()->GetClientAddr(KickId, aAddrStr, sizeof(aAddrStr));
			str_format(aBuf, sizeof(aBuf), "ban %s %d %s", aAddrStr, g_Config.m_SvVoteKickBantime, pReason);
			pSelf->Console()->ExecuteLine(aBuf);
		}
	}
	else if(str_comp_nocase(pType, "spectate") == 0)
	{
		int SpectateId = str_toint(pValue);
		if(SpectateId < 0 || SpectateId >= MAX_CLIENTS || !pSelf->m_apPlayers[SpectateId] || pSelf->m_apPlayers[SpectateId]->GetTeam() == TEAM_SPECTATORS)
		{
			pSelf->Console()->Print(IConsole::OUTPUT_LEVEL_STANDARD, "server", "Invalid client id to move");
			return;
		}

		str_format(aBuf, sizeof(aBuf), "'%s' was moved to spectator (%s)", pSelf->Server()->ClientName(SpectateId), pReason);
		pSelf->SendChatTarget(-1, aBuf);
		str_format(aBuf, sizeof(aBuf), "set_team %d -1 %d", SpectateId, g_Config.m_SvVoteSpectateRejoindelay);
		pSelf->Console()->ExecuteLine(aBuf);
	}
}

void CGameContext::ConClearVotes(IConsole::IResult *pResult, void *pUserData)
{
	CGameContext *pSelf = (CGameContext *)pUserData;

	CNetMsg_Sv_VoteClearOptions VoteClearOptionsMsg;
	pSelf->Server()->SendPackMsg(&VoteClearOptionsMsg, MSGFLAG_VITAL, -1);
	pSelf->m_pVoteOptionHeap->Reset();
	pSelf->m_pVoteOptionFirst = 0;
	pSelf->m_pVoteOptionLast = 0;
	pSelf->m_NumVoteOptions = 0;

	// reset sending of vote options
	for(auto &pPlayer : pSelf->m_apPlayers)
	{
		if(pPlayer)
			pPlayer->m_SendVoteIndex = 0;
	}
}

struct CMapNameItem
{
	char m_aName[IO_MAX_PATH_LENGTH - 4];

	bool operator<(const CMapNameItem &Other) const { return str_comp_nocase(m_aName, Other.m_aName) < 0; }
};

void CGameContext::ConAddMapVotes(IConsole::IResult *pResult, void *pUserData)
{
	CGameContext *pSelf = (CGameContext *)pUserData;

	std::vector<CMapNameItem> vMapList;
	pSelf->Storage()->ListDirectory(IStorage::TYPE_ALL, "maps", MapScan, &vMapList);
	std::sort(vMapList.begin(), vMapList.end());

	for(auto &Item : vMapList)
	{
		char aDescription[64];
		str_format(aDescription, sizeof(aDescription), "Map: %s", Item.m_aName);

		char aCommand[IO_MAX_PATH_LENGTH * 2 + 10];
		char aMapEscaped[IO_MAX_PATH_LENGTH * 2];
		char *pDst = aMapEscaped;
		str_escape(&pDst, Item.m_aName, aMapEscaped + sizeof(aMapEscaped));
		str_format(aCommand, sizeof(aCommand), "change_map \"%s\"", aMapEscaped);

		pSelf->AddVote(aDescription, aCommand);
	}

	pSelf->Console()->Print(IConsole::OUTPUT_LEVEL_STANDARD, "server", "added maps to votes");
}

int CGameContext::MapScan(const char *pName, int IsDir, int DirType, void *pUserData)
{
	if(IsDir || !str_endswith(pName, ".map"))
		return 0;

	CMapNameItem Item;
	str_truncate(Item.m_aName, sizeof(Item.m_aName), pName, str_length(pName) - str_length(".map"));
	static_cast<std::vector<CMapNameItem> *>(pUserData)->push_back(Item);

	return 0;
}

void CGameContext::ConVote(IConsole::IResult *pResult, void *pUserData)
{
	CGameContext *pSelf = (CGameContext *)pUserData;

	if(str_comp_nocase(pResult->GetString(0), "yes") == 0)
		pSelf->ForceVote(pResult->m_ClientId, true);
	else if(str_comp_nocase(pResult->GetString(0), "no") == 0)
		pSelf->ForceVote(pResult->m_ClientId, false);
}

void CGameContext::ConVotes(IConsole::IResult *pResult, void *pUserData)
{
	CGameContext *pSelf = (CGameContext *)pUserData;

	int Page = pResult->NumArguments() > 0 ? pResult->GetInteger(0) : 0;
	static const int s_EntriesPerPage = 20;
	const int Start = Page * s_EntriesPerPage;
	const int End = (Page + 1) * s_EntriesPerPage;

	char aBuf[512];
	int Count = 0;
	for(CVoteOptionServer *pOption = pSelf->m_pVoteOptionFirst; pOption; pOption = pOption->m_pNext, Count++)
	{
		if(Count < Start || Count >= End)
		{
			continue;
		}

		str_copy(aBuf, "add_vote \"");
		char *pDst = aBuf + str_length(aBuf);
		str_escape(&pDst, pOption->m_aDescription, aBuf + sizeof(aBuf));
		str_append(aBuf, "\" \"");
		pDst = aBuf + str_length(aBuf);
		str_escape(&pDst, pOption->m_aCommand, aBuf + sizeof(aBuf));
		str_append(aBuf, "\"");

		pSelf->Console()->Print(IConsole::OUTPUT_LEVEL_STANDARD, "votes", aBuf);
	}
	str_format(aBuf, sizeof(aBuf), "%d %s, showing entries %d - %d", Count, Count == 1 ? "vote" : "votes", Start, End - 1);
	pSelf->Console()->Print(IConsole::OUTPUT_LEVEL_STANDARD, "votes", aBuf);
}

void CGameContext::ConchainSpecialMotdupdate(IConsole::IResult *pResult, void *pUserData, IConsole::FCommandCallback pfnCallback, void *pCallbackUserData)
{
	pfnCallback(pResult, pCallbackUserData);
	if(pResult->NumArguments())
	{
		CGameContext *pSelf = (CGameContext *)pUserData;
		pSelf->SendMotd(-1);
	}
}

void CGameContext::ConchainSettingUpdate(IConsole::IResult *pResult, void *pUserData, IConsole::FCommandCallback pfnCallback, void *pCallbackUserData)
{
	pfnCallback(pResult, pCallbackUserData);
	if(pResult->NumArguments())
	{
		CGameContext *pSelf = (CGameContext *)pUserData;
		pSelf->SendSettings(-1);
	}
}

void CGameContext::OnConsoleInit()
{
	m_pServer = Kernel()->RequestInterface<IServer>();
	m_pConfigManager = Kernel()->RequestInterface<IConfigManager>();
	m_pConfig = m_pConfigManager->Values();
	m_pConsole = Kernel()->RequestInterface<IConsole>();
	m_pEngine = Kernel()->RequestInterface<IEngine>();
	m_pStorage = Kernel()->RequestInterface<IStorage>();

	Console()->Register("tune", "s[tuning] ?f[value]", CFGFLAG_SERVER | CFGFLAG_GAME, ConTuneParam, this, "Tune variable to value or show current value");
	Console()->Register("toggle_tune", "s[tuning] f[value 1] f[value 2]", CFGFLAG_SERVER, ConToggleTuneParam, this, "Toggle tune variable");
	Console()->Register("tune_reset", "?s[tuning]", CFGFLAG_SERVER, ConTuneReset, this, "Reset all or one tuning variable to default");
	Console()->Register("tunes", "", CFGFLAG_SERVER, ConTunes, this, "List all tuning variables and their values");
	Console()->Register("tune_zone", "i[zone] s[tuning] f[value]", CFGFLAG_SERVER | CFGFLAG_GAME, ConTuneZone, this, "Tune in zone a variable to value");
	Console()->Register("tune_zone_dump", "i[zone]", CFGFLAG_SERVER, ConTuneDumpZone, this, "Dump zone tuning in zone x");
	Console()->Register("tune_zone_reset", "?i[zone]", CFGFLAG_SERVER, ConTuneResetZone, this, "Reset zone tuning in zone x or in all zones");
	Console()->Register("tune_zone_enter", "i[zone] r[message]", CFGFLAG_SERVER | CFGFLAG_GAME, ConTuneSetZoneMsgEnter, this, "Which message to display on zone enter; use 0 for normal area");
	Console()->Register("tune_zone_leave", "i[zone] r[message]", CFGFLAG_SERVER | CFGFLAG_GAME, ConTuneSetZoneMsgLeave, this, "Which message to display on zone leave; use 0 for normal area");
	Console()->Register("mapbug", "s[mapbug]", CFGFLAG_SERVER | CFGFLAG_GAME, ConMapbug, this, "Enable map compatibility mode using the specified bug (example: grenade-doubleexplosion@ddnet.tw)");
	Console()->Register("switch_open", "i[switch]", CFGFLAG_SERVER | CFGFLAG_GAME, ConSwitchOpen, this, "Whether a switch is deactivated by default (otherwise activated)");
	Console()->Register("pause_game", "", CFGFLAG_SERVER, ConPause, this, "Pause/unpause game");
	Console()->Register("change_map", "r[map]", CFGFLAG_SERVER | CFGFLAG_STORE, ConChangeMap, this, "Change map");
	Console()->Register("random_map", "?i[stars]", CFGFLAG_SERVER, ConRandomMap, this, "Random map");
	Console()->Register("random_unfinished_map", "?i[stars]", CFGFLAG_SERVER, ConRandomUnfinishedMap, this, "Random unfinished map");
	Console()->Register("restart", "?i[seconds]", CFGFLAG_SERVER | CFGFLAG_STORE, ConRestart, this, "Restart in x seconds (-1 = abort)");
	Console()->Register("broadcast", "r[message]", CFGFLAG_SERVER, ConBroadcast, this, "Broadcast message");
	Console()->Register("say", "r[message]", CFGFLAG_SERVER, ConSay, this, "Say in chat");
	Console()->Register("set_team", "i[id] i[team-id] ?i[delay in minutes]", CFGFLAG_SERVER, ConSetTeam, this, "Set team of player to team");
	Console()->Register("set_team_all", "i[team-id]", CFGFLAG_SERVER, ConSetTeamAll, this, "Set team of all players to team");

	Console()->Register("add_vote", "s[name] r[command]", CFGFLAG_SERVER, ConAddVote, this, "Add a voting option");
	Console()->Register("remove_vote", "r[name]", CFGFLAG_SERVER, ConRemoveVote, this, "remove a voting option");
	Console()->Register("force_vote", "s[name] s[command] ?r[reason]", CFGFLAG_SERVER, ConForceVote, this, "Force a voting option");
	Console()->Register("clear_votes", "", CFGFLAG_SERVER, ConClearVotes, this, "Clears the voting options");
	Console()->Register("add_map_votes", "", CFGFLAG_SERVER, ConAddMapVotes, this, "Automatically adds voting options for all maps");
	Console()->Register("vote", "r['yes'|'no']", CFGFLAG_SERVER, ConVote, this, "Force a vote to yes/no");
	Console()->Register("votes", "?i[page]", CFGFLAG_SERVER, ConVotes, this, "Show all votes (page 0 by default, 20 entries per page)");
	Console()->Register("dump_antibot", "", CFGFLAG_SERVER, ConDumpAntibot, this, "Dumps the antibot status");
	Console()->Register("antibot", "r[command]", CFGFLAG_SERVER, ConAntibot, this, "Sends a command to the antibot");

	Console()->Chain("sv_motd", ConchainSpecialMotdupdate, this);

	Console()->Chain("sv_vote_kick", ConchainSettingUpdate, this);
	Console()->Chain("sv_vote_kick_min", ConchainSettingUpdate, this);
	Console()->Chain("sv_vote_spectate", ConchainSettingUpdate, this);
	Console()->Chain("sv_spectator_slots", ConchainSettingUpdate, this);
	Console()->Chain("sv_max_clients", ConchainSettingUpdate, this);

	RegisterDDRaceCommands();
	RegisterChatCommands();
	RegisterInstagibCommands();
}

void CGameContext::RegisterDDRaceCommands()
{
	Console()->Register("kill_pl", "v[id]", CFGFLAG_SERVER, ConKillPlayer, this, "Kills player v and announces the kill");
	Console()->Register("totele", "i[number]", CFGFLAG_SERVER | CMDFLAG_TEST, ConToTeleporter, this, "Teleports you to teleporter v");
	Console()->Register("totelecp", "i[number]", CFGFLAG_SERVER | CMDFLAG_TEST, ConToCheckTeleporter, this, "Teleports you to checkpoint teleporter v");
	Console()->Register("tele", "?i[id] ?i[id]", CFGFLAG_SERVER | CMDFLAG_TEST, ConTeleport, this, "Teleports player i (or you) to player i (or you to where you look at)");
	Console()->Register("addweapon", "i[weapon-id]", CFGFLAG_SERVER | CMDFLAG_TEST, ConAddWeapon, this, "Gives weapon with id i to you (all = -1, hammer = 0, gun = 1, shotgun = 2, grenade = 3, laser = 4, ninja = 5)");
	Console()->Register("removeweapon", "i[weapon-id]", CFGFLAG_SERVER | CMDFLAG_TEST, ConRemoveWeapon, this, "removes weapon with id i from you (all = -1, hammer = 0, gun = 1, shotgun = 2, grenade = 3, laser = 4, ninja = 5)");
	Console()->Register("shotgun", "", CFGFLAG_SERVER | CMDFLAG_TEST, ConShotgun, this, "Gives a shotgun to you");
	Console()->Register("grenade", "", CFGFLAG_SERVER | CMDFLAG_TEST, ConGrenade, this, "Gives a grenade launcher to you");
	Console()->Register("laser", "", CFGFLAG_SERVER | CMDFLAG_TEST, ConLaser, this, "Gives a laser to you");
	Console()->Register("rifle", "", CFGFLAG_SERVER | CMDFLAG_TEST, ConLaser, this, "Gives a laser to you");
	Console()->Register("jetpack", "", CFGFLAG_SERVER | CMDFLAG_TEST, ConJetpack, this, "Gives jetpack to you");
	Console()->Register("weapons", "", CFGFLAG_SERVER | CMDFLAG_TEST, ConWeapons, this, "Gives all weapons to you");
	Console()->Register("unshotgun", "", CFGFLAG_SERVER | CMDFLAG_TEST, ConUnShotgun, this, "Removes the shotgun from you");
	Console()->Register("ungrenade", "", CFGFLAG_SERVER | CMDFLAG_TEST, ConUnGrenade, this, "Removes the grenade launcher from you");
	Console()->Register("unlaser", "", CFGFLAG_SERVER | CMDFLAG_TEST, ConUnLaser, this, "Removes the laser from you");
	Console()->Register("unrifle", "", CFGFLAG_SERVER | CMDFLAG_TEST, ConUnLaser, this, "Removes the laser from you");
	Console()->Register("unjetpack", "", CFGFLAG_SERVER | CMDFLAG_TEST, ConUnJetpack, this, "Removes the jetpack from you");
	Console()->Register("unweapons", "", CFGFLAG_SERVER | CMDFLAG_TEST, ConUnWeapons, this, "Removes all weapons from you");
	Console()->Register("ninja", "", CFGFLAG_SERVER | CMDFLAG_TEST, ConNinja, this, "Makes you a ninja");
	Console()->Register("unninja", "", CFGFLAG_SERVER | CMDFLAG_TEST, ConUnNinja, this, "Removes ninja from you");
	Console()->Register("super", "", CFGFLAG_SERVER | CMDFLAG_TEST, ConSuper, this, "Makes you super");
	Console()->Register("unsuper", "", CFGFLAG_SERVER, ConUnSuper, this, "Removes super from you");
	Console()->Register("endless_hook", "", CFGFLAG_SERVER | CMDFLAG_TEST, ConEndlessHook, this, "Gives you endless hook");
	Console()->Register("unendless_hook", "", CFGFLAG_SERVER | CMDFLAG_TEST, ConUnEndlessHook, this, "Removes endless hook from you");
	Console()->Register("solo", "", CFGFLAG_SERVER | CMDFLAG_TEST, ConSolo, this, "Puts you into solo part");
	Console()->Register("unsolo", "", CFGFLAG_SERVER | CMDFLAG_TEST, ConUnSolo, this, "Puts you out of solo part");
	Console()->Register("freeze", "", CFGFLAG_SERVER | CMDFLAG_TEST, ConFreeze, this, "Puts you into freeze");
	Console()->Register("unfreeze", "", CFGFLAG_SERVER | CMDFLAG_TEST, ConUnFreeze, this, "Puts you out of freeze");
	Console()->Register("deep", "", CFGFLAG_SERVER | CMDFLAG_TEST, ConDeep, this, "Puts you into deep freeze");
	Console()->Register("undeep", "", CFGFLAG_SERVER | CMDFLAG_TEST, ConUnDeep, this, "Puts you out of deep freeze");
	Console()->Register("livefreeze", "", CFGFLAG_SERVER | CMDFLAG_TEST, ConLiveFreeze, this, "Makes you live frozen");
	Console()->Register("unlivefreeze", "", CFGFLAG_SERVER | CMDFLAG_TEST, ConUnLiveFreeze, this, "Puts you out of live freeze");
	Console()->Register("left", "?i[tiles]", CFGFLAG_SERVER | CMDFLAG_TEST, ConGoLeft, this, "Makes you move 1 tile left");
	Console()->Register("right", "?i[tiles]", CFGFLAG_SERVER | CMDFLAG_TEST, ConGoRight, this, "Makes you move 1 tile right");
	Console()->Register("up", "?i[tiles]", CFGFLAG_SERVER | CMDFLAG_TEST, ConGoUp, this, "Makes you move 1 tile up");
	Console()->Register("down", "?i[tiles]", CFGFLAG_SERVER | CMDFLAG_TEST, ConGoDown, this, "Makes you move 1 tile down");

	Console()->Register("move", "i[x] i[y]", CFGFLAG_SERVER | CMDFLAG_TEST, ConMove, this, "Moves to the tile with x/y-number ii");
	Console()->Register("move_raw", "i[x] i[y]", CFGFLAG_SERVER | CMDFLAG_TEST, ConMoveRaw, this, "Moves to the point with x/y-coordinates ii");
	Console()->Register("force_pause", "v[id] i[seconds]", CFGFLAG_SERVER, ConForcePause, this, "Force i to pause for i seconds");
	Console()->Register("force_unpause", "v[id]", CFGFLAG_SERVER, ConForcePause, this, "Set force-pause timer of i to 0.");

	Console()->Register("set_team_ddr", "v[id] i[team]", CFGFLAG_SERVER, ConSetDDRTeam, this, "Set ddrace team of a player");
	Console()->Register("uninvite", "v[id] i[team]", CFGFLAG_SERVER, ConUninvite, this, "Uninvite player from team");

	Console()->Register("vote_mute", "v[id] i[seconds] ?r[reason]", CFGFLAG_SERVER, ConVoteMute, this, "Remove v's right to vote for i seconds");
	Console()->Register("vote_unmute", "v[id]", CFGFLAG_SERVER, ConVoteUnmute, this, "Give back v's right to vote.");
	Console()->Register("vote_mutes", "", CFGFLAG_SERVER, ConVoteMutes, this, "List the current active vote mutes.");
	Console()->Register("mute", "", CFGFLAG_SERVER, ConMute, this, "Use either 'muteid <client_id> <seconds> <reason>' or 'muteip <ip> <seconds> <reason>'");
	Console()->Register("muteid", "v[id] i[seconds] ?r[reason]", CFGFLAG_SERVER, ConMuteId, this, "Mute player with id");
	Console()->Register("muteip", "s[ip] i[seconds] ?r[reason]", CFGFLAG_SERVER, ConMuteIp, this, "Mute player with IP address");
	Console()->Register("unmute", "i[muteid]", CFGFLAG_SERVER, ConUnmute, this, "Unmute mute with number from \"mutes\"");
	Console()->Register("unmuteid", "v[id]", CFGFLAG_SERVER, ConUnmuteId, this, "Unmute player with id");
	Console()->Register("mutes", "", CFGFLAG_SERVER, ConMutes, this, "Show all active mutes");
	Console()->Register("moderate", "", CFGFLAG_SERVER, ConModerate, this, "Enables/disables active moderator mode for the player");
	Console()->Register("vote_no", "", CFGFLAG_SERVER, ConVoteNo, this, "Same as \"vote no\"");
	Console()->Register("save_dry", "", CFGFLAG_SERVER, ConDrySave, this, "Dump the current savestring");
	Console()->Register("dump_log", "?i[seconds]", CFGFLAG_SERVER, ConDumpLog, this, "Show logs of the last i seconds");

	Console()->Register("freezehammer", "v[id]", CFGFLAG_SERVER | CMDFLAG_TEST, ConFreezeHammer, this, "Gives a player Freeze Hammer");
	Console()->Register("unfreezehammer", "v[id]", CFGFLAG_SERVER | CMDFLAG_TEST, ConUnFreezeHammer, this, "Removes Freeze Hammer from a player");
}

void CGameContext::RegisterChatCommands()
{
	Console()->Register("credits", "", CFGFLAG_CHAT | CFGFLAG_SERVER, ConCredits, this, "Shows the credits of the DDNet mod");
	Console()->Register("rules", "", CFGFLAG_CHAT | CFGFLAG_SERVER, ConRules, this, "Shows the server rules");
	Console()->Register("emote", "?s[emote name] i[duration in seconds]", CFGFLAG_CHAT | CFGFLAG_SERVER, ConEyeEmote, this, "Sets your tee's eye emote");
	Console()->Register("eyeemote", "?s['on'|'off'|'toggle']", CFGFLAG_CHAT | CFGFLAG_SERVER, ConSetEyeEmote, this, "Toggles use of standard eye-emotes on/off, eyeemote s, where s = on for on, off for off, toggle for toggle and nothing to show current status");
	Console()->Register("settings", "?s[configname]", CFGFLAG_CHAT | CFGFLAG_SERVER, ConSettings, this, "Shows gameplay information for this server");
	Console()->Register("help", "?r[command]", CFGFLAG_CHAT | CFGFLAG_SERVER, ConHelp, this, "Shows help to command r, general help if left blank");
	Console()->Register("info", "", CFGFLAG_CHAT | CFGFLAG_SERVER, ConInfo, this, "Shows info about this server");
	Console()->Register("list", "?s[filter]", CFGFLAG_CHAT, ConList, this, "List connected players with optional case-insensitive substring matching filter");
	Console()->Register("me", "r[message]", CFGFLAG_CHAT | CFGFLAG_SERVER | CFGFLAG_NONTEEHISTORIC, ConMe, this, "Like the famous irc command '/me says hi' will display '<yourname> says hi'");
	Console()->Register("w", "s[player name] r[message]", CFGFLAG_CHAT | CFGFLAG_SERVER | CFGFLAG_NONTEEHISTORIC, ConWhisper, this, "Whisper something to someone (private message)");
	Console()->Register("whisper", "s[player name] r[message]", CFGFLAG_CHAT | CFGFLAG_SERVER | CFGFLAG_NONTEEHISTORIC, ConWhisper, this, "Whisper something to someone (private message)");
	Console()->Register("c", "r[message]", CFGFLAG_CHAT | CFGFLAG_SERVER | CFGFLAG_NONTEEHISTORIC, ConConverse, this, "Converse with the last person you whispered to (private message)");
	Console()->Register("converse", "r[message]", CFGFLAG_CHAT | CFGFLAG_SERVER | CFGFLAG_NONTEEHISTORIC, ConConverse, this, "Converse with the last person you whispered to (private message)");
	// Console()->Register("pause", "?r[player name]", CFGFLAG_CHAT | CFGFLAG_SERVER, ConTogglePause, this, "Toggles pause"); // ddnet-insta commented this out
	// Console()->Register("spec", "?r[player name]", CFGFLAG_CHAT | CFGFLAG_SERVER, ConToggleSpec, this, "Toggles spec (if not available behaves as /pause)"); // ddnet-insta commented this out
	// Console()->Register("pausevoted", "", CFGFLAG_CHAT | CFGFLAG_SERVER, ConTogglePauseVoted, this, "Toggles pause on the currently voted player"); // ddnet-insta commented this out
	// Console()->Register("specvoted", "", CFGFLAG_CHAT | CFGFLAG_SERVER, ConToggleSpecVoted, this, "Toggles spec on the currently voted player"); // ddnet-insta commented this out
	Console()->Register("dnd", "", CFGFLAG_CHAT | CFGFLAG_SERVER | CFGFLAG_NONTEEHISTORIC, ConDND, this, "Toggle Do Not Disturb (no chat and server messages)");
	Console()->Register("mapinfo", "?r[map]", CFGFLAG_CHAT | CFGFLAG_SERVER, ConMapInfo, this, "Show info about the map with name r gives (current map by default)");
	Console()->Register("timeout", "?s[code]", CFGFLAG_CHAT | CFGFLAG_SERVER, ConTimeout, this, "Set timeout protection code s");
	Console()->Register("practice", "?i['0'|'1']", CFGFLAG_CHAT | CFGFLAG_SERVER, ConPractice, this, "Enable cheats (currently only /rescue) for your current team's run, but you can't earn a rank");
	Console()->Register("swap", "?r[player name]", CFGFLAG_CHAT | CFGFLAG_SERVER, ConSwap, this, "Request to swap your tee with another team member");
	Console()->Register("save", "?r[code]", CFGFLAG_CHAT | CFGFLAG_SERVER, ConSave, this, "Save team with code r.");
	Console()->Register("load", "?r[code]", CFGFLAG_CHAT | CFGFLAG_SERVER, ConLoad, this, "Load with code r. /load to check your existing saves");
	Console()->Register("map", "?r[map]", CFGFLAG_CHAT | CFGFLAG_SERVER | CFGFLAG_NONTEEHISTORIC, ConMap, this, "Vote a map by name");

	Console()->Register("rankteam", "?r[player name]", CFGFLAG_CHAT | CFGFLAG_SERVER, ConTeamRank, this, "Shows the team rank of player with name r (your team rank by default)");
	Console()->Register("teamrank", "?r[player name]", CFGFLAG_CHAT | CFGFLAG_SERVER, ConTeamRank, this, "Shows the team rank of player with name r (your team rank by default)");

	Console()->Register("rank", "?r[player name]", CFGFLAG_CHAT | CFGFLAG_SERVER, ConRank, this, "Shows the rank of player with name r (your rank by default)");
	Console()->Register("top5team", "?s[player name] ?i[rank to start with]", CFGFLAG_CHAT | CFGFLAG_SERVER, ConTeamTop5, this, "Shows five team ranks of the ladder or of a player beginning with rank i (1 by default, -1 for worst)");
	Console()->Register("teamtop5", "?s[player name] ?i[rank to start with]", CFGFLAG_CHAT | CFGFLAG_SERVER, ConTeamTop5, this, "Shows five team ranks of the ladder or of a player beginning with rank i (1 by default, -1 for worst)");
	Console()->Register("top", "?i[rank to start with]", CFGFLAG_CHAT | CFGFLAG_SERVER, ConTop, this, "Shows the top ranks of the global and regional ladder beginning with rank i (1 by default, -1 for worst)");
	Console()->Register("top5", "?i[rank to start with]", CFGFLAG_CHAT | CFGFLAG_SERVER, ConTop, this, "Shows the top ranks of the global and regional ladder beginning with rank i (1 by default, -1 for worst)");
	Console()->Register("times", "?s[player name] ?i[number of times to skip]", CFGFLAG_CHAT | CFGFLAG_SERVER, ConTimes, this, "/times ?s?i shows last 5 times of the server or of a player beginning with name s starting with time i (i = 1 by default, -1 for first)");
	Console()->Register("points", "?r[player name]", CFGFLAG_CHAT | CFGFLAG_SERVER, ConPoints, this, "Shows the global points of a player beginning with name r (your rank by default)");
	Console()->Register("top5points", "?i[number]", CFGFLAG_CHAT | CFGFLAG_SERVER, ConTopPoints, this, "Shows five points of the global point ladder beginning with rank i (1 by default)");
	Console()->Register("timecp", "?r[player name]", CFGFLAG_CHAT | CFGFLAG_SERVER, ConTimeCP, this, "Set your checkpoints based on another player");

	Console()->Register("team", "?i[id]", CFGFLAG_CHAT | CFGFLAG_SERVER, ConTeam, this, "Lets you join team i (shows your team if left blank)");
	Console()->Register("lock", "?i['0'|'1']", CFGFLAG_CHAT | CFGFLAG_SERVER, ConLock, this, "Toggle team lock so no one else can join and so the team restarts when a player dies. /lock 0 to unlock, /lock 1 to lock");
	Console()->Register("unlock", "", CFGFLAG_CHAT | CFGFLAG_SERVER, ConUnlock, this, "Unlock a team");
	Console()->Register("invite", "r[player name]", CFGFLAG_CHAT | CFGFLAG_SERVER, ConInvite, this, "Invite a person to a locked team");
	Console()->Register("join", "r[player name]", CFGFLAG_CHAT | CFGFLAG_SERVER, ConJoin, this, "Join the team of the specified player");
	Console()->Register("team0mode", "?i['0'|'1']", CFGFLAG_CHAT | CFGFLAG_SERVER, ConTeam0Mode, this, "Toggle team between team 0 and team mode. This mode will make your team behave like team 0.");

	Console()->Register("showothers", "?i['0'|'1'|'2']", CFGFLAG_CHAT | CFGFLAG_SERVER, ConShowOthers, this, "Whether to show players from other teams or not (off by default), optional i = 0 for off, i = 1 for on, i = 2 for own team only");
	Console()->Register("showall", "?i['0'|'1']", CFGFLAG_CHAT | CFGFLAG_SERVER, ConShowAll, this, "Whether to show players at any distance (off by default), optional i = 0 for off else for on");
	Console()->Register("specteam", "?i['0'|'1']", CFGFLAG_CHAT | CFGFLAG_SERVER, ConSpecTeam, this, "Whether to show players from other teams when spectating (on by default), optional i = 0 for off else for on");
	Console()->Register("ninjajetpack", "?i['0'|'1']", CFGFLAG_CHAT | CFGFLAG_SERVER, ConNinjaJetpack, this, "Whether to use ninja jetpack or not. Makes jetpack look more awesome");
	Console()->Register("saytime", "?r[player name]", CFGFLAG_CHAT | CFGFLAG_SERVER | CFGFLAG_NONTEEHISTORIC, ConSayTime, this, "Privately messages someone's current time in this current running race (your time by default)");
	Console()->Register("saytimeall", "", CFGFLAG_CHAT | CFGFLAG_SERVER | CFGFLAG_NONTEEHISTORIC, ConSayTimeAll, this, "Publicly messages everyone your current time in this current running race");
	Console()->Register("time", "", CFGFLAG_CHAT | CFGFLAG_SERVER, ConTime, this, "Privately shows you your current time in this current running race in the broadcast message");
	Console()->Register("timer", "?s['gametimer'|'broadcast'|'both'|'none'|'cycle']", CFGFLAG_CHAT | CFGFLAG_SERVER, ConSetTimerType, this, "Personal Setting of showing time in either broadcast or game/round timer, timer s, where s = broadcast for broadcast, gametimer for game/round timer, cycle for cycle, both for both, none for no timer and nothing to show current status");

	Console()->Register("r", "", CFGFLAG_CHAT | CFGFLAG_SERVER | CMDFLAG_PRACTICE, ConRescue, this, "Teleport yourself out of freeze (use sv_rescue 1 to enable this feature)");
	Console()->Register("rescue", "", CFGFLAG_CHAT | CFGFLAG_SERVER | CMDFLAG_PRACTICE, ConRescue, this, "Teleport yourself out of freeze (use sv_rescue 1 to enable this feature)");
	Console()->Register("tp", "?r[player name]", CFGFLAG_CHAT | CFGFLAG_SERVER | CMDFLAG_PRACTICE, ConTeleTo, this, "Depending on the number of supplied arguments, teleport yourself to; (0.) where you are spectating or aiming; (1.) the specified player name");
	Console()->Register("teleport", "?r[player name]", CFGFLAG_CHAT | CFGFLAG_SERVER | CMDFLAG_PRACTICE, ConTeleTo, this, "Depending on the number of supplied arguments, teleport yourself to; (0.) where you are spectating or aiming; (1.) the specified player name");
	Console()->Register("tpxy", "f[x] f[y]", CFGFLAG_CHAT | CFGFLAG_SERVER | CMDFLAG_PRACTICE, ConTeleXY, this, "Teleport yourself to the specified coordinates. A tilde (~) can be used to denote your current position, e.g. '/tpxy ~1 ~' to teleport one tile to the right");
	Console()->Register("lasttp", "", CFGFLAG_CHAT | CFGFLAG_SERVER | CMDFLAG_PRACTICE, ConLastTele, this, "Teleport yourself to the last location you teleported to");
	Console()->Register("tc", "?r[player name]", CFGFLAG_CHAT | CFGFLAG_SERVER | CMDFLAG_PRACTICE, ConTeleCursor, this, "Teleport yourself to player or to where you are spectating/or looking if no player name is given");
	Console()->Register("telecursor", "?r[player name]", CFGFLAG_CHAT | CFGFLAG_SERVER | CMDFLAG_PRACTICE, ConTeleCursor, this, "Teleport yourself to player or to where you are spectating/or looking if no player name is given");
	Console()->Register("unsolo", "", CFGFLAG_CHAT | CMDFLAG_PRACTICE, ConPracticeUnSolo, this, "Puts you out of solo part");
	Console()->Register("solo", "", CFGFLAG_CHAT | CMDFLAG_PRACTICE, ConPracticeSolo, this, "Puts you into solo part");
	Console()->Register("undeep", "", CFGFLAG_CHAT | CMDFLAG_PRACTICE, ConPracticeUnDeep, this, "Puts you out of deep freeze");
	Console()->Register("deep", "", CFGFLAG_CHAT | CMDFLAG_PRACTICE, ConPracticeDeep, this, "Puts you into deep freeze");

	Console()->Register("kill", "", CFGFLAG_CHAT | CFGFLAG_SERVER, ConProtectedKill, this, "Kill yourself when kill-protected during a long game (use f1, kill for regular kill)");
}

void CGameContext::OnInit(const void *pPersistentData)
{
	const CPersistentData *pPersistent = (const CPersistentData *)pPersistentData;

	m_pServer = Kernel()->RequestInterface<IServer>();
	m_pConfigManager = Kernel()->RequestInterface<IConfigManager>();
	m_pConfig = m_pConfigManager->Values();
	m_pConsole = Kernel()->RequestInterface<IConsole>();
	m_pEngine = Kernel()->RequestInterface<IEngine>();
	m_pStorage = Kernel()->RequestInterface<IStorage>();
	m_pAntibot = Kernel()->RequestInterface<IAntibot>();
	m_World.SetGameServer(this);
	m_Events.SetGameServer(this);

	m_GameUuid = RandomUuid();
	Console()->SetTeeHistorianCommandCallback(CommandCallback, this);

	uint64_t aSeed[2];
	secure_random_fill(aSeed, sizeof(aSeed));
	m_Prng.Seed(aSeed);
	m_World.m_Core.m_pPrng = &m_Prng;

	DeleteTempfile();

	for(int i = 0; i < NUM_NETOBJTYPES; i++)
		Server()->SnapSetStaticsize(i, m_NetObjHandler.GetObjSize(i));

	m_Layers.Init(Kernel());
	m_Collision.Init(&m_Layers);
	m_World.m_pTuningList = m_aTuningList;
	m_World.m_Core.InitSwitchers(m_Collision.m_HighestSwitchNumber);

	char aMapName[IO_MAX_PATH_LENGTH];
	int MapSize;
	SHA256_DIGEST MapSha256;
	int MapCrc;
	Server()->GetMapInfo(aMapName, sizeof(aMapName), &MapSize, &MapSha256, &MapCrc);
	m_MapBugs = GetMapBugs(aMapName, MapSize, MapSha256);

	// Reset Tunezones
	CTuningParams TuningParams;
	for(int i = 0; i < NUM_TUNEZONES; i++)
	{
		TuningList()[i] = TuningParams;
		TuningList()[i].Set("gun_curvature", 0);
		TuningList()[i].Set("gun_speed", 1400);
		TuningList()[i].Set("shotgun_curvature", 0);
		TuningList()[i].Set("shotgun_speed", 500);
		TuningList()[i].Set("shotgun_speeddiff", 0);
	}

	for(int i = 0; i < NUM_TUNEZONES; i++)
	{
		// Send no text by default when changing tune zones.
		m_aaZoneEnterMsg[i][0] = 0;
		m_aaZoneLeaveMsg[i][0] = 0;
	}
	// Reset Tuning
	if(g_Config.m_SvTuneReset)
	{
		ResetTuning();
	}
	else
	{
		Tuning()->Set("gun_speed", 1400);
		Tuning()->Set("gun_curvature", 0);
		Tuning()->Set("shotgun_speed", 500);
		Tuning()->Set("shotgun_speeddiff", 0);
		Tuning()->Set("shotgun_curvature", 0);
	}

	if(g_Config.m_SvDDRaceTuneReset)
	{
		g_Config.m_SvHit = 1;
		g_Config.m_SvEndlessDrag = 0;
		g_Config.m_SvOldLaser = 0;
		g_Config.m_SvOldTeleportHook = 0;
		g_Config.m_SvOldTeleportWeapons = 0;
		g_Config.m_SvTeleportHoldHook = 0;
		g_Config.m_SvTeam = SV_TEAM_ALLOWED;
		g_Config.m_SvShowOthersDefault = SHOW_OTHERS_OFF;

		for(auto &Switcher : Switchers())
			Switcher.m_Initial = true;
	}

	Console()->ExecuteFile(g_Config.m_SvResetFile, -1);

	LoadMapSettings();

	m_MapBugs.Dump();

	if(g_Config.m_SvSoloServer)
	{
		g_Config.m_SvTeam = SV_TEAM_FORCED_SOLO;
		g_Config.m_SvShowOthersDefault = SHOW_OTHERS_ON;

		Tuning()->Set("player_collision", 0);
		Tuning()->Set("player_hooking", 0);

		for(int i = 0; i < NUM_TUNEZONES; i++)
		{
			TuningList()[i].Set("player_collision", 0);
			TuningList()[i].Set("player_hooking", 0);
		}
	}

	if(!str_comp(Config()->m_SvGametype, "mod"))
		m_pController = new CGameControllerMod(this);
	else if(!str_comp_nocase(Config()->m_SvGametype, "gctf"))
		m_pController = new CGameControllerGCTF(this);
	else if(!str_comp_nocase(Config()->m_SvGametype, "ictf"))
		m_pController = new CGameControllerICTF(this);
	else if(!str_comp_nocase(Config()->m_SvGametype, "solofng"))
		m_pController = new CGameControllerSoloFng(this);
	else if(!str_comp_nocase(Config()->m_SvGametype, "zcatch"))
		m_pController = new CGameControllerZcatch(this);
	else if(!str_comp_nocase(Config()->m_SvGametype, "gdm"))
		m_pController = new CGameControllerGDM(this);
	else if(!str_comp_nocase(Config()->m_SvGametype, "idm"))
		m_pController = new CGameControllerIDM(this);
	else if(!str_comp_nocase(Config()->m_SvGametype, "gtdm"))
		m_pController = new CGameControllerGTDM(this);
	else if(!str_comp_nocase(Config()->m_SvGametype, "itdm"))
		m_pController = new CGameControllerITDM(this);
	else
	{
		if(str_comp_nocase(Config()->m_SvGametype, "ddnet"))
			Console()->Print(IConsole::OUTPUT_LEVEL_STANDARD, "gametype", "unknown gametype falling back to ddnet");
		m_pController = new CGameControllerDDRace(this);
	}

	const char *pCensorFilename = "censorlist.txt";
	IOHANDLE File = Storage()->OpenFile(pCensorFilename, IOFLAG_READ | IOFLAG_SKIP_BOM, IStorage::TYPE_ALL);
	if(!File)
	{
		dbg_msg("censorlist", "failed to open '%s'", pCensorFilename);
	}
	else
	{
		CLineReader LineReader;
		LineReader.Init(File);
		char *pLine;
		while((pLine = LineReader.Get()))
		{
			m_vCensorlist.emplace_back(pLine);
		}
		io_close(File);
	}

	m_TeeHistorianActive = g_Config.m_SvTeeHistorian;
	if(m_TeeHistorianActive)
	{
		char aGameUuid[UUID_MAXSTRSIZE];
		FormatUuid(m_GameUuid, aGameUuid, sizeof(aGameUuid));

		char aFilename[IO_MAX_PATH_LENGTH];
		str_format(aFilename, sizeof(aFilename), "teehistorian/%s.teehistorian", aGameUuid);

		IOHANDLE THFile = Storage()->OpenFile(aFilename, IOFLAG_WRITE, IStorage::TYPE_SAVE);
		if(!THFile)
		{
			dbg_msg("teehistorian", "failed to open '%s'", aFilename);
			Server()->SetErrorShutdown("teehistorian open error");
			return;
		}
		else
		{
			dbg_msg("teehistorian", "recording to '%s'", aFilename);
		}
		m_pTeeHistorianFile = aio_new(THFile);

		char aVersion[128];
		if(GIT_SHORTREV_HASH)
		{
			str_format(aVersion, sizeof(aVersion), "%s (%s)", GAME_VERSION, GIT_SHORTREV_HASH);
		}
		else
		{
			str_copy(aVersion, GAME_VERSION);
		}
		CTeeHistorian::CGameInfo GameInfo;
		GameInfo.m_GameUuid = m_GameUuid;
		GameInfo.m_pServerVersion = aVersion;
		GameInfo.m_StartTime = time(0);
		GameInfo.m_pPrngDescription = m_Prng.Description();

		GameInfo.m_pServerName = g_Config.m_SvName;
		GameInfo.m_ServerPort = Server()->Port();
		GameInfo.m_pGameType = m_pController->m_pGameType;

		GameInfo.m_pConfig = &g_Config;
		GameInfo.m_pTuning = Tuning();
		GameInfo.m_pUuids = &g_UuidManager;

		GameInfo.m_pMapName = aMapName;
		GameInfo.m_MapSize = MapSize;
		GameInfo.m_MapSha256 = MapSha256;
		GameInfo.m_MapCrc = MapCrc;

		if(pPersistent)
		{
			GameInfo.m_HavePrevGameUuid = true;
			GameInfo.m_PrevGameUuid = pPersistent->m_PrevGameUuid;
		}
		else
		{
			GameInfo.m_HavePrevGameUuid = false;
			mem_zero(&GameInfo.m_PrevGameUuid, sizeof(GameInfo.m_PrevGameUuid));
		}

		m_TeeHistorian.Reset(&GameInfo, TeeHistorianWrite, this);

		for(int i = 0; i < MAX_CLIENTS; i++)
		{
			int Level = Server()->GetAuthedState(i);
			if(Level)
			{
				m_TeeHistorian.RecordAuthInitial(i, Level, Server()->GetAuthName(i));
			}
		}
	}

	Server()->DemoRecorder_HandleAutoStart();

	if(!m_pScore)
	{
		m_pScore = new CScore(this, ((CServer *)Server())->DbPool());
	}

	// create all entities from the game layer
	CreateAllEntities(true);

	m_pAntibot->RoundStart(this);

	OnInitInstagib(); // ddnet-insta
}

void CGameContext::CreateAllEntities(bool Initial)
{
	const CMapItemLayerTilemap *pTileMap = m_Layers.GameLayer();
	const CTile *pTiles = static_cast<CTile *>(Kernel()->RequestInterface<IMap>()->GetData(pTileMap->m_Data));

	const CTile *pFront = nullptr;
	if(m_Layers.FrontLayer())
		pFront = static_cast<CTile *>(Kernel()->RequestInterface<IMap>()->GetData(m_Layers.FrontLayer()->m_Front));

	const CSwitchTile *pSwitch = nullptr;
	if(m_Layers.SwitchLayer())
		pSwitch = static_cast<CSwitchTile *>(Kernel()->RequestInterface<IMap>()->GetData(m_Layers.SwitchLayer()->m_Switch));

	for(int y = 0; y < pTileMap->m_Height; y++)
	{
		for(int x = 0; x < pTileMap->m_Width; x++)
		{
			const int Index = y * pTileMap->m_Width + x;

			// Game layer
			{
				const int GameIndex = pTiles[Index].m_Index;
				if(GameIndex == TILE_OLDLASER)
				{
					g_Config.m_SvOldLaser = 1;
					dbg_msg("game_layer", "found old laser tile");
				}
				else if(GameIndex == TILE_NPC)
				{
					m_Tuning.Set("player_collision", 0);
					dbg_msg("game_layer", "found no collision tile");
				}
				else if(GameIndex == TILE_EHOOK)
				{
					g_Config.m_SvEndlessDrag = 1;
					dbg_msg("game_layer", "found unlimited hook time tile");
				}
				else if(GameIndex == TILE_NOHIT)
				{
					g_Config.m_SvHit = 0;
					dbg_msg("game_layer", "found no weapons hitting others tile");
				}
				else if(GameIndex == TILE_NPH)
				{
					m_Tuning.Set("player_hooking", 0);
					dbg_msg("game_layer", "found no player hooking tile");
				}
				else if(GameIndex >= ENTITY_OFFSET)
				{
					m_pController->OnEntity(GameIndex - ENTITY_OFFSET, x, y, LAYER_GAME, pTiles[Index].m_Flags, Initial);
				}
			}

			if(pFront)
			{
				const int FrontIndex = pFront[Index].m_Index;
				if(FrontIndex == TILE_OLDLASER)
				{
					g_Config.m_SvOldLaser = 1;
					dbg_msg("front_layer", "found old laser tile");
				}
				else if(FrontIndex == TILE_NPC)
				{
					m_Tuning.Set("player_collision", 0);
					dbg_msg("front_layer", "found no collision tile");
				}
				else if(FrontIndex == TILE_EHOOK)
				{
					g_Config.m_SvEndlessDrag = 1;
					dbg_msg("front_layer", "found unlimited hook time tile");
				}
				else if(FrontIndex == TILE_NOHIT)
				{
					g_Config.m_SvHit = 0;
					dbg_msg("front_layer", "found no weapons hitting others tile");
				}
				else if(FrontIndex == TILE_NPH)
				{
					m_Tuning.Set("player_hooking", 0);
					dbg_msg("front_layer", "found no player hooking tile");
				}
				else if(FrontIndex >= ENTITY_OFFSET)
				{
					m_pController->OnEntity(FrontIndex - ENTITY_OFFSET, x, y, LAYER_FRONT, pFront[Index].m_Flags, Initial);
				}
			}

			if(pSwitch)
			{
				const int SwitchType = pSwitch[Index].m_Type;
				// TODO: Add off by default door here
				// if(SwitchType == TILE_DOOR_OFF)
				if(SwitchType >= ENTITY_OFFSET)
				{
					m_pController->OnEntity(SwitchType - ENTITY_OFFSET, x, y, LAYER_SWITCH, pSwitch[Index].m_Flags, Initial, pSwitch[Index].m_Number);
				}
			}
		}
	}
}

void CGameContext::DeleteTempfile()
{
	if(m_aDeleteTempfile[0] != 0)
	{
		Storage()->RemoveFile(m_aDeleteTempfile, IStorage::TYPE_SAVE);
		m_aDeleteTempfile[0] = 0;
	}
}

void CGameContext::OnMapChange(char *pNewMapName, int MapNameSize)
{
	char aConfig[IO_MAX_PATH_LENGTH];
	str_format(aConfig, sizeof(aConfig), "maps/%s.cfg", g_Config.m_SvMap);

	IOHANDLE File = Storage()->OpenFile(aConfig, IOFLAG_READ | IOFLAG_SKIP_BOM, IStorage::TYPE_ALL);
	if(!File)
	{
		// No map-specific config, just return.
		return;
	}
	CLineReader LineReader;
	LineReader.Init(File);

	std::vector<char *> vLines;
	char *pLine;
	int TotalLength = 0;
	while((pLine = LineReader.Get()))
	{
		int Length = str_length(pLine) + 1;
		char *pCopy = (char *)malloc(Length);
		mem_copy(pCopy, pLine, Length);
		vLines.push_back(pCopy);
		TotalLength += Length;
	}
	io_close(File);

	char *pSettings = (char *)malloc(maximum(1, TotalLength));
	int Offset = 0;
	for(auto &Line : vLines)
	{
		int Length = str_length(Line) + 1;
		mem_copy(pSettings + Offset, Line, Length);
		Offset += Length;
		free(Line);
	}

	CDataFileReader Reader;
	Reader.Open(Storage(), pNewMapName, IStorage::TYPE_ALL);

	CDataFileWriter Writer;

	int SettingsIndex = Reader.NumData();
	bool FoundInfo = false;
	for(int i = 0; i < Reader.NumItems(); i++)
	{
		int TypeId;
		int ItemId;
		void *pData = Reader.GetItem(i, &TypeId, &ItemId);
		int Size = Reader.GetItemSize(i);
		CMapItemInfoSettings MapInfo;
		if(TypeId == MAPITEMTYPE_INFO && ItemId == 0)
		{
			FoundInfo = true;
			if(Size >= (int)sizeof(CMapItemInfoSettings))
			{
				CMapItemInfoSettings *pInfo = (CMapItemInfoSettings *)pData;
				if(pInfo->m_Settings > -1)
				{
					SettingsIndex = pInfo->m_Settings;
					char *pMapSettings = (char *)Reader.GetData(SettingsIndex);
					int DataSize = Reader.GetDataSize(SettingsIndex);
					if(DataSize == TotalLength && mem_comp(pSettings, pMapSettings, DataSize) == 0)
					{
						// Configs coincide, no need to update map.
						free(pSettings);
						return;
					}
					Reader.UnloadData(pInfo->m_Settings);
				}
				else
				{
					MapInfo = *pInfo;
					MapInfo.m_Settings = SettingsIndex;
					pData = &MapInfo;
					Size = sizeof(MapInfo);
				}
			}
			else
			{
				*(CMapItemInfo *)&MapInfo = *(CMapItemInfo *)pData;
				MapInfo.m_Settings = SettingsIndex;
				pData = &MapInfo;
				Size = sizeof(MapInfo);
			}
		}
		Writer.AddItem(TypeId, ItemId, Size, pData);
	}

	if(!FoundInfo)
	{
		CMapItemInfoSettings Info;
		Info.m_Version = 1;
		Info.m_Author = -1;
		Info.m_MapVersion = -1;
		Info.m_Credits = -1;
		Info.m_License = -1;
		Info.m_Settings = SettingsIndex;
		Writer.AddItem(MAPITEMTYPE_INFO, 0, sizeof(Info), &Info);
	}

	for(int i = 0; i < Reader.NumData() || i == SettingsIndex; i++)
	{
		if(i == SettingsIndex)
		{
			Writer.AddData(TotalLength, pSettings);
			continue;
		}
		const void *pData = Reader.GetData(i);
		int Size = Reader.GetDataSize(i);
		Writer.AddData(Size, pData);
		Reader.UnloadData(i);
	}

	dbg_msg("mapchange", "imported settings");
	free(pSettings);
	Reader.Close();
	char aTemp[IO_MAX_PATH_LENGTH];
	Writer.Open(Storage(), IStorage::FormatTmpPath(aTemp, sizeof(aTemp), pNewMapName));
	Writer.Finish();

	str_copy(pNewMapName, aTemp, MapNameSize);
	str_copy(m_aDeleteTempfile, aTemp, sizeof(m_aDeleteTempfile));
}

void CGameContext::OnShutdown(void *pPersistentData)
{
	CPersistentData *pPersistent = (CPersistentData *)pPersistentData;

	if(pPersistent)
	{
		pPersistent->m_PrevGameUuid = m_GameUuid;
	}

	Antibot()->RoundEnd();

	if(m_TeeHistorianActive)
	{
		m_TeeHistorian.Finish();
		aio_close(m_pTeeHistorianFile);
		aio_wait(m_pTeeHistorianFile);
		int Error = aio_error(m_pTeeHistorianFile);
		if(Error)
		{
			dbg_msg("teehistorian", "error closing file, err=%d", Error);
			Server()->SetErrorShutdown("teehistorian close error");
		}
		aio_free(m_pTeeHistorianFile);
	}

	// Stop any demos being recorded.
	Server()->StopDemos();

	DeleteTempfile();
	ConfigManager()->ResetGameSettings();
	Collision()->Unload();
	Layers()->Unload();
	delete m_pController;
	m_pController = 0;
	Clear();
}

void CGameContext::LoadMapSettings()
{
	IMap *pMap = Kernel()->RequestInterface<IMap>();
	int Start, Num;
	pMap->GetType(MAPITEMTYPE_INFO, &Start, &Num);
	for(int i = Start; i < Start + Num; i++)
	{
		int ItemId;
		CMapItemInfoSettings *pItem = (CMapItemInfoSettings *)pMap->GetItem(i, nullptr, &ItemId);
		int ItemSize = pMap->GetItemSize(i);
		if(!pItem || ItemId != 0)
			continue;

		if(ItemSize < (int)sizeof(CMapItemInfoSettings))
			break;
		if(!(pItem->m_Settings > -1))
			break;

		int Size = pMap->GetDataSize(pItem->m_Settings);
		char *pSettings = (char *)pMap->GetData(pItem->m_Settings);
		char *pNext = pSettings;
		while(pNext < pSettings + Size)
		{
			int StrSize = str_length(pNext) + 1;
			Console()->ExecuteLine(pNext, IConsole::CLIENT_ID_GAME);
			pNext += StrSize;
		}
		pMap->UnloadData(pItem->m_Settings);
		break;
	}

	char aBuf[IO_MAX_PATH_LENGTH];
	str_format(aBuf, sizeof(aBuf), "maps/%s.map.cfg", g_Config.m_SvMap);
	Console()->ExecuteFile(aBuf, IConsole::CLIENT_ID_NO_GAME);
}

void CGameContext::OnSnap(int ClientId)
{
	// add tuning to demo
	CTuningParams StandardTuning;
	if(Server()->IsRecording(ClientId > -1 ? ClientId : MAX_CLIENTS) && mem_comp(&StandardTuning, &m_Tuning, sizeof(CTuningParams)) != 0)
	{
		CMsgPacker Msg(NETMSGTYPE_SV_TUNEPARAMS);
		int *pParams = (int *)&m_Tuning;
		for(unsigned i = 0; i < sizeof(m_Tuning) / sizeof(int); i++)
			Msg.AddInt(pParams[i]);
		Server()->SendMsg(&Msg, MSGFLAG_RECORD | MSGFLAG_NOSEND, ClientId);
	}

	m_pController->Snap(ClientId);

	for(auto &pPlayer : m_apPlayers)
	{
		if(pPlayer)
			pPlayer->Snap(ClientId);
	}

	if(ClientId > -1)
		m_apPlayers[ClientId]->FakeSnap();

	m_World.Snap(ClientId);
	m_Events.Snap(ClientId);
}
void CGameContext::OnPreSnap() {}
void CGameContext::OnPostSnap()
{
	m_World.PostSnap();
	m_Events.Clear();
}

void CGameContext::UpdatePlayerMaps()
{
	const auto DistCompare = [](std::pair<float, int> a, std::pair<float, int> b) -> bool {
		return (a.first < b.first);
	};

	if(Server()->Tick() % g_Config.m_SvMapUpdateRate != 0)
		return;

	std::pair<float, int> Dist[MAX_CLIENTS];
	for(int i = 0; i < MAX_CLIENTS; i++)
	{
		if(!Server()->ClientIngame(i))
			continue;
		if(Server()->GetClientVersion(i) >= VERSION_DDNET_OLD)
			continue;
		int *pMap = Server()->GetIdMap(i);

		// compute distances
		for(int j = 0; j < MAX_CLIENTS; j++)
		{
			Dist[j].second = j;
			if(j == i)
				continue;
			if(!Server()->ClientIngame(j) || !m_apPlayers[j])
			{
				Dist[j].first = 1e10;
				continue;
			}
			CCharacter *pChr = m_apPlayers[j]->GetCharacter();
			if(!pChr)
			{
				Dist[j].first = 1e9;
				continue;
			}
			if(!pChr->CanSnapCharacter(i))
				Dist[j].first = 1e8;
			else
				Dist[j].first = length_squared(m_apPlayers[i]->m_ViewPos - pChr->GetPos());
		}

		// always send the player themselves, even if all in same position
		Dist[i].first = -1;

		std::nth_element(&Dist[0], &Dist[VANILLA_MAX_CLIENTS - 1], &Dist[MAX_CLIENTS], DistCompare);

		int Index = 1; // exclude self client id
		for(int j = 0; j < VANILLA_MAX_CLIENTS - 1; j++)
		{
			pMap[j + 1] = -1; // also fill player with empty name to say chat msgs
			if(Dist[j].second == i || Dist[j].first > 5e9f)
				continue;
			pMap[Index++] = Dist[j].second;
		}

		// sort by real client ids, guarantee order on distance changes, O(Nlog(N)) worst case
		// sort just clients in game always except first (self client id) and last (fake client id) indexes
		std::sort(&pMap[1], &pMap[minimum(Index, VANILLA_MAX_CLIENTS - 1)]);
	}
}

bool CGameContext::IsClientReady(int ClientId) const
{
	return m_apPlayers[ClientId] && m_apPlayers[ClientId]->m_IsReady;
}

bool CGameContext::IsClientPlayer(int ClientId) const
{
	return m_apPlayers[ClientId] && m_apPlayers[ClientId]->GetTeam() != TEAM_SPECTATORS;
}

CUuid CGameContext::GameUuid() const { return m_GameUuid; }
const char *CGameContext::GameType() const { return m_pController && m_pController->m_pGameType ? m_pController->m_pGameType : ""; }
const char *CGameContext::Version() const { return GAME_VERSION; }
const char *CGameContext::NetVersion() const { return GAME_NETVERSION; }

IGameServer *CreateGameServer() { return new CGameContext; }

void CGameContext::OnSetAuthed(int ClientId, int Level)
{
	if(m_apPlayers[ClientId])
	{
		char aBuf[512], aIp[NETADDR_MAXSTRSIZE];
		Server()->GetClientAddr(ClientId, aIp, sizeof(aIp));
		str_format(aBuf, sizeof(aBuf), "ban %s %d Banned by vote", aIp, g_Config.m_SvVoteKickBantime);
		if(!str_comp_nocase(m_aVoteCommand, aBuf) && Level > Server()->GetAuthedState(m_VoteCreator))
		{
			m_VoteEnforce = CGameContext::VOTE_ENFORCE_NO_ADMIN;
			Console()->Print(IConsole::OUTPUT_LEVEL_STANDARD, "CGameContext", "Vote aborted by authorized login.");
		}
	}
	if(m_TeeHistorianActive)
	{
		if(Level)
		{
			m_TeeHistorian.RecordAuthLogin(ClientId, Level, Server()->GetAuthName(ClientId));
		}
		else
		{
			m_TeeHistorian.RecordAuthLogout(ClientId);
		}
	}
}

void CGameContext::SendRecord(int ClientId)
{
	CNetMsg_Sv_Record Msg;
	CNetMsg_Sv_RecordLegacy MsgLegacy;
	MsgLegacy.m_PlayerTimeBest = Msg.m_PlayerTimeBest = Score()->PlayerData(ClientId)->m_BestTime * 100.0f;
	MsgLegacy.m_ServerTimeBest = Msg.m_ServerTimeBest = m_pController->m_CurrentRecord * 100.0f; //TODO: finish this
	Server()->SendPackMsg(&Msg, MSGFLAG_VITAL, ClientId);
	if(!Server()->IsSixup(ClientId) && GetClientVersion(ClientId) < VERSION_DDNET_MSG_LEGACY)
	{
		Server()->SendPackMsg(&MsgLegacy, MSGFLAG_VITAL, ClientId);
	}
}

bool CGameContext::ProcessSpamProtection(int ClientId, bool RespectChatInitialDelay)
{
	if(!m_apPlayers[ClientId])
		return false;
	if(g_Config.m_SvSpamprotection && m_apPlayers[ClientId]->m_LastChat && m_apPlayers[ClientId]->m_LastChat + Server()->TickSpeed() * g_Config.m_SvChatDelay > Server()->Tick())
		return true;
	else if(g_Config.m_SvDnsblChat && Server()->DnsblBlack(ClientId))
	{
		SendChatTarget(ClientId, "Players are not allowed to chat from VPNs at this time");
		return true;
	}
	else
		m_apPlayers[ClientId]->m_LastChat = Server()->Tick();

	NETADDR Addr;
	Server()->GetClientAddr(ClientId, &Addr);

	CMute Muted;
	int Expires = 0;
	for(int i = 0; i < m_NumMutes && Expires <= 0; i++)
	{
		if(!net_addr_comp_noport(&Addr, &m_aMutes[i].m_Addr))
		{
			if(RespectChatInitialDelay || m_aMutes[i].m_InitialChatDelay)
			{
				Muted = m_aMutes[i];
				Expires = (m_aMutes[i].m_Expire - Server()->Tick()) / Server()->TickSpeed();
			}
		}
	}

	if(Expires > 0)
	{
		char aBuf[128];
		if(Muted.m_InitialChatDelay)
			str_format(aBuf, sizeof(aBuf), "This server has an initial chat delay, you will be able to talk in %d seconds.", Expires);
		else
			str_format(aBuf, sizeof(aBuf), "You are not permitted to talk for the next %d seconds.", Expires);
		SendChatTarget(ClientId, aBuf);
		return true;
	}

	if(g_Config.m_SvSpamMuteDuration && (m_apPlayers[ClientId]->m_ChatScore += g_Config.m_SvChatPenalty) > g_Config.m_SvChatThreshold)
	{
		Mute(&Addr, g_Config.m_SvSpamMuteDuration, Server()->ClientName(ClientId));
		m_apPlayers[ClientId]->m_ChatScore = 0;
		return true;
	}

	return false;
}

int CGameContext::GetDDRaceTeam(int ClientId) const
{
	return m_pController->Teams().m_Core.Team(ClientId);
}

void CGameContext::ResetTuning()
{
	CTuningParams TuningParams;
	m_Tuning = TuningParams;
	Tuning()->Set("gun_speed", 1400);
	Tuning()->Set("gun_curvature", 0);
	Tuning()->Set("shotgun_speed", 500);
	Tuning()->Set("shotgun_speeddiff", 0);
	Tuning()->Set("shotgun_curvature", 0);
	SendTuningParams(-1);
}

bool CheckClientId2(int ClientId)
{
	return ClientId >= 0 && ClientId < MAX_CLIENTS;
}

void CGameContext::Whisper(int ClientId, char *pStr)
{
	if(ProcessSpamProtection(ClientId))
		return;

	pStr = str_skip_whitespaces(pStr);

	char *pName;
	int Victim;
	bool Error = false;

	// add token
	if(*pStr == '"')
	{
		pStr++;

		pName = pStr;
		char *pDst = pStr; // we might have to process escape data
		while(true)
		{
			if(pStr[0] == '"')
			{
				break;
			}
			else if(pStr[0] == '\\')
			{
				if(pStr[1] == '\\')
					pStr++; // skip due to escape
				else if(pStr[1] == '"')
					pStr++; // skip due to escape
			}
			else if(pStr[0] == 0)
			{
				Error = true;
				break;
			}

			*pDst = *pStr;
			pDst++;
			pStr++;
		}

		if(!Error)
		{
			// write null termination
			*pDst = 0;

			pStr++;

			for(Victim = 0; Victim < MAX_CLIENTS; Victim++)
				if(str_comp(pName, Server()->ClientName(Victim)) == 0)
					break;
		}
	}
	else
	{
		pName = pStr;
		while(true)
		{
			if(pStr[0] == 0)
			{
				Error = true;
				break;
			}
			if(pStr[0] == ' ')
			{
				pStr[0] = 0;
				for(Victim = 0; Victim < MAX_CLIENTS; Victim++)
					if(str_comp(pName, Server()->ClientName(Victim)) == 0)
						break;

				pStr[0] = ' ';

				if(Victim < MAX_CLIENTS)
					break;
			}
			pStr++;
		}
	}

	if(pStr[0] != ' ')
	{
		Error = true;
	}

	*pStr = 0;
	pStr++;

	if(Error)
	{
		SendChatTarget(ClientId, "Invalid whisper");
		return;
	}

	if(Victim >= MAX_CLIENTS || !CheckClientId2(Victim))
	{
		char aBuf[256];
		str_format(aBuf, sizeof(aBuf), "No player with name \"%s\" found", pName);
		SendChatTarget(ClientId, aBuf);
		return;
	}

	WhisperId(ClientId, Victim, pStr);
}

void CGameContext::WhisperId(int ClientId, int VictimId, const char *pMessage)
{
	if(!CheckClientId2(ClientId))
		return;

	if(!CheckClientId2(VictimId))
		return;

	if(m_apPlayers[ClientId])
		m_apPlayers[ClientId]->m_LastWhisperTo = VictimId;

	char aCensoredMessage[256];
	CensorMessage(aCensoredMessage, pMessage, sizeof(aCensoredMessage));

	char aBuf[256];

	if(Server()->IsSixup(ClientId))
	{
		protocol7::CNetMsg_Sv_Chat Msg;
		Msg.m_ClientId = ClientId;
		Msg.m_Mode = protocol7::CHAT_WHISPER;
		Msg.m_pMessage = aCensoredMessage;
		Msg.m_TargetId = VictimId;

		Server()->SendPackMsg(&Msg, MSGFLAG_VITAL | MSGFLAG_NORECORD, ClientId);
	}
	else if(GetClientVersion(ClientId) >= VERSION_DDNET_WHISPER)
	{
		CNetMsg_Sv_Chat Msg;
		Msg.m_Team = TEAM_WHISPER_SEND;
		Msg.m_ClientId = VictimId;
		Msg.m_pMessage = aCensoredMessage;
		if(g_Config.m_SvDemoChat)
			Server()->SendPackMsg(&Msg, MSGFLAG_VITAL, ClientId);
		else
			Server()->SendPackMsg(&Msg, MSGFLAG_VITAL | MSGFLAG_NORECORD, ClientId);
	}
	else
	{
		str_format(aBuf, sizeof(aBuf), "[→ %s] %s", Server()->ClientName(VictimId), aCensoredMessage);
		SendChatTarget(ClientId, aBuf);
	}

	if(Server()->IsSixup(VictimId))
	{
		protocol7::CNetMsg_Sv_Chat Msg;
		Msg.m_ClientId = ClientId;
		Msg.m_Mode = protocol7::CHAT_WHISPER;
		Msg.m_pMessage = aCensoredMessage;
		Msg.m_TargetId = VictimId;

		Server()->SendPackMsg(&Msg, MSGFLAG_VITAL | MSGFLAG_NORECORD, VictimId);
	}
	else if(GetClientVersion(VictimId) >= VERSION_DDNET_WHISPER)
	{
		CNetMsg_Sv_Chat Msg2;
		Msg2.m_Team = TEAM_WHISPER_RECV;
		Msg2.m_ClientId = ClientId;
		Msg2.m_pMessage = aCensoredMessage;
		if(g_Config.m_SvDemoChat)
			Server()->SendPackMsg(&Msg2, MSGFLAG_VITAL, VictimId);
		else
			Server()->SendPackMsg(&Msg2, MSGFLAG_VITAL | MSGFLAG_NORECORD, VictimId);
	}
	else
	{
		str_format(aBuf, sizeof(aBuf), "[← %s] %s", Server()->ClientName(ClientId), aCensoredMessage);
		SendChatTarget(VictimId, aBuf);
	}
}

void CGameContext::Converse(int ClientId, char *pStr)
{
	CPlayer *pPlayer = m_apPlayers[ClientId];
	if(!pPlayer)
		return;

	if(ProcessSpamProtection(ClientId))
		return;

	if(pPlayer->m_LastWhisperTo < 0)
		SendChatTarget(ClientId, "You do not have an ongoing conversation. Whisper to someone to start one");
	else
	{
		WhisperId(ClientId, pPlayer->m_LastWhisperTo, pStr);
	}
}

bool CGameContext::IsVersionBanned(int Version)
{
	char aVersion[16];
	str_from_int(Version, aVersion);

	return str_in_list(g_Config.m_SvBannedVersions, ",", aVersion);
}

void CGameContext::List(int ClientId, const char *pFilter)
{
	int Total = 0;
	char aBuf[256];
	int Bufcnt = 0;
	if(pFilter[0])
		str_format(aBuf, sizeof(aBuf), "Listing players with \"%s\" in name:", pFilter);
	else
		str_copy(aBuf, "Listing all players:");
	SendChatTarget(ClientId, aBuf);
	for(int i = 0; i < MAX_CLIENTS; i++)
	{
		if(m_apPlayers[i])
		{
			Total++;
			const char *pName = Server()->ClientName(i);
			if(str_utf8_find_nocase(pName, pFilter) == NULL)
				continue;
			if(Bufcnt + str_length(pName) + 4 > 256)
			{
				SendChatTarget(ClientId, aBuf);
				Bufcnt = 0;
			}
			if(Bufcnt != 0)
			{
				str_format(&aBuf[Bufcnt], sizeof(aBuf) - Bufcnt, ", %s", pName);
				Bufcnt += 2 + str_length(pName);
			}
			else
			{
				str_copy(&aBuf[Bufcnt], pName, sizeof(aBuf) - Bufcnt);
				Bufcnt += str_length(pName);
			}
		}
	}
	if(Bufcnt != 0)
		SendChatTarget(ClientId, aBuf);
	str_format(aBuf, sizeof(aBuf), "%d players online", Total);
	SendChatTarget(ClientId, aBuf);
}

int CGameContext::GetClientVersion(int ClientId) const
{
	return Server()->GetClientVersion(ClientId);
}

CClientMask CGameContext::ClientsMaskExcludeClientVersionAndHigher(int Version) const
{
	CClientMask Mask;
	for(int i = 0; i < MAX_CLIENTS; ++i)
	{
		if(GetClientVersion(i) >= Version)
			continue;
		Mask.set(i);
	}
	return Mask;
}

bool CGameContext::PlayerModerating() const
{
	return std::any_of(std::begin(m_apPlayers), std::end(m_apPlayers), [](const CPlayer *pPlayer) { return pPlayer && pPlayer->m_Moderating; });
}

void CGameContext::ForceVote(int EnforcerId, bool Success)
{
	// check if there is a vote running
	if(!m_VoteCloseTime)
		return;

	m_VoteEnforce = Success ? CGameContext::VOTE_ENFORCE_YES_ADMIN : CGameContext::VOTE_ENFORCE_NO_ADMIN;
	m_VoteEnforcer = EnforcerId;

	char aBuf[256];
	const char *pOption = Success ? "yes" : "no";
	str_format(aBuf, sizeof(aBuf), "authorized player forced vote %s", pOption);
	SendChatTarget(-1, aBuf);
	str_format(aBuf, sizeof(aBuf), "forcing vote %s", pOption);
	Console()->Print(IConsole::OUTPUT_LEVEL_STANDARD, "server", aBuf);
}

bool CGameContext::RateLimitPlayerVote(int ClientId)
{
	int64_t Now = Server()->Tick();
	int64_t TickSpeed = Server()->TickSpeed();
	CPlayer *pPlayer = m_apPlayers[ClientId];

	if(g_Config.m_SvRconVote && !Server()->GetAuthedState(ClientId))
	{
		SendChatTarget(ClientId, "You can only vote after logging in.");
		return true;
	}

	if(g_Config.m_SvDnsblVote && Server()->DistinctClientCount() > 1)
	{
		if(m_pServer->DnsblPending(ClientId))
		{
			SendChatTarget(ClientId, "You are not allowed to vote because we're currently checking for VPNs. Try again in ~30 seconds.");
			return true;
		}
		else if(m_pServer->DnsblBlack(ClientId))
		{
			SendChatTarget(ClientId, "You are not allowed to vote because you appear to be using a VPN. Try connecting without a VPN or contacting an admin if you think this is a mistake.");
			return true;
		}
	}

	if(g_Config.m_SvSpamprotection && pPlayer->m_LastVoteTry && pPlayer->m_LastVoteTry + TickSpeed * 3 > Now)
		return true;

	pPlayer->m_LastVoteTry = Now;
	if(m_VoteCloseTime)
	{
		SendChatTarget(ClientId, "Wait for current vote to end before calling a new one.");
		return true;
	}

	if(Now < pPlayer->m_FirstVoteTick)
	{
		char aBuf[64];
		str_format(aBuf, sizeof(aBuf), "You must wait %d seconds before making your first vote.", (int)((pPlayer->m_FirstVoteTick - Now) / TickSpeed) + 1);
		SendChatTarget(ClientId, aBuf);
		return true;
	}

	int TimeLeft = pPlayer->m_LastVoteCall + TickSpeed * g_Config.m_SvVoteDelay - Now;
	if(pPlayer->m_LastVoteCall && TimeLeft > 0)
	{
		char aChatmsg[64];
		str_format(aChatmsg, sizeof(aChatmsg), "You must wait %d seconds before making another vote.", (int)(TimeLeft / TickSpeed) + 1);
		SendChatTarget(ClientId, aChatmsg);
		return true;
	}

	NETADDR Addr;
	Server()->GetClientAddr(ClientId, &Addr);
	int VoteMuted = 0;
	for(int i = 0; i < m_NumVoteMutes && !VoteMuted; i++)
		if(!net_addr_comp_noport(&Addr, &m_aVoteMutes[i].m_Addr))
			VoteMuted = (m_aVoteMutes[i].m_Expire - Server()->Tick()) / Server()->TickSpeed();
	for(int i = 0; i < m_NumMutes && VoteMuted == 0; i++)
	{
		if(!net_addr_comp_noport(&Addr, &m_aMutes[i].m_Addr))
			VoteMuted = (m_aMutes[i].m_Expire - Server()->Tick()) / Server()->TickSpeed();
	}
	if(VoteMuted > 0)
	{
		char aChatmsg[64];
		str_format(aChatmsg, sizeof(aChatmsg), "You are not permitted to vote for the next %d seconds.", VoteMuted);
		SendChatTarget(ClientId, aChatmsg);
		return true;
	}
	return false;
}

bool CGameContext::RateLimitPlayerMapVote(int ClientId) const
{
	if(!Server()->GetAuthedState(ClientId) && time_get() < m_LastMapVote + (time_freq() * g_Config.m_SvVoteMapTimeDelay))
	{
		char aChatmsg[512] = {0};
		str_format(aChatmsg, sizeof(aChatmsg), "There's a %d second delay between map-votes, please wait %d seconds.",
			g_Config.m_SvVoteMapTimeDelay, (int)((m_LastMapVote + g_Config.m_SvVoteMapTimeDelay * time_freq() - time_get()) / time_freq()));
		SendChatTarget(ClientId, aChatmsg);
		return true;
	}
	return false;
}

void CGameContext::OnUpdatePlayerServerInfo(char *aBuf, int BufSize, int Id)
{
	if(BufSize <= 0)
		return;

	aBuf[0] = '\0';

	if(!m_apPlayers[Id])
		return;

	char aCSkinName[64];

	CTeeInfo &TeeInfo = m_apPlayers[Id]->m_TeeInfos;

	char aJsonSkin[400];
	aJsonSkin[0] = '\0';

	if(!Server()->IsSixup(Id))
	{
		// 0.6
		if(TeeInfo.m_UseCustomColor)
		{
			str_format(aJsonSkin, sizeof(aJsonSkin),
				"\"name\":\"%s\","
				"\"color_body\":%d,"
				"\"color_feet\":%d",
				EscapeJson(aCSkinName, sizeof(aCSkinName), TeeInfo.m_aSkinName),
				TeeInfo.m_ColorBody,
				TeeInfo.m_ColorFeet);
		}
		else
		{
			str_format(aJsonSkin, sizeof(aJsonSkin),
				"\"name\":\"%s\"",
				EscapeJson(aCSkinName, sizeof(aCSkinName), TeeInfo.m_aSkinName));
		}
	}
	else
	{
		const char *apPartNames[protocol7::NUM_SKINPARTS] = {"body", "marking", "decoration", "hands", "feet", "eyes"};
		char aPartBuf[64];

		for(int i = 0; i < protocol7::NUM_SKINPARTS; ++i)
		{
			str_format(aPartBuf, sizeof(aPartBuf),
				"%s\"%s\":{"
				"\"name\":\"%s\"",
				i == 0 ? "" : ",",
				apPartNames[i],
				EscapeJson(aCSkinName, sizeof(aCSkinName), TeeInfo.m_apSkinPartNames[i]));

			str_append(aJsonSkin, aPartBuf);

			if(TeeInfo.m_aUseCustomColors[i])
			{
				str_format(aPartBuf, sizeof(aPartBuf),
					",\"color\":%d",
					TeeInfo.m_aSkinPartColors[i]);
				str_append(aJsonSkin, aPartBuf);
			}
			str_append(aJsonSkin, "}");
		}
	}

	const int Team = m_pController->IsTeamPlay() ? m_apPlayers[Id]->GetTeam() : m_apPlayers[Id]->GetTeam() == TEAM_SPECTATORS ? -1 : GetDDRaceTeam(Id);
	str_format(aBuf, BufSize,
		",\"skin\":{"
		"%s"
		"},"
		"\"afk\":%s,"
		"\"team\":%d",
		aJsonSkin,
		JsonBool(m_apPlayers[Id]->IsAfk()),
		Team);
}<|MERGE_RESOLUTION|>--- conflicted
+++ resolved
@@ -667,12 +667,8 @@
 				}
 				else
 				{
-<<<<<<< HEAD
-					// if(pTeams->Team(i) == Team && m_apPlayers[i]->GetTeam() != CHAT_SPEC)
-					if(m_apPlayers[i]->GetTeam() == Team && m_apPlayers[i]->GetTeam() != CHAT_SPEC) // ddnet-insta
-=======
-					if(pTeams->Team(i) == Team && m_apPlayers[i]->GetTeam() != TEAM_SPECTATORS)
->>>>>>> ae2c9e29
+					// if(pTeams->Team(i) == Team && m_apPlayers[i]->GetTeam() != TEAM_SPECTATORS)
+					if(m_apPlayers[i]->GetTeam() == Team && m_apPlayers[i]->GetTeam() != TEAM_SPECTATORS) // ddnet-insta
 					{
 						Server()->SendPackMsg(&Msg, MSGFLAG_VITAL | MSGFLAG_NORECORD, i);
 					}
