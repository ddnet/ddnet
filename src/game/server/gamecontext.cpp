/* (c) Magnus Auvinen. See licence.txt in the root of the distribution for more information. */
/* If you are missing that file, acquire a complete release at teeworlds.com.                */
#include "gamecontext.h"

#include <vector>

#include "teeinfo.h"
#include <antibot/antibot_data.h>
#include <base/logger.h>
#include <base/math.h>
#include <base/system.h>
#include <engine/console.h>
#include <engine/engine.h>
#include <engine/map.h>
#include <engine/server/server.h>
#include <engine/shared/config.h>
#include <engine/shared/datafile.h>
#include <engine/shared/json.h>
#include <engine/shared/linereader.h>
#include <engine/shared/memheap.h>
#include <engine/storage.h>

#include <game/collision.h>
#include <game/gamecore.h>
#include <game/mapitems.h>
#include <game/version.h>

#include <game/generated/protocol7.h>
#include <game/generated/protocolglue.h>

#include "entities/character.h"
#include "gamemodes/DDRace.h"
#include "player.h"
#include "score.h"

// Not thread-safe!
class CClientChatLogger : public ILogger
{
	CGameContext *m_pGameServer;
	int m_ClientID;
	ILogger *m_pOuterLogger;

public:
	CClientChatLogger(CGameContext *pGameServer, int ClientID, ILogger *pOuterLogger) :
		m_pGameServer(pGameServer),
		m_ClientID(ClientID),
		m_pOuterLogger(pOuterLogger)
	{
	}
	void Log(const CLogMessage *pMessage) override;
};

void CClientChatLogger::Log(const CLogMessage *pMessage)
{
	if(str_comp(pMessage->m_aSystem, "chatresp") == 0)
	{
		if(m_Filter.Filters(pMessage))
		{
			return;
		}
		m_pGameServer->SendChatTarget(m_ClientID, pMessage->Message());
	}
	else
	{
		m_pOuterLogger->Log(pMessage);
	}
}

enum
{
	RESET,
	NO_RESET
};

void CGameContext::Construct(int Resetting)
{
	m_Resetting = false;
	m_pServer = 0;

	for(auto &pPlayer : m_apPlayers)
		pPlayer = 0;

	mem_zero(&m_aLastPlayerInput, sizeof(m_aLastPlayerInput));
	mem_zero(&m_aPlayerHasInput, sizeof(m_aPlayerHasInput));

	m_pController = 0;
	m_aVoteCommand[0] = 0;
	m_VoteType = VOTE_TYPE_UNKNOWN;
	m_VoteCloseTime = 0;
	m_pVoteOptionFirst = 0;
	m_pVoteOptionLast = 0;
	m_NumVoteOptions = 0;
	m_LastMapVote = 0;

	m_SqlRandomMapResult = nullptr;

	m_pScore = nullptr;
	m_NumMutes = 0;
	m_NumVoteMutes = 0;

	m_LatestLog = 0;
	mem_zero(&m_aLogs, sizeof(m_aLogs));

	if(Resetting == NO_RESET)
	{
		m_NonEmptySince = 0;
		m_pVoteOptionHeap = new CHeap();
	}

	m_aDeleteTempfile[0] = 0;
	m_TeeHistorianActive = false;
}

void CGameContext::Destruct(int Resetting)
{
	for(auto &pPlayer : m_apPlayers)
		delete pPlayer;

	if(Resetting == NO_RESET)
		delete m_pVoteOptionHeap;

	if(m_pScore)
	{
		delete m_pScore;
		m_pScore = nullptr;
	}
}

CGameContext::CGameContext()
{
	Construct(NO_RESET);
}

CGameContext::CGameContext(int Reset)
{
	Construct(Reset);
}

CGameContext::~CGameContext()
{
	Destruct(m_Resetting ? RESET : NO_RESET);
}

void CGameContext::Clear()
{
	CHeap *pVoteOptionHeap = m_pVoteOptionHeap;
	CVoteOptionServer *pVoteOptionFirst = m_pVoteOptionFirst;
	CVoteOptionServer *pVoteOptionLast = m_pVoteOptionLast;
	int NumVoteOptions = m_NumVoteOptions;
	CTuningParams Tuning = m_Tuning;

	m_Resetting = true;
	this->~CGameContext();
	new(this) CGameContext(RESET);

	m_pVoteOptionHeap = pVoteOptionHeap;
	m_pVoteOptionFirst = pVoteOptionFirst;
	m_pVoteOptionLast = pVoteOptionLast;
	m_NumVoteOptions = NumVoteOptions;
	m_Tuning = Tuning;
}

void CGameContext::TeeHistorianWrite(const void *pData, int DataSize, void *pUser)
{
	CGameContext *pSelf = (CGameContext *)pUser;
	aio_write(pSelf->m_pTeeHistorianFile, pData, DataSize);
}

void CGameContext::CommandCallback(int ClientID, int FlagMask, const char *pCmd, IConsole::IResult *pResult, void *pUser)
{
	CGameContext *pSelf = (CGameContext *)pUser;
	if(pSelf->m_TeeHistorianActive)
	{
		pSelf->m_TeeHistorian.RecordConsoleCommand(ClientID, FlagMask, pCmd, pResult);
	}
}

CNetObj_PlayerInput CGameContext::GetLastPlayerInput(int ClientID) const
{
	dbg_assert(0 <= ClientID && ClientID < MAX_CLIENTS, "invalid ClientID");
	return m_aLastPlayerInput[ClientID];
}

class CCharacter *CGameContext::GetPlayerChar(int ClientID)
{
	if(ClientID < 0 || ClientID >= MAX_CLIENTS || !m_apPlayers[ClientID])
		return 0;
	return m_apPlayers[ClientID]->GetCharacter();
}

bool CGameContext::EmulateBug(int Bug)
{
	return m_MapBugs.Contains(Bug);
}

void CGameContext::FillAntibot(CAntibotRoundData *pData)
{
	if(!pData->m_Map.m_pTiles)
	{
		Collision()->FillAntibot(&pData->m_Map);
	}
	pData->m_Tick = Server()->Tick();
	mem_zero(pData->m_aCharacters, sizeof(pData->m_aCharacters));
	for(int i = 0; i < MAX_CLIENTS; i++)
	{
		CAntibotCharacterData *pChar = &pData->m_aCharacters[i];
		for(auto &LatestInput : pChar->m_aLatestInputs)
		{
			LatestInput.m_TargetX = -1;
			LatestInput.m_TargetY = -1;
		}
		pChar->m_Alive = false;
		pChar->m_Pause = false;
		pChar->m_Team = -1;

		pChar->m_Pos = vec2(-1, -1);
		pChar->m_Vel = vec2(0, 0);
		pChar->m_Angle = -1;
		pChar->m_HookedPlayer = -1;
		pChar->m_SpawnTick = -1;
		pChar->m_WeaponChangeTick = -1;

		if(m_apPlayers[i])
		{
			str_copy(pChar->m_aName, Server()->ClientName(i), sizeof(pChar->m_aName));
			CCharacter *pGameChar = m_apPlayers[i]->GetCharacter();
			pChar->m_Alive = (bool)pGameChar;
			pChar->m_Pause = m_apPlayers[i]->IsPaused();
			pChar->m_Team = m_apPlayers[i]->GetTeam();
			if(pGameChar)
			{
				pGameChar->FillAntibot(pChar);
			}
		}
	}
}

void CGameContext::CreateDamageInd(vec2 Pos, float Angle, int Amount, CClientMask Mask)
{
	float a = 3 * pi / 2 + Angle;
	//float a = get_angle(dir);
	float s = a - pi / 3;
	float e = a + pi / 3;
	for(int i = 0; i < Amount; i++)
	{
		float f = mix(s, e, (i + 1) / (float)(Amount + 2));
		CNetEvent_DamageInd *pEvent = m_Events.Create<CNetEvent_DamageInd>(Mask);
		if(pEvent)
		{
			pEvent->m_X = (int)Pos.x;
			pEvent->m_Y = (int)Pos.y;
			pEvent->m_Angle = (int)(f * 256.0f);
		}
	}
}

void CGameContext::CreateHammerHit(vec2 Pos, CClientMask Mask)
{
	// create the event
	CNetEvent_HammerHit *pEvent = m_Events.Create<CNetEvent_HammerHit>(Mask);
	if(pEvent)
	{
		pEvent->m_X = (int)Pos.x;
		pEvent->m_Y = (int)Pos.y;
	}
}

void CGameContext::CreateExplosion(vec2 Pos, int Owner, int Weapon, bool NoDamage, int ActivatedTeam, CClientMask Mask, CClientMask SprayMask)
{
	// create the event
	CNetEvent_Explosion *pEvent = m_Events.Create<CNetEvent_Explosion>(Mask);
	if(pEvent)
	{
		pEvent->m_X = (int)Pos.x;
		pEvent->m_Y = (int)Pos.y;
	}

	// deal damage
	CEntity *apEnts[MAX_CLIENTS];
	float Radius = 135.0f;
	float InnerRadius = 48.0f;
	int Num = m_World.FindEntities(Pos, Radius, apEnts, MAX_CLIENTS, CGameWorld::ENTTYPE_CHARACTER);
	CClientMask TeamMask = CClientMask().set();
	for(int i = 0; i < Num; i++)
	{
		auto *pChr = static_cast<CCharacter *>(apEnts[i]);
		vec2 Diff = pChr->m_Pos - Pos;
		vec2 ForceDir(0, 1);
		float l = length(Diff);
		if(l)
			ForceDir = normalize(Diff);
		l = 1 - clamp((l - InnerRadius) / (Radius - InnerRadius), 0.0f, 1.0f);
		float Strength;
		if(Owner == -1 || !m_apPlayers[Owner] || !m_apPlayers[Owner]->m_TuneZone)
			Strength = Tuning()->m_ExplosionStrength;
		else
			Strength = TuningList()[m_apPlayers[Owner]->m_TuneZone].m_ExplosionStrength;

		float Dmg = Strength * l;
		if(!(int)Dmg)
			continue;

		if((GetPlayerChar(Owner) ? !GetPlayerChar(Owner)->GrenadeHitDisabled() : g_Config.m_SvHit) || NoDamage || Owner == pChr->GetPlayer()->GetCID())
		{
			if(Owner != -1 && pChr->IsAlive() && !pChr->CanCollide(Owner))
				continue;
			if(Owner == -1 && ActivatedTeam != -1 && pChr->IsAlive() && pChr->Team() != ActivatedTeam)
				continue;

			// Explode at most once per team
			int PlayerTeam = pChr->Team();
			if((GetPlayerChar(Owner) ? GetPlayerChar(Owner)->GrenadeHitDisabled() : !g_Config.m_SvHit) || NoDamage)
			{
				if(PlayerTeam == TEAM_SUPER)
					continue;
				if(!TeamMask.test(PlayerTeam))
					continue;
				TeamMask.reset(PlayerTeam);
			}

			if(!g_Config.m_SvSprayprotection || SprayMask.test(pChr->GetPlayer()->GetCID()))
				pChr->TakeDamage(ForceDir * Dmg * 2, (int)Dmg, Owner, Weapon);
		}
	}
}

void CGameContext::CreatePlayerSpawn(vec2 Pos, CClientMask Mask)
{
	// create the event
	CNetEvent_Spawn *pEvent = m_Events.Create<CNetEvent_Spawn>(Mask);
	if(pEvent)
	{
		pEvent->m_X = (int)Pos.x;
		pEvent->m_Y = (int)Pos.y;
	}
}

void CGameContext::CreateDeath(vec2 Pos, int ClientID, CClientMask Mask)
{
	// create the event
	CNetEvent_Death *pEvent = m_Events.Create<CNetEvent_Death>(Mask);
	if(pEvent)
	{
		pEvent->m_X = (int)Pos.x;
		pEvent->m_Y = (int)Pos.y;
		pEvent->m_ClientID = ClientID;
	}
}

void CGameContext::CreateSound(vec2 Pos, int Sound, CClientMask Mask)
{
	if(Sound < 0)
		return;

	// create a sound
	CNetEvent_SoundWorld *pEvent = m_Events.Create<CNetEvent_SoundWorld>(Mask);
	if(pEvent)
	{
		pEvent->m_X = (int)Pos.x;
		pEvent->m_Y = (int)Pos.y;
		pEvent->m_SoundID = Sound;
	}
}

void CGameContext::CreateSoundGlobal(int Sound, int Target)
{
	if(Sound < 0)
		return;

	CNetMsg_Sv_SoundGlobal Msg;
	Msg.m_SoundID = Sound;
	if(Target == -2)
		Server()->SendPackMsg(&Msg, MSGFLAG_NOSEND, -1);
	else
	{
		int Flag = MSGFLAG_VITAL;
		if(Target != -1)
			Flag |= MSGFLAG_NORECORD;
		Server()->SendPackMsg(&Msg, Flag, Target);
	}
}

bool CGameContext::SnapLaserObject(const CSnapContext &Context, int SnapID, const vec2 &To, const vec2 &From, int StartTick, int Owner, int LaserType, int Subtype, int SwitchNumber)
{
	if(Context.GetClientVersion() >= VERSION_DDNET_MULTI_LASER)
	{
		CNetObj_DDNetLaser *pObj = Server()->SnapNewItem<CNetObj_DDNetLaser>(SnapID);
		if(!pObj)
			return false;

		pObj->m_ToX = (int)To.x;
		pObj->m_ToY = (int)To.y;
		pObj->m_FromX = (int)From.x;
		pObj->m_FromY = (int)From.y;
		pObj->m_StartTick = StartTick;
		pObj->m_Owner = Owner;
		pObj->m_Type = LaserType;
		pObj->m_Subtype = Subtype;
		pObj->m_SwitchNumber = SwitchNumber;
		pObj->m_Flags = 0;
	}
	else
	{
		CNetObj_Laser *pObj = Server()->SnapNewItem<CNetObj_Laser>(SnapID);
		if(!pObj)
			return false;

		pObj->m_X = (int)To.x;
		pObj->m_Y = (int)To.y;
		pObj->m_FromX = (int)From.x;
		pObj->m_FromY = (int)From.y;
		pObj->m_StartTick = StartTick;
	}

	return true;
}

bool CGameContext::SnapPickup(const CSnapContext &Context, int SnapID, const vec2 &Pos, int Type, int SubType, int SwitchNumber)
{
	if(Context.IsSixup())
	{
		protocol7::CNetObj_Pickup *pPickup = Server()->SnapNewItem<protocol7::CNetObj_Pickup>(SnapID);
		if(!pPickup)
			return false;

		pPickup->m_X = (int)Pos.x;
		pPickup->m_Y = (int)Pos.y;

		if(Type == POWERUP_WEAPON)
			pPickup->m_Type = SubType == WEAPON_SHOTGUN ? protocol7::PICKUP_SHOTGUN : SubType == WEAPON_GRENADE ? protocol7::PICKUP_GRENADE : protocol7::PICKUP_LASER;
		else if(Type == POWERUP_NINJA)
			pPickup->m_Type = protocol7::PICKUP_NINJA;
	}
	else if(Context.GetClientVersion() >= VERSION_DDNET_ENTITY_NETOBJS)
	{
		CNetObj_DDNetPickup *pPickup = Server()->SnapNewItem<CNetObj_DDNetPickup>(SnapID);
		if(!pPickup)
			return false;

		pPickup->m_X = (int)Pos.x;
		pPickup->m_Y = (int)Pos.y;
		pPickup->m_Type = Type;
		pPickup->m_Subtype = SubType;
		pPickup->m_SwitchNumber = SwitchNumber;
	}
	else
	{
		CNetObj_Pickup *pPickup = Server()->SnapNewItem<CNetObj_Pickup>(SnapID);
		if(!pPickup)
			return false;

		pPickup->m_X = (int)Pos.x;
		pPickup->m_Y = (int)Pos.y;

		pPickup->m_Type = Type;
		if(Context.GetClientVersion() < VERSION_DDNET_WEAPON_SHIELDS)
		{
			if(Type >= POWERUP_ARMOR_SHOTGUN && Type <= POWERUP_ARMOR_LASER)
			{
				pPickup->m_Type = POWERUP_ARMOR;
			}
		}
		pPickup->m_Subtype = SubType;
	}

	return true;
}

void CGameContext::CallVote(int ClientID, const char *pDesc, const char *pCmd, const char *pReason, const char *pChatmsg, const char *pSixupDesc)
{
	// check if a vote is already running
	if(m_VoteCloseTime)
		return;

	int64_t Now = Server()->Tick();
	CPlayer *pPlayer = m_apPlayers[ClientID];

	if(!pPlayer)
		return;

	SendChat(-1, CGameContext::CHAT_ALL, pChatmsg, -1, CHAT_SIX);
	if(!pSixupDesc)
		pSixupDesc = pDesc;

	m_VoteCreator = ClientID;
	StartVote(pDesc, pCmd, pReason, pSixupDesc);
	pPlayer->m_Vote = 1;
	pPlayer->m_VotePos = m_VotePos = 1;
	pPlayer->m_LastVoteCall = Now;
}

void CGameContext::SendChatTarget(int To, const char *pText, int Flags)
{
	CNetMsg_Sv_Chat Msg;
	Msg.m_Team = 0;
	Msg.m_ClientID = -1;
	Msg.m_pMessage = pText;

	if(g_Config.m_SvDemoChat)
		Server()->SendPackMsg(&Msg, MSGFLAG_VITAL | MSGFLAG_NOSEND, SERVER_DEMO_CLIENT);

	if(To == -1)
	{
		for(int i = 0; i < Server()->MaxClients(); i++)
		{
			if(!((Server()->IsSixup(i) && (Flags & CHAT_SIXUP)) ||
				   (!Server()->IsSixup(i) && (Flags & CHAT_SIX))))
				continue;

			Server()->SendPackMsg(&Msg, MSGFLAG_VITAL | MSGFLAG_NORECORD, i);
		}
	}
	else
	{
		if(!((Server()->IsSixup(To) && (Flags & CHAT_SIXUP)) ||
			   (!Server()->IsSixup(To) && (Flags & CHAT_SIX))))
			return;

		Server()->SendPackMsg(&Msg, MSGFLAG_VITAL | MSGFLAG_NORECORD, To);
	}
}

void CGameContext::SendChatTeam(int Team, const char *pText)
{
	for(int i = 0; i < MAX_CLIENTS; i++)
		if(((CGameControllerDDRace *)m_pController)->m_Teams.m_Core.Team(i) == Team)
			SendChatTarget(i, pText);
}

void CGameContext::SendChat(int ChatterClientID, int Team, const char *pText, int SpamProtectionClientID, int Flags)
{
	if(SpamProtectionClientID >= 0 && SpamProtectionClientID < MAX_CLIENTS)
		if(ProcessSpamProtection(SpamProtectionClientID))
			return;

	char aBuf[256], aText[256];
	str_copy(aText, pText, sizeof(aText));
	if(ChatterClientID >= 0 && ChatterClientID < MAX_CLIENTS)
		str_format(aBuf, sizeof(aBuf), "%d:%d:%s: %s", ChatterClientID, Team, Server()->ClientName(ChatterClientID), aText);
	else if(ChatterClientID == -2)
	{
		str_format(aBuf, sizeof(aBuf), "### %s", aText);
		str_copy(aText, aBuf, sizeof(aText));
		ChatterClientID = -1;
	}
	else
		str_format(aBuf, sizeof(aBuf), "*** %s", aText);
	Console()->Print(IConsole::OUTPUT_LEVEL_STANDARD, Team != CHAT_ALL ? "teamchat" : "chat", aBuf);

	if(Team == CHAT_ALL)
	{
		CNetMsg_Sv_Chat Msg;
		Msg.m_Team = 0;
		Msg.m_ClientID = ChatterClientID;
		Msg.m_pMessage = aText;

		// pack one for the recording only
		if(g_Config.m_SvDemoChat)
			Server()->SendPackMsg(&Msg, MSGFLAG_VITAL | MSGFLAG_NOSEND, SERVER_DEMO_CLIENT);

		// send to the clients
		for(int i = 0; i < Server()->MaxClients(); i++)
		{
			if(!m_apPlayers[i])
				continue;
			bool Send = (Server()->IsSixup(i) && (Flags & CHAT_SIXUP)) ||
				    (!Server()->IsSixup(i) && (Flags & CHAT_SIX));

			if(!m_apPlayers[i]->m_DND && Send)
				Server()->SendPackMsg(&Msg, MSGFLAG_VITAL | MSGFLAG_NORECORD, i);
		}

		str_format(aBuf, sizeof aBuf, "Chat: %s", aText);
		LogEvent(aBuf, ChatterClientID);
	}
	else
	{
		// CTeamsCore *pTeams = &((CGameControllerDDRace *)m_pController)->m_Teams.m_Core; // gctf
		CNetMsg_Sv_Chat Msg;
		Msg.m_Team = 1;
		Msg.m_ClientID = ChatterClientID;
		Msg.m_pMessage = aText;

		// pack one for the recording only
		if(g_Config.m_SvDemoChat)
			Server()->SendPackMsg(&Msg, MSGFLAG_VITAL | MSGFLAG_NOSEND, SERVER_DEMO_CLIENT);

		// send to the clients
		for(int i = 0; i < Server()->MaxClients(); i++)
		{
			if(m_apPlayers[i] != 0)
			{
				if(Team == CHAT_SPEC)
				{
					if(m_apPlayers[i]->GetTeam() == CHAT_SPEC)
					{
						Server()->SendPackMsg(&Msg, MSGFLAG_VITAL | MSGFLAG_NORECORD, i);
					}
				}
				else
				{
					// if(pTeams->Team(i) == Team && m_apPlayers[i]->GetTeam() != CHAT_SPEC)
					if(m_apPlayers[i]->GetTeam() == Team && m_apPlayers[i]->GetTeam() != CHAT_SPEC) // gctf
					{
						Server()->SendPackMsg(&Msg, MSGFLAG_VITAL | MSGFLAG_NORECORD, i);
					}
				}
			}
		}
	}
}

void CGameContext::SendStartWarning(int ClientID, const char *pMessage)
{
	CCharacter *pChr = GetPlayerChar(ClientID);
	if(pChr && pChr->m_LastStartWarning < Server()->Tick() - 3 * Server()->TickSpeed())
	{
		SendChatTarget(ClientID, pMessage);
		pChr->m_LastStartWarning = Server()->Tick();
	}
}

void CGameContext::SendEmoticon(int ClientID, int Emoticon, int TargetClientID)
{
	CNetMsg_Sv_Emoticon Msg;
	Msg.m_ClientID = ClientID;
	Msg.m_Emoticon = Emoticon;
	Server()->SendPackMsg(&Msg, MSGFLAG_VITAL, TargetClientID);
}

void CGameContext::SendWeaponPickup(int ClientID, int Weapon)
{
	CNetMsg_Sv_WeaponPickup Msg;
	Msg.m_Weapon = Weapon;
	Server()->SendPackMsg(&Msg, MSGFLAG_VITAL, ClientID);
}

void CGameContext::SendMotd(int ClientID)
{
	CNetMsg_Sv_Motd Msg;
	Msg.m_pMessage = g_Config.m_SvMotd;
	Server()->SendPackMsg(&Msg, MSGFLAG_VITAL, ClientID);
}

void CGameContext::SendSettings(int ClientID)
{
	protocol7::CNetMsg_Sv_ServerSettings Msg;
	Msg.m_KickVote = g_Config.m_SvVoteKick;
	Msg.m_KickMin = g_Config.m_SvVoteKickMin;
	Msg.m_SpecVote = g_Config.m_SvVoteSpectate;
	Msg.m_TeamLock = 0;
	Msg.m_TeamBalance = 0;
	Msg.m_PlayerSlots = g_Config.m_SvMaxClients - g_Config.m_SvSpectatorSlots;
	Server()->SendPackMsg(&Msg, MSGFLAG_VITAL | MSGFLAG_NORECORD, ClientID);
}

void CGameContext::SendBroadcast(const char *pText, int ClientID, bool IsImportant)
{
	CNetMsg_Sv_Broadcast Msg;
	Msg.m_pMessage = pText;

	if(ClientID == -1)
	{
		dbg_assert(IsImportant, "broadcast messages to all players must be important");
		Server()->SendPackMsg(&Msg, MSGFLAG_VITAL, ClientID);

		for(auto &pPlayer : m_apPlayers)
		{
			if(pPlayer)
			{
				pPlayer->m_LastBroadcastImportance = true;
				pPlayer->m_LastBroadcast = Server()->Tick();
			}
		}
		return;
	}

	if(!m_apPlayers[ClientID])
		return;

	if(!IsImportant && m_apPlayers[ClientID]->m_LastBroadcastImportance && m_apPlayers[ClientID]->m_LastBroadcast > Server()->Tick() - Server()->TickSpeed() * 10)
		return;

	Server()->SendPackMsg(&Msg, MSGFLAG_VITAL, ClientID);
	m_apPlayers[ClientID]->m_LastBroadcast = Server()->Tick();
	m_apPlayers[ClientID]->m_LastBroadcastImportance = IsImportant;
}

void CGameContext::StartVote(const char *pDesc, const char *pCommand, const char *pReason, const char *pSixupDesc)
{
	// reset votes
	m_VoteEnforce = VOTE_ENFORCE_UNKNOWN;
	m_VoteEnforcer = -1;
	for(auto &pPlayer : m_apPlayers)
	{
		if(pPlayer)
		{
			pPlayer->m_Vote = 0;
			pPlayer->m_VotePos = 0;
		}
	}

	// start vote
	m_VoteCloseTime = time_get() + time_freq() * g_Config.m_SvVoteTime;
	str_copy(m_aVoteDescription, pDesc, sizeof(m_aVoteDescription));
	str_copy(m_aSixupVoteDescription, pSixupDesc, sizeof(m_aSixupVoteDescription));
	str_copy(m_aVoteCommand, pCommand, sizeof(m_aVoteCommand));
	str_copy(m_aVoteReason, pReason, sizeof(m_aVoteReason));
	SendVoteSet(-1);
	m_VoteUpdate = true;
}

void CGameContext::EndVote()
{
	m_VoteCloseTime = 0;
	SendVoteSet(-1);
}

void CGameContext::SendVoteSet(int ClientID)
{
	::CNetMsg_Sv_VoteSet Msg6;
	protocol7::CNetMsg_Sv_VoteSet Msg7;

	Msg7.m_ClientID = m_VoteCreator;
	if(m_VoteCloseTime)
	{
		Msg6.m_Timeout = Msg7.m_Timeout = (m_VoteCloseTime - time_get()) / time_freq();
		Msg6.m_pDescription = m_aVoteDescription;
		Msg7.m_pDescription = m_aSixupVoteDescription;
		Msg6.m_pReason = Msg7.m_pReason = m_aVoteReason;

		int &Type = (Msg7.m_Type = protocol7::VOTE_UNKNOWN);
		if(IsKickVote())
			Type = protocol7::VOTE_START_KICK;
		else if(IsSpecVote())
			Type = protocol7::VOTE_START_SPEC;
		else if(IsOptionVote())
			Type = protocol7::VOTE_START_OP;
	}
	else
	{
		Msg6.m_Timeout = Msg7.m_Timeout = 0;
		Msg6.m_pDescription = Msg7.m_pDescription = "";
		Msg6.m_pReason = Msg7.m_pReason = "";

		int &Type = (Msg7.m_Type = protocol7::VOTE_UNKNOWN);
		if(m_VoteEnforce == VOTE_ENFORCE_NO || m_VoteEnforce == VOTE_ENFORCE_NO_ADMIN)
			Type = protocol7::VOTE_END_FAIL;
		else if(m_VoteEnforce == VOTE_ENFORCE_YES || m_VoteEnforce == VOTE_ENFORCE_YES_ADMIN)
			Type = protocol7::VOTE_END_PASS;
		else if(m_VoteEnforce == VOTE_ENFORCE_ABORT)
			Type = protocol7::VOTE_END_ABORT;

		if(m_VoteEnforce == VOTE_ENFORCE_NO_ADMIN || m_VoteEnforce == VOTE_ENFORCE_YES_ADMIN)
			Msg7.m_ClientID = -1;
	}

	if(ClientID == -1)
	{
		for(int i = 0; i < Server()->MaxClients(); i++)
		{
			if(!m_apPlayers[i])
				continue;
			if(!Server()->IsSixup(i))
				Server()->SendPackMsg(&Msg6, MSGFLAG_VITAL, i);
			else
				Server()->SendPackMsg(&Msg7, MSGFLAG_VITAL, i);
		}
	}
	else
	{
		if(!Server()->IsSixup(ClientID))
			Server()->SendPackMsg(&Msg6, MSGFLAG_VITAL, ClientID);
		else
			Server()->SendPackMsg(&Msg7, MSGFLAG_VITAL, ClientID);
	}
}

void CGameContext::SendVoteStatus(int ClientID, int Total, int Yes, int No)
{
	if(ClientID == -1)
	{
		for(int i = 0; i < MAX_CLIENTS; ++i)
			if(Server()->ClientIngame(i))
				SendVoteStatus(i, Total, Yes, No);
		return;
	}

	if(Total > VANILLA_MAX_CLIENTS && m_apPlayers[ClientID] && m_apPlayers[ClientID]->GetClientVersion() <= VERSION_DDRACE)
	{
		Yes = (Yes * VANILLA_MAX_CLIENTS) / (float)Total;
		No = (No * VANILLA_MAX_CLIENTS) / (float)Total;
		Total = VANILLA_MAX_CLIENTS;
	}

	CNetMsg_Sv_VoteStatus Msg = {0};
	Msg.m_Total = Total;
	Msg.m_Yes = Yes;
	Msg.m_No = No;
	Msg.m_Pass = Total - (Yes + No);

	Server()->SendPackMsg(&Msg, MSGFLAG_VITAL, ClientID);
}

void CGameContext::AbortVoteKickOnDisconnect(int ClientID)
{
	if(m_VoteCloseTime && ((str_startswith(m_aVoteCommand, "kick ") && str_toint(&m_aVoteCommand[5]) == ClientID) ||
				      (str_startswith(m_aVoteCommand, "set_team ") && str_toint(&m_aVoteCommand[9]) == ClientID)))
		m_VoteEnforce = VOTE_ENFORCE_ABORT;
}

void CGameContext::CheckPureTuning()
{
	// might not be created yet during start up
	if(!m_pController)
		return;

	if(str_comp(m_pController->m_pGameType, "DM") == 0 ||
		str_comp(m_pController->m_pGameType, "TDM") == 0 ||
		str_comp(m_pController->m_pGameType, "CTF") == 0)
	{
		CTuningParams p;
		if(mem_comp(&p, &m_Tuning, sizeof(p)) != 0)
		{
			Console()->Print(IConsole::OUTPUT_LEVEL_STANDARD, "server", "resetting tuning due to pure server");
			m_Tuning = p;
		}
	}
}

void CGameContext::SendTuningParams(int ClientID, int Zone)
{
	if(ClientID == -1)
	{
		for(int i = 0; i < MAX_CLIENTS; ++i)
		{
			if(m_apPlayers[i])
			{
				if(m_apPlayers[i]->GetCharacter())
				{
					if(m_apPlayers[i]->GetCharacter()->m_TuneZone == Zone)
						SendTuningParams(i, Zone);
				}
				else if(m_apPlayers[i]->m_TuneZone == Zone)
				{
					SendTuningParams(i, Zone);
				}
			}
		}
		return;
	}

	CheckPureTuning();

	CMsgPacker Msg(NETMSGTYPE_SV_TUNEPARAMS);
	int *pParams = 0;
	if(Zone == 0)
		pParams = (int *)&m_Tuning;
	else
		pParams = (int *)&(m_aTuningList[Zone]);

	for(unsigned i = 0; i < sizeof(m_Tuning) / sizeof(int); i++)
	{
		if(m_apPlayers[ClientID] && m_apPlayers[ClientID]->GetCharacter())
		{
			if((i == 30) // laser_damage is removed from 0.7
				&& (Server()->IsSixup(ClientID)))
			{
				continue;
			}
			else if((i == 31) // collision
				&& (m_apPlayers[ClientID]->GetCharacter()->NeededFaketuning() & FAKETUNE_SOLO || m_apPlayers[ClientID]->GetCharacter()->NeededFaketuning() & FAKETUNE_NOCOLL))
			{
				Msg.AddInt(0);
			}
			else if((i == 32) // hooking
				&& (m_apPlayers[ClientID]->GetCharacter()->NeededFaketuning() & FAKETUNE_SOLO || m_apPlayers[ClientID]->GetCharacter()->NeededFaketuning() & FAKETUNE_NOHOOK))
			{
				Msg.AddInt(0);
			}
			else if((i == 3) // ground jump impulse
				&& m_apPlayers[ClientID]->GetCharacter()->NeededFaketuning() & FAKETUNE_NOJUMP)
			{
				Msg.AddInt(0);
			}
			else if((i == 33) // jetpack
				&& !(m_apPlayers[ClientID]->GetCharacter()->NeededFaketuning() & FAKETUNE_JETPACK))
			{
				Msg.AddInt(0);
			}
			else if((i == 36) // hammer hit
				&& m_apPlayers[ClientID]->GetCharacter()->NeededFaketuning() & FAKETUNE_NOHAMMER)
			{
				Msg.AddInt(0);
			}
			else
			{
				Msg.AddInt(pParams[i]);
			}
		}
		else
			Msg.AddInt(pParams[i]); // if everything is normal just send true tunings
	}
	Server()->SendMsg(&Msg, MSGFLAG_VITAL, ClientID);
}

void CGameContext::OnPreTickTeehistorian()
{
	if(!m_TeeHistorianActive)
		return;

	auto *pController = ((CGameControllerDDRace *)m_pController);
	for(int i = 0; i < MAX_CLIENTS; i++)
	{
		if(m_apPlayers[i] != nullptr)
			m_TeeHistorian.RecordPlayerTeam(i, pController->m_Teams.m_Core.Team(i));
		else
			m_TeeHistorian.RecordPlayerTeam(i, 0);
	}
	for(int i = 0; i < MAX_CLIENTS; i++)
	{
		m_TeeHistorian.RecordTeamPractice(i, pController->m_Teams.IsPractice(i));
	}
}

void CGameContext::OnTick()
{
	// check tuning
	CheckPureTuning();

	if(m_TeeHistorianActive)
	{
		int Error = aio_error(m_pTeeHistorianFile);
		if(Error)
		{
			dbg_msg("teehistorian", "error writing to file, err=%d", Error);
			Server()->SetErrorShutdown("teehistorian io error");
		}

		if(!m_TeeHistorian.Starting())
		{
			m_TeeHistorian.EndInputs();
			m_TeeHistorian.EndTick();
		}
		m_TeeHistorian.BeginTick(Server()->Tick());
		m_TeeHistorian.BeginPlayers();
	}

	// copy tuning
	m_World.m_Core.m_aTuning[0] = m_Tuning;
	m_World.Tick();

	UpdatePlayerMaps();

	//if(world.paused) // make sure that the game object always updates
	m_pController->Tick();

	for(int i = 0; i < MAX_CLIENTS; i++)
	{
		if(m_apPlayers[i])
		{
			// send vote options
			ProgressVoteOptions(i);

			m_apPlayers[i]->Tick();
			m_apPlayers[i]->PostTick();
		}
	}

	for(auto &pPlayer : m_apPlayers)
	{
		if(pPlayer)
			pPlayer->PostPostTick();
	}

	// update voting
	if(m_VoteCloseTime)
	{
		// abort the kick-vote on player-leave
		if(m_VoteEnforce == VOTE_ENFORCE_ABORT)
		{
			SendChat(-1, CGameContext::CHAT_ALL, "Vote aborted");
			EndVote();
		}
		else
		{
			int Total = 0, Yes = 0, No = 0;
			bool Veto = false, VetoStop = false;
			if(m_VoteUpdate)
			{
				// count votes
				char aaBuf[MAX_CLIENTS][NETADDR_MAXSTRSIZE] = {{0}}, *pIP = NULL;
				bool SinglePlayer = true;
				for(int i = 0; i < MAX_CLIENTS; i++)
				{
					if(m_apPlayers[i])
					{
						Server()->GetClientAddr(i, aaBuf[i], NETADDR_MAXSTRSIZE);
						if(!pIP)
							pIP = aaBuf[i];
						else if(SinglePlayer && str_comp(pIP, aaBuf[i]))
							SinglePlayer = false;
					}
				}

				// remember checked players, only the first player with a specific ip will be handled
				bool aVoteChecked[MAX_CLIENTS] = {false};
				int64_t Now = Server()->Tick();
				for(int i = 0; i < MAX_CLIENTS; i++)
				{
					if(!m_apPlayers[i] || aVoteChecked[i])
						continue;

					if((IsKickVote() || IsSpecVote()) && (m_apPlayers[i]->GetTeam() == TEAM_SPECTATORS ||
										     (GetPlayerChar(m_VoteCreator) && GetPlayerChar(i) &&
											     GetPlayerChar(m_VoteCreator)->Team() != GetPlayerChar(i)->Team())))
						continue;

					if(m_apPlayers[i]->IsAfk() && i != m_VoteCreator)
						continue;

					// can't vote in kick and spec votes in the beginning after joining
					if((IsKickVote() || IsSpecVote()) && Now < m_apPlayers[i]->m_FirstVoteTick)
						continue;

					// connecting clients with spoofed ips can clog slots without being ingame
					if(!Server()->ClientIngame(i))
						continue;

					// don't count votes by blacklisted clients
					if(g_Config.m_SvDnsblVote && !m_pServer->DnsblWhite(i) && !SinglePlayer)
						continue;

					int CurVote = m_apPlayers[i]->m_Vote;
					int CurVotePos = m_apPlayers[i]->m_VotePos;

					// only allow IPs to vote once, but keep veto ability
					// check for more players with the same ip (only use the vote of the one who voted first)
					for(int j = i + 1; j < MAX_CLIENTS; j++)
					{
						if(!m_apPlayers[j] || aVoteChecked[j] || str_comp(aaBuf[j], aaBuf[i]) != 0)
							continue;

						// count the latest vote by this ip
						if(CurVotePos < m_apPlayers[j]->m_VotePos)
						{
							CurVote = m_apPlayers[j]->m_Vote;
							CurVotePos = m_apPlayers[j]->m_VotePos;
						}

						aVoteChecked[j] = true;
					}

					Total++;
					if(CurVote > 0)
						Yes++;
					else if(CurVote < 0)
						No++;

					// veto right for players who have been active on server for long and who're not afk
					if(!IsKickVote() && !IsSpecVote() && g_Config.m_SvVoteVetoTime)
					{
						// look through all players with same IP again, including the current player
						for(int j = i; j < MAX_CLIENTS; j++)
						{
							// no need to check ip address of current player
							if(i != j && (!m_apPlayers[j] || str_comp(aaBuf[j], aaBuf[i]) != 0))
								continue;

							if(m_apPlayers[j] && !m_apPlayers[j]->IsAfk() && m_apPlayers[j]->GetTeam() != TEAM_SPECTATORS &&
								((Server()->Tick() - m_apPlayers[j]->m_JoinTick) / (Server()->TickSpeed() * 60) > g_Config.m_SvVoteVetoTime ||
									(m_apPlayers[j]->GetCharacter() && m_apPlayers[j]->GetCharacter()->m_DDRaceState == DDRACE_STARTED &&
										(Server()->Tick() - m_apPlayers[j]->GetCharacter()->m_StartTime) / (Server()->TickSpeed() * 60) > g_Config.m_SvVoteVetoTime)))
							{
								if(CurVote == 0)
									Veto = true;
								else if(CurVote < 0)
									VetoStop = true;
								break;
							}
						}
					}
				}

				if(g_Config.m_SvVoteMaxTotal && Total > g_Config.m_SvVoteMaxTotal &&
					(IsKickVote() || IsSpecVote()))
					Total = g_Config.m_SvVoteMaxTotal;

				if((Yes > Total / (100.0f / g_Config.m_SvVoteYesPercentage)) && !Veto)
					m_VoteEnforce = VOTE_ENFORCE_YES;
				else if(No >= Total - Total / (100.0f / g_Config.m_SvVoteYesPercentage))
					m_VoteEnforce = VOTE_ENFORCE_NO;

				if(VetoStop)
					m_VoteEnforce = VOTE_ENFORCE_NO;

				m_VoteWillPass = Yes > (Yes + No) / (100.0f / g_Config.m_SvVoteYesPercentage);
			}

			if(time_get() > m_VoteCloseTime && !g_Config.m_SvVoteMajority)
				m_VoteEnforce = (m_VoteWillPass && !Veto) ? VOTE_ENFORCE_YES : VOTE_ENFORCE_NO;

			// / Ensure minimum time for vote to end when moderating.
			if(m_VoteEnforce == VOTE_ENFORCE_YES && !(PlayerModerating() &&
									(IsKickVote() || IsSpecVote()) && time_get() < m_VoteCloseTime))
			{
				Server()->SetRconCID(IServer::RCON_CID_VOTE);
				Console()->ExecuteLine(m_aVoteCommand);
				Server()->SetRconCID(IServer::RCON_CID_SERV);
				EndVote();
				SendChat(-1, CGameContext::CHAT_ALL, "Vote passed", -1, CHAT_SIX);

				if(m_apPlayers[m_VoteCreator] && !IsKickVote() && !IsSpecVote())
					m_apPlayers[m_VoteCreator]->m_LastVoteCall = 0;
			}
			else if(m_VoteEnforce == VOTE_ENFORCE_YES_ADMIN)
			{
				Console()->ExecuteLine(m_aVoteCommand, m_VoteEnforcer);
				SendChat(-1, CGameContext::CHAT_ALL, "Vote passed enforced by authorized player", -1, CHAT_SIX);
				EndVote();
			}
			else if(m_VoteEnforce == VOTE_ENFORCE_NO_ADMIN)
			{
				EndVote();
				SendChat(-1, CGameContext::CHAT_ALL, "Vote failed enforced by authorized player", -1, CHAT_SIX);
			}
			//else if(m_VoteEnforce == VOTE_ENFORCE_NO || time_get() > m_VoteCloseTime)
			else if(m_VoteEnforce == VOTE_ENFORCE_NO || (time_get() > m_VoteCloseTime && g_Config.m_SvVoteMajority))
			{
				EndVote();
				if(VetoStop || (m_VoteWillPass && Veto))
					SendChat(-1, CGameContext::CHAT_ALL, "Vote failed because of veto. Find an empty server instead", -1, CHAT_SIX);
				else
					SendChat(-1, CGameContext::CHAT_ALL, "Vote failed", -1, CHAT_SIX);
			}
			else if(m_VoteUpdate)
			{
				m_VoteUpdate = false;
				SendVoteStatus(-1, Total, Yes, No);
			}
		}
	}
	for(int i = 0; i < m_NumMutes; i++)
	{
		if(m_aMutes[i].m_Expire <= Server()->Tick())
		{
			m_NumMutes--;
			m_aMutes[i] = m_aMutes[m_NumMutes];
		}
	}
	for(int i = 0; i < m_NumVoteMutes; i++)
	{
		if(m_aVoteMutes[i].m_Expire <= Server()->Tick())
		{
			m_NumVoteMutes--;
			m_aVoteMutes[i] = m_aVoteMutes[m_NumVoteMutes];
		}
	}

	if(Server()->Tick() % (g_Config.m_SvAnnouncementInterval * Server()->TickSpeed() * 60) == 0)
	{
		const char *pLine = Server()->GetAnnouncementLine(g_Config.m_SvAnnouncementFileName);
		if(pLine)
			SendChat(-1, CGameContext::CHAT_ALL, pLine);
	}

	for(auto &Switcher : Switchers())
	{
		for(int j = 0; j < MAX_CLIENTS; ++j)
		{
			if(Switcher.m_aEndTick[j] <= Server()->Tick() && Switcher.m_aType[j] == TILE_SWITCHTIMEDOPEN)
			{
				Switcher.m_aStatus[j] = false;
				Switcher.m_aEndTick[j] = 0;
				Switcher.m_aType[j] = TILE_SWITCHCLOSE;
			}
			else if(Switcher.m_aEndTick[j] <= Server()->Tick() && Switcher.m_aType[j] == TILE_SWITCHTIMEDCLOSE)
			{
				Switcher.m_aStatus[j] = true;
				Switcher.m_aEndTick[j] = 0;
				Switcher.m_aType[j] = TILE_SWITCHOPEN;
			}
		}
	}

	if(m_SqlRandomMapResult != nullptr && m_SqlRandomMapResult->m_Completed)
	{
		if(m_SqlRandomMapResult->m_Success)
		{
			if(PlayerExists(m_SqlRandomMapResult->m_ClientID) && m_SqlRandomMapResult->m_aMessage[0] != '\0')
				SendChatTarget(m_SqlRandomMapResult->m_ClientID, m_SqlRandomMapResult->m_aMessage);
			if(m_SqlRandomMapResult->m_aMap[0] != '\0')
				Server()->ChangeMap(m_SqlRandomMapResult->m_aMap);
			else
				m_LastMapVote = 0;
		}
		m_SqlRandomMapResult = nullptr;
	}

#ifdef CONF_DEBUG
	if(g_Config.m_DbgDummies)
	{
		for(int i = 0; i < g_Config.m_DbgDummies; i++)
		{
			if(m_apPlayers[MAX_CLIENTS - i - 1])
			{
				CNetObj_PlayerInput Input = {0};
				Input.m_Direction = (i & 1) ? -1 : 1;
				m_apPlayers[MAX_CLIENTS - i - 1]->OnPredictedInput(&Input);
			}
		}
	}
#endif

	// Record player position at the end of the tick
	if(m_TeeHistorianActive)
	{
		for(int i = 0; i < MAX_CLIENTS; i++)
		{
			if(m_apPlayers[i] && m_apPlayers[i]->GetCharacter())
			{
				CNetObj_CharacterCore Char;
				m_apPlayers[i]->GetCharacter()->GetCore().Write(&Char);
				m_TeeHistorian.RecordPlayer(i, &Char);
			}
			else
			{
				m_TeeHistorian.RecordDeadPlayer(i);
			}
		}
		m_TeeHistorian.EndPlayers();
		m_TeeHistorian.BeginInputs();
	}
	// Warning: do not put code in this function directly above or below this comment
}

static int PlayerFlags_SevenToSix(int Flags)
{
	int Six = 0;
	if(Flags & protocol7::PLAYERFLAG_CHATTING)
		Six |= PLAYERFLAG_CHATTING;
	if(Flags & protocol7::PLAYERFLAG_SCOREBOARD)
		Six |= PLAYERFLAG_SCOREBOARD;
	if(Flags & protocol7::PLAYERFLAG_AIM)
		Six |= PLAYERFLAG_AIM;
	return Six;
}

// Server hooks
void CGameContext::OnClientPrepareInput(int ClientID, void *pInput)
{
	auto *pPlayerInput = (CNetObj_PlayerInput *)pInput;
	if(Server()->IsSixup(ClientID))
		pPlayerInput->m_PlayerFlags = PlayerFlags_SevenToSix(pPlayerInput->m_PlayerFlags);
}

void CGameContext::OnClientDirectInput(int ClientID, void *pInput)
{
	if(!m_World.m_Paused)
		m_apPlayers[ClientID]->OnDirectInput((CNetObj_PlayerInput *)pInput);

	int Flags = ((CNetObj_PlayerInput *)pInput)->m_PlayerFlags;
	if((Flags & 256) || (Flags & 512))
	{
		Server()->Kick(ClientID, "please update your client or use DDNet client");
	}
}

void CGameContext::OnClientPredictedInput(int ClientID, void *pInput)
{
	// early return if no input at all has been sent by a player
	if(pInput == nullptr && !m_aPlayerHasInput[ClientID])
		return;

	// set to last sent input when no new input has been sent
	CNetObj_PlayerInput *pApplyInput = (CNetObj_PlayerInput *)pInput;
	if(pApplyInput == nullptr)
	{
		pApplyInput = &m_aLastPlayerInput[ClientID];
	}

	if(!m_World.m_Paused)
		m_apPlayers[ClientID]->OnPredictedInput(pApplyInput);
}

void CGameContext::OnClientPredictedEarlyInput(int ClientID, void *pInput)
{
	// early return if no input at all has been sent by a player
	if(pInput == nullptr && !m_aPlayerHasInput[ClientID])
		return;

	// set to last sent input when no new input has been sent
	CNetObj_PlayerInput *pApplyInput = (CNetObj_PlayerInput *)pInput;
	if(pApplyInput == nullptr)
	{
		pApplyInput = &m_aLastPlayerInput[ClientID];
	}
	else
	{
		// Store input in this function and not in `OnClientPredictedInput`,
		// because this function is called on all inputs, while
		// `OnClientPredictedInput` is only called on the first input of each
		// tick.
		mem_copy(&m_aLastPlayerInput[ClientID], pApplyInput, sizeof(m_aLastPlayerInput[ClientID]));
		m_aPlayerHasInput[ClientID] = true;
	}

	if(!m_World.m_Paused)
		m_apPlayers[ClientID]->OnPredictedEarlyInput(pApplyInput);

	if(m_TeeHistorianActive)
	{
		m_TeeHistorian.RecordPlayerInput(ClientID, m_apPlayers[ClientID]->GetUniqueCID(), pApplyInput);
	}
}

struct CVoteOptionServer *CGameContext::GetVoteOption(int Index)
{
	CVoteOptionServer *pCurrent;
	for(pCurrent = m_pVoteOptionFirst;
		Index > 0 && pCurrent;
		Index--, pCurrent = pCurrent->m_pNext)
		;

	if(Index > 0)
		return 0;
	return pCurrent;
}

void CGameContext::ProgressVoteOptions(int ClientID)
{
	CPlayer *pPl = m_apPlayers[ClientID];

	if(pPl->m_SendVoteIndex == -1)
		return; // we didn't start sending options yet

	if(pPl->m_SendVoteIndex > m_NumVoteOptions)
		return; // shouldn't happen / fail silently

	int VotesLeft = m_NumVoteOptions - pPl->m_SendVoteIndex;
	int NumVotesToSend = minimum(g_Config.m_SvSendVotesPerTick, VotesLeft);

	if(!VotesLeft)
	{
		// player has up to date vote option list
		return;
	}

	// build vote option list msg
	int CurIndex = 0;

	CNetMsg_Sv_VoteOptionListAdd OptionMsg;
	OptionMsg.m_pDescription0 = "";
	OptionMsg.m_pDescription1 = "";
	OptionMsg.m_pDescription2 = "";
	OptionMsg.m_pDescription3 = "";
	OptionMsg.m_pDescription4 = "";
	OptionMsg.m_pDescription5 = "";
	OptionMsg.m_pDescription6 = "";
	OptionMsg.m_pDescription7 = "";
	OptionMsg.m_pDescription8 = "";
	OptionMsg.m_pDescription9 = "";
	OptionMsg.m_pDescription10 = "";
	OptionMsg.m_pDescription11 = "";
	OptionMsg.m_pDescription12 = "";
	OptionMsg.m_pDescription13 = "";
	OptionMsg.m_pDescription14 = "";

	// get current vote option by index
	CVoteOptionServer *pCurrent = GetVoteOption(pPl->m_SendVoteIndex);

	while(CurIndex < NumVotesToSend && pCurrent != NULL)
	{
		switch(CurIndex)
		{
		case 0: OptionMsg.m_pDescription0 = pCurrent->m_aDescription; break;
		case 1: OptionMsg.m_pDescription1 = pCurrent->m_aDescription; break;
		case 2: OptionMsg.m_pDescription2 = pCurrent->m_aDescription; break;
		case 3: OptionMsg.m_pDescription3 = pCurrent->m_aDescription; break;
		case 4: OptionMsg.m_pDescription4 = pCurrent->m_aDescription; break;
		case 5: OptionMsg.m_pDescription5 = pCurrent->m_aDescription; break;
		case 6: OptionMsg.m_pDescription6 = pCurrent->m_aDescription; break;
		case 7: OptionMsg.m_pDescription7 = pCurrent->m_aDescription; break;
		case 8: OptionMsg.m_pDescription8 = pCurrent->m_aDescription; break;
		case 9: OptionMsg.m_pDescription9 = pCurrent->m_aDescription; break;
		case 10: OptionMsg.m_pDescription10 = pCurrent->m_aDescription; break;
		case 11: OptionMsg.m_pDescription11 = pCurrent->m_aDescription; break;
		case 12: OptionMsg.m_pDescription12 = pCurrent->m_aDescription; break;
		case 13: OptionMsg.m_pDescription13 = pCurrent->m_aDescription; break;
		case 14: OptionMsg.m_pDescription14 = pCurrent->m_aDescription; break;
		}

		CurIndex++;
		pCurrent = pCurrent->m_pNext;
	}

	// send msg
	OptionMsg.m_NumOptions = NumVotesToSend;
	Server()->SendPackMsg(&OptionMsg, MSGFLAG_VITAL, ClientID);

	pPl->m_SendVoteIndex += NumVotesToSend;
}

void CGameContext::OnClientEnter(int ClientID)
{
	if(m_TeeHistorianActive)
	{
		m_TeeHistorian.RecordPlayerReady(ClientID);
	}
	m_pController->OnPlayerConnect(m_apPlayers[ClientID]);

	if(Server()->IsSixup(ClientID))
	{
		{
			protocol7::CNetMsg_Sv_GameInfo Msg;
			Msg.m_GameFlags = protocol7::GAMEFLAG_RACE;
			Msg.m_GameFlags = protocol7::GAMEFLAG_TEAMS | protocol7::GAMEFLAG_FLAGS; // gctf
			Msg.m_MatchCurrent = 1;
			Msg.m_MatchNum = 0;
			Msg.m_ScoreLimit = Config()->m_SvScorelimit; // gctf
			Msg.m_TimeLimit = Config()->m_SvTimelimit; // gctf
			Server()->SendPackMsg(&Msg, MSGFLAG_VITAL | MSGFLAG_NORECORD, ClientID);
		}

		// /team is essential
		{
			protocol7::CNetMsg_Sv_CommandInfoRemove Msg;
			Msg.m_pName = "team";
			Server()->SendPackMsg(&Msg, MSGFLAG_VITAL | MSGFLAG_NORECORD, ClientID);
		}

		for(const IConsole::CCommandInfo *pCmd = Console()->FirstCommandInfo(IConsole::ACCESS_LEVEL_USER, CFGFLAG_CHAT);
			pCmd; pCmd = pCmd->NextCommandInfo(IConsole::ACCESS_LEVEL_USER, CFGFLAG_CHAT))
		{
			if(!str_comp_nocase(pCmd->m_pName, "w") || !str_comp_nocase(pCmd->m_pName, "whisper"))
				continue;

			const char *pName = pCmd->m_pName;
			if(!str_comp_nocase(pCmd->m_pName, "r"))
				pName = "rescue";

			protocol7::CNetMsg_Sv_CommandInfo Msg;
			Msg.m_pName = pName;
			Msg.m_pArgsFormat = pCmd->m_pParams;
			Msg.m_pHelpText = pCmd->m_pHelp;
			Server()->SendPackMsg(&Msg, MSGFLAG_VITAL | MSGFLAG_NORECORD, ClientID);
		}
	}

	{
		int Empty = -1;
		for(int i = 0; i < MAX_CLIENTS; i++)
		{
			if(!Server()->ClientIngame(i))
			{
				Empty = i;
				break;
			}
		}
		CNetMsg_Sv_Chat Msg;
		Msg.m_Team = 0;
		Msg.m_ClientID = Empty;
		Msg.m_pMessage = "Do you know someone who uses a bot? Please report them to the moderators.";
		m_apPlayers[ClientID]->m_EligibleForFinishCheck = time_get();
		Server()->SendPackMsg(&Msg, MSGFLAG_VITAL | MSGFLAG_NORECORD, ClientID);
	}

	IServer::CClientInfo Info;
	if(Server()->GetClientInfo(ClientID, &Info) && Info.m_GotDDNetVersion)
	{
		if(OnClientDDNetVersionKnown(ClientID))
			return; // kicked
	}

	if(!Server()->ClientPrevIngame(ClientID))
	{
		if(g_Config.m_SvWelcome[0] != 0)
			SendChatTarget(ClientID, g_Config.m_SvWelcome);

		if(g_Config.m_SvShowOthersDefault > SHOW_OTHERS_OFF)
		{
			if(g_Config.m_SvShowOthers)
				SendChatTarget(ClientID, "You can see other players. To disable this use DDNet client and type /showothers");

			m_apPlayers[ClientID]->m_ShowOthers = g_Config.m_SvShowOthersDefault;
		}
	}
	m_VoteUpdate = true;

	// send active vote
	if(m_VoteCloseTime)
		SendVoteSet(ClientID);

	Server()->ExpireServerInfo();

	CPlayer *pNewPlayer = m_apPlayers[ClientID];
	mem_zero(&m_aLastPlayerInput[ClientID], sizeof(m_aLastPlayerInput[ClientID]));
	m_aPlayerHasInput[ClientID] = false;

	// new info for others
	protocol7::CNetMsg_Sv_ClientInfo NewClientInfoMsg;
	NewClientInfoMsg.m_ClientID = ClientID;
	NewClientInfoMsg.m_Local = 0;
	NewClientInfoMsg.m_Team = pNewPlayer->GetTeam();
	NewClientInfoMsg.m_pName = Server()->ClientName(ClientID);
	NewClientInfoMsg.m_pClan = Server()->ClientClan(ClientID);
	NewClientInfoMsg.m_Country = Server()->ClientCountry(ClientID);
	NewClientInfoMsg.m_Silent = false;

	for(int p = 0; p < 6; p++)
	{
		NewClientInfoMsg.m_apSkinPartNames[p] = pNewPlayer->m_TeeInfos.m_apSkinPartNames[p];
		NewClientInfoMsg.m_aUseCustomColors[p] = pNewPlayer->m_TeeInfos.m_aUseCustomColors[p];
		NewClientInfoMsg.m_aSkinPartColors[p] = pNewPlayer->m_TeeInfos.m_aSkinPartColors[p];
	}

	// update client infos (others before local)
	for(int i = 0; i < Server()->MaxClients(); ++i)
	{
		if(i == ClientID || !m_apPlayers[i] || !Server()->ClientIngame(i))
			continue;

		CPlayer *pPlayer = m_apPlayers[i];

		if(Server()->IsSixup(i))
			Server()->SendPackMsg(&NewClientInfoMsg, MSGFLAG_VITAL | MSGFLAG_NORECORD, i);

		if(Server()->IsSixup(ClientID))
		{
			// existing infos for new player
			protocol7::CNetMsg_Sv_ClientInfo ClientInfoMsg;
			ClientInfoMsg.m_ClientID = i;
			ClientInfoMsg.m_Local = 0;
			ClientInfoMsg.m_Team = pPlayer->GetTeam();
			ClientInfoMsg.m_pName = Server()->ClientName(i);
			ClientInfoMsg.m_pClan = Server()->ClientClan(i);
			ClientInfoMsg.m_Country = Server()->ClientCountry(i);
			ClientInfoMsg.m_Silent = 0;

			for(int p = 0; p < 6; p++)
			{
				ClientInfoMsg.m_apSkinPartNames[p] = pPlayer->m_TeeInfos.m_apSkinPartNames[p];
				ClientInfoMsg.m_aUseCustomColors[p] = pPlayer->m_TeeInfos.m_aUseCustomColors[p];
				ClientInfoMsg.m_aSkinPartColors[p] = pPlayer->m_TeeInfos.m_aSkinPartColors[p];
			}

			Server()->SendPackMsg(&ClientInfoMsg, MSGFLAG_VITAL | MSGFLAG_NORECORD, ClientID);
		}
	}

	// local info
	if(Server()->IsSixup(ClientID))
	{
		NewClientInfoMsg.m_Local = 1;
		Server()->SendPackMsg(&NewClientInfoMsg, MSGFLAG_VITAL | MSGFLAG_NORECORD, ClientID);
	}

	// initial chat delay
	if(g_Config.m_SvChatInitialDelay != 0 && m_apPlayers[ClientID]->m_JoinTick > m_NonEmptySince + 10 * Server()->TickSpeed())
	{
		char aBuf[128];
		NETADDR Addr;
		Server()->GetClientAddr(ClientID, &Addr);
		str_format(aBuf, sizeof aBuf, "This server has an initial chat delay, you will need to wait %d seconds before talking.", g_Config.m_SvChatInitialDelay);
		SendChatTarget(ClientID, aBuf);
		Mute(&Addr, g_Config.m_SvChatInitialDelay, Server()->ClientName(ClientID), "Initial chat delay", true);
	}

	LogEvent("Connect", ClientID);
}

bool CGameContext::OnClientDataPersist(int ClientID, void *pData)
{
	CPersistentClientData *pPersistent = (CPersistentClientData *)pData;
	if(!m_apPlayers[ClientID])
	{
		return false;
	}
	pPersistent->m_IsSpectator = m_apPlayers[ClientID]->GetTeam() == TEAM_SPECTATORS;
	pPersistent->m_IsAfk = m_apPlayers[ClientID]->IsAfk();
	return true;
}

void CGameContext::OnClientConnected(int ClientID, void *pData)
{
	CPersistentClientData *pPersistentData = (CPersistentClientData *)pData;
	bool Spec = false;
	bool Afk = true;
	if(pPersistentData)
	{
		Spec = pPersistentData->m_IsSpectator;
		Afk = pPersistentData->m_IsAfk;
	}

	{
		bool Empty = true;
		for(auto &pPlayer : m_apPlayers)
		{
			// connecting clients with spoofed ips can clog slots without being ingame
			if(pPlayer && Server()->ClientIngame(pPlayer->GetCID()))
			{
				Empty = false;
				break;
			}
		}
		if(Empty)
		{
			m_NonEmptySince = Server()->Tick();
		}
	}

	// Check which team the player should be on
	const int StartTeam = (Spec || g_Config.m_SvTournamentMode) ? TEAM_SPECTATORS : m_pController->GetAutoTeam(ClientID);

	if(m_apPlayers[ClientID])
		delete m_apPlayers[ClientID];
	m_apPlayers[ClientID] = new(ClientID) CPlayer(this, NextUniqueClientID, ClientID, StartTeam);
	m_apPlayers[ClientID]->SetInitialAfk(Afk);
	NextUniqueClientID += 1;

#ifdef CONF_DEBUG
	if(g_Config.m_DbgDummies)
	{
		if(ClientID >= MAX_CLIENTS - g_Config.m_DbgDummies)
			return;
	}
#endif

	SendMotd(ClientID);
	SendSettings(ClientID);

	Server()->ExpireServerInfo();
}

void CGameContext::OnClientDrop(int ClientID, const char *pReason)
{
	LogEvent("Disconnect", ClientID);

	AbortVoteKickOnDisconnect(ClientID);
	m_pController->OnPlayerDisconnect(m_apPlayers[ClientID], pReason);
	delete m_apPlayers[ClientID];
	m_apPlayers[ClientID] = 0;

	m_VoteUpdate = true;

	// update spectator modes
	for(auto &pPlayer : m_apPlayers)
	{
		if(pPlayer && pPlayer->m_SpectatorID == ClientID)
			pPlayer->m_SpectatorID = SPEC_FREEVIEW;
	}

	// update conversation targets
	for(auto &pPlayer : m_apPlayers)
	{
		if(pPlayer && pPlayer->m_LastWhisperTo == ClientID)
			pPlayer->m_LastWhisperTo = -1;
	}

	protocol7::CNetMsg_Sv_ClientDrop Msg;
	Msg.m_ClientID = ClientID;
	Msg.m_pReason = pReason;
	Msg.m_Silent = false;
	Server()->SendPackMsg(&Msg, MSGFLAG_VITAL | MSGFLAG_NORECORD, -1);

	Server()->ExpireServerInfo();
}

void CGameContext::TeehistorianRecordAntibot(const void *pData, int DataSize)
{
	if(m_TeeHistorianActive)
	{
		m_TeeHistorian.RecordAntibot(pData, DataSize);
	}
}

void CGameContext::TeehistorianRecordPlayerJoin(int ClientID, bool Sixup)
{
	if(m_TeeHistorianActive)
	{
		m_TeeHistorian.RecordPlayerJoin(ClientID, !Sixup ? CTeeHistorian::PROTOCOL_6 : CTeeHistorian::PROTOCOL_7);
	}
}

void CGameContext::TeehistorianRecordPlayerDrop(int ClientID, const char *pReason)
{
	if(m_TeeHistorianActive)
	{
		m_TeeHistorian.RecordPlayerDrop(ClientID, pReason);
	}
}

void CGameContext::TeehistorianRecordPlayerRejoin(int ClientID)
{
	if(m_TeeHistorianActive)
	{
		m_TeeHistorian.RecordPlayerRejoin(ClientID);
	}
}

bool CGameContext::OnClientDDNetVersionKnown(int ClientID)
{
	IServer::CClientInfo Info;
	dbg_assert(Server()->GetClientInfo(ClientID, &Info), "failed to get client info");
	int ClientVersion = Info.m_DDNetVersion;
	dbg_msg("ddnet", "cid=%d version=%d", ClientID, ClientVersion);

	if(m_TeeHistorianActive)
	{
		if(Info.m_pConnectionID && Info.m_pDDNetVersionStr)
		{
			m_TeeHistorian.RecordDDNetVersion(ClientID, *Info.m_pConnectionID, ClientVersion, Info.m_pDDNetVersionStr);
		}
		else
		{
			m_TeeHistorian.RecordDDNetVersionOld(ClientID, ClientVersion);
		}
	}

	// Autoban known bot versions.
	if(g_Config.m_SvBannedVersions[0] != '\0' && IsVersionBanned(ClientVersion))
	{
		Server()->Kick(ClientID, "unsupported client");
		return true;
	}

	CPlayer *pPlayer = m_apPlayers[ClientID];
	if(ClientVersion >= VERSION_DDNET_GAMETICK)
		pPlayer->m_TimerType = g_Config.m_SvDefaultTimerType;

	// First update the teams state.
	((CGameControllerDDRace *)m_pController)->m_Teams.SendTeamsState(ClientID);

	// Then send records.
	SendRecord(ClientID);

	// And report correct tunings.
	if(ClientVersion < VERSION_DDNET_EARLY_VERSION)
		SendTuningParams(ClientID, pPlayer->m_TuneZone);

	// Tell old clients to update.
	if(ClientVersion < VERSION_DDNET_UPDATER_FIXED && g_Config.m_SvClientSuggestionOld[0] != '\0')
		SendBroadcast(g_Config.m_SvClientSuggestionOld, ClientID);
	// Tell known bot clients that they're botting and we know it.
	if(((ClientVersion >= 15 && ClientVersion < 100) || ClientVersion == 502) && g_Config.m_SvClientSuggestionBot[0] != '\0')
		SendBroadcast(g_Config.m_SvClientSuggestionBot, ClientID);

	return false;
}

void *CGameContext::PreProcessMsg(int *pMsgID, CUnpacker *pUnpacker, int ClientID)
{
	if(Server()->IsSixup(ClientID) && *pMsgID < OFFSET_UUID)
	{
		void *pRawMsg = m_NetObjHandler7.SecureUnpackMsg(*pMsgID, pUnpacker);
		if(!pRawMsg)
			return 0;

		CPlayer *pPlayer = m_apPlayers[ClientID];
		static char s_aRawMsg[1024];

		if(*pMsgID == protocol7::NETMSGTYPE_CL_SAY)
		{
			protocol7::CNetMsg_Cl_Say *pMsg7 = (protocol7::CNetMsg_Cl_Say *)pRawMsg;
			// Should probably use a placement new to start the lifetime of the object to avoid future weirdness
			::CNetMsg_Cl_Say *pMsg = (::CNetMsg_Cl_Say *)s_aRawMsg;

			if(pMsg7->m_Target >= 0)
			{
				if(ProcessSpamProtection(ClientID))
					return 0;

				// Should we maybe recraft the message so that it can go through the usual path?
				WhisperID(ClientID, pMsg7->m_Target, pMsg7->m_pMessage);
				return 0;
			}

			pMsg->m_Team = pMsg7->m_Mode == protocol7::CHAT_TEAM;
			pMsg->m_pMessage = pMsg7->m_pMessage;
		}
		else if(*pMsgID == protocol7::NETMSGTYPE_CL_STARTINFO)
		{
			protocol7::CNetMsg_Cl_StartInfo *pMsg7 = (protocol7::CNetMsg_Cl_StartInfo *)pRawMsg;
			::CNetMsg_Cl_StartInfo *pMsg = (::CNetMsg_Cl_StartInfo *)s_aRawMsg;

			pMsg->m_pName = pMsg7->m_pName;
			pMsg->m_pClan = pMsg7->m_pClan;
			pMsg->m_Country = pMsg7->m_Country;

			CTeeInfo Info(pMsg7->m_apSkinPartNames, pMsg7->m_aUseCustomColors, pMsg7->m_aSkinPartColors);
			Info.FromSixup();
			pPlayer->m_TeeInfos = Info;

			str_copy(s_aRawMsg + sizeof(*pMsg), Info.m_aSkinName, sizeof(s_aRawMsg) - sizeof(*pMsg));

			pMsg->m_pSkin = s_aRawMsg + sizeof(*pMsg);
			pMsg->m_UseCustomColor = pPlayer->m_TeeInfos.m_UseCustomColor;
			pMsg->m_ColorBody = pPlayer->m_TeeInfos.m_ColorBody;
			pMsg->m_ColorFeet = pPlayer->m_TeeInfos.m_ColorFeet;
		}
		// gctf ready start
		else if(*pMsgID == protocol7::NETMSGTYPE_CL_READYCHANGE)
		{
			m_pController->OnPlayerReadyChange(pPlayer);
		}
		// gctf ready end
		else if(*pMsgID == protocol7::NETMSGTYPE_CL_SKINCHANGE)
		{
			protocol7::CNetMsg_Cl_SkinChange *pMsg = (protocol7::CNetMsg_Cl_SkinChange *)pRawMsg;
			if(g_Config.m_SvSpamprotection && pPlayer->m_LastChangeInfo &&
				pPlayer->m_LastChangeInfo + Server()->TickSpeed() * g_Config.m_SvInfoChangeDelay > Server()->Tick())
				return 0;

			pPlayer->m_LastChangeInfo = Server()->Tick();

			CTeeInfo Info(pMsg->m_apSkinPartNames, pMsg->m_aUseCustomColors, pMsg->m_aSkinPartColors);
			Info.FromSixup();
			pPlayer->m_TeeInfos = Info;

			protocol7::CNetMsg_Sv_SkinChange Msg;
			Msg.m_ClientID = ClientID;
			for(int p = 0; p < 6; p++)
			{
				Msg.m_apSkinPartNames[p] = pMsg->m_apSkinPartNames[p];
				Msg.m_aSkinPartColors[p] = pMsg->m_aSkinPartColors[p];
				Msg.m_aUseCustomColors[p] = pMsg->m_aUseCustomColors[p];
			}

			Server()->SendPackMsg(&Msg, MSGFLAG_VITAL | MSGFLAG_NORECORD, -1);

			return 0;
		}
		else if(*pMsgID == protocol7::NETMSGTYPE_CL_SETSPECTATORMODE)
		{
			protocol7::CNetMsg_Cl_SetSpectatorMode *pMsg7 = (protocol7::CNetMsg_Cl_SetSpectatorMode *)pRawMsg;
			::CNetMsg_Cl_SetSpectatorMode *pMsg = (::CNetMsg_Cl_SetSpectatorMode *)s_aRawMsg;

			if(pMsg7->m_SpecMode == protocol7::SPEC_FREEVIEW)
				pMsg->m_SpectatorID = SPEC_FREEVIEW;
			else if(pMsg7->m_SpecMode == protocol7::SPEC_PLAYER)
				pMsg->m_SpectatorID = pMsg7->m_SpectatorID;
			else
				pMsg->m_SpectatorID = SPEC_FREEVIEW; // Probably not needed
		}
		else if(*pMsgID == protocol7::NETMSGTYPE_CL_SETTEAM)
		{
			protocol7::CNetMsg_Cl_SetTeam *pMsg7 = (protocol7::CNetMsg_Cl_SetTeam *)pRawMsg;
			::CNetMsg_Cl_SetTeam *pMsg = (::CNetMsg_Cl_SetTeam *)s_aRawMsg;

			pMsg->m_Team = pMsg7->m_Team;
		}
		else if(*pMsgID == protocol7::NETMSGTYPE_CL_COMMAND)
		{
			protocol7::CNetMsg_Cl_Command *pMsg7 = (protocol7::CNetMsg_Cl_Command *)pRawMsg;
			::CNetMsg_Cl_Say *pMsg = (::CNetMsg_Cl_Say *)s_aRawMsg;

			str_format(s_aRawMsg + sizeof(*pMsg), sizeof(s_aRawMsg) - sizeof(*pMsg), "/%s %s", pMsg7->m_pName, pMsg7->m_pArguments);
			pMsg->m_pMessage = s_aRawMsg + sizeof(*pMsg);
			dbg_msg("debug", "line='%s'", s_aRawMsg + sizeof(*pMsg));
			pMsg->m_Team = 0;

			*pMsgID = NETMSGTYPE_CL_SAY;
			return s_aRawMsg;
		}
		else if(*pMsgID == protocol7::NETMSGTYPE_CL_CALLVOTE)
		{
			protocol7::CNetMsg_Cl_CallVote *pMsg7 = (protocol7::CNetMsg_Cl_CallVote *)pRawMsg;
			::CNetMsg_Cl_CallVote *pMsg = (::CNetMsg_Cl_CallVote *)s_aRawMsg;

			int Authed = Server()->GetAuthedState(ClientID);
			if(pMsg7->m_Force)
			{
				str_format(s_aRawMsg, sizeof(s_aRawMsg), "force_vote \"%s\" \"%s\" \"%s\"", pMsg7->m_pType, pMsg7->m_pValue, pMsg7->m_pReason);
				Console()->SetAccessLevel(Authed == AUTHED_ADMIN ? IConsole::ACCESS_LEVEL_ADMIN : Authed == AUTHED_MOD ? IConsole::ACCESS_LEVEL_MOD : IConsole::ACCESS_LEVEL_HELPER);
				Console()->ExecuteLine(s_aRawMsg, ClientID, false);
				Console()->SetAccessLevel(IConsole::ACCESS_LEVEL_ADMIN);
				return 0;
			}

			pMsg->m_pValue = pMsg7->m_pValue;
			pMsg->m_pReason = pMsg7->m_pReason;
			pMsg->m_pType = pMsg7->m_pType;
		}
		else if(*pMsgID == protocol7::NETMSGTYPE_CL_EMOTICON)
		{
			protocol7::CNetMsg_Cl_Emoticon *pMsg7 = (protocol7::CNetMsg_Cl_Emoticon *)pRawMsg;
			::CNetMsg_Cl_Emoticon *pMsg = (::CNetMsg_Cl_Emoticon *)s_aRawMsg;

			pMsg->m_Emoticon = pMsg7->m_Emoticon;
		}
		else if(*pMsgID == protocol7::NETMSGTYPE_CL_VOTE)
		{
			protocol7::CNetMsg_Cl_Vote *pMsg7 = (protocol7::CNetMsg_Cl_Vote *)pRawMsg;
			::CNetMsg_Cl_Vote *pMsg = (::CNetMsg_Cl_Vote *)s_aRawMsg;

			pMsg->m_Vote = pMsg7->m_Vote;
		}

		*pMsgID = Msg_SevenToSix(*pMsgID);

		return s_aRawMsg;
	}
	else
		return m_NetObjHandler.SecureUnpackMsg(*pMsgID, pUnpacker);
}

void CGameContext::CensorMessage(char *pCensoredMessage, const char *pMessage, int Size)
{
	str_copy(pCensoredMessage, pMessage, Size);

	for(auto &Item : m_vCensorlist)
	{
		char *pCurLoc = pCensoredMessage;
		do
		{
			pCurLoc = (char *)str_utf8_find_nocase(pCurLoc, Item.c_str());
			if(pCurLoc)
			{
				for(int i = 0; i < (int)Item.length(); i++)
				{
					pCurLoc[i] = '*';
				}
				pCurLoc++;
			}
		} while(pCurLoc);
	}
}

void CGameContext::OnMessage(int MsgID, CUnpacker *pUnpacker, int ClientID)
{
	if(m_TeeHistorianActive)
	{
		if(m_NetObjHandler.TeeHistorianRecordMsg(MsgID))
		{
			m_TeeHistorian.RecordPlayerMessage(ClientID, pUnpacker->CompleteData(), pUnpacker->CompleteSize());
		}
	}

	void *pRawMsg = PreProcessMsg(&MsgID, pUnpacker, ClientID);

	if(!pRawMsg)
		return;

	if(Server()->ClientIngame(ClientID))
	{
		switch(MsgID)
		{
		case NETMSGTYPE_CL_SAY:
			OnSayNetMessage(static_cast<CNetMsg_Cl_Say *>(pRawMsg), ClientID, pUnpacker);
			break;
		case NETMSGTYPE_CL_CALLVOTE:
			OnCallVoteNetMessage(static_cast<CNetMsg_Cl_CallVote *>(pRawMsg), ClientID);
			break;
		case NETMSGTYPE_CL_VOTE:
			OnVoteNetMessage(static_cast<CNetMsg_Cl_Vote *>(pRawMsg), ClientID);
			break;
		case NETMSGTYPE_CL_SETTEAM:
			OnSetTeamNetMessage(static_cast<CNetMsg_Cl_SetTeam *>(pRawMsg), ClientID);
			break;
		case NETMSGTYPE_CL_ISDDNETLEGACY:
			OnIsDDNetLegacyNetMessage(static_cast<CNetMsg_Cl_IsDDNetLegacy *>(pRawMsg), ClientID, pUnpacker);
			break;
		case NETMSGTYPE_CL_SHOWOTHERSLEGACY:
			OnShowOthersLegacyNetMessage(static_cast<CNetMsg_Cl_ShowOthersLegacy *>(pRawMsg), ClientID);
			break;
		case NETMSGTYPE_CL_SHOWOTHERS:
			OnShowOthersNetMessage(static_cast<CNetMsg_Cl_ShowOthers *>(pRawMsg), ClientID);
			break;
		case NETMSGTYPE_CL_SHOWDISTANCE:
			OnShowDistanceNetMessage(static_cast<CNetMsg_Cl_ShowDistance *>(pRawMsg), ClientID);
			break;
		case NETMSGTYPE_CL_SETSPECTATORMODE:
			OnSetSpectatorModeNetMessage(static_cast<CNetMsg_Cl_SetSpectatorMode *>(pRawMsg), ClientID);
			break;
		case NETMSGTYPE_CL_CHANGEINFO:
			OnChangeInfoNetMessage(static_cast<CNetMsg_Cl_ChangeInfo *>(pRawMsg), ClientID);
			break;
		case NETMSGTYPE_CL_EMOTICON:
			OnEmoticonNetMessage(static_cast<CNetMsg_Cl_Emoticon *>(pRawMsg), ClientID);
			break;
		case NETMSGTYPE_CL_KILL:
			OnKillNetMessage(static_cast<CNetMsg_Cl_Kill *>(pRawMsg), ClientID);
			break;
		default:
			break;
		}
	}
	if(MsgID == NETMSGTYPE_CL_STARTINFO)
	{
		OnStartInfoNetMessage(static_cast<CNetMsg_Cl_StartInfo *>(pRawMsg), ClientID);
	}
}

void CGameContext::OnSayNetMessage(const CNetMsg_Cl_Say *pMsg, int ClientID, const CUnpacker *pUnpacker)
{
	if(!str_utf8_check(pMsg->m_pMessage))
	{
		return;
	}
	CPlayer *pPlayer = m_apPlayers[ClientID];
	bool Check = !pPlayer->m_NotEligibleForFinish && pPlayer->m_EligibleForFinishCheck + 10 * time_freq() >= time_get();
	if(Check && str_comp(pMsg->m_pMessage, "xd sure chillerbot.png is lyfe") == 0 && pMsg->m_Team == 0)
	{
		if(m_TeeHistorianActive)
		{
			m_TeeHistorian.RecordPlayerMessage(ClientID, pUnpacker->CompleteData(), pUnpacker->CompleteSize());
		}

		pPlayer->m_NotEligibleForFinish = true;
		dbg_msg("hack", "bot detected, cid=%d", ClientID);
		return;
	}
	int Team = pMsg->m_Team;

	// trim right and set maximum length to 256 utf8-characters
	int Length = 0;
	const char *p = pMsg->m_pMessage;
	const char *pEnd = 0;
	while(*p)
	{
		const char *pStrOld = p;
		int Code = str_utf8_decode(&p);

		// check if unicode is not empty
		if(!str_utf8_isspace(Code))
		{
			pEnd = 0;
		}
		else if(pEnd == 0)
			pEnd = pStrOld;

		if(++Length >= 256)
		{
			*(const_cast<char *>(p)) = 0;
			break;
		}
	}
	if(pEnd != 0)
		*(const_cast<char *>(pEnd)) = 0;

	// drop empty and autocreated spam messages (more than 32 characters per second)
	if(Length == 0 || (pMsg->m_pMessage[0] != '/' && (g_Config.m_SvSpamprotection && pPlayer->m_LastChat && pPlayer->m_LastChat + Server()->TickSpeed() * ((31 + Length) / 32) > Server()->Tick())))
		return;

	int GameTeam = ((CGameControllerDDRace *)m_pController)->m_Teams.m_Core.Team(pPlayer->GetCID());
	if(Team)
		Team = ((pPlayer->GetTeam() == TEAM_SPECTATORS) ? CHAT_SPEC : GameTeam);
	else
		Team = CHAT_ALL;

	if(pMsg->m_pMessage[0] == '/')
	{
		if(str_startswith_nocase(pMsg->m_pMessage + 1, "w "))
		{
			char aWhisperMsg[256];
			str_copy(aWhisperMsg, pMsg->m_pMessage + 3, 256);
			Whisper(pPlayer->GetCID(), aWhisperMsg);
		}
		else if(str_startswith_nocase(pMsg->m_pMessage + 1, "whisper "))
		{
			char aWhisperMsg[256];
			str_copy(aWhisperMsg, pMsg->m_pMessage + 9, 256);
			Whisper(pPlayer->GetCID(), aWhisperMsg);
		}
		else if(str_startswith_nocase(pMsg->m_pMessage + 1, "c "))
		{
			char aWhisperMsg[256];
			str_copy(aWhisperMsg, pMsg->m_pMessage + 3, 256);
			Converse(pPlayer->GetCID(), aWhisperMsg);
		}
		else if(str_startswith_nocase(pMsg->m_pMessage + 1, "converse "))
		{
			char aWhisperMsg[256];
			str_copy(aWhisperMsg, pMsg->m_pMessage + 10, 256);
			Converse(pPlayer->GetCID(), aWhisperMsg);
		}
		else
		{
			if(g_Config.m_SvSpamprotection && !str_startswith(pMsg->m_pMessage + 1, "timeout ") && pPlayer->m_aLastCommands[0] && pPlayer->m_aLastCommands[0] + Server()->TickSpeed() > Server()->Tick() && pPlayer->m_aLastCommands[1] && pPlayer->m_aLastCommands[1] + Server()->TickSpeed() > Server()->Tick() && pPlayer->m_aLastCommands[2] && pPlayer->m_aLastCommands[2] + Server()->TickSpeed() > Server()->Tick() && pPlayer->m_aLastCommands[3] && pPlayer->m_aLastCommands[3] + Server()->TickSpeed() > Server()->Tick())
				return;

			int64_t Now = Server()->Tick();
			pPlayer->m_aLastCommands[pPlayer->m_LastCommandPos] = Now;
			pPlayer->m_LastCommandPos = (pPlayer->m_LastCommandPos + 1) % 4;

			Console()->SetFlagMask(CFGFLAG_CHAT);
			int Authed = Server()->GetAuthedState(ClientID);
			if(Authed)
				Console()->SetAccessLevel(Authed == AUTHED_ADMIN ? IConsole::ACCESS_LEVEL_ADMIN : Authed == AUTHED_MOD ? IConsole::ACCESS_LEVEL_MOD : IConsole::ACCESS_LEVEL_HELPER);
			else
				Console()->SetAccessLevel(IConsole::ACCESS_LEVEL_USER);

			{
				CClientChatLogger Logger(this, ClientID, log_get_scope_logger());
				CLogScope Scope(&Logger);
				Console()->ExecuteLine(pMsg->m_pMessage + 1, ClientID, false);
			}
			// m_apPlayers[ClientID] can be NULL, if the player used a
			// timeout code and replaced another client.
			char aBuf[256];
			str_format(aBuf, sizeof(aBuf), "%d used %s", ClientID, pMsg->m_pMessage);
			Console()->Print(IConsole::OUTPUT_LEVEL_DEBUG, "chat-command", aBuf);

			Console()->SetAccessLevel(IConsole::ACCESS_LEVEL_ADMIN);
			Console()->SetFlagMask(CFGFLAG_SERVER);
		}
	}
	else
	{
		pPlayer->UpdatePlaytime();
		char aCensoredMessage[256];
		CensorMessage(aCensoredMessage, pMsg->m_pMessage, sizeof(aCensoredMessage));
		SendChat(ClientID, Team, aCensoredMessage, ClientID);
	}
}

<<<<<<< HEAD
			pPlayer->UpdatePlaytime();

			if(Team)
				Team = ((pPlayer->GetTeam() == TEAM_SPECTATORS) ? CHAT_SPEC : pPlayer->GetTeam()); // gctf
			else
				Team = CHAT_ALL;
=======
void CGameContext::OnCallVoteNetMessage(const CNetMsg_Cl_CallVote *pMsg, int ClientID)
{
	if(RateLimitPlayerVote(ClientID) || m_VoteCloseTime)
		return;

	m_apPlayers[ClientID]->UpdatePlaytime();
>>>>>>> dbfe8887

	m_VoteType = VOTE_TYPE_UNKNOWN;
	char aChatmsg[512] = {0};
	char aDesc[VOTE_DESC_LENGTH] = {0};
	char aSixupDesc[VOTE_DESC_LENGTH] = {0};
	char aCmd[VOTE_CMD_LENGTH] = {0};
	char aReason[VOTE_REASON_LENGTH] = "No reason given";
	if(!str_utf8_check(pMsg->m_pType) || !str_utf8_check(pMsg->m_pReason) || !str_utf8_check(pMsg->m_pValue))
	{
		return;
	}
	if(pMsg->m_pReason[0])
	{
		str_copy(aReason, pMsg->m_pReason, sizeof(aReason));
	}

	if(str_comp_nocase(pMsg->m_pType, "option") == 0)
	{
		int Authed = Server()->GetAuthedState(ClientID);
		CVoteOptionServer *pOption = m_pVoteOptionFirst;
		while(pOption)
		{
			if(str_comp_nocase(pMsg->m_pValue, pOption->m_aDescription) == 0)
			{
				if(!Console()->LineIsValid(pOption->m_aCommand))
				{
					SendChatTarget(ClientID, "Invalid option");
					return;
				}
				if((str_find(pOption->m_aCommand, "sv_map ") != 0 || str_find(pOption->m_aCommand, "change_map ") != 0 || str_find(pOption->m_aCommand, "random_map") != 0 || str_find(pOption->m_aCommand, "random_unfinished_map") != 0) && RateLimitPlayerMapVote(ClientID))
				{
					return;
				}

				str_format(aChatmsg, sizeof(aChatmsg), "'%s' called vote to change server option '%s' (%s)", Server()->ClientName(ClientID),
					pOption->m_aDescription, aReason);
				str_copy(aDesc, pOption->m_aDescription);

				if((str_endswith(pOption->m_aCommand, "random_map") || str_endswith(pOption->m_aCommand, "random_unfinished_map")) && str_length(aReason) == 1 && aReason[0] >= '0' && aReason[0] <= '5')
				{
					int Stars = aReason[0] - '0';
					str_format(aCmd, sizeof(aCmd), "%s %d", pOption->m_aCommand, Stars);
				}
				else if(!str_comp_nocase(pMsg->m_pMessage + 1, "ready")) // gctf
				{
					m_pController->OnPlayerReadyChange(pPlayer);
				}
				else
				{
					str_copy(aCmd, pOption->m_aCommand);
				}

				m_LastMapVote = time_get();
				break;
			}

			pOption = pOption->m_pNext;
		}

		if(!pOption)
		{
			if(Authed != AUTHED_ADMIN) // allow admins to call any vote they want
			{
				str_format(aChatmsg, sizeof(aChatmsg), "'%s' isn't an option on this server", pMsg->m_pValue);
				SendChatTarget(ClientID, aChatmsg);
				return;
			}
			else
			{
				str_format(aChatmsg, sizeof(aChatmsg), "'%s' called vote to change server option '%s'", Server()->ClientName(ClientID), pMsg->m_pValue);
				str_copy(aDesc, pMsg->m_pValue);
				str_copy(aCmd, pMsg->m_pValue);
			}
		}

		m_VoteType = VOTE_TYPE_OPTION;
	}
	else if(str_comp_nocase(pMsg->m_pType, "kick") == 0)
	{
		int Authed = Server()->GetAuthedState(ClientID);
		if(!Authed && time_get() < m_apPlayers[ClientID]->m_Last_KickVote + (time_freq() * 5))
			return;
		else if(!Authed && time_get() < m_apPlayers[ClientID]->m_Last_KickVote + (time_freq() * g_Config.m_SvVoteKickDelay))
		{
			str_format(aChatmsg, sizeof(aChatmsg), "There's a %d second wait time between kick votes for each player please wait %d second(s)",
				g_Config.m_SvVoteKickDelay,
				(int)(((m_apPlayers[ClientID]->m_Last_KickVote + (m_apPlayers[ClientID]->m_Last_KickVote * time_freq())) / time_freq()) - (time_get() / time_freq())));
			SendChatTarget(ClientID, aChatmsg);
			m_apPlayers[ClientID]->m_Last_KickVote = time_get();
			return;
		}
		else if(!g_Config.m_SvVoteKick && !Authed) // allow admins to call kick votes even if they are forbidden
		{
			SendChatTarget(ClientID, "Server does not allow voting to kick players");
			m_apPlayers[ClientID]->m_Last_KickVote = time_get();
			return;
		}

		if(g_Config.m_SvVoteKickMin && !GetDDRaceTeam(ClientID))
		{
			char aaAddresses[MAX_CLIENTS][NETADDR_MAXSTRSIZE] = {{0}};
			for(int i = 0; i < MAX_CLIENTS; i++)
			{
				if(m_apPlayers[i])
				{
					Server()->GetClientAddr(i, aaAddresses[i], NETADDR_MAXSTRSIZE);
				}
			}
			int NumPlayers = 0;
			for(int i = 0; i < MAX_CLIENTS; ++i)
			{
				if(m_apPlayers[i] && m_apPlayers[i]->GetTeam() != TEAM_SPECTATORS && !GetDDRaceTeam(i))
				{
					NumPlayers++;
					for(int j = 0; j < i; j++)
					{
						if(m_apPlayers[j] && m_apPlayers[j]->GetTeam() != TEAM_SPECTATORS && !GetDDRaceTeam(j))
						{
							if(str_comp(aaAddresses[i], aaAddresses[j]) == 0)
							{
								NumPlayers--;
								break;
							}
						}
					}
				}
			}

			if(NumPlayers < g_Config.m_SvVoteKickMin)
			{
				str_format(aChatmsg, sizeof(aChatmsg), "Kick voting requires %d players", g_Config.m_SvVoteKickMin);
				SendChatTarget(ClientID, aChatmsg);
				return;
			}
		}

		int KickID = str_toint(pMsg->m_pValue);

		if(KickID < 0 || KickID >= MAX_CLIENTS || !m_apPlayers[KickID])
		{
			SendChatTarget(ClientID, "Invalid client id to kick");
			return;
		}
		if(KickID == ClientID)
		{
			SendChatTarget(ClientID, "You can't kick yourself");
			return;
		}
		if(!Server()->ReverseTranslate(KickID, ClientID))
		{
			return;
		}
		int KickedAuthed = Server()->GetAuthedState(KickID);
		if(KickedAuthed > Authed)
		{
			SendChatTarget(ClientID, "You can't kick authorized players");
			m_apPlayers[ClientID]->m_Last_KickVote = time_get();
			char aBufKick[128];
			str_format(aBufKick, sizeof(aBufKick), "'%s' called for vote to kick you", Server()->ClientName(ClientID));
			SendChatTarget(KickID, aBufKick);
			return;
		}

		// Don't allow kicking if a player has no character
		if(!GetPlayerChar(ClientID) || !GetPlayerChar(KickID) || GetDDRaceTeam(ClientID) != GetDDRaceTeam(KickID))
		{
			SendChatTarget(ClientID, "You can kick only your team member");
			m_apPlayers[ClientID]->m_Last_KickVote = time_get();
			return;
		}

		str_format(aChatmsg, sizeof(aChatmsg), "'%s' called for vote to kick '%s' (%s)", Server()->ClientName(ClientID), Server()->ClientName(KickID), aReason);
		str_format(aSixupDesc, sizeof(aSixupDesc), "%2d: %s", KickID, Server()->ClientName(KickID));
		if(!GetDDRaceTeam(ClientID))
		{
			if(!g_Config.m_SvVoteKickBantime)
			{
				str_format(aCmd, sizeof(aCmd), "kick %d Kicked by vote", KickID);
				str_format(aDesc, sizeof(aDesc), "Kick '%s'", Server()->ClientName(KickID));
			}
			else
			{
				char aAddrStr[NETADDR_MAXSTRSIZE] = {0};
				Server()->GetClientAddr(KickID, aAddrStr, sizeof(aAddrStr));
				str_format(aCmd, sizeof(aCmd), "ban %s %d Banned by vote", aAddrStr, g_Config.m_SvVoteKickBantime);
				str_format(aDesc, sizeof(aDesc), "Ban '%s'", Server()->ClientName(KickID));
			}
		}
		else
		{
			str_format(aCmd, sizeof(aCmd), "uninvite %d %d; set_team_ddr %d 0", KickID, GetDDRaceTeam(KickID), KickID);
			str_format(aDesc, sizeof(aDesc), "Move '%s' to team 0", Server()->ClientName(KickID));
		}
		m_apPlayers[ClientID]->m_Last_KickVote = time_get();
		m_VoteType = VOTE_TYPE_KICK;
		m_VoteVictim = KickID;
	}
	else if(str_comp_nocase(pMsg->m_pType, "spectate") == 0)
	{
		if(!g_Config.m_SvVoteSpectate)
		{
			SendChatTarget(ClientID, "Server does not allow voting to move players to spectators");
			return;
		}

		int SpectateID = str_toint(pMsg->m_pValue);

		if(SpectateID < 0 || SpectateID >= MAX_CLIENTS || !m_apPlayers[SpectateID] || m_apPlayers[SpectateID]->GetTeam() == TEAM_SPECTATORS)
		{
			SendChatTarget(ClientID, "Invalid client id to move");
			return;
		}
		if(SpectateID == ClientID)
		{
			SendChatTarget(ClientID, "You can't move yourself");
			return;
		}
		if(!Server()->ReverseTranslate(SpectateID, ClientID))
		{
			return;
		}

		if(!GetPlayerChar(ClientID) || !GetPlayerChar(SpectateID) || GetDDRaceTeam(ClientID) != GetDDRaceTeam(SpectateID))
		{
			SendChatTarget(ClientID, "You can only move your team member to spectators");
			return;
		}

		str_format(aSixupDesc, sizeof(aSixupDesc), "%2d: %s", SpectateID, Server()->ClientName(SpectateID));
		if(g_Config.m_SvPauseable && g_Config.m_SvVotePause)
		{
			str_format(aChatmsg, sizeof(aChatmsg), "'%s' called for vote to pause '%s' for %d seconds (%s)", Server()->ClientName(ClientID), Server()->ClientName(SpectateID), g_Config.m_SvVotePauseTime, aReason);
			str_format(aDesc, sizeof(aDesc), "Pause '%s' (%ds)", Server()->ClientName(SpectateID), g_Config.m_SvVotePauseTime);
			str_format(aCmd, sizeof(aCmd), "uninvite %d %d; force_pause %d %d", SpectateID, GetDDRaceTeam(SpectateID), SpectateID, g_Config.m_SvVotePauseTime);
		}
		else
		{
			str_format(aChatmsg, sizeof(aChatmsg), "'%s' called for vote to move '%s' to spectators (%s)", Server()->ClientName(ClientID), Server()->ClientName(SpectateID), aReason);
			str_format(aDesc, sizeof(aDesc), "Move '%s' to spectators", Server()->ClientName(SpectateID));
			str_format(aCmd, sizeof(aCmd), "uninvite %d %d; set_team %d -1 %d", SpectateID, GetDDRaceTeam(SpectateID), SpectateID, g_Config.m_SvVoteSpectateRejoindelay);
		}
		m_VoteType = VOTE_TYPE_SPECTATE;
		m_VoteVictim = SpectateID;
	}

	if(aCmd[0] && str_comp_nocase(aCmd, "info") != 0)
		CallVote(ClientID, aDesc, aCmd, aReason, aChatmsg, aSixupDesc[0] ? aSixupDesc : 0);
}

void CGameContext::OnVoteNetMessage(const CNetMsg_Cl_Vote *pMsg, int ClientID)
{
	if(!m_VoteCloseTime)
		return;

	CPlayer *pPlayer = m_apPlayers[ClientID];

	if(g_Config.m_SvSpamprotection && pPlayer->m_LastVoteTry && pPlayer->m_LastVoteTry + Server()->TickSpeed() * 3 > Server()->Tick())
		return;

	int64_t Now = Server()->Tick();

	pPlayer->m_LastVoteTry = Now;
	pPlayer->UpdatePlaytime();

	if(!pMsg->m_Vote)
		return;

	pPlayer->m_Vote = pMsg->m_Vote;
	pPlayer->m_VotePos = ++m_VotePos;
	m_VoteUpdate = true;

	CNetMsg_Sv_YourVote Msg = {pMsg->m_Vote};
	Server()->SendPackMsg(&Msg, MSGFLAG_VITAL, ClientID);
}

void CGameContext::OnSetTeamNetMessage(const CNetMsg_Cl_SetTeam *pMsg, int ClientID)
{
	if(m_World.m_Paused)
		return;

	CPlayer *pPlayer = m_apPlayers[ClientID];

	if(pPlayer->GetTeam() == pMsg->m_Team || (g_Config.m_SvSpamprotection && pPlayer->m_LastSetTeam && pPlayer->m_LastSetTeam + Server()->TickSpeed() * g_Config.m_SvTeamChangeDelay > Server()->Tick()))
		return;

	// Kill Protection
	CCharacter *pChr = pPlayer->GetCharacter();
	if(pChr)
	{
		int CurrTime = (Server()->Tick() - pChr->m_StartTime) / Server()->TickSpeed();
		if(g_Config.m_SvKillProtection != 0 && CurrTime >= (60 * g_Config.m_SvKillProtection) && pChr->m_DDRaceState == DDRACE_STARTED)
		{
			SendChatTarget(ClientID, "Kill Protection enabled. If you really want to join the spectators, first type /kill");
			return;
		}
	}

	if(pPlayer->m_TeamChangeTick > Server()->Tick())
	{
		pPlayer->m_LastSetTeam = Server()->Tick();
		int TimeLeft = (pPlayer->m_TeamChangeTick - Server()->Tick()) / Server()->TickSpeed();
		char aTime[32];
		str_time((int64_t)TimeLeft * 100, TIME_HOURS, aTime, sizeof(aTime));
		char aBuf[128];
		str_format(aBuf, sizeof(aBuf), "Time to wait before changing team: %s", aTime);
		SendBroadcast(aBuf, ClientID);
		return;
	}

	// Switch team on given client and kill/respawn them
	if(m_pController->CanJoinTeam(pMsg->m_Team, ClientID))
	{
		if(pPlayer->IsPaused())
			SendChatTarget(ClientID, "Use /pause first then you can kill");
		else
		{
			if(pPlayer->GetTeam() == TEAM_SPECTATORS || pMsg->m_Team == TEAM_SPECTATORS)
				m_VoteUpdate = true;
			m_pController->DoTeamChange(pPlayer, pMsg->m_Team);
			pPlayer->m_TeamChangeTick = Server()->Tick();
		}
	}
	else
	{
		char aBuf[128];
		str_format(aBuf, sizeof(aBuf), "Only %d active players are allowed", Server()->MaxClients() - g_Config.m_SvSpectatorSlots);
		SendBroadcast(aBuf, ClientID);
	}
}

void CGameContext::OnIsDDNetLegacyNetMessage(const CNetMsg_Cl_IsDDNetLegacy *pMsg, int ClientID, CUnpacker *pUnpacker)
{
	IServer::CClientInfo Info;
	if(Server()->GetClientInfo(ClientID, &Info) && Info.m_GotDDNetVersion)
	{
		return;
	}
	int DDNetVersion = pUnpacker->GetInt();
	if(pUnpacker->Error() || DDNetVersion < 0)
	{
		DDNetVersion = VERSION_DDRACE;
	}
	Server()->SetClientDDNetVersion(ClientID, DDNetVersion);
	OnClientDDNetVersionKnown(ClientID);
}

void CGameContext::OnShowOthersLegacyNetMessage(const CNetMsg_Cl_ShowOthersLegacy *pMsg, int ClientID)
{
	if(g_Config.m_SvShowOthers && !g_Config.m_SvShowOthersDefault)
	{
		CPlayer *pPlayer = m_apPlayers[ClientID];
		pPlayer->m_ShowOthers = pMsg->m_Show;
	}
}

void CGameContext::OnShowOthersNetMessage(const CNetMsg_Cl_ShowOthers *pMsg, int ClientID)
{
	if(g_Config.m_SvShowOthers && !g_Config.m_SvShowOthersDefault)
	{
		CPlayer *pPlayer = m_apPlayers[ClientID];
		pPlayer->m_ShowOthers = pMsg->m_Show;
	}
}

void CGameContext::OnShowDistanceNetMessage(const CNetMsg_Cl_ShowDistance *pMsg, int ClientID)
{
	CPlayer *pPlayer = m_apPlayers[ClientID];
	pPlayer->m_ShowDistance = vec2(pMsg->m_X, pMsg->m_Y);
}

void CGameContext::OnSetSpectatorModeNetMessage(const CNetMsg_Cl_SetSpectatorMode *pMsg, int ClientID)
{
	if(m_World.m_Paused)
		return;

	int SpectatorID = clamp(pMsg->m_SpectatorID, (int)SPEC_FOLLOW, MAX_CLIENTS - 1);
	if(SpectatorID >= 0)
		if(!Server()->ReverseTranslate(SpectatorID, ClientID))
			return;

	CPlayer *pPlayer = m_apPlayers[ClientID];
	if((g_Config.m_SvSpamprotection && pPlayer->m_LastSetSpectatorMode && pPlayer->m_LastSetSpectatorMode + Server()->TickSpeed() / 4 > Server()->Tick()))
		return;

	pPlayer->m_LastSetSpectatorMode = Server()->Tick();
	pPlayer->UpdatePlaytime();
	if(SpectatorID >= 0 && (!m_apPlayers[SpectatorID] || m_apPlayers[SpectatorID]->GetTeam() == TEAM_SPECTATORS))
		SendChatTarget(ClientID, "Invalid spectator id used");
	else
		pPlayer->m_SpectatorID = SpectatorID;
}

void CGameContext::OnChangeInfoNetMessage(const CNetMsg_Cl_ChangeInfo *pMsg, int ClientID)
{
	CPlayer *pPlayer = m_apPlayers[ClientID];
	if(g_Config.m_SvSpamprotection && pPlayer->m_LastChangeInfo && pPlayer->m_LastChangeInfo + Server()->TickSpeed() * g_Config.m_SvInfoChangeDelay > Server()->Tick())
		return;

	bool SixupNeedsUpdate = false;

	if(!str_utf8_check(pMsg->m_pName) || !str_utf8_check(pMsg->m_pClan) || !str_utf8_check(pMsg->m_pSkin))
	{
		return;
	}
	pPlayer->m_LastChangeInfo = Server()->Tick();
	pPlayer->UpdatePlaytime();

	// set infos
	if(Server()->WouldClientNameChange(ClientID, pMsg->m_pName) && !ProcessSpamProtection(ClientID))
	{
		char aOldName[MAX_NAME_LENGTH];
		str_copy(aOldName, Server()->ClientName(ClientID), sizeof(aOldName));

		Server()->SetClientName(ClientID, pMsg->m_pName);

		char aChatText[256];
		str_format(aChatText, sizeof(aChatText), "'%s' changed name to '%s'", aOldName, Server()->ClientName(ClientID));
		SendChat(-1, CGameContext::CHAT_ALL, aChatText);

		// reload scores
		Score()->PlayerData(ClientID)->Reset();
		m_apPlayers[ClientID]->m_Score.reset();
		Score()->LoadPlayerData(ClientID);

		SixupNeedsUpdate = true;

		LogEvent("Name change", ClientID);
	}

	if(str_comp(Server()->ClientClan(ClientID), pMsg->m_pClan))
		SixupNeedsUpdate = true;
	Server()->SetClientClan(ClientID, pMsg->m_pClan);

	if(Server()->ClientCountry(ClientID) != pMsg->m_Country)
		SixupNeedsUpdate = true;
	Server()->SetClientCountry(ClientID, pMsg->m_Country);

	str_copy(pPlayer->m_TeeInfos.m_aSkinName, pMsg->m_pSkin, sizeof(pPlayer->m_TeeInfos.m_aSkinName));
	pPlayer->m_TeeInfos.m_UseCustomColor = pMsg->m_UseCustomColor;
	pPlayer->m_TeeInfos.m_ColorBody = pMsg->m_ColorBody;
	pPlayer->m_TeeInfos.m_ColorFeet = pMsg->m_ColorFeet;
	if(!Server()->IsSixup(ClientID))
		pPlayer->m_TeeInfos.ToSixup();

	if(SixupNeedsUpdate)
	{
		protocol7::CNetMsg_Sv_ClientDrop Drop;
		Drop.m_ClientID = ClientID;
		Drop.m_pReason = "";
		Drop.m_Silent = true;

		protocol7::CNetMsg_Sv_ClientInfo Info;
		Info.m_ClientID = ClientID;
		Info.m_pName = Server()->ClientName(ClientID);
		Info.m_Country = pMsg->m_Country;
		Info.m_pClan = pMsg->m_pClan;
		Info.m_Local = 0;
		Info.m_Silent = true;
		Info.m_Team = pPlayer->GetTeam();

		for(int p = 0; p < 6; p++)
		{
			Info.m_apSkinPartNames[p] = pPlayer->m_TeeInfos.m_apSkinPartNames[p];
			Info.m_aSkinPartColors[p] = pPlayer->m_TeeInfos.m_aSkinPartColors[p];
			Info.m_aUseCustomColors[p] = pPlayer->m_TeeInfos.m_aUseCustomColors[p];
		}

		for(int i = 0; i < Server()->MaxClients(); i++)
		{
			if(i != ClientID)
			{
				Server()->SendPackMsg(&Drop, MSGFLAG_VITAL | MSGFLAG_NORECORD, i);
				Server()->SendPackMsg(&Info, MSGFLAG_VITAL | MSGFLAG_NORECORD, i);
			}
		}
	}
	else
	{
		protocol7::CNetMsg_Sv_SkinChange Msg;
		Msg.m_ClientID = ClientID;
		for(int p = 0; p < 6; p++)
		{
			Msg.m_apSkinPartNames[p] = pPlayer->m_TeeInfos.m_apSkinPartNames[p];
			Msg.m_aSkinPartColors[p] = pPlayer->m_TeeInfos.m_aSkinPartColors[p];
			Msg.m_aUseCustomColors[p] = pPlayer->m_TeeInfos.m_aUseCustomColors[p];
		}

		Server()->SendPackMsg(&Msg, MSGFLAG_VITAL | MSGFLAG_NORECORD, -1);
	}

	Server()->ExpireServerInfo();
}

<<<<<<< HEAD
				// reload scores
				Score()->PlayerData(ClientID)->Reset();
				m_apPlayers[ClientID]->m_Score.reset();
				m_apPlayers[ClientID]->m_Score = 0; // gctf
				Score()->LoadPlayerData(ClientID);
=======
void CGameContext::OnEmoticonNetMessage(const CNetMsg_Cl_Emoticon *pMsg, int ClientID)
{
	if(m_World.m_Paused)
		return;
>>>>>>> dbfe8887

	CPlayer *pPlayer = m_apPlayers[ClientID];

	auto &&CheckPreventEmote = [&](int64_t LastEmote, int64_t DelayInMs) {
		return (LastEmote * (int64_t)1000) + (int64_t)Server()->TickSpeed() * DelayInMs > ((int64_t)Server()->Tick() * (int64_t)1000);
	};

	if(g_Config.m_SvSpamprotection && CheckPreventEmote((int64_t)pPlayer->m_LastEmote, (int64_t)g_Config.m_SvEmoticonMsDelay))
		return;

	CCharacter *pChr = pPlayer->GetCharacter();

	// player needs a character to send emotes
	if(!pChr)
		return;

	pPlayer->m_LastEmote = Server()->Tick();
	pPlayer->UpdatePlaytime();

	// check if the global emoticon is prevented and emotes are only send to nearby players
	if(g_Config.m_SvSpamprotection && CheckPreventEmote((int64_t)pPlayer->m_LastEmoteGlobal, (int64_t)g_Config.m_SvGlobalEmoticonMsDelay))
	{
		for(int i = 0; i < MAX_CLIENTS; ++i)
		{
			if(m_apPlayers[i] && pChr->CanSnapCharacter(i) && pChr->IsSnappingCharacterInView(i))
			{
				SendEmoticon(ClientID, pMsg->m_Emoticon, i);
			}
		}
	}
	else
	{
		// else send emoticons to all players
		pPlayer->m_LastEmoteGlobal = Server()->Tick();
		SendEmoticon(ClientID, pMsg->m_Emoticon, -1);
	}

	if(g_Config.m_SvEmotionalTees && pPlayer->m_EyeEmoteEnabled)
	{
		int EmoteType = EMOTE_NORMAL;
		switch(pMsg->m_Emoticon)
		{
		case EMOTICON_EXCLAMATION:
		case EMOTICON_GHOST:
		case EMOTICON_QUESTION:
		case EMOTICON_WTF:
			EmoteType = EMOTE_SURPRISE;
			break;
		case EMOTICON_DOTDOT:
		case EMOTICON_DROP:
		case EMOTICON_ZZZ:
			EmoteType = EMOTE_BLINK;
			break;
		case EMOTICON_EYES:
		case EMOTICON_HEARTS:
		case EMOTICON_MUSIC:
			EmoteType = EMOTE_HAPPY;
			break;
		case EMOTICON_OOP:
		case EMOTICON_SORRY:
		case EMOTICON_SUSHI:
			EmoteType = EMOTE_PAIN;
			break;
		case EMOTICON_DEVILTEE:
		case EMOTICON_SPLATTEE:
		case EMOTICON_ZOMG:
			EmoteType = EMOTE_ANGRY;
			break;
		default:
			break;
		}
		pChr->SetEmote(EmoteType, Server()->Tick() + 2 * Server()->TickSpeed());
	}
}

void CGameContext::OnKillNetMessage(const CNetMsg_Cl_Kill *pMsg, int ClientID)
{
	if(m_World.m_Paused)
		return;

	if(m_VoteCloseTime && m_VoteCreator == ClientID && GetDDRaceTeam(ClientID) && (IsKickVote() || IsSpecVote()))
	{
		SendChatTarget(ClientID, "You are running a vote please try again after the vote is done!");
		return;
	}
	CPlayer *pPlayer = m_apPlayers[ClientID];
	if(pPlayer->m_LastKill && pPlayer->m_LastKill + Server()->TickSpeed() * g_Config.m_SvKillDelay > Server()->Tick())
		return;
	if(pPlayer->IsPaused())
		return;

	CCharacter *pChr = pPlayer->GetCharacter();
	if(!pChr)
		return;

	// Kill Protection
	int CurrTime = (Server()->Tick() - pChr->m_StartTime) / Server()->TickSpeed();
	if(g_Config.m_SvKillProtection != 0 && CurrTime >= (60 * g_Config.m_SvKillProtection) && pChr->m_DDRaceState == DDRACE_STARTED)
	{
		SendChatTarget(ClientID, "Kill Protection enabled. If you really want to kill, type /kill");
		return;
	}

	pPlayer->m_LastKill = Server()->Tick();
	pPlayer->KillCharacter(WEAPON_SELF);
	pPlayer->Respawn();
}

void CGameContext::OnStartInfoNetMessage(const CNetMsg_Cl_StartInfo *pMsg, int ClientID)
{
	CPlayer *pPlayer = m_apPlayers[ClientID];

	if(pPlayer->m_IsReady)
		return;

<<<<<<< HEAD
			pPlayer->m_LastKill = Server()->Tick();
			pPlayer->KillCharacter(WEAPON_SELF);
		}
=======
	if(!str_utf8_check(pMsg->m_pName))
	{
		Server()->Kick(ClientID, "name is not valid utf8");
		return;
>>>>>>> dbfe8887
	}
	if(!str_utf8_check(pMsg->m_pClan))
	{
		Server()->Kick(ClientID, "clan is not valid utf8");
		return;
	}
	if(!str_utf8_check(pMsg->m_pSkin))
	{
		Server()->Kick(ClientID, "skin is not valid utf8");
		return;
	}

	pPlayer->m_LastChangeInfo = Server()->Tick();

	// set start infos
	Server()->SetClientName(ClientID, pMsg->m_pName);
	// trying to set client name can delete the player object, check if it still exists
	if(!m_apPlayers[ClientID])
	{
		return;
	}
	Server()->SetClientClan(ClientID, pMsg->m_pClan);
	Server()->SetClientCountry(ClientID, pMsg->m_Country);
	str_copy(pPlayer->m_TeeInfos.m_aSkinName, pMsg->m_pSkin, sizeof(pPlayer->m_TeeInfos.m_aSkinName));
	pPlayer->m_TeeInfos.m_UseCustomColor = pMsg->m_UseCustomColor;
	pPlayer->m_TeeInfos.m_ColorBody = pMsg->m_ColorBody;
	pPlayer->m_TeeInfos.m_ColorFeet = pMsg->m_ColorFeet;
	if(!Server()->IsSixup(ClientID))
		pPlayer->m_TeeInfos.ToSixup();

	// send clear vote options
	CNetMsg_Sv_VoteClearOptions ClearMsg;
	Server()->SendPackMsg(&ClearMsg, MSGFLAG_VITAL, ClientID);

	// begin sending vote options
	pPlayer->m_SendVoteIndex = 0;

	// send tuning parameters to client
	SendTuningParams(ClientID, pPlayer->m_TuneZone);

	// client is ready to enter
	pPlayer->m_IsReady = true;
	CNetMsg_Sv_ReadyToEnter m;
	Server()->SendPackMsg(&m, MSGFLAG_VITAL | MSGFLAG_FLUSH, ClientID);

	Server()->ExpireServerInfo();
}

void CGameContext::ConTuneParam(IConsole::IResult *pResult, void *pUserData)
{
	CGameContext *pSelf = (CGameContext *)pUserData;
	const char *pParamName = pResult->GetString(0);

	char aBuf[256];
	if(pResult->NumArguments() == 2)
	{
		float NewValue = pResult->GetFloat(1);
		if(pSelf->Tuning()->Set(pParamName, NewValue) && pSelf->Tuning()->Get(pParamName, &NewValue))
		{
			str_format(aBuf, sizeof(aBuf), "%s changed to %.2f", pParamName, NewValue);
			pSelf->SendTuningParams(-1);
		}
		else
		{
			str_format(aBuf, sizeof(aBuf), "No such tuning parameter: %s", pParamName);
		}
	}
	else
	{
		float Value;
		if(pSelf->Tuning()->Get(pParamName, &Value))
		{
			str_format(aBuf, sizeof(aBuf), "%s %.2f", pParamName, Value);
		}
		else
		{
			str_format(aBuf, sizeof(aBuf), "No such tuning parameter: %s", pParamName);
		}
	}
	pSelf->Console()->Print(IConsole::OUTPUT_LEVEL_STANDARD, "tuning", aBuf);
}

void CGameContext::ConToggleTuneParam(IConsole::IResult *pResult, void *pUserData)
{
	CGameContext *pSelf = (CGameContext *)pUserData;
	const char *pParamName = pResult->GetString(0);
	float OldValue;

	char aBuf[256];
	if(!pSelf->Tuning()->Get(pParamName, &OldValue))
	{
		str_format(aBuf, sizeof(aBuf), "No such tuning parameter: %s", pParamName);
		pSelf->Console()->Print(IConsole::OUTPUT_LEVEL_STANDARD, "tuning", aBuf);
		return;
	}

	float NewValue = absolute(OldValue - pResult->GetFloat(1)) < 0.0001f ? pResult->GetFloat(2) : pResult->GetFloat(1);

	pSelf->Tuning()->Set(pParamName, NewValue);
	pSelf->Tuning()->Get(pParamName, &NewValue);

	str_format(aBuf, sizeof(aBuf), "%s changed to %.2f", pParamName, NewValue);
	pSelf->Console()->Print(IConsole::OUTPUT_LEVEL_STANDARD, "tuning", aBuf);
	pSelf->SendTuningParams(-1);
}

void CGameContext::ConTuneReset(IConsole::IResult *pResult, void *pUserData)
{
	CGameContext *pSelf = (CGameContext *)pUserData;
	if(pResult->NumArguments())
	{
		const char *pParamName = pResult->GetString(0);
		float DefaultValue = 0.0f;
		char aBuf[256];
		CTuningParams TuningParams;
		if(TuningParams.Get(pParamName, &DefaultValue) && pSelf->Tuning()->Set(pParamName, DefaultValue) && pSelf->Tuning()->Get(pParamName, &DefaultValue))
		{
			str_format(aBuf, sizeof(aBuf), "%s reset to %.2f", pParamName, DefaultValue);
			pSelf->SendTuningParams(-1);
		}
		else
		{
			str_format(aBuf, sizeof(aBuf), "No such tuning parameter: %s", pParamName);
		}
		pSelf->Console()->Print(IConsole::OUTPUT_LEVEL_STANDARD, "tuning", aBuf);
	}
	else
	{
		pSelf->ResetTuning();
		pSelf->Console()->Print(IConsole::OUTPUT_LEVEL_STANDARD, "tuning", "Tuning reset");
	}
}

void CGameContext::ConTunes(IConsole::IResult *pResult, void *pUserData)
{
	CGameContext *pSelf = (CGameContext *)pUserData;
	char aBuf[256];
	for(int i = 0; i < CTuningParams::Num(); i++)
	{
		float Value;
		pSelf->Tuning()->Get(i, &Value);
		str_format(aBuf, sizeof(aBuf), "%s %.2f", CTuningParams::Name(i), Value);
		pSelf->Console()->Print(IConsole::OUTPUT_LEVEL_STANDARD, "tuning", aBuf);
	}
}

void CGameContext::ConTuneZone(IConsole::IResult *pResult, void *pUserData)
{
	CGameContext *pSelf = (CGameContext *)pUserData;
	int List = pResult->GetInteger(0);
	const char *pParamName = pResult->GetString(1);
	float NewValue = pResult->GetFloat(2);

	if(List >= 0 && List < NUM_TUNEZONES)
	{
		char aBuf[256];
		if(pSelf->TuningList()[List].Set(pParamName, NewValue) && pSelf->TuningList()[List].Get(pParamName, &NewValue))
		{
			str_format(aBuf, sizeof(aBuf), "%s in zone %d changed to %.2f", pParamName, List, NewValue);
			pSelf->SendTuningParams(-1, List);
		}
		else
		{
			str_format(aBuf, sizeof(aBuf), "No such tuning parameter: %s", pParamName);
		}
		pSelf->Console()->Print(IConsole::OUTPUT_LEVEL_STANDARD, "tuning", aBuf);
	}
}

void CGameContext::ConTuneDumpZone(IConsole::IResult *pResult, void *pUserData)
{
	CGameContext *pSelf = (CGameContext *)pUserData;
	int List = pResult->GetInteger(0);
	char aBuf[256];
	if(List >= 0 && List < NUM_TUNEZONES)
	{
		for(int i = 0; i < CTuningParams::Num(); i++)
		{
			float Value;
			pSelf->TuningList()[List].Get(i, &Value);
			str_format(aBuf, sizeof(aBuf), "zone %d: %s %.2f", List, CTuningParams::Name(i), Value);
			pSelf->Console()->Print(IConsole::OUTPUT_LEVEL_STANDARD, "tuning", aBuf);
		}
	}
}

void CGameContext::ConTuneResetZone(IConsole::IResult *pResult, void *pUserData)
{
	CGameContext *pSelf = (CGameContext *)pUserData;
	CTuningParams TuningParams;
	if(pResult->NumArguments())
	{
		int List = pResult->GetInteger(0);
		if(List >= 0 && List < NUM_TUNEZONES)
		{
			pSelf->TuningList()[List] = TuningParams;
			char aBuf[256];
			str_format(aBuf, sizeof(aBuf), "Tunezone %d reset", List);
			pSelf->Console()->Print(IConsole::OUTPUT_LEVEL_STANDARD, "tuning", aBuf);
			pSelf->SendTuningParams(-1, List);
		}
	}
	else
	{
		for(int i = 0; i < NUM_TUNEZONES; i++)
		{
			*(pSelf->TuningList() + i) = TuningParams;
			pSelf->SendTuningParams(-1, i);
		}
		pSelf->Console()->Print(IConsole::OUTPUT_LEVEL_STANDARD, "tuning", "All Tunezones reset");
	}
}

void CGameContext::ConTuneSetZoneMsgEnter(IConsole::IResult *pResult, void *pUserData)
{
	CGameContext *pSelf = (CGameContext *)pUserData;
	if(pResult->NumArguments())
	{
		int List = pResult->GetInteger(0);
		if(List >= 0 && List < NUM_TUNEZONES)
		{
			str_copy(pSelf->m_aaZoneEnterMsg[List], pResult->GetString(1), sizeof(pSelf->m_aaZoneEnterMsg[List]));
		}
	}
}

void CGameContext::ConTuneSetZoneMsgLeave(IConsole::IResult *pResult, void *pUserData)
{
	CGameContext *pSelf = (CGameContext *)pUserData;
	if(pResult->NumArguments())
	{
		int List = pResult->GetInteger(0);
		if(List >= 0 && List < NUM_TUNEZONES)
		{
			str_copy(pSelf->m_aaZoneLeaveMsg[List], pResult->GetString(1), sizeof(pSelf->m_aaZoneLeaveMsg[List]));
		}
	}
}

void CGameContext::ConMapbug(IConsole::IResult *pResult, void *pUserData)
{
	CGameContext *pSelf = (CGameContext *)pUserData;
	const char *pMapBugName = pResult->GetString(0);

	if(pSelf->m_pController)
	{
		pSelf->Console()->Print(IConsole::OUTPUT_LEVEL_STANDARD, "mapbugs", "can't add map bugs after the game started");
		return;
	}

	switch(pSelf->m_MapBugs.Update(pMapBugName))
	{
	case MAPBUGUPDATE_OK:
		break;
	case MAPBUGUPDATE_OVERRIDDEN:
		pSelf->Console()->Print(IConsole::OUTPUT_LEVEL_STANDARD, "mapbugs", "map-internal setting overridden by database");
		break;
	case MAPBUGUPDATE_NOTFOUND:
	{
		char aBuf[64];
		str_format(aBuf, sizeof(aBuf), "unknown map bug '%s', ignoring", pMapBugName);
		pSelf->Console()->Print(IConsole::OUTPUT_LEVEL_STANDARD, "mapbugs", aBuf);
	}
	break;
	default:
		dbg_assert(0, "unreachable");
	}
}

void CGameContext::ConSwitchOpen(IConsole::IResult *pResult, void *pUserData)
{
	CGameContext *pSelf = (CGameContext *)pUserData;
	int Switch = pResult->GetInteger(0);

	if(in_range(Switch, (int)pSelf->Switchers().size() - 1))
	{
		pSelf->Switchers()[Switch].m_Initial = false;
		char aBuf[256];
		str_format(aBuf, sizeof(aBuf), "switch %d opened by default", Switch);
		pSelf->Console()->Print(IConsole::OUTPUT_LEVEL_STANDARD, "server", aBuf);
	}
}

void CGameContext::ConPause(IConsole::IResult *pResult, void *pUserData)
{
	CGameContext *pSelf = (CGameContext *)pUserData;

	pSelf->m_World.m_Paused ^= 1;
}

void CGameContext::ConChangeMap(IConsole::IResult *pResult, void *pUserData)
{
	CGameContext *pSelf = (CGameContext *)pUserData;
	pSelf->m_pController->ChangeMap(pResult->NumArguments() ? pResult->GetString(0) : "");
}

void CGameContext::ConRandomMap(IConsole::IResult *pResult, void *pUserData)
{
	CGameContext *pSelf = (CGameContext *)pUserData;

	int Stars = pResult->NumArguments() ? pResult->GetInteger(0) : -1;

	pSelf->m_pScore->RandomMap(pSelf->m_VoteCreator, Stars);
}

void CGameContext::ConRandomUnfinishedMap(IConsole::IResult *pResult, void *pUserData)
{
	CGameContext *pSelf = (CGameContext *)pUserData;

	int Stars = pResult->NumArguments() ? pResult->GetInteger(0) : -1;

	pSelf->m_pScore->RandomUnfinishedMap(pSelf->m_VoteCreator, Stars);
}

void CGameContext::ConRestart(IConsole::IResult *pResult, void *pUserData)
{
	CGameContext *pSelf = (CGameContext *)pUserData;
	if(pResult->NumArguments())
		pSelf->m_pController->DoWarmup(pResult->GetInteger(0));
	else
		pSelf->m_pController->StartRound();
}

void CGameContext::ConBroadcast(IConsole::IResult *pResult, void *pUserData)
{
	CGameContext *pSelf = (CGameContext *)pUserData;

	char aBuf[1024];
	str_copy(aBuf, pResult->GetString(0), sizeof(aBuf));

	int i, j;
	for(i = 0, j = 0; aBuf[i]; i++, j++)
	{
		if(aBuf[i] == '\\' && aBuf[i + 1] == 'n')
		{
			aBuf[j] = '\n';
			i++;
		}
		else if(i != j)
		{
			aBuf[j] = aBuf[i];
		}
	}
	aBuf[j] = '\0';

	pSelf->SendBroadcast(aBuf, -1);
}

void CGameContext::ConSay(IConsole::IResult *pResult, void *pUserData)
{
	CGameContext *pSelf = (CGameContext *)pUserData;
	pSelf->SendChat(-1, CGameContext::CHAT_ALL, pResult->GetString(0));
}

void CGameContext::ConSetTeam(IConsole::IResult *pResult, void *pUserData)
{
	CGameContext *pSelf = (CGameContext *)pUserData;
	int ClientID = clamp(pResult->GetInteger(0), 0, (int)MAX_CLIENTS - 1);
	int Team = clamp(pResult->GetInteger(1), -1, 1);
	int Delay = pResult->NumArguments() > 2 ? pResult->GetInteger(2) : 0;
	if(!pSelf->m_apPlayers[ClientID] || !pSelf->m_pController->CanJoinTeam(Team, ClientID))
		return;

	char aBuf[256];
	str_format(aBuf, sizeof(aBuf), "moved client %d to team %d", ClientID, Team);
	pSelf->Console()->Print(IConsole::OUTPUT_LEVEL_STANDARD, "server", aBuf);

	pSelf->m_apPlayers[ClientID]->Pause(CPlayer::PAUSE_NONE, false); // reset /spec and /pause to allow rejoin
	pSelf->m_apPlayers[ClientID]->m_TeamChangeTick = pSelf->Server()->Tick() + pSelf->Server()->TickSpeed() * Delay * 60;
	pSelf->m_pController->DoTeamChange(pSelf->m_apPlayers[ClientID], Team);
	if(Team == TEAM_SPECTATORS)
		pSelf->m_apPlayers[ClientID]->Pause(CPlayer::PAUSE_NONE, true);
}

void CGameContext::ConSetTeamAll(IConsole::IResult *pResult, void *pUserData)
{
	CGameContext *pSelf = (CGameContext *)pUserData;
	int Team = clamp(pResult->GetInteger(0), -1, 1);

	char aBuf[256];
	str_format(aBuf, sizeof(aBuf), "All players were moved to the %s", pSelf->m_pController->GetTeamName(Team));
	pSelf->SendChat(-1, CGameContext::CHAT_ALL, aBuf);

	for(auto &pPlayer : pSelf->m_apPlayers)
		if(pPlayer && pSelf->m_pController->CanJoinTeam(Team, pPlayer->GetCID()))
			pSelf->m_pController->DoTeamChange(pPlayer, Team, false);
}

void CGameContext::ConAddVote(IConsole::IResult *pResult, void *pUserData)
{
	CGameContext *pSelf = (CGameContext *)pUserData;
	const char *pDescription = pResult->GetString(0);
	const char *pCommand = pResult->GetString(1);

	pSelf->AddVote(pDescription, pCommand);
}

void CGameContext::AddVote(const char *pDescription, const char *pCommand)
{
	if(m_NumVoteOptions == MAX_VOTE_OPTIONS)
	{
		Console()->Print(IConsole::OUTPUT_LEVEL_STANDARD, "server", "maximum number of vote options reached");
		return;
	}

	// check for valid option
	if(!Console()->LineIsValid(pCommand) || str_length(pCommand) >= VOTE_CMD_LENGTH)
	{
		char aBuf[256];
		str_format(aBuf, sizeof(aBuf), "skipped invalid command '%s'", pCommand);
		Console()->Print(IConsole::OUTPUT_LEVEL_STANDARD, "server", aBuf);
		return;
	}
	while(*pDescription == ' ')
		pDescription++;
	if(str_length(pDescription) >= VOTE_DESC_LENGTH || *pDescription == 0)
	{
		char aBuf[256];
		str_format(aBuf, sizeof(aBuf), "skipped invalid option '%s'", pDescription);
		Console()->Print(IConsole::OUTPUT_LEVEL_STANDARD, "server", aBuf);
		return;
	}

	// check for duplicate entry
	CVoteOptionServer *pOption = m_pVoteOptionFirst;
	while(pOption)
	{
		if(str_comp_nocase(pDescription, pOption->m_aDescription) == 0)
		{
			char aBuf[256];
			str_format(aBuf, sizeof(aBuf), "option '%s' already exists", pDescription);
			Console()->Print(IConsole::OUTPUT_LEVEL_STANDARD, "server", aBuf);
			return;
		}
		pOption = pOption->m_pNext;
	}

	// add the option
	++m_NumVoteOptions;
	int Len = str_length(pCommand);

	pOption = (CVoteOptionServer *)m_pVoteOptionHeap->Allocate(sizeof(CVoteOptionServer) + Len, alignof(CVoteOptionServer));
	pOption->m_pNext = 0;
	pOption->m_pPrev = m_pVoteOptionLast;
	if(pOption->m_pPrev)
		pOption->m_pPrev->m_pNext = pOption;
	m_pVoteOptionLast = pOption;
	if(!m_pVoteOptionFirst)
		m_pVoteOptionFirst = pOption;

	str_copy(pOption->m_aDescription, pDescription, sizeof(pOption->m_aDescription));
	mem_copy(pOption->m_aCommand, pCommand, Len + 1);
}

void CGameContext::ConRemoveVote(IConsole::IResult *pResult, void *pUserData)
{
	CGameContext *pSelf = (CGameContext *)pUserData;
	const char *pDescription = pResult->GetString(0);

	// check for valid option
	CVoteOptionServer *pOption = pSelf->m_pVoteOptionFirst;
	while(pOption)
	{
		if(str_comp_nocase(pDescription, pOption->m_aDescription) == 0)
			break;
		pOption = pOption->m_pNext;
	}
	if(!pOption)
	{
		char aBuf[256];
		str_format(aBuf, sizeof(aBuf), "option '%s' does not exist", pDescription);
		pSelf->Console()->Print(IConsole::OUTPUT_LEVEL_STANDARD, "server", aBuf);
		return;
	}

	// start reloading vote option list
	// clear vote options
	CNetMsg_Sv_VoteClearOptions VoteClearOptionsMsg;
	pSelf->Server()->SendPackMsg(&VoteClearOptionsMsg, MSGFLAG_VITAL, -1);

	// reset sending of vote options
	for(auto &pPlayer : pSelf->m_apPlayers)
	{
		if(pPlayer)
			pPlayer->m_SendVoteIndex = 0;
	}

	// TODO: improve this
	// remove the option
	--pSelf->m_NumVoteOptions;

	CHeap *pVoteOptionHeap = new CHeap();
	CVoteOptionServer *pVoteOptionFirst = 0;
	CVoteOptionServer *pVoteOptionLast = 0;
	int NumVoteOptions = pSelf->m_NumVoteOptions;
	for(CVoteOptionServer *pSrc = pSelf->m_pVoteOptionFirst; pSrc; pSrc = pSrc->m_pNext)
	{
		if(pSrc == pOption)
			continue;

		// copy option
		int Len = str_length(pSrc->m_aCommand);
		CVoteOptionServer *pDst = (CVoteOptionServer *)pVoteOptionHeap->Allocate(sizeof(CVoteOptionServer) + Len);
		pDst->m_pNext = 0;
		pDst->m_pPrev = pVoteOptionLast;
		if(pDst->m_pPrev)
			pDst->m_pPrev->m_pNext = pDst;
		pVoteOptionLast = pDst;
		if(!pVoteOptionFirst)
			pVoteOptionFirst = pDst;

		str_copy(pDst->m_aDescription, pSrc->m_aDescription, sizeof(pDst->m_aDescription));
		mem_copy(pDst->m_aCommand, pSrc->m_aCommand, Len + 1);
	}

	// clean up
	delete pSelf->m_pVoteOptionHeap;
	pSelf->m_pVoteOptionHeap = pVoteOptionHeap;
	pSelf->m_pVoteOptionFirst = pVoteOptionFirst;
	pSelf->m_pVoteOptionLast = pVoteOptionLast;
	pSelf->m_NumVoteOptions = NumVoteOptions;
}

void CGameContext::ConForceVote(IConsole::IResult *pResult, void *pUserData)
{
	CGameContext *pSelf = (CGameContext *)pUserData;
	const char *pType = pResult->GetString(0);
	const char *pValue = pResult->GetString(1);
	const char *pReason = pResult->NumArguments() > 2 && pResult->GetString(2)[0] ? pResult->GetString(2) : "No reason given";
	char aBuf[128] = {0};

	if(str_comp_nocase(pType, "option") == 0)
	{
		CVoteOptionServer *pOption = pSelf->m_pVoteOptionFirst;
		while(pOption)
		{
			if(str_comp_nocase(pValue, pOption->m_aDescription) == 0)
			{
				str_format(aBuf, sizeof(aBuf), "authorized player forced server option '%s' (%s)", pValue, pReason);
				pSelf->SendChatTarget(-1, aBuf, CHAT_SIX);
				pSelf->Console()->ExecuteLine(pOption->m_aCommand);
				break;
			}

			pOption = pOption->m_pNext;
		}

		if(!pOption)
		{
			str_format(aBuf, sizeof(aBuf), "'%s' isn't an option on this server", pValue);
			pSelf->Console()->Print(IConsole::OUTPUT_LEVEL_STANDARD, "server", aBuf);
			return;
		}
	}
	else if(str_comp_nocase(pType, "kick") == 0)
	{
		int KickID = str_toint(pValue);
		if(KickID < 0 || KickID >= MAX_CLIENTS || !pSelf->m_apPlayers[KickID])
		{
			pSelf->Console()->Print(IConsole::OUTPUT_LEVEL_STANDARD, "server", "Invalid client id to kick");
			return;
		}

		if(!g_Config.m_SvVoteKickBantime)
		{
			str_format(aBuf, sizeof(aBuf), "kick %d %s", KickID, pReason);
			pSelf->Console()->ExecuteLine(aBuf);
		}
		else
		{
			char aAddrStr[NETADDR_MAXSTRSIZE] = {0};
			pSelf->Server()->GetClientAddr(KickID, aAddrStr, sizeof(aAddrStr));
			str_format(aBuf, sizeof(aBuf), "ban %s %d %s", aAddrStr, g_Config.m_SvVoteKickBantime, pReason);
			pSelf->Console()->ExecuteLine(aBuf);
		}
	}
	else if(str_comp_nocase(pType, "spectate") == 0)
	{
		int SpectateID = str_toint(pValue);
		if(SpectateID < 0 || SpectateID >= MAX_CLIENTS || !pSelf->m_apPlayers[SpectateID] || pSelf->m_apPlayers[SpectateID]->GetTeam() == TEAM_SPECTATORS)
		{
			pSelf->Console()->Print(IConsole::OUTPUT_LEVEL_STANDARD, "server", "Invalid client id to move");
			return;
		}

		str_format(aBuf, sizeof(aBuf), "'%s' was moved to spectator (%s)", pSelf->Server()->ClientName(SpectateID), pReason);
		pSelf->SendChatTarget(-1, aBuf);
		str_format(aBuf, sizeof(aBuf), "set_team %d -1 %d", SpectateID, g_Config.m_SvVoteSpectateRejoindelay);
		pSelf->Console()->ExecuteLine(aBuf);
	}
}

void CGameContext::ConClearVotes(IConsole::IResult *pResult, void *pUserData)
{
	CGameContext *pSelf = (CGameContext *)pUserData;

	CNetMsg_Sv_VoteClearOptions VoteClearOptionsMsg;
	pSelf->Server()->SendPackMsg(&VoteClearOptionsMsg, MSGFLAG_VITAL, -1);
	pSelf->m_pVoteOptionHeap->Reset();
	pSelf->m_pVoteOptionFirst = 0;
	pSelf->m_pVoteOptionLast = 0;
	pSelf->m_NumVoteOptions = 0;

	// reset sending of vote options
	for(auto &pPlayer : pSelf->m_apPlayers)
	{
		if(pPlayer)
			pPlayer->m_SendVoteIndex = 0;
	}
}

struct CMapNameItem
{
	char m_aName[IO_MAX_PATH_LENGTH - 4];

	bool operator<(const CMapNameItem &Other) const { return str_comp_nocase(m_aName, Other.m_aName) < 0; }
};

void CGameContext::ConAddMapVotes(IConsole::IResult *pResult, void *pUserData)
{
	CGameContext *pSelf = (CGameContext *)pUserData;

	std::vector<CMapNameItem> vMapList;
	pSelf->Storage()->ListDirectory(IStorage::TYPE_ALL, "maps", MapScan, &vMapList);
	std::sort(vMapList.begin(), vMapList.end());

	for(auto &Item : vMapList)
	{
		char aDescription[64];
		str_format(aDescription, sizeof(aDescription), "Map: %s", Item.m_aName);

		char aCommand[IO_MAX_PATH_LENGTH * 2 + 10];
		char aMapEscaped[IO_MAX_PATH_LENGTH * 2];
		char *pDst = aMapEscaped;
		str_escape(&pDst, Item.m_aName, aMapEscaped + sizeof(aMapEscaped));
		str_format(aCommand, sizeof(aCommand), "change_map \"%s\"", aMapEscaped);

		pSelf->AddVote(aDescription, aCommand);
	}

	pSelf->Console()->Print(IConsole::OUTPUT_LEVEL_STANDARD, "server", "added maps to votes");
}

int CGameContext::MapScan(const char *pName, int IsDir, int DirType, void *pUserData)
{
	if(IsDir || !str_endswith(pName, ".map"))
		return 0;

	CMapNameItem Item;
	str_truncate(Item.m_aName, sizeof(Item.m_aName), pName, str_length(pName) - str_length(".map"));
	static_cast<std::vector<CMapNameItem> *>(pUserData)->push_back(Item);

	return 0;
}

void CGameContext::ConVote(IConsole::IResult *pResult, void *pUserData)
{
	CGameContext *pSelf = (CGameContext *)pUserData;

	if(str_comp_nocase(pResult->GetString(0), "yes") == 0)
		pSelf->ForceVote(pResult->m_ClientID, true);
	else if(str_comp_nocase(pResult->GetString(0), "no") == 0)
		pSelf->ForceVote(pResult->m_ClientID, false);
}

void CGameContext::ConVotes(IConsole::IResult *pResult, void *pUserData)
{
	CGameContext *pSelf = (CGameContext *)pUserData;

	int Page = pResult->NumArguments() > 0 ? pResult->GetInteger(0) : 0;
	static const int s_EntriesPerPage = 20;
	const int Start = Page * s_EntriesPerPage;
	const int End = (Page + 1) * s_EntriesPerPage;

	char aBuf[512];
	int Count = 0;
	for(CVoteOptionServer *pOption = pSelf->m_pVoteOptionFirst; pOption; pOption = pOption->m_pNext, Count++)
	{
		if(Count < Start || Count >= End)
		{
			continue;
		}

		str_copy(aBuf, "add_vote \"");
		char *pDst = aBuf + str_length(aBuf);
		str_escape(&pDst, pOption->m_aDescription, aBuf + sizeof(aBuf));
		str_append(aBuf, "\" \"");
		pDst = aBuf + str_length(aBuf);
		str_escape(&pDst, pOption->m_aCommand, aBuf + sizeof(aBuf));
		str_append(aBuf, "\"");

		pSelf->Console()->Print(IConsole::OUTPUT_LEVEL_STANDARD, "votes", aBuf);
	}
	str_format(aBuf, sizeof(aBuf), "%d %s, showing entries %d - %d", Count, Count == 1 ? "vote" : "votes", Start, End - 1);
	pSelf->Console()->Print(IConsole::OUTPUT_LEVEL_STANDARD, "votes", aBuf);
}

void CGameContext::ConchainSpecialMotdupdate(IConsole::IResult *pResult, void *pUserData, IConsole::FCommandCallback pfnCallback, void *pCallbackUserData)
{
	pfnCallback(pResult, pCallbackUserData);
	if(pResult->NumArguments())
	{
		CGameContext *pSelf = (CGameContext *)pUserData;
		pSelf->SendMotd(-1);
	}
}

void CGameContext::ConchainSettingUpdate(IConsole::IResult *pResult, void *pUserData, IConsole::FCommandCallback pfnCallback, void *pCallbackUserData)
{
	pfnCallback(pResult, pCallbackUserData);
	if(pResult->NumArguments())
	{
		CGameContext *pSelf = (CGameContext *)pUserData;
		pSelf->SendSettings(-1);
	}
}

void CGameContext::ConchainGameinfoUpdate(IConsole::IResult *pResult, void *pUserData, IConsole::FCommandCallback pfnCallback, void *pCallbackUserData)
{
	pfnCallback(pResult, pCallbackUserData);
	if(pResult->NumArguments())
	{
		CGameContext *pSelf = (CGameContext *)pUserData;
		if(pSelf->m_pController)
			pSelf->m_pController->CheckGameInfo();
	}
}

void CGameContext::OnConsoleInit()
{
	m_pServer = Kernel()->RequestInterface<IServer>();
	m_pConfig = Kernel()->RequestInterface<IConfigManager>()->Values();
	m_pConsole = Kernel()->RequestInterface<IConsole>();
	m_pEngine = Kernel()->RequestInterface<IEngine>();
	m_pStorage = Kernel()->RequestInterface<IStorage>();

	Console()->Register("tune", "s[tuning] ?i[value]", CFGFLAG_SERVER | CFGFLAG_GAME, ConTuneParam, this, "Tune variable to value or show current value");
	Console()->Register("toggle_tune", "s[tuning] i[value 1] i[value 2]", CFGFLAG_SERVER | CFGFLAG_GAME, ConToggleTuneParam, this, "Toggle tune variable");
	Console()->Register("tune_reset", "?s[tuning]", CFGFLAG_SERVER, ConTuneReset, this, "Reset all or one tuning variable to default");
	Console()->Register("tunes", "", CFGFLAG_SERVER, ConTunes, this, "List all tuning variables and their values");
	Console()->Register("tune_zone", "i[zone] s[tuning] i[value]", CFGFLAG_SERVER | CFGFLAG_GAME, ConTuneZone, this, "Tune in zone a variable to value");
	Console()->Register("tune_zone_dump", "i[zone]", CFGFLAG_SERVER, ConTuneDumpZone, this, "Dump zone tuning in zone x");
	Console()->Register("tune_zone_reset", "?i[zone]", CFGFLAG_SERVER, ConTuneResetZone, this, "reset zone tuning in zone x or in all zones");
	Console()->Register("tune_zone_enter", "i[zone] r[message]", CFGFLAG_SERVER | CFGFLAG_GAME, ConTuneSetZoneMsgEnter, this, "which message to display on zone enter; use 0 for normal area");
	Console()->Register("tune_zone_leave", "i[zone] r[message]", CFGFLAG_SERVER | CFGFLAG_GAME, ConTuneSetZoneMsgLeave, this, "which message to display on zone leave; use 0 for normal area");
	Console()->Register("mapbug", "s[mapbug]", CFGFLAG_SERVER | CFGFLAG_GAME, ConMapbug, this, "Enable map compatibility mode using the specified bug (example: grenade-doubleexplosion@ddnet.tw)");
	Console()->Register("switch_open", "i[switch]", CFGFLAG_SERVER | CFGFLAG_GAME, ConSwitchOpen, this, "Whether a switch is deactivated by default (otherwise activated)");
	Console()->Register("pause_game", "", CFGFLAG_SERVER, ConPause, this, "Pause/unpause game");
	Console()->Register("change_map", "?r[map]", CFGFLAG_SERVER | CFGFLAG_STORE, ConChangeMap, this, "Change map");
	Console()->Register("random_map", "?i[stars]", CFGFLAG_SERVER, ConRandomMap, this, "Random map");
	Console()->Register("random_unfinished_map", "?i[stars]", CFGFLAG_SERVER, ConRandomUnfinishedMap, this, "Random unfinished map");
	Console()->Register("restart", "?i[seconds]", CFGFLAG_SERVER | CFGFLAG_STORE, ConRestart, this, "Restart in x seconds (0 = abort)");
	Console()->Register("broadcast", "r[message]", CFGFLAG_SERVER, ConBroadcast, this, "Broadcast message");
	Console()->Register("say", "r[message]", CFGFLAG_SERVER, ConSay, this, "Say in chat");
	Console()->Register("set_team", "i[id] i[team-id] ?i[delay in minutes]", CFGFLAG_SERVER, ConSetTeam, this, "Set team of player to team");
	Console()->Register("set_team_all", "i[team-id]", CFGFLAG_SERVER, ConSetTeamAll, this, "Set team of all players to team");

	Console()->Register("add_vote", "s[name] r[command]", CFGFLAG_SERVER, ConAddVote, this, "Add a voting option");
	Console()->Register("remove_vote", "r[name]", CFGFLAG_SERVER, ConRemoveVote, this, "remove a voting option");
	Console()->Register("force_vote", "s[name] s[command] ?r[reason]", CFGFLAG_SERVER, ConForceVote, this, "Force a voting option");
	Console()->Register("clear_votes", "", CFGFLAG_SERVER, ConClearVotes, this, "Clears the voting options");
	Console()->Register("add_map_votes", "", CFGFLAG_SERVER, ConAddMapVotes, this, "Automatically adds voting options for all maps");
	Console()->Register("vote", "r['yes'|'no']", CFGFLAG_SERVER, ConVote, this, "Force a vote to yes/no");
	Console()->Register("votes", "?i[page]", CFGFLAG_SERVER, ConVotes, this, "Show all votes (page 0 by default, 20 entries per page)");
	Console()->Register("dump_antibot", "", CFGFLAG_SERVER, ConDumpAntibot, this, "Dumps the antibot status");

	Console()->Chain("sv_motd", ConchainSpecialMotdupdate, this);

	Console()->Chain("sv_scorelimit", ConchainGameinfoUpdate, this); // gctf
	Console()->Chain("sv_timelimit", ConchainGameinfoUpdate, this); // gctf

	Console()->Chain("sv_vote_kick", ConchainSettingUpdate, this);
	Console()->Chain("sv_vote_kick_min", ConchainSettingUpdate, this);
	Console()->Chain("sv_vote_spectate", ConchainSettingUpdate, this);
	Console()->Chain("sv_spectator_slots", ConchainSettingUpdate, this);
	Console()->Chain("sv_max_clients", ConchainSettingUpdate, this);

#define CONSOLE_COMMAND(name, params, flags, callback, userdata, help) m_pConsole->Register(name, params, flags, callback, userdata, help);
#include <game/ddracecommands.h>
#define CHAT_COMMAND(name, params, flags, callback, userdata, help) m_pConsole->Register(name, params, flags, callback, userdata, help);
#include <game/ddracechat.h>
}

void CGameContext::OnInit(const void *pPersistentData)
{
	const CPersistentData *pPersistent = (const CPersistentData *)pPersistentData;

	m_pServer = Kernel()->RequestInterface<IServer>();
	m_pConfig = Kernel()->RequestInterface<IConfigManager>()->Values();
	m_pConsole = Kernel()->RequestInterface<IConsole>();
	m_pEngine = Kernel()->RequestInterface<IEngine>();
	m_pStorage = Kernel()->RequestInterface<IStorage>();
	m_pAntibot = Kernel()->RequestInterface<IAntibot>();
	m_World.SetGameServer(this);
	m_Events.SetGameServer(this);

	m_GameUuid = RandomUuid();
	Console()->SetTeeHistorianCommandCallback(CommandCallback, this);

	uint64_t aSeed[2];
	secure_random_fill(aSeed, sizeof(aSeed));
	m_Prng.Seed(aSeed);
	m_World.m_Core.m_pPrng = &m_Prng;

	DeleteTempfile();

	for(int i = 0; i < NUM_NETOBJTYPES; i++)
		Server()->SnapSetStaticsize(i, m_NetObjHandler.GetObjSize(i));

	m_Layers.Init(Kernel());
	m_Collision.Init(&m_Layers);
	m_World.m_pTuningList = m_aTuningList;
	m_World.m_Core.InitSwitchers(m_Collision.m_HighestSwitchNumber);

	char aMapName[IO_MAX_PATH_LENGTH];
	int MapSize;
	SHA256_DIGEST MapSha256;
	int MapCrc;
	Server()->GetMapInfo(aMapName, sizeof(aMapName), &MapSize, &MapSha256, &MapCrc);
	m_MapBugs = GetMapBugs(aMapName, MapSize, MapSha256);

	// Reset Tunezones
	CTuningParams TuningParams;
	for(int i = 0; i < NUM_TUNEZONES; i++)
	{
		TuningList()[i] = TuningParams;
		TuningList()[i].Set("gun_curvature", 0);
		TuningList()[i].Set("gun_speed", 1400);
		TuningList()[i].Set("shotgun_curvature", 0);
		TuningList()[i].Set("shotgun_speed", 500);
		TuningList()[i].Set("shotgun_speeddiff", 0);
	}

	for(int i = 0; i < NUM_TUNEZONES; i++)
	{
		// Send no text by default when changing tune zones.
		m_aaZoneEnterMsg[i][0] = 0;
		m_aaZoneLeaveMsg[i][0] = 0;
	}
	// Reset Tuning
	if(g_Config.m_SvTuneReset)
	{
		ResetTuning();
	}
	else
	{
		Tuning()->Set("gun_speed", 1400);
		Tuning()->Set("gun_curvature", 0);
		Tuning()->Set("shotgun_speed", 500);
		Tuning()->Set("shotgun_speeddiff", 0);
		Tuning()->Set("shotgun_curvature", 0);
	}

	if(g_Config.m_SvDDRaceTuneReset)
	{
		g_Config.m_SvHit = 1;
		g_Config.m_SvEndlessDrag = 0;
		g_Config.m_SvOldLaser = 0;
		g_Config.m_SvOldTeleportHook = 0;
		g_Config.m_SvOldTeleportWeapons = 0;
		g_Config.m_SvTeleportHoldHook = 0;
		g_Config.m_SvTeam = SV_TEAM_ALLOWED;
		g_Config.m_SvShowOthersDefault = SHOW_OTHERS_OFF;

		for(auto &Switcher : Switchers())
			Switcher.m_Initial = true;
	}

	Console()->ExecuteFile(g_Config.m_SvResetFile, -1);

	LoadMapSettings();

	m_MapBugs.Dump();

	if(g_Config.m_SvSoloServer)
	{
		g_Config.m_SvTeam = SV_TEAM_FORCED_SOLO;
		g_Config.m_SvShowOthersDefault = SHOW_OTHERS_ON;

		Tuning()->Set("player_collision", 0);
		Tuning()->Set("player_hooking", 0);

		for(int i = 0; i < NUM_TUNEZONES; i++)
		{
			TuningList()[i].Set("player_collision", 0);
			TuningList()[i].Set("player_hooking", 0);
		}
	}

	m_pController = new CGameControllerDDRace(this);

	const char *pCensorFilename = "censorlist.txt";
	IOHANDLE File = Storage()->OpenFile(pCensorFilename, IOFLAG_READ | IOFLAG_SKIP_BOM, IStorage::TYPE_ALL);
	if(!File)
	{
		dbg_msg("censorlist", "failed to open '%s'", pCensorFilename);
	}
	else
	{
		CLineReader LineReader;
		LineReader.Init(File);
		char *pLine;
		while((pLine = LineReader.Get()))
		{
			m_vCensorlist.emplace_back(pLine);
		}
		io_close(File);
	}

	m_TeeHistorianActive = g_Config.m_SvTeeHistorian;
	if(m_TeeHistorianActive)
	{
		char aGameUuid[UUID_MAXSTRSIZE];
		FormatUuid(m_GameUuid, aGameUuid, sizeof(aGameUuid));

		char aFilename[IO_MAX_PATH_LENGTH];
		str_format(aFilename, sizeof(aFilename), "teehistorian/%s.teehistorian", aGameUuid);

		IOHANDLE THFile = Storage()->OpenFile(aFilename, IOFLAG_WRITE, IStorage::TYPE_SAVE);
		if(!THFile)
		{
			dbg_msg("teehistorian", "failed to open '%s'", aFilename);
			Server()->SetErrorShutdown("teehistorian open error");
			return;
		}
		else
		{
			dbg_msg("teehistorian", "recording to '%s'", aFilename);
		}
		m_pTeeHistorianFile = aio_new(THFile);

		char aVersion[128];
		if(GIT_SHORTREV_HASH)
		{
			str_format(aVersion, sizeof(aVersion), "%s (%s)", GAME_VERSION, GIT_SHORTREV_HASH);
		}
		else
		{
			str_copy(aVersion, GAME_VERSION);
		}
		CTeeHistorian::CGameInfo GameInfo;
		GameInfo.m_GameUuid = m_GameUuid;
		GameInfo.m_pServerVersion = aVersion;
		GameInfo.m_StartTime = time(0);
		GameInfo.m_pPrngDescription = m_Prng.Description();

		GameInfo.m_pServerName = g_Config.m_SvName;
		GameInfo.m_ServerPort = Server()->Port();
		GameInfo.m_pGameType = m_pController->m_pGameType;

		GameInfo.m_pConfig = &g_Config;
		GameInfo.m_pTuning = Tuning();
		GameInfo.m_pUuids = &g_UuidManager;

		GameInfo.m_pMapName = aMapName;
		GameInfo.m_MapSize = MapSize;
		GameInfo.m_MapSha256 = MapSha256;
		GameInfo.m_MapCrc = MapCrc;

		if(pPersistent)
		{
			GameInfo.m_HavePrevGameUuid = true;
			GameInfo.m_PrevGameUuid = pPersistent->m_PrevGameUuid;
		}
		else
		{
			GameInfo.m_HavePrevGameUuid = false;
			mem_zero(&GameInfo.m_PrevGameUuid, sizeof(GameInfo.m_PrevGameUuid));
		}

		m_TeeHistorian.Reset(&GameInfo, TeeHistorianWrite, this);

		for(int i = 0; i < MAX_CLIENTS; i++)
		{
			int Level = Server()->GetAuthedState(i);
			if(Level)
			{
				m_TeeHistorian.RecordAuthInitial(i, Level, Server()->GetAuthName(i));
			}
		}
	}

	if(!m_pScore)
	{
		m_pScore = new CScore(this, ((CServer *)Server())->DbPool());
	}

	// create all entities from the game layer
	CreateAllEntities(true);

	if(GIT_SHORTREV_HASH)
		Console()->Print(IConsole::OUTPUT_LEVEL_STANDARD, "git-revision", GIT_SHORTREV_HASH);

	m_pAntibot->RoundStart(this);

#ifdef CONF_DEBUG
	if(g_Config.m_DbgDummies)
	{
		for(int i = 0; i < g_Config.m_DbgDummies; i++)
		{
			OnClientConnected(MAX_CLIENTS - i - 1, 0);
		}
	}
#endif
}

void CGameContext::CreateAllEntities(bool Initial)
{
	const CMapItemLayerTilemap *pTileMap = m_Layers.GameLayer();
	const CTile *pTiles = static_cast<CTile *>(Kernel()->RequestInterface<IMap>()->GetData(pTileMap->m_Data));

	const CTile *pFront = nullptr;
	if(m_Layers.FrontLayer())
		pFront = static_cast<CTile *>(Kernel()->RequestInterface<IMap>()->GetData(m_Layers.FrontLayer()->m_Front));

	const CSwitchTile *pSwitch = nullptr;
	if(m_Layers.SwitchLayer())
		pSwitch = static_cast<CSwitchTile *>(Kernel()->RequestInterface<IMap>()->GetData(m_Layers.SwitchLayer()->m_Switch));

	for(int y = 0; y < pTileMap->m_Height; y++)
	{
		for(int x = 0; x < pTileMap->m_Width; x++)
		{
			const int Index = y * pTileMap->m_Width + x;

			// Game layer
			{
				const int GameIndex = pTiles[Index].m_Index;
				if(GameIndex == TILE_OLDLASER)
				{
					g_Config.m_SvOldLaser = 1;
					dbg_msg("game_layer", "found old laser tile");
				}
				else if(GameIndex == TILE_NPC)
				{
					m_Tuning.Set("player_collision", 0);
					dbg_msg("game_layer", "found no collision tile");
				}
				else if(GameIndex == TILE_EHOOK)
				{
					g_Config.m_SvEndlessDrag = 1;
					dbg_msg("game_layer", "found unlimited hook time tile");
				}
				else if(GameIndex == TILE_NOHIT)
				{
					g_Config.m_SvHit = 0;
					dbg_msg("game_layer", "found no weapons hitting others tile");
				}
				else if(GameIndex == TILE_NPH)
				{
					m_Tuning.Set("player_hooking", 0);
					dbg_msg("game_layer", "found no player hooking tile");
				}
				else if(GameIndex >= ENTITY_OFFSET)
				{
					m_pController->OnEntity(GameIndex - ENTITY_OFFSET, x, y, LAYER_GAME, pTiles[Index].m_Flags, Initial);
				}
			}

			if(pFront)
			{
				const int FrontIndex = pFront[Index].m_Index;
				if(FrontIndex == TILE_OLDLASER)
				{
					g_Config.m_SvOldLaser = 1;
					dbg_msg("front_layer", "found old laser tile");
				}
				else if(FrontIndex == TILE_NPC)
				{
					m_Tuning.Set("player_collision", 0);
					dbg_msg("front_layer", "found no collision tile");
				}
				else if(FrontIndex == TILE_EHOOK)
				{
					g_Config.m_SvEndlessDrag = 1;
					dbg_msg("front_layer", "found unlimited hook time tile");
				}
				else if(FrontIndex == TILE_NOHIT)
				{
					g_Config.m_SvHit = 0;
					dbg_msg("front_layer", "found no weapons hitting others tile");
				}
				else if(FrontIndex == TILE_NPH)
				{
					m_Tuning.Set("player_hooking", 0);
					dbg_msg("front_layer", "found no player hooking tile");
				}
				else if(FrontIndex >= ENTITY_OFFSET)
				{
					m_pController->OnEntity(FrontIndex - ENTITY_OFFSET, x, y, LAYER_FRONT, pFront[Index].m_Flags, Initial);
				}
			}

			if(pSwitch)
			{
				const int SwitchType = pSwitch[Index].m_Type;
				// TODO: Add off by default door here
				// if(SwitchType == TILE_DOOR_OFF)
				if(SwitchType >= ENTITY_OFFSET)
				{
					m_pController->OnEntity(SwitchType - ENTITY_OFFSET, x, y, LAYER_SWITCH, pSwitch[Index].m_Flags, Initial, pSwitch[Index].m_Number);
				}
			}
		}
	}
}

void CGameContext::DeleteTempfile()
{
	if(m_aDeleteTempfile[0] != 0)
	{
		Storage()->RemoveFile(m_aDeleteTempfile, IStorage::TYPE_SAVE);
		m_aDeleteTempfile[0] = 0;
	}
}

void CGameContext::OnMapChange(char *pNewMapName, int MapNameSize)
{
	char aConfig[IO_MAX_PATH_LENGTH];
	str_format(aConfig, sizeof(aConfig), "maps/%s.cfg", g_Config.m_SvMap);

	IOHANDLE File = Storage()->OpenFile(aConfig, IOFLAG_READ | IOFLAG_SKIP_BOM, IStorage::TYPE_ALL);
	if(!File)
	{
		// No map-specific config, just return.
		return;
	}
	CLineReader LineReader;
	LineReader.Init(File);

	std::vector<char *> vLines;
	char *pLine;
	int TotalLength = 0;
	while((pLine = LineReader.Get()))
	{
		int Length = str_length(pLine) + 1;
		char *pCopy = (char *)malloc(Length);
		mem_copy(pCopy, pLine, Length);
		vLines.push_back(pCopy);
		TotalLength += Length;
	}
	io_close(File);

	char *pSettings = (char *)malloc(maximum(1, TotalLength));
	int Offset = 0;
	for(auto &Line : vLines)
	{
		int Length = str_length(Line) + 1;
		mem_copy(pSettings + Offset, Line, Length);
		Offset += Length;
		free(Line);
	}

	CDataFileReader Reader;
	Reader.Open(Storage(), pNewMapName, IStorage::TYPE_ALL);

	CDataFileWriter Writer;

	int SettingsIndex = Reader.NumData();
	bool FoundInfo = false;
	for(int i = 0; i < Reader.NumItems(); i++)
	{
		int TypeID;
		int ItemID;
		void *pData = Reader.GetItem(i, &TypeID, &ItemID);
		int Size = Reader.GetItemSize(i);
		CMapItemInfoSettings MapInfo;
		if(TypeID == MAPITEMTYPE_INFO && ItemID == 0)
		{
			FoundInfo = true;
			if(Size >= (int)sizeof(CMapItemInfoSettings))
			{
				CMapItemInfoSettings *pInfo = (CMapItemInfoSettings *)pData;
				if(pInfo->m_Settings > -1)
				{
					SettingsIndex = pInfo->m_Settings;
					char *pMapSettings = (char *)Reader.GetData(SettingsIndex);
					int DataSize = Reader.GetDataSize(SettingsIndex);
					if(DataSize == TotalLength && mem_comp(pSettings, pMapSettings, DataSize) == 0)
					{
						// Configs coincide, no need to update map.
						free(pSettings);
						return;
					}
					Reader.UnloadData(pInfo->m_Settings);
				}
				else
				{
					MapInfo = *pInfo;
					MapInfo.m_Settings = SettingsIndex;
					pData = &MapInfo;
					Size = sizeof(MapInfo);
				}
			}
			else
			{
				*(CMapItemInfo *)&MapInfo = *(CMapItemInfo *)pData;
				MapInfo.m_Settings = SettingsIndex;
				pData = &MapInfo;
				Size = sizeof(MapInfo);
			}
		}
		Writer.AddItem(TypeID, ItemID, Size, pData);
	}

	if(!FoundInfo)
	{
		CMapItemInfoSettings Info;
		Info.m_Version = 1;
		Info.m_Author = -1;
		Info.m_MapVersion = -1;
		Info.m_Credits = -1;
		Info.m_License = -1;
		Info.m_Settings = SettingsIndex;
		Writer.AddItem(MAPITEMTYPE_INFO, 0, sizeof(Info), &Info);
	}

	for(int i = 0; i < Reader.NumData() || i == SettingsIndex; i++)
	{
		if(i == SettingsIndex)
		{
			Writer.AddData(TotalLength, pSettings);
			continue;
		}
		const void *pData = Reader.GetData(i);
		int Size = Reader.GetDataSize(i);
		Writer.AddData(Size, pData);
		Reader.UnloadData(i);
	}

	dbg_msg("mapchange", "imported settings");
	free(pSettings);
	Reader.Close();
	char aTemp[IO_MAX_PATH_LENGTH];
	Writer.Open(Storage(), IStorage::FormatTmpPath(aTemp, sizeof(aTemp), pNewMapName));
	Writer.Finish();

	str_copy(pNewMapName, aTemp, MapNameSize);
	str_copy(m_aDeleteTempfile, aTemp, sizeof(m_aDeleteTempfile));
}

void CGameContext::OnShutdown(void *pPersistentData)
{
	CPersistentData *pPersistent = (CPersistentData *)pPersistentData;

	if(pPersistent)
	{
		pPersistent->m_PrevGameUuid = m_GameUuid;
	}

	Antibot()->RoundEnd();

	if(m_TeeHistorianActive)
	{
		m_TeeHistorian.Finish();
		aio_close(m_pTeeHistorianFile);
		aio_wait(m_pTeeHistorianFile);
		int Error = aio_error(m_pTeeHistorianFile);
		if(Error)
		{
			dbg_msg("teehistorian", "error closing file, err=%d", Error);
			Server()->SetErrorShutdown("teehistorian close error");
		}
		aio_free(m_pTeeHistorianFile);
	}

	DeleteTempfile();
	Console()->ResetGameSettings();
	Collision()->Dest();
	delete m_pController;
	m_pController = 0;
	Clear();
}

void CGameContext::LoadMapSettings()
{
	IMap *pMap = Kernel()->RequestInterface<IMap>();
	int Start, Num;
	pMap->GetType(MAPITEMTYPE_INFO, &Start, &Num);
	for(int i = Start; i < Start + Num; i++)
	{
		int ItemID;
		CMapItemInfoSettings *pItem = (CMapItemInfoSettings *)pMap->GetItem(i, nullptr, &ItemID);
		int ItemSize = pMap->GetItemSize(i);
		if(!pItem || ItemID != 0)
			continue;

		if(ItemSize < (int)sizeof(CMapItemInfoSettings))
			break;
		if(!(pItem->m_Settings > -1))
			break;

		int Size = pMap->GetDataSize(pItem->m_Settings);
		char *pSettings = (char *)pMap->GetData(pItem->m_Settings);
		char *pNext = pSettings;
		while(pNext < pSettings + Size)
		{
			int StrSize = str_length(pNext) + 1;
			Console()->ExecuteLine(pNext, IConsole::CLIENT_ID_GAME);
			pNext += StrSize;
		}
		pMap->UnloadData(pItem->m_Settings);
		break;
	}

	char aBuf[IO_MAX_PATH_LENGTH];
	str_format(aBuf, sizeof(aBuf), "maps/%s.map.cfg", g_Config.m_SvMap);
	Console()->ExecuteFile(aBuf, IConsole::CLIENT_ID_NO_GAME);
}

void CGameContext::OnSnap(int ClientID)
{
	// add tuning to demo
	CTuningParams StandardTuning;
	if(Server()->IsRecording(ClientID > -1 ? ClientID : MAX_CLIENTS) && mem_comp(&StandardTuning, &m_Tuning, sizeof(CTuningParams)) != 0)
	{
		CMsgPacker Msg(NETMSGTYPE_SV_TUNEPARAMS);
		int *pParams = (int *)&m_Tuning;
		for(unsigned i = 0; i < sizeof(m_Tuning) / sizeof(int); i++)
			Msg.AddInt(pParams[i]);
		Server()->SendMsg(&Msg, MSGFLAG_RECORD | MSGFLAG_NOSEND, ClientID);
	}

	m_pController->Snap(ClientID);

	for(auto &pPlayer : m_apPlayers)
	{
		if(pPlayer)
			pPlayer->Snap(ClientID);
	}

	if(ClientID > -1)
		m_apPlayers[ClientID]->FakeSnap();

	m_World.Snap(ClientID);
	m_Events.Snap(ClientID);
}
void CGameContext::OnPreSnap() {}
void CGameContext::OnPostSnap()
{
	m_Events.Clear();
}

void CGameContext::UpdatePlayerMaps()
{
	const auto DistCompare = [](std::pair<float, int> a, std::pair<float, int> b) -> bool {
		return (a.first < b.first);
	};

	if(Server()->Tick() % g_Config.m_SvMapUpdateRate != 0)
		return;

	std::pair<float, int> Dist[MAX_CLIENTS];
	for(int i = 0; i < MAX_CLIENTS; i++)
	{
		if(!Server()->ClientIngame(i))
			continue;
		if(Server()->GetClientVersion(i) >= VERSION_DDNET_OLD)
			continue;
		int *pMap = Server()->GetIdMap(i);

		// compute distances
		for(int j = 0; j < MAX_CLIENTS; j++)
		{
			Dist[j].second = j;
			if(j == i)
				continue;
			if(!Server()->ClientIngame(j) || !m_apPlayers[j])
			{
				Dist[j].first = 1e10;
				continue;
			}
			CCharacter *pChr = m_apPlayers[j]->GetCharacter();
			if(!pChr)
			{
				Dist[j].first = 1e9;
				continue;
			}
			if(!pChr->CanSnapCharacter(i))
				Dist[j].first = 1e8;
			else
				Dist[j].first = length_squared(m_apPlayers[i]->m_ViewPos - pChr->GetPos());
		}

		// always send the player themselves, even if all in same position
		Dist[i].first = -1;

		std::nth_element(&Dist[0], &Dist[VANILLA_MAX_CLIENTS - 1], &Dist[MAX_CLIENTS], DistCompare);

		int Index = 1; // exclude self client id
		for(int j = 0; j < VANILLA_MAX_CLIENTS - 1; j++)
		{
			pMap[j + 1] = -1; // also fill player with empty name to say chat msgs
			if(Dist[j].second == i || Dist[j].first > 5e9f)
				continue;
			pMap[Index++] = Dist[j].second;
		}

		// sort by real client ids, guarantee order on distance changes, O(Nlog(N)) worst case
		// sort just clients in game always except first (self client id) and last (fake client id) indexes
		std::sort(&pMap[1], &pMap[minimum(Index, VANILLA_MAX_CLIENTS - 1)]);
	}
}

bool CGameContext::IsClientReady(int ClientID) const
{
	return m_apPlayers[ClientID] && m_apPlayers[ClientID]->m_IsReady;
}

bool CGameContext::IsClientPlayer(int ClientID) const
{
	return m_apPlayers[ClientID] && m_apPlayers[ClientID]->GetTeam() != TEAM_SPECTATORS;
}

CUuid CGameContext::GameUuid() const { return m_GameUuid; }
const char *CGameContext::GameType() const { return m_pController && m_pController->m_pGameType ? m_pController->m_pGameType : ""; }
const char *CGameContext::Version() const { return GAME_VERSION; }
const char *CGameContext::NetVersion() const { return GAME_NETVERSION; }

IGameServer *CreateGameServer() { return new CGameContext; }

void CGameContext::OnSetAuthed(int ClientID, int Level)
{
	if(m_apPlayers[ClientID])
	{
		char aBuf[512], aIP[NETADDR_MAXSTRSIZE];
		Server()->GetClientAddr(ClientID, aIP, sizeof(aIP));
		str_format(aBuf, sizeof(aBuf), "ban %s %d Banned by vote", aIP, g_Config.m_SvVoteKickBantime);
		if(!str_comp_nocase(m_aVoteCommand, aBuf) && Level > Server()->GetAuthedState(m_VoteCreator))
		{
			m_VoteEnforce = CGameContext::VOTE_ENFORCE_NO_ADMIN;
			Console()->Print(IConsole::OUTPUT_LEVEL_STANDARD, "CGameContext", "Vote aborted by authorized login.");
		}
	}
	if(m_TeeHistorianActive)
	{
		if(Level)
		{
			m_TeeHistorian.RecordAuthLogin(ClientID, Level, Server()->GetAuthName(ClientID));
		}
		else
		{
			m_TeeHistorian.RecordAuthLogout(ClientID);
		}
	}
}

void CGameContext::SendRecord(int ClientID)
{
	CNetMsg_Sv_Record Msg;
	CNetMsg_Sv_RecordLegacy MsgLegacy;
	MsgLegacy.m_PlayerTimeBest = Msg.m_PlayerTimeBest = Score()->PlayerData(ClientID)->m_BestTime * 100.0f;
	MsgLegacy.m_ServerTimeBest = Msg.m_ServerTimeBest = m_pController->m_CurrentRecord * 100.0f; //TODO: finish this
	Server()->SendPackMsg(&Msg, MSGFLAG_VITAL, ClientID);
	if(!Server()->IsSixup(ClientID) && GetClientVersion(ClientID) < VERSION_DDNET_MSG_LEGACY)
	{
		Server()->SendPackMsg(&MsgLegacy, MSGFLAG_VITAL, ClientID);
	}
}

bool CGameContext::ProcessSpamProtection(int ClientID, bool RespectChatInitialDelay)
{
	if(!m_apPlayers[ClientID])
		return false;
	if(g_Config.m_SvSpamprotection && m_apPlayers[ClientID]->m_LastChat && m_apPlayers[ClientID]->m_LastChat + Server()->TickSpeed() * g_Config.m_SvChatDelay > Server()->Tick())
		return true;
	else if(g_Config.m_SvDnsblChat && Server()->DnsblBlack(ClientID))
	{
		SendChatTarget(ClientID, "Players are not allowed to chat from VPNs at this time");
		return true;
	}
	else
		m_apPlayers[ClientID]->m_LastChat = Server()->Tick();

	NETADDR Addr;
	Server()->GetClientAddr(ClientID, &Addr);

	CMute Muted;
	int Expires = 0;
	for(int i = 0; i < m_NumMutes && Expires <= 0; i++)
	{
		if(!net_addr_comp_noport(&Addr, &m_aMutes[i].m_Addr))
		{
			if(RespectChatInitialDelay || m_aMutes[i].m_InitialChatDelay)
			{
				Muted = m_aMutes[i];
				Expires = (m_aMutes[i].m_Expire - Server()->Tick()) / Server()->TickSpeed();
			}
		}
	}

	if(Expires > 0)
	{
		char aBuf[128];
		if(Muted.m_InitialChatDelay)
			str_format(aBuf, sizeof aBuf, "This server has an initial chat delay, you will be able to talk in %d seconds.", Expires);
		else
			str_format(aBuf, sizeof aBuf, "You are not permitted to talk for the next %d seconds.", Expires);
		SendChatTarget(ClientID, aBuf);
		return true;
	}

	if(g_Config.m_SvSpamMuteDuration && (m_apPlayers[ClientID]->m_ChatScore += g_Config.m_SvChatPenalty) > g_Config.m_SvChatThreshold)
	{
		Mute(&Addr, g_Config.m_SvSpamMuteDuration, Server()->ClientName(ClientID));
		m_apPlayers[ClientID]->m_ChatScore = 0;
		return true;
	}

	return false;
}

int CGameContext::GetDDRaceTeam(int ClientID)
{
	CGameControllerDDRace *pController = (CGameControllerDDRace *)m_pController;
	return pController->m_Teams.m_Core.Team(ClientID);
}

void CGameContext::ResetTuning()
{
	CTuningParams TuningParams;
	m_Tuning = TuningParams;
	Tuning()->Set("gun_speed", 1400);
	Tuning()->Set("gun_curvature", 0);
	Tuning()->Set("shotgun_speed", 500);
	Tuning()->Set("shotgun_speeddiff", 0);
	Tuning()->Set("shotgun_curvature", 0);
	SendTuningParams(-1);
}

bool CheckClientID2(int ClientID)
{
	return ClientID >= 0 && ClientID < MAX_CLIENTS;
}

void CGameContext::Whisper(int ClientID, char *pStr)
{
	if(ProcessSpamProtection(ClientID))
		return;

	pStr = str_skip_whitespaces(pStr);

	char *pName;
	int Victim;
	bool Error = false;

	// add token
	if(*pStr == '"')
	{
		pStr++;

		pName = pStr;
		char *pDst = pStr; // we might have to process escape data
		while(true)
		{
			if(pStr[0] == '"')
			{
				break;
			}
			else if(pStr[0] == '\\')
			{
				if(pStr[1] == '\\')
					pStr++; // skip due to escape
				else if(pStr[1] == '"')
					pStr++; // skip due to escape
			}
			else if(pStr[0] == 0)
			{
				Error = true;
				break;
			}

			*pDst = *pStr;
			pDst++;
			pStr++;
		}

		if(!Error)
		{
			// write null termination
			*pDst = 0;

			pStr++;

			for(Victim = 0; Victim < MAX_CLIENTS; Victim++)
				if(str_comp(pName, Server()->ClientName(Victim)) == 0)
					break;
		}
	}
	else
	{
		pName = pStr;
		while(true)
		{
			if(pStr[0] == 0)
			{
				Error = true;
				break;
			}
			if(pStr[0] == ' ')
			{
				pStr[0] = 0;
				for(Victim = 0; Victim < MAX_CLIENTS; Victim++)
					if(str_comp(pName, Server()->ClientName(Victim)) == 0)
						break;

				pStr[0] = ' ';

				if(Victim < MAX_CLIENTS)
					break;
			}
			pStr++;
		}
	}

	if(pStr[0] != ' ')
	{
		Error = true;
	}

	*pStr = 0;
	pStr++;

	if(Error)
	{
		SendChatTarget(ClientID, "Invalid whisper");
		return;
	}

	if(Victim >= MAX_CLIENTS || !CheckClientID2(Victim))
	{
		char aBuf[256];
		str_format(aBuf, sizeof(aBuf), "No player with name \"%s\" found", pName);
		SendChatTarget(ClientID, aBuf);
		return;
	}

	WhisperID(ClientID, Victim, pStr);
}

void CGameContext::WhisperID(int ClientID, int VictimID, const char *pMessage)
{
	if(!CheckClientID2(ClientID))
		return;

	if(!CheckClientID2(VictimID))
		return;

	if(m_apPlayers[ClientID])
		m_apPlayers[ClientID]->m_LastWhisperTo = VictimID;

	char aCensoredMessage[256];
	CensorMessage(aCensoredMessage, pMessage, sizeof(aCensoredMessage));

	char aBuf[256];

	if(Server()->IsSixup(ClientID))
	{
		protocol7::CNetMsg_Sv_Chat Msg;
		Msg.m_ClientID = ClientID;
		Msg.m_Mode = protocol7::CHAT_WHISPER;
		Msg.m_pMessage = aCensoredMessage;
		Msg.m_TargetID = VictimID;

		Server()->SendPackMsg(&Msg, MSGFLAG_VITAL | MSGFLAG_NORECORD, ClientID);
	}
	else if(GetClientVersion(ClientID) >= VERSION_DDNET_WHISPER)
	{
		CNetMsg_Sv_Chat Msg;
		Msg.m_Team = CHAT_WHISPER_SEND;
		Msg.m_ClientID = VictimID;
		Msg.m_pMessage = aCensoredMessage;
		if(g_Config.m_SvDemoChat)
			Server()->SendPackMsg(&Msg, MSGFLAG_VITAL, ClientID);
		else
			Server()->SendPackMsg(&Msg, MSGFLAG_VITAL | MSGFLAG_NORECORD, ClientID);
	}
	else
	{
		str_format(aBuf, sizeof(aBuf), "[→ %s] %s", Server()->ClientName(VictimID), aCensoredMessage);
		SendChatTarget(ClientID, aBuf);
	}

	if(Server()->IsSixup(VictimID))
	{
		protocol7::CNetMsg_Sv_Chat Msg;
		Msg.m_ClientID = ClientID;
		Msg.m_Mode = protocol7::CHAT_WHISPER;
		Msg.m_pMessage = aCensoredMessage;
		Msg.m_TargetID = VictimID;

		Server()->SendPackMsg(&Msg, MSGFLAG_VITAL | MSGFLAG_NORECORD, VictimID);
	}
	else if(GetClientVersion(VictimID) >= VERSION_DDNET_WHISPER)
	{
		CNetMsg_Sv_Chat Msg2;
		Msg2.m_Team = CHAT_WHISPER_RECV;
		Msg2.m_ClientID = ClientID;
		Msg2.m_pMessage = aCensoredMessage;
		if(g_Config.m_SvDemoChat)
			Server()->SendPackMsg(&Msg2, MSGFLAG_VITAL, VictimID);
		else
			Server()->SendPackMsg(&Msg2, MSGFLAG_VITAL | MSGFLAG_NORECORD, VictimID);
	}
	else
	{
		str_format(aBuf, sizeof(aBuf), "[← %s] %s", Server()->ClientName(ClientID), aCensoredMessage);
		SendChatTarget(VictimID, aBuf);
	}
}

void CGameContext::Converse(int ClientID, char *pStr)
{
	CPlayer *pPlayer = m_apPlayers[ClientID];
	if(!pPlayer)
		return;

	if(ProcessSpamProtection(ClientID))
		return;

	if(pPlayer->m_LastWhisperTo < 0)
		SendChatTarget(ClientID, "You do not have an ongoing conversation. Whisper to someone to start one");
	else
	{
		WhisperID(ClientID, pPlayer->m_LastWhisperTo, pStr);
	}
}

bool CGameContext::IsVersionBanned(int Version)
{
	char aVersion[16];
	str_from_int(Version, aVersion);

	return str_in_list(g_Config.m_SvBannedVersions, ",", aVersion);
}

void CGameContext::List(int ClientID, const char *pFilter)
{
	int Total = 0;
	char aBuf[256];
	int Bufcnt = 0;
	if(pFilter[0])
		str_format(aBuf, sizeof(aBuf), "Listing players with \"%s\" in name:", pFilter);
	else
		str_copy(aBuf, "Listing all players:");
	SendChatTarget(ClientID, aBuf);
	for(int i = 0; i < MAX_CLIENTS; i++)
	{
		if(m_apPlayers[i])
		{
			Total++;
			const char *pName = Server()->ClientName(i);
			if(str_utf8_find_nocase(pName, pFilter) == NULL)
				continue;
			if(Bufcnt + str_length(pName) + 4 > 256)
			{
				SendChatTarget(ClientID, aBuf);
				Bufcnt = 0;
			}
			if(Bufcnt != 0)
			{
				str_format(&aBuf[Bufcnt], sizeof(aBuf) - Bufcnt, ", %s", pName);
				Bufcnt += 2 + str_length(pName);
			}
			else
			{
				str_copy(&aBuf[Bufcnt], pName, sizeof(aBuf) - Bufcnt);
				Bufcnt += str_length(pName);
			}
		}
	}
	if(Bufcnt != 0)
		SendChatTarget(ClientID, aBuf);
	str_format(aBuf, sizeof(aBuf), "%d players online", Total);
	SendChatTarget(ClientID, aBuf);
}

int CGameContext::GetClientVersion(int ClientID) const
{
	return Server()->GetClientVersion(ClientID);
}

CClientMask CGameContext::ClientsMaskExcludeClientVersionAndHigher(int Version)
{
	CClientMask Mask;
	for(int i = 0; i < MAX_CLIENTS; ++i)
	{
		if(GetClientVersion(i) >= Version)
			continue;
		Mask.set(i);
	}
	return Mask;
}

bool CGameContext::PlayerModerating() const
{
	return std::any_of(std::begin(m_apPlayers), std::end(m_apPlayers), [](const CPlayer *pPlayer) { return pPlayer && pPlayer->m_Moderating; });
}

void CGameContext::ForceVote(int EnforcerID, bool Success)
{
	// check if there is a vote running
	if(!m_VoteCloseTime)
		return;

	m_VoteEnforce = Success ? CGameContext::VOTE_ENFORCE_YES_ADMIN : CGameContext::VOTE_ENFORCE_NO_ADMIN;
	m_VoteEnforcer = EnforcerID;

	char aBuf[256];
	const char *pOption = Success ? "yes" : "no";
	str_format(aBuf, sizeof(aBuf), "authorized player forced vote %s", pOption);
	SendChatTarget(-1, aBuf);
	str_format(aBuf, sizeof(aBuf), "forcing vote %s", pOption);
	Console()->Print(IConsole::OUTPUT_LEVEL_STANDARD, "server", aBuf);
}

bool CGameContext::RateLimitPlayerVote(int ClientID)
{
	int64_t Now = Server()->Tick();
	int64_t TickSpeed = Server()->TickSpeed();
	CPlayer *pPlayer = m_apPlayers[ClientID];

	if(g_Config.m_SvRconVote && !Server()->GetAuthedState(ClientID))
	{
		SendChatTarget(ClientID, "You can only vote after logging in.");
		return true;
	}

	if(g_Config.m_SvDnsblVote && Server()->DistinctClientCount() > 1)
	{
		if(m_pServer->DnsblPending(ClientID))
		{
			SendChatTarget(ClientID, "You are not allowed to vote because we're currently checking for VPNs. Try again in ~30 seconds.");
			return true;
		}
		else if(m_pServer->DnsblBlack(ClientID))
		{
			SendChatTarget(ClientID, "You are not allowed to vote because you appear to be using a VPN. Try connecting without a VPN or contacting an admin if you think this is a mistake.");
			return true;
		}
	}

	if(g_Config.m_SvSpamprotection && pPlayer->m_LastVoteTry && pPlayer->m_LastVoteTry + TickSpeed * 3 > Now)
		return true;

	pPlayer->m_LastVoteTry = Now;
	if(m_VoteCloseTime)
	{
		SendChatTarget(ClientID, "Wait for current vote to end before calling a new one.");
		return true;
	}

	if(Now < pPlayer->m_FirstVoteTick)
	{
		char aBuf[64];
		str_format(aBuf, sizeof(aBuf), "You must wait %d seconds before making your first vote.", (int)((pPlayer->m_FirstVoteTick - Now) / TickSpeed) + 1);
		SendChatTarget(ClientID, aBuf);
		return true;
	}

	int TimeLeft = pPlayer->m_LastVoteCall + TickSpeed * g_Config.m_SvVoteDelay - Now;
	if(pPlayer->m_LastVoteCall && TimeLeft > 0)
	{
		char aChatmsg[64];
		str_format(aChatmsg, sizeof(aChatmsg), "You must wait %d seconds before making another vote.", (int)(TimeLeft / TickSpeed) + 1);
		SendChatTarget(ClientID, aChatmsg);
		return true;
	}

	NETADDR Addr;
	Server()->GetClientAddr(ClientID, &Addr);
	int VoteMuted = 0;
	for(int i = 0; i < m_NumVoteMutes && !VoteMuted; i++)
		if(!net_addr_comp_noport(&Addr, &m_aVoteMutes[i].m_Addr))
			VoteMuted = (m_aVoteMutes[i].m_Expire - Server()->Tick()) / Server()->TickSpeed();
	for(int i = 0; i < m_NumMutes && VoteMuted == 0; i++)
	{
		if(!net_addr_comp_noport(&Addr, &m_aMutes[i].m_Addr))
			VoteMuted = (m_aMutes[i].m_Expire - Server()->Tick()) / Server()->TickSpeed();
	}
	if(VoteMuted > 0)
	{
		char aChatmsg[64];
		str_format(aChatmsg, sizeof(aChatmsg), "You are not permitted to vote for the next %d seconds.", VoteMuted);
		SendChatTarget(ClientID, aChatmsg);
		return true;
	}
	return false;
}

bool CGameContext::RateLimitPlayerMapVote(int ClientID)
{
	if(!Server()->GetAuthedState(ClientID) && time_get() < m_LastMapVote + (time_freq() * g_Config.m_SvVoteMapTimeDelay))
	{
		char aChatmsg[512] = {0};
		str_format(aChatmsg, sizeof(aChatmsg), "There's a %d second delay between map-votes, please wait %d seconds.",
			g_Config.m_SvVoteMapTimeDelay, (int)((m_LastMapVote + g_Config.m_SvVoteMapTimeDelay * time_freq() - time_get()) / time_freq()));
		SendChatTarget(ClientID, aChatmsg);
		return true;
	}
	return false;
}

void CGameContext::OnUpdatePlayerServerInfo(char *aBuf, int BufSize, int ID)
{
	if(BufSize <= 0)
		return;

	aBuf[0] = '\0';

	if(!m_apPlayers[ID])
		return;

	char aCSkinName[64];

	CTeeInfo &TeeInfo = m_apPlayers[ID]->m_TeeInfos;

	char aJsonSkin[400];
	aJsonSkin[0] = '\0';

	if(!Server()->IsSixup(ID))
	{
		// 0.6
		if(TeeInfo.m_UseCustomColor)
		{
			str_format(aJsonSkin, sizeof(aJsonSkin),
				"\"name\":\"%s\","
				"\"color_body\":%d,"
				"\"color_feet\":%d",
				EscapeJson(aCSkinName, sizeof(aCSkinName), TeeInfo.m_aSkinName),
				TeeInfo.m_ColorBody,
				TeeInfo.m_ColorFeet);
		}
		else
		{
			str_format(aJsonSkin, sizeof(aJsonSkin),
				"\"name\":\"%s\"",
				EscapeJson(aCSkinName, sizeof(aCSkinName), TeeInfo.m_aSkinName));
		}
	}
	else
	{
		const char *apPartNames[protocol7::NUM_SKINPARTS] = {"body", "marking", "decoration", "hands", "feet", "eyes"};
		char aPartBuf[64];

		for(int i = 0; i < protocol7::NUM_SKINPARTS; ++i)
		{
			str_format(aPartBuf, sizeof(aPartBuf),
				"%s\"%s\":{"
				"\"name\":\"%s\"",
				i == 0 ? "" : ",",
				apPartNames[i],
				EscapeJson(aCSkinName, sizeof(aCSkinName), TeeInfo.m_apSkinPartNames[i]));

			str_append(aJsonSkin, aPartBuf);

			if(TeeInfo.m_aUseCustomColors[i])
			{
				str_format(aPartBuf, sizeof(aPartBuf),
					",\"color\":%d",
					TeeInfo.m_aSkinPartColors[i]);
				str_append(aJsonSkin, aPartBuf);
			}
			str_append(aJsonSkin, "}");
		}
	}

	str_format(aBuf, BufSize,
		",\"skin\":{"
		"%s"
		"},"
		"\"afk\":%s,"
		"\"team\":%d",
		aJsonSkin,
		JsonBool(m_apPlayers[ID]->IsAfk()),
		m_apPlayers[ID]->GetTeam());
}

// gctf

void CGameContext::SendGameMsg(int GameMsgID, int ClientID)
{
	CMsgPacker Msg(protocol7::NETMSGTYPE_SV_GAMEMSG, false, true);
	Msg.AddInt(GameMsgID);
	if(ClientID != -1 && Server()->IsSixup(ClientID))
	{
		Server()->SendMsg(&Msg, MSGFLAG_VITAL, ClientID);
		return;
	}
	for(int i = 0; i < MAX_CLIENTS; i++)
	{
		if(Server()->IsSixup(i))
		{
			Server()->SendMsg(&Msg, MSGFLAG_VITAL, i);
			continue;
		}
		// TODO: 0.6
	}
}

void CGameContext::SendGameMsg(int GameMsgID, int ParaI1, int ClientID)
{
	CMsgPacker Msg(protocol7::NETMSGTYPE_SV_GAMEMSG, false, true);
	Msg.AddInt(GameMsgID);
	Msg.AddInt(ParaI1);
	if(ClientID != -1 && Server()->IsSixup(ClientID))
	{
		Server()->SendMsg(&Msg, MSGFLAG_VITAL, ClientID);
		return;
	}
	for(int i = 0; i < MAX_CLIENTS; i++)
	{
		if(Server()->IsSixup(i))
		{
			Server()->SendMsg(&Msg, MSGFLAG_VITAL, i);
			continue;
		}
		if(GameMsgID == protocol7::GAMEMSG_GAME_PAUSED)
		{
			char aBuf[512];
			int PauseID = clamp(ParaI1, 0, MAX_CLIENTS - 1);
			str_format(aBuf, sizeof(aBuf), "'%s' initiated a pause. If you are ready do /ready", Server()->ClientName(PauseID));
			SendChatTarget(i, aBuf);
		}
	}
}

void CGameContext::SendGameMsg(int GameMsgID, int ParaI1, int ParaI2, int ParaI3, int ClientID)
{
	CMsgPacker Msg(protocol7::NETMSGTYPE_SV_GAMEMSG, false, true);
	Msg.AddInt(GameMsgID);
	Msg.AddInt(ParaI1);
	Msg.AddInt(ParaI2);
	Msg.AddInt(ParaI3);
	if(ClientID != -1)
		Server()->SendMsg(&Msg, MSGFLAG_VITAL, ClientID);
	for(int i = 0; i < MAX_CLIENTS; i++)
	{
		if(Server()->IsSixup(i))
		{
			Server()->SendMsg(&Msg, MSGFLAG_VITAL, i);
			continue;
		}
		// TODO: 0.6
	}
}

int CGameContext::GetDDNetInstaWeapon()
{
	if(str_comp_nocase(g_Config.m_SvGametype, "gctf") == 0)
		return WEAPON_GRENADE;
	if(str_comp_nocase(g_Config.m_SvGametype, "ictf") == 0)
		return WEAPON_LASER;
	return WEAPON_GRENADE;
}<|MERGE_RESOLUTION|>--- conflicted
+++ resolved
@@ -2114,21 +2114,12 @@
 	}
 }
 
-<<<<<<< HEAD
-			pPlayer->UpdatePlaytime();
-
-			if(Team)
-				Team = ((pPlayer->GetTeam() == TEAM_SPECTATORS) ? CHAT_SPEC : pPlayer->GetTeam()); // gctf
-			else
-				Team = CHAT_ALL;
-=======
 void CGameContext::OnCallVoteNetMessage(const CNetMsg_Cl_CallVote *pMsg, int ClientID)
 {
 	if(RateLimitPlayerVote(ClientID) || m_VoteCloseTime)
 		return;
 
 	m_apPlayers[ClientID]->UpdatePlaytime();
->>>>>>> dbfe8887
 
 	m_VoteType = VOTE_TYPE_UNKNOWN;
 	char aChatmsg[512] = {0};
@@ -2171,10 +2162,6 @@
 				{
 					int Stars = aReason[0] - '0';
 					str_format(aCmd, sizeof(aCmd), "%s %d", pOption->m_aCommand, Stars);
-				}
-				else if(!str_comp_nocase(pMsg->m_pMessage + 1, "ready")) // gctf
-				{
-					m_pController->OnPlayerReadyChange(pPlayer);
 				}
 				else
 				{
@@ -2622,18 +2609,10 @@
 	Server()->ExpireServerInfo();
 }
 
-<<<<<<< HEAD
-				// reload scores
-				Score()->PlayerData(ClientID)->Reset();
-				m_apPlayers[ClientID]->m_Score.reset();
-				m_apPlayers[ClientID]->m_Score = 0; // gctf
-				Score()->LoadPlayerData(ClientID);
-=======
 void CGameContext::OnEmoticonNetMessage(const CNetMsg_Cl_Emoticon *pMsg, int ClientID)
 {
 	if(m_World.m_Paused)
 		return;
->>>>>>> dbfe8887
 
 	CPlayer *pPlayer = m_apPlayers[ClientID];
 
@@ -2749,16 +2728,10 @@
 	if(pPlayer->m_IsReady)
 		return;
 
-<<<<<<< HEAD
-			pPlayer->m_LastKill = Server()->Tick();
-			pPlayer->KillCharacter(WEAPON_SELF);
-		}
-=======
 	if(!str_utf8_check(pMsg->m_pName))
 	{
 		Server()->Kick(ClientID, "name is not valid utf8");
 		return;
->>>>>>> dbfe8887
 	}
 	if(!str_utf8_check(pMsg->m_pClan))
 	{
