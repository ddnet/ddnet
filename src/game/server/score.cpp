--- conflicted
+++ resolved
@@ -21,95 +21,6 @@
 #include <memory>
 #include <random>
 
-<<<<<<< HEAD
-// "6b407e81-8b77-3e04-a207-8da17f37d000"
-// "save-no-save-id@ddnet.tw"
-static const CUuid UUID_NO_SAVE_ID =
-	{{0x6b, 0x40, 0x7e, 0x81, 0x8b, 0x77, 0x3e, 0x04,
-		0xa2, 0x07, 0x8d, 0xa1, 0x7f, 0x37, 0xd0, 0x00}};
-
-CScorePlayerResult::CScorePlayerResult()
-{
-	SetVariant(Variant::DIRECT);
-}
-
-void CScorePlayerResult::SetVariant(Variant v)
-{
-	m_MessageKind = v;
-	switch(v)
-	{
-	case DIRECT:
-	case ALL:
-		for(auto &aMessage : m_Data.m_aaMessages)
-			aMessage[0] = 0;
-		break;
-	case BROADCAST:
-		m_Data.m_aBroadcast[0] = 0;
-		break;
-	case MAP_VOTE:
-		m_Data.m_MapVote.m_aMap[0] = '\0';
-		m_Data.m_MapVote.m_aReason[0] = '\0';
-		m_Data.m_MapVote.m_aServer[0] = '\0';
-		break;
-	case PLAYER_INFO:
-		m_Data.m_Info.m_Score = -9999;
-		m_Data.m_Info.m_Score = 0; // gctf
-		m_Data.m_Info.m_Birthday = 0;
-		m_Data.m_Info.m_HasFinishScore = false;
-		m_Data.m_Info.m_Time = 0;
-		for(float &CpTime : m_Data.m_Info.m_CpTime)
-			CpTime = 0;
-	}
-}
-
-CTeamrank::CTeamrank() :
-	m_NumNames(0)
-{
-	for(auto &aName : m_aaNames)
-		aName[0] = '\0';
-	mem_zero(&m_TeamID.m_aData, sizeof(m_TeamID));
-}
-
-bool CTeamrank::NextSqlResult(IDbConnection *pSqlServer, bool *pEnd, char *pError, int ErrorSize)
-{
-	pSqlServer->GetBlob(1, m_TeamID.m_aData, sizeof(m_TeamID.m_aData));
-	pSqlServer->GetString(2, m_aaNames[0], sizeof(m_aaNames[0]));
-	m_NumNames = 1;
-	bool End = false;
-	while(!pSqlServer->Step(&End, pError, ErrorSize) && !End)
-	{
-		CUuid TeamID;
-		pSqlServer->GetBlob(1, TeamID.m_aData, sizeof(TeamID.m_aData));
-		if(m_TeamID != TeamID)
-		{
-			*pEnd = false;
-			return false;
-		}
-		pSqlServer->GetString(2, m_aaNames[m_NumNames], sizeof(m_aaNames[m_NumNames]));
-		m_NumNames++;
-	}
-	if(!End)
-	{
-		return true;
-	}
-	*pEnd = true;
-	return false;
-}
-
-bool CTeamrank::SamePlayers(const std::vector<std::string> *aSortedNames)
-{
-	if(aSortedNames->size() != m_NumNames)
-		return false;
-	for(unsigned int i = 0; i < m_NumNames; i++)
-	{
-		if(str_comp(aSortedNames->at(i).c_str(), m_aaNames[i]) != 0)
-			return false;
-	}
-	return true;
-}
-
-=======
->>>>>>> 45812338
 std::shared_ptr<CScorePlayerResult> CScore::NewSqlPlayerResult(int ClientID)
 {
 	CPlayer *pCurPlayer = GameServer()->m_apPlayers[ClientID];
