/* (c) Magnus Auvinen. See licence.txt in the root of the distribution for more information. */
/* If you are missing that file, acquire a complete release at teeworlds.com.                */
#include <engine/shared/config.h>

#include <game/generated/protocol.h>
#include <game/mapitems.h>
#include <game/teamscore.h>

#include "gamecontext.h"
#include "gamecontroller.h"
#include "player.h"

#include "entities/character.h"
#include "entities/door.h"
#include "entities/dragger.h"
#include "entities/gun.h"
#include "entities/light.h"
#include "entities/pickup.h"
#include "entities/projectile.h"

IGameController::IGameController(class CGameContext *pGameServer)
{
	m_pGameServer = pGameServer;
	m_pConfig = m_pGameServer->Config();
	m_pServer = m_pGameServer->Server();
	m_pGameType = "unknown";

	//
	DoWarmup(g_Config.m_SvWarmup);
	m_GameOverTick = -1;
	m_SuddenDeath = 0;
	m_RoundStartTick = Server()->Tick();
	m_RoundCount = 0;
	m_GameFlags = 0;
	m_aMapWish[0] = 0;

	m_UnbalancedTick = -1;
	m_ForceBalanced = false;

	m_CurrentRecord = 0;

	// gctf
	m_GameState = IGS_GAME_RUNNING;
	m_GameStateTimer = TIMER_INFINITE;
	m_GameStartTick = Server()->Tick();

	m_aTeamSize[TEAM_RED] = 0;
	m_aTeamSize[TEAM_BLUE] = 0;
	m_GameStartTick = Server()->Tick();
	m_aTeamscore[TEAM_RED] = 0;
	m_aTeamscore[TEAM_BLUE] = 0;

	// info
	m_GameFlags = 0;
	m_pGameType = "unknown";
	m_GameInfo.m_MatchCurrent = 0;
	m_GameInfo.m_MatchNum = 0;
	m_GameInfo.m_ScoreLimit = Config()->m_SvScorelimit;
	m_GameInfo.m_TimeLimit = Config()->m_SvTimelimit;
}

IGameController::~IGameController() = default;

void IGameController::DoActivityCheck()
{
	if(g_Config.m_SvInactiveKickTime == 0)
		return;

	for(int i = 0; i < MAX_CLIENTS; ++i)
	{
#ifdef CONF_DEBUG
		if(g_Config.m_DbgDummies)
		{
			if(i >= MAX_CLIENTS - g_Config.m_DbgDummies)
				break;
		}
#endif
		if(GameServer()->m_apPlayers[i] && GameServer()->m_apPlayers[i]->GetTeam() != TEAM_SPECTATORS && Server()->GetAuthedState(i) == AUTHED_NO)
		{
			if(Server()->Tick() > GameServer()->m_apPlayers[i]->m_LastActionTick + g_Config.m_SvInactiveKickTime * Server()->TickSpeed() * 60)
			{
				switch(g_Config.m_SvInactiveKick)
				{
				case 0:
				{
					// move player to spectator
					DoTeamChange(GameServer()->m_apPlayers[i], TEAM_SPECTATORS);
				}
				break;
				case 1:
				{
					// move player to spectator if the reserved slots aren't filled yet, kick him otherwise
					int Spectators = 0;
					for(auto &pPlayer : GameServer()->m_apPlayers)
						if(pPlayer && pPlayer->GetTeam() == TEAM_SPECTATORS)
							++Spectators;
					if(Spectators >= g_Config.m_SvSpectatorSlots)
						Server()->Kick(i, "Kicked for inactivity");
					else
						DoTeamChange(GameServer()->m_apPlayers[i], TEAM_SPECTATORS);
				}
				break;
				case 2:
				{
					// kick the player
					Server()->Kick(i, "Kicked for inactivity");
				}
				}
			}
		}
	}
}

float IGameController::EvaluateSpawnPos(CSpawnEval *pEval, vec2 Pos, int DDTeam)
{
	float Score = 0.0f;
	CCharacter *pC = static_cast<CCharacter *>(GameServer()->m_World.FindFirst(CGameWorld::ENTTYPE_CHARACTER));
	for(; pC; pC = (CCharacter *)pC->TypeNext())
	{
		// ignore players in other teams
		if(GameServer()->GetDDRaceTeam(pC->GetPlayer()->GetCID()) != DDTeam)
			continue;

		float d = distance(Pos, pC->m_Pos);
		Score += d == 0 ? 1000000000.0f : 1.0f / d;
	}

	return Score;
}

void IGameController::EvaluateSpawnType(CSpawnEval *pEval, int Type, int DDTeam)
{
	// j == 0: Find an empty slot, j == 1: Take any slot if no empty one found
	for(int j = 0; j < 2 && !pEval->m_Got; j++)
	{
		// get spawn point
		for(const vec2 &SpawnPoint : m_avSpawnPoints[Type])
		{
			vec2 P = SpawnPoint;
			if(j == 0)
			{
				// check if the position is occupado
				CEntity *apEnts[MAX_CLIENTS];
				int Num = GameServer()->m_World.FindEntities(SpawnPoint, 64, apEnts, MAX_CLIENTS, CGameWorld::ENTTYPE_CHARACTER);
				vec2 aPositions[5] = {vec2(0.0f, 0.0f), vec2(-32.0f, 0.0f), vec2(0.0f, -32.0f), vec2(32.0f, 0.0f), vec2(0.0f, 32.0f)}; // start, left, up, right, down
				int Result = -1;
				for(int Index = 0; Index < 5 && Result == -1; ++Index)
				{
					Result = Index;
					if(!GameServer()->m_World.m_Core.m_aTuning[0].m_PlayerCollision)
						break;
					for(int c = 0; c < Num; ++c)
					{
						CCharacter *pChr = static_cast<CCharacter *>(apEnts[c]);
						if(GameServer()->Collision()->CheckPoint(SpawnPoint + aPositions[Index]) ||
							distance(pChr->m_Pos, SpawnPoint + aPositions[Index]) <= pChr->GetProximityRadius())
						{
							Result = -1;
							break;
						}
					}
				}
				if(Result == -1)
					continue; // try next spawn point

				P += aPositions[Result];
			}

			float S = EvaluateSpawnPos(pEval, P, DDTeam);
			if(!pEval->m_Got || (j == 0 && pEval->m_Score > S))
			{
				pEval->m_Got = true;
				pEval->m_Score = S;
				pEval->m_Pos = P;
			}
		}
	}
}

bool IGameController::CanSpawn(int Team, vec2 *pOutPos, int DDTeam)
{
	// spectators can't spawn
	if(Team == TEAM_SPECTATORS)
		return false;

<<<<<<< HEAD
	if(IsTeamplay()) // gctf
	{
		Eval.m_FriendlyTeam = Team;

		// first try own team spawn, then normal spawn and then enemy
		EvaluateSpawnType(&Eval, 1 + (Team & 1), DDTeam);
		if(!Eval.m_Got)
		{
			EvaluateSpawnType(&Eval, 0, DDTeam);
			if(!Eval.m_Got)
				EvaluateSpawnType(&Eval, 1 + ((Team + 1) & 1), DDTeam);
		}
	}
	else
	{
		EvaluateSpawnType(&Eval, 0, DDTeam);
		EvaluateSpawnType(&Eval, 1, DDTeam);
		EvaluateSpawnType(&Eval, 2, DDTeam);
	}
=======
	CSpawnEval Eval;
	EvaluateSpawnType(&Eval, 0, DDTeam);
	EvaluateSpawnType(&Eval, 1, DDTeam);
	EvaluateSpawnType(&Eval, 2, DDTeam);
>>>>>>> 48b6dea7

	*pOutPos = Eval.m_Pos;
	return Eval.m_Got;
}

bool IGameController::OnEntity(int Index, int x, int y, int Layer, int Flags, bool Initial, int Number)
{
	dbg_assert(Index >= 0, "Invalid entity index");

	const vec2 Pos(x * 32.0f + 16.0f, y * 32.0f + 16.0f);

	int aSides[8];
	aSides[0] = GameServer()->Collision()->Entity(x, y + 1, Layer);
	aSides[1] = GameServer()->Collision()->Entity(x + 1, y + 1, Layer);
	aSides[2] = GameServer()->Collision()->Entity(x + 1, y, Layer);
	aSides[3] = GameServer()->Collision()->Entity(x + 1, y - 1, Layer);
	aSides[4] = GameServer()->Collision()->Entity(x, y - 1, Layer);
	aSides[5] = GameServer()->Collision()->Entity(x - 1, y - 1, Layer);
	aSides[6] = GameServer()->Collision()->Entity(x - 1, y, Layer);
	aSides[7] = GameServer()->Collision()->Entity(x - 1, y + 1, Layer);

	if(Index >= ENTITY_SPAWN && Index <= ENTITY_SPAWN_BLUE && Initial)
	{
		const int Type = Index - ENTITY_SPAWN;
		m_avSpawnPoints[Type].push_back(Pos);
	}
	else if(Index == ENTITY_DOOR)
	{
		for(int i = 0; i < 8; i++)
		{
			if(aSides[i] >= ENTITY_LASER_SHORT && aSides[i] <= ENTITY_LASER_LONG)
			{
				new CDoor(
					&GameServer()->m_World, //GameWorld
					Pos, //Pos
					pi / 4 * i, //Rotation
					32 * 3 + 32 * (aSides[i] - ENTITY_LASER_SHORT) * 3, //Length
					Number //Number
				);
			}
		}
	}
	else if(Index == ENTITY_CRAZY_SHOTGUN_EX)
	{
		int Dir;
		if(!Flags)
			Dir = 0;
		else if(Flags == ROTATION_90)
			Dir = 1;
		else if(Flags == ROTATION_180)
			Dir = 2;
		else
			Dir = 3;
		float Deg = Dir * (pi / 2);
		CProjectile *pBullet = new CProjectile(
			&GameServer()->m_World,
			WEAPON_SHOTGUN, //Type
			-1, //Owner
			Pos, //Pos
			vec2(std::sin(Deg), std::cos(Deg)), //Dir
			-2, //Span
			true, //Freeze
			true, //Explosive
			(g_Config.m_SvShotgunBulletSound) ? SOUND_GRENADE_EXPLODE : -1, //SoundImpact
			Layer,
			Number);
		pBullet->SetBouncing(2 - (Dir % 2));
	}
	else if(Index == ENTITY_CRAZY_SHOTGUN)
	{
		int Dir;
		if(!Flags)
			Dir = 0;
		else if(Flags == (TILEFLAG_ROTATE))
			Dir = 1;
		else if(Flags == (TILEFLAG_XFLIP | TILEFLAG_YFLIP))
			Dir = 2;
		else
			Dir = 3;
		float Deg = Dir * (pi / 2);
		CProjectile *pBullet = new CProjectile(
			&GameServer()->m_World,
			WEAPON_SHOTGUN, //Type
			-1, //Owner
			Pos, //Pos
			vec2(std::sin(Deg), std::cos(Deg)), //Dir
			-2, //Span
			true, //Freeze
			false, //Explosive
			SOUND_GRENADE_EXPLODE,
			Layer,
			Number);
		pBullet->SetBouncing(2 - (Dir % 2));
	}

	int Type = -1;
	int SubType = 0;

	if(Index == ENTITY_ARMOR_1)
		Type = POWERUP_ARMOR;
	else if(Index == ENTITY_ARMOR_SHOTGUN)
		Type = POWERUP_ARMOR_SHOTGUN;
	else if(Index == ENTITY_ARMOR_GRENADE)
		Type = POWERUP_ARMOR_GRENADE;
	else if(Index == ENTITY_ARMOR_NINJA)
		Type = POWERUP_ARMOR_NINJA;
	else if(Index == ENTITY_ARMOR_LASER)
		Type = POWERUP_ARMOR_LASER;
	else if(Index == ENTITY_HEALTH_1)
		Type = POWERUP_HEALTH;
	else if(Index == ENTITY_WEAPON_SHOTGUN)
	{
		Type = POWERUP_WEAPON;
		SubType = WEAPON_SHOTGUN;
	}
	else if(Index == ENTITY_WEAPON_GRENADE)
	{
		Type = POWERUP_WEAPON;
		SubType = WEAPON_GRENADE;
	}
	else if(Index == ENTITY_WEAPON_LASER)
	{
		Type = POWERUP_WEAPON;
		SubType = WEAPON_LASER;
	}
	else if(Index == ENTITY_POWERUP_NINJA)
	{
		Type = POWERUP_NINJA;
		SubType = WEAPON_NINJA;
	}
	else if(Index >= ENTITY_LASER_FAST_CCW && Index <= ENTITY_LASER_FAST_CW)
	{
		int aSides2[8];
		aSides2[0] = GameServer()->Collision()->Entity(x, y + 2, Layer);
		aSides2[1] = GameServer()->Collision()->Entity(x + 2, y + 2, Layer);
		aSides2[2] = GameServer()->Collision()->Entity(x + 2, y, Layer);
		aSides2[3] = GameServer()->Collision()->Entity(x + 2, y - 2, Layer);
		aSides2[4] = GameServer()->Collision()->Entity(x, y - 2, Layer);
		aSides2[5] = GameServer()->Collision()->Entity(x - 2, y - 2, Layer);
		aSides2[6] = GameServer()->Collision()->Entity(x - 2, y, Layer);
		aSides2[7] = GameServer()->Collision()->Entity(x - 2, y + 2, Layer);

		int Ind = Index - ENTITY_LASER_STOP;
		int M;
		if(Ind < 0)
		{
			Ind = -Ind;
			M = 1;
		}
		else if(Ind == 0)
			M = 0;
		else
			M = -1;

		float AngularSpeed = 0.0f;
		if(Ind == 0)
			AngularSpeed = 0.0f;
		else if(Ind == 1)
			AngularSpeed = pi / 360;
		else if(Ind == 2)
			AngularSpeed = pi / 180;
		else if(Ind == 3)
			AngularSpeed = pi / 90;
		AngularSpeed *= M;

		for(int i = 0; i < 8; i++)
		{
			if(aSides[i] >= ENTITY_LASER_SHORT && aSides[i] <= ENTITY_LASER_LONG)
			{
				CLight *pLight = new CLight(&GameServer()->m_World, Pos, pi / 4 * i, 32 * 3 + 32 * (aSides[i] - ENTITY_LASER_SHORT) * 3, Layer, Number);
				pLight->m_AngularSpeed = AngularSpeed;
				if(aSides2[i] >= ENTITY_LASER_C_SLOW && aSides2[i] <= ENTITY_LASER_C_FAST)
				{
					pLight->m_Speed = 1 + (aSides2[i] - ENTITY_LASER_C_SLOW) * 2;
					pLight->m_CurveLength = pLight->m_Length;
				}
				else if(aSides2[i] >= ENTITY_LASER_O_SLOW && aSides2[i] <= ENTITY_LASER_O_FAST)
				{
					pLight->m_Speed = 1 + (aSides2[i] - ENTITY_LASER_O_SLOW) * 2;
					pLight->m_CurveLength = 0;
				}
				else
					pLight->m_CurveLength = pLight->m_Length;
			}
		}
	}
	else if(Index >= ENTITY_DRAGGER_WEAK && Index <= ENTITY_DRAGGER_STRONG)
	{
		new CDragger(&GameServer()->m_World, Pos, Index - ENTITY_DRAGGER_WEAK + 1, false, Layer, Number);
	}
	else if(Index >= ENTITY_DRAGGER_WEAK_NW && Index <= ENTITY_DRAGGER_STRONG_NW)
	{
		new CDragger(&GameServer()->m_World, Pos, Index - ENTITY_DRAGGER_WEAK_NW + 1, true, Layer, Number);
	}
	else if(Index == ENTITY_PLASMAE)
	{
		new CGun(&GameServer()->m_World, Pos, false, true, Layer, Number);
	}
	else if(Index == ENTITY_PLASMAF)
	{
		new CGun(&GameServer()->m_World, Pos, true, false, Layer, Number);
	}
	else if(Index == ENTITY_PLASMA)
	{
		new CGun(&GameServer()->m_World, Pos, true, true, Layer, Number);
	}
	else if(Index == ENTITY_PLASMAU)
	{
		new CGun(&GameServer()->m_World, Pos, false, false, Layer, Number);
	}

	// gctf
	// do not spawn pickups
	if(Index == ENTITY_ARMOR_1 || Index == ENTITY_HEALTH_1 || Index == ENTITY_WEAPON_SHOTGUN || Index == ENTITY_WEAPON_GRENADE || Index == ENTITY_WEAPON_LASER || Index == ENTITY_POWERUP_NINJA)
		Type = -1;

	if(Type != -1)
	{
		CPickup *pPickup = new CPickup(&GameServer()->m_World, Type, SubType, Layer, Number);
		pPickup->m_Pos = Pos;
		return true;
	}

	return false;
}

void IGameController::OnPlayerConnect(CPlayer *pPlayer)
{
	int ClientID = pPlayer->GetCID();
	pPlayer->Respawn();

	if(!Server()->ClientPrevIngame(ClientID))
	{
		char aBuf[128];
		str_format(aBuf, sizeof(aBuf), "team_join player='%d:%s' team=%d", ClientID, Server()->ClientName(ClientID), pPlayer->GetTeam());
		GameServer()->Console()->Print(IConsole::OUTPUT_LEVEL_DEBUG, "game", aBuf);
	}
}

void IGameController::OnPlayerDisconnect(class CPlayer *pPlayer, const char *pReason)
{
	pPlayer->OnDisconnect();
	int ClientID = pPlayer->GetCID();
	if(Server()->ClientIngame(ClientID))
	{
		char aBuf[512];
		if(pReason && *pReason)
			str_format(aBuf, sizeof(aBuf), "'%s' has left the game (%s)", Server()->ClientName(ClientID), pReason);
		else
			str_format(aBuf, sizeof(aBuf), "'%s' has left the game", Server()->ClientName(ClientID));
		GameServer()->SendChat(-1, CGameContext::CHAT_ALL, aBuf, -1, CGameContext::CHAT_SIX);

		str_format(aBuf, sizeof(aBuf), "leave player='%d:%s'", ClientID, Server()->ClientName(ClientID));
		GameServer()->Console()->Print(IConsole::OUTPUT_LEVEL_STANDARD, "game", aBuf);
	}

	// gctf
	if(pPlayer->GetTeam() != TEAM_SPECTATORS)
	{
		--m_aTeamSize[pPlayer->GetTeam()];
	}
}

void IGameController::EndRound()
{
	if(m_Warmup) // game can't end when we are running warmup
		return;

	GameServer()->m_World.m_Paused = true;
	m_GameOverTick = Server()->Tick();
	m_SuddenDeath = 0;
}

void IGameController::ResetGame()
{
	GameServer()->m_World.m_ResetRequested = true;

	// gctf
	m_GameStartTick = Server()->Tick();
}

const char *IGameController::GetTeamName(int Team)
{
	if(Team == 0)
		return "game";
	return "spectators";
}

void IGameController::StartRound()
{
	ResetGame();

	m_RoundStartTick = Server()->Tick();
	m_SuddenDeath = 0;
	m_GameOverTick = -1;
	GameServer()->m_World.m_Paused = false;
	m_aTeamscore[TEAM_RED] = 0; // gctf
	m_aTeamscore[TEAM_BLUE] = 0; // gctf
	m_ForceBalanced = false;
	Server()->DemoRecorder_HandleAutoStart();
	char aBuf[256];
	str_format(aBuf, sizeof(aBuf), "start round type='%s' teamplay='%d'", m_pGameType, m_GameFlags & GAMEFLAG_TEAMS);
	GameServer()->Console()->Print(IConsole::OUTPUT_LEVEL_DEBUG, "game", aBuf);
}

void IGameController::ChangeMap(const char *pToMap)
{
	Server()->ChangeMap(pToMap);
}

void IGameController::OnReset()
{
	for(auto &pPlayer : GameServer()->m_apPlayers)
	{
		if(!pPlayer)
			continue;
		pPlayer->Respawn();
		pPlayer->m_RespawnTick = Server()->Tick() + Server()->TickSpeed() / 2;
		pPlayer->m_Score = 0;
	}
}

int IGameController::OnCharacterDeath(class CCharacter *pVictim, class CPlayer *pKiller, int Weapon)
{
	// gctf
	// do scoreing
	if(!pKiller || Weapon == WEAPON_GAME)
		return 0;
	if(pKiller == pVictim->GetPlayer())
		pVictim->GetPlayer()->m_Score--; // suicide or world
	else
	{
		if(IsTeamplay() && pVictim->GetPlayer()->GetTeam() == pKiller->GetTeam())
			pKiller->m_Score--; // teamkill
		else
			pKiller->m_Score++; // normal kill
	}
	if(Weapon == WEAPON_SELF)
		pVictim->GetPlayer()->m_RespawnTick = Server()->Tick() + Server()->TickSpeed() * 3.0f;

	// update spectator modes for dead players in survival
	// if(m_GameFlags&GAMEFLAG_SURVIVAL)
	// {
	// 	for(int i = 0; i < MAX_CLIENTS; ++i)
	// 		if(GameServer()->m_apPlayers[i] && GameServer()->m_apPlayers[i]->m_DeadSpecMode)
	// 			GameServer()->m_apPlayers[i]->UpdateDeadSpecMode();
	// }

	return 0;
}

void IGameController::OnCharacterSpawn(class CCharacter *pChr)
{
	// default health
	pChr->IncreaseHealth(10);

	// give default weapons
	pChr->GiveWeapon(WEAPON_GRENADE, false, g_Config.m_SvGrenadeAmmoRegen ? g_Config.m_SvGrenadeAmmoRegenNum : -1);
}

void IGameController::HandleCharacterTiles(CCharacter *pChr, int MapIndex)
{
	// Do nothing by default
}

void IGameController::DoWarmup(int Seconds)
{
	if(Seconds < 0)
		m_Warmup = 0;
	else
		m_Warmup = Seconds * Server()->TickSpeed();
}

bool IGameController::IsForceBalanced()
{
	return false;
}

bool IGameController::CanBeMovedOnBalance(int ClientID)
{
	return true;
}

void IGameController::Tick()
{
	// do warmup
	if(m_Warmup)
	{
		m_Warmup--;
		if(!m_Warmup)
			StartRound();
	}

	if(m_GameOverTick != -1)
	{
		// game over.. wait for restart
		if(Server()->Tick() > m_GameOverTick + Server()->TickSpeed() * 10)
		{
			StartRound();
			m_RoundCount++;
		}
	}

	DoActivityCheck();
}

void IGameController::Snap(int SnappingClient)
{
	CNetObj_GameInfo *pGameInfoObj = Server()->SnapNewItem<CNetObj_GameInfo>(0);
	if(!pGameInfoObj)
		return;

	pGameInfoObj->m_GameFlags = m_GameFlags;
	pGameInfoObj->m_GameStateFlags = 0;
	if(m_GameOverTick != -1)
		pGameInfoObj->m_GameStateFlags |= GAMESTATEFLAG_GAMEOVER;
	if(m_SuddenDeath)
		pGameInfoObj->m_GameStateFlags |= GAMESTATEFLAG_SUDDENDEATH;
	if(GameServer()->m_World.m_Paused)
		pGameInfoObj->m_GameStateFlags |= GAMESTATEFLAG_PAUSED;
	pGameInfoObj->m_RoundStartTick = m_RoundStartTick;
	pGameInfoObj->m_WarmupTimer = m_Warmup;

	pGameInfoObj->m_ScoreLimit = g_Config.m_SvScorelimit;
	pGameInfoObj->m_TimeLimit = g_Config.m_SvTimelimit;

	pGameInfoObj->m_RoundNum = 0;
	pGameInfoObj->m_RoundCurrent = m_RoundCount + 1;

	CCharacter *pChr;
	CPlayer *pPlayer = SnappingClient != SERVER_DEMO_CLIENT ? GameServer()->m_apPlayers[SnappingClient] : 0;
	CPlayer *pPlayer2;

	if(pPlayer && (pPlayer->m_TimerType == CPlayer::TIMERTYPE_GAMETIMER || pPlayer->m_TimerType == CPlayer::TIMERTYPE_GAMETIMER_AND_BROADCAST) && pPlayer->GetClientVersion() >= VERSION_DDNET_GAMETICK)
	{
		if((pPlayer->GetTeam() == TEAM_SPECTATORS || pPlayer->IsPaused()) && pPlayer->m_SpectatorID != SPEC_FREEVIEW && (pPlayer2 = GameServer()->m_apPlayers[pPlayer->m_SpectatorID]))
		{
			if((pChr = pPlayer2->GetCharacter()) && pChr->m_DDRaceState == DDRACE_STARTED)
			{
				pGameInfoObj->m_WarmupTimer = -pChr->m_StartTime;
				pGameInfoObj->m_GameStateFlags |= GAMESTATEFLAG_RACETIME;
			}
		}
		else if((pChr = pPlayer->GetCharacter()) && pChr->m_DDRaceState == DDRACE_STARTED)
		{
			pGameInfoObj->m_WarmupTimer = -pChr->m_StartTime;
			pGameInfoObj->m_GameStateFlags |= GAMESTATEFLAG_RACETIME;
		}
	}

	CNetObj_GameInfoEx *pGameInfoEx = Server()->SnapNewItem<CNetObj_GameInfoEx>(0);
	if(!pGameInfoEx)
		return;

	pGameInfoEx->m_Flags =
		/* GAMEINFOFLAG_TIMESCORE | */ // gctf
		GAMEINFOFLAG_GAMETYPE_RACE |
		GAMEINFOFLAG_GAMETYPE_DDRACE |
		GAMEINFOFLAG_GAMETYPE_DDNET |
		GAMEINFOFLAG_UNLIMITED_AMMO |
		GAMEINFOFLAG_RACE_RECORD_MESSAGE |
		GAMEINFOFLAG_ALLOW_EYE_WHEEL |
		GAMEINFOFLAG_ALLOW_HOOK_COLL |
		/* GAMEINFOFLAG_ALLOW_ZOOM | */ // gctf
		GAMEINFOFLAG_BUG_DDRACE_GHOST |
		GAMEINFOFLAG_BUG_DDRACE_INPUT |
		GAMEINFOFLAG_PREDICT_DDRACE |
		GAMEINFOFLAG_PREDICT_DDRACE_TILES |
		GAMEINFOFLAG_ENTITIES_DDNET |
		GAMEINFOFLAG_ENTITIES_DDRACE |
		GAMEINFOFLAG_ENTITIES_RACE |
		GAMEINFOFLAG_RACE;
	pGameInfoEx->m_Flags2 = GAMEINFOFLAG2_HUD_DDRACE;
	if(g_Config.m_SvNoWeakHook)
		pGameInfoEx->m_Flags2 |= GAMEINFOFLAG2_NO_WEAK_HOOK;
	pGameInfoEx->m_Version = GAMEINFO_CURVERSION;

	if(Server()->IsSixup(SnappingClient))
	{
		protocol7::CNetObj_GameData *pGameData = Server()->SnapNewItem<protocol7::CNetObj_GameData>(0);
		if(!pGameData)
			return;

		pGameData->m_GameStartTick = m_RoundStartTick;
		pGameData->m_GameStateFlags = 0;
		if(m_GameOverTick != -1)
			pGameData->m_GameStateFlags |= protocol7::GAMESTATEFLAG_GAMEOVER;
		if(m_SuddenDeath)
			pGameData->m_GameStateFlags |= protocol7::GAMESTATEFLAG_SUDDENDEATH;
		if(GameServer()->m_World.m_Paused)
			pGameData->m_GameStateFlags |= protocol7::GAMESTATEFLAG_PAUSED;

		pGameData->m_GameStateEndTick = 0;

		protocol7::CNetObj_GameDataRace *pRaceData = Server()->SnapNewItem<protocol7::CNetObj_GameDataRace>(0);
		if(!pRaceData)
			return;

		pRaceData->m_BestTime = round_to_int(m_CurrentRecord * 1000);
		pRaceData->m_Precision = 0;
		pRaceData->m_RaceFlags = protocol7::RACEFLAG_HIDE_KILLMSG | protocol7::RACEFLAG_KEEP_WANTED_WEAPON;

		// gctf
		if(IsTeamplay())
		{
			protocol7::CNetObj_GameDataTeam *pGameDataTeam = static_cast<protocol7::CNetObj_GameDataTeam *>(Server()->SnapNewItem(-protocol7::NETOBJTYPE_GAMEDATATEAM, 0, sizeof(protocol7::CNetObj_GameDataTeam)));
			if(!pGameDataTeam)
				return;

			pGameDataTeam->m_TeamscoreRed = m_aTeamscore[TEAM_RED];
			pGameDataTeam->m_TeamscoreBlue = m_aTeamscore[TEAM_BLUE];
		}
	}

	if(!GameServer()->Switchers().empty())
	{
		int Team = pPlayer && pPlayer->GetCharacter() ? pPlayer->GetCharacter()->Team() : 0;

		if(pPlayer && (pPlayer->GetTeam() == TEAM_SPECTATORS || pPlayer->IsPaused()) && pPlayer->m_SpectatorID != SPEC_FREEVIEW && GameServer()->m_apPlayers[pPlayer->m_SpectatorID] && GameServer()->m_apPlayers[pPlayer->m_SpectatorID]->GetCharacter())
			Team = GameServer()->m_apPlayers[pPlayer->m_SpectatorID]->GetCharacter()->Team();

		if(Team == TEAM_SUPER)
			return;

		CNetObj_SwitchState *pSwitchState = Server()->SnapNewItem<CNetObj_SwitchState>(Team);
		if(!pSwitchState)
			return;

		pSwitchState->m_HighestSwitchNumber = clamp((int)GameServer()->Switchers().size() - 1, 0, 255);
		mem_zero(pSwitchState->m_aStatus, sizeof(pSwitchState->m_aStatus));

		std::vector<std::pair<int, int>> vEndTicks; // <EndTick, SwitchNumber>

		for(int i = 0; i <= pSwitchState->m_HighestSwitchNumber; i++)
		{
			int Status = (int)GameServer()->Switchers()[i].m_aStatus[Team];
			pSwitchState->m_aStatus[i / 32] |= (Status << (i % 32));

			int EndTick = GameServer()->Switchers()[i].m_aEndTick[Team];
			if(EndTick > 0 && EndTick < Server()->Tick() + 3 * Server()->TickSpeed() && GameServer()->Switchers()[i].m_aLastUpdateTick[Team] < Server()->Tick())
			{
				// only keep track of EndTicks that have less than three second left and are not currently being updated by a player being present on a switch tile, to limit how often these are sent
				vEndTicks.emplace_back(GameServer()->Switchers()[i].m_aEndTick[Team], i);
			}
		}

		// send the endtick of switchers that are about to toggle back (up to four, prioritizing those with the earliest endticks)
		mem_zero(pSwitchState->m_aSwitchNumbers, sizeof(pSwitchState->m_aSwitchNumbers));
		mem_zero(pSwitchState->m_aEndTicks, sizeof(pSwitchState->m_aEndTicks));

		std::sort(vEndTicks.begin(), vEndTicks.end());
		const int NumTimedSwitchers = minimum((int)vEndTicks.size(), (int)std::size(pSwitchState->m_aEndTicks));

		for(int i = 0; i < NumTimedSwitchers; i++)
		{
			pSwitchState->m_aSwitchNumbers[i] = vEndTicks[i].second;
			pSwitchState->m_aEndTicks[i] = vEndTicks[i].first;
		}
	}
}

int IGameController::GetAutoTeam(int NotThisID)
{
	// this will force the auto balancer to work overtime as well
#ifdef CONF_DEBUG
	if(g_Config.m_DbgStress)
		return 0;
#endif

	int aNumplayers[2] = {0, 0};
	for(int i = 0; i < MAX_CLIENTS; i++)
	{
		if(GameServer()->m_apPlayers[i] && i != NotThisID)
		{
			if(GameServer()->m_apPlayers[i]->GetTeam() >= TEAM_RED && GameServer()->m_apPlayers[i]->GetTeam() <= TEAM_BLUE)
				aNumplayers[GameServer()->m_apPlayers[i]->GetTeam()]++;
		}
	}

	int Team = 0;

	if(CanJoinTeam(Team, NotThisID))
		return Team;
	return -1;
}

bool IGameController::CanJoinTeam(int Team, int NotThisID)
{
	if(Team == TEAM_SPECTATORS || (GameServer()->m_apPlayers[NotThisID] && GameServer()->m_apPlayers[NotThisID]->GetTeam() != TEAM_SPECTATORS))
		return true;

	int aNumplayers[2] = {0, 0};
	for(int i = 0; i < MAX_CLIENTS; i++)
	{
		if(GameServer()->m_apPlayers[i] && i != NotThisID)
		{
			if(GameServer()->m_apPlayers[i]->GetTeam() >= TEAM_RED && GameServer()->m_apPlayers[i]->GetTeam() <= TEAM_BLUE)
				aNumplayers[GameServer()->m_apPlayers[i]->GetTeam()]++;
		}
	}

	return (aNumplayers[0] + aNumplayers[1]) < Server()->MaxClients() - g_Config.m_SvSpectatorSlots;
}

int IGameController::ClampTeam(int Team)
{
	if(Team < TEAM_RED)
		return TEAM_SPECTATORS;
	if(IsTeamplay())
		return Team & 1;
	return TEAM_RED;
}

CClientMask IGameController::GetMaskForPlayerWorldEvent(int Asker, int ExceptID)
{
	// Send all world events to everyone by default
	return CClientMask().set().reset(ExceptID);
}

void IGameController::DoTeamChange(CPlayer *pPlayer, int Team, bool DoChatMsg)
{
	Team = ClampTeam(Team);
	if(Team == pPlayer->GetTeam())
		return;

	int OldTeam = pPlayer->GetTeam(); // gctf
	pPlayer->SetTeam(Team);
	int ClientID = pPlayer->GetCID();

	char aBuf[128];
	DoChatMsg = false;
	if(DoChatMsg)
	{
		str_format(aBuf, sizeof(aBuf), "'%s' joined the %s", Server()->ClientName(ClientID), GameServer()->m_pController->GetTeamName(Team));
		GameServer()->SendChat(-1, CGameContext::CHAT_ALL, aBuf);
	}

	str_format(aBuf, sizeof(aBuf), "team_join player='%d:%s' m_Team=%d", ClientID, Server()->ClientName(ClientID), Team);
	GameServer()->Console()->Print(IConsole::OUTPUT_LEVEL_DEBUG, "game", aBuf);

	// OnPlayerInfoChange(pPlayer);

	// gctf

	// update effected game settings
	if(OldTeam != TEAM_SPECTATORS)
	{
		--m_aTeamSize[OldTeam];
		// m_UnbalancedTick = TBALANCE_CHECK;
	}
	if(Team != TEAM_SPECTATORS)
	{
		++m_aTeamSize[Team];
		// m_UnbalancedTick = TBALANCE_CHECK;
		// if(m_GameState == IGS_WARMUP_GAME && HasEnoughPlayers())
		// 	SetGameState(IGS_WARMUP_GAME, 0);
		// pPlayer->m_IsReadyToPlay = !IsPlayerReadyMode();
		// if(m_GameFlags&GAMEFLAG_SURVIVAL)
		// 	pPlayer->m_RespawnDisabled = GetStartRespawnState();
	}
}

// gctf

void IGameController::EndMatch()
{
	if(m_Warmup) // game can't end when we are running warmup
		return;

	GameServer()->m_World.m_Paused = true;
	m_GameOverTick = Server()->Tick();
	m_SuddenDeath = 0;
}

bool IGameController::DoWincheckMatch()
{
	if(IsTeamplay())
	{
		// check score win condition
		if((m_GameInfo.m_ScoreLimit > 0 && (m_aTeamscore[TEAM_RED] >= m_GameInfo.m_ScoreLimit || m_aTeamscore[TEAM_BLUE] >= m_GameInfo.m_ScoreLimit)) ||
			(m_GameInfo.m_TimeLimit > 0 && (Server()->Tick() - m_GameStartTick) >= m_GameInfo.m_TimeLimit * Server()->TickSpeed() * 60))
		{
			if(m_aTeamscore[TEAM_RED] != m_aTeamscore[TEAM_BLUE] || m_GameFlags & protocol7::GAMEFLAG_SURVIVAL)
			{
				EndMatch();
				return true;
			}
			else
				m_SuddenDeath = 1;
		}
	}
	else
	{
		// gather some stats
		int Topscore = 0;
		int TopscoreCount = 0;
		for(int i = 0; i < MAX_CLIENTS; i++)
			for(auto &pPlayer : GameServer()->m_apPlayers)
			{
				if(!pPlayer)
					continue;
				if(pPlayer->m_Score > Topscore)
				{
					Topscore = pPlayer->m_Score;
					TopscoreCount = 1;
				}
				else if(pPlayer->m_Score == Topscore)
					TopscoreCount++;
			}

		// check score win condition
		if((m_GameInfo.m_ScoreLimit > 0 && Topscore >= m_GameInfo.m_ScoreLimit) ||
			(m_GameInfo.m_TimeLimit > 0 && (Server()->Tick() - m_GameStartTick) >= m_GameInfo.m_TimeLimit * Server()->TickSpeed() * 60))
		{
			if(TopscoreCount == 1)
			{
				EndMatch();
				return true;
			}
			else
				m_SuddenDeath = 1;
		}
	}
	return false;
}

void IGameController::StartMatch()
{
	ResetGame();

	m_RoundCount = 0;
	m_aTeamscore[TEAM_RED] = 0;
	m_aTeamscore[TEAM_BLUE] = 0;

	// start countdown if there're enough players, otherwise do warmup till there're
	// if(HasEnoughPlayers())
	// 	SetGameState(IGS_START_COUNTDOWN);
	// else
	// 	SetGameState(IGS_WARMUP_GAME, TIMER_INFINITE);

	char aBuf[256];
	str_format(aBuf, sizeof(aBuf), "start match type='%s' teamplay='%d'", m_pGameType, m_GameFlags & GAMEFLAG_TEAMS);
	GameServer()->Console()->Print(IConsole::OUTPUT_LEVEL_DEBUG, "game", aBuf);
}

int IGameController::GetStartTeam()
{
	if(Config()->m_SvTournamentMode)
		return TEAM_SPECTATORS;

	// determine new team
	int Team = TEAM_RED;
	if(IsTeamplay())
	{
#ifdef CONF_DEBUG
		if(!Config()->m_DbgStress) // this will force the auto balancer to work overtime aswell
#endif
			Team = m_aTeamSize[TEAM_RED] > m_aTeamSize[TEAM_BLUE] ? TEAM_BLUE : TEAM_RED;
	}

	// check if there're enough player slots left
	// TODO: add SvPlayerSlots in upstream
	if(m_aTeamSize[TEAM_RED] + m_aTeamSize[TEAM_BLUE] < Server()->MaxClients() - g_Config.m_SvSpectatorSlots)
	{
		++m_aTeamSize[Team];
		// m_UnbalancedTick = TBALANCE_CHECK;
		// if(m_GameState == IGS_WARMUP_GAME && HasEnoughPlayers())
		// 	SetGameState(IGS_WARMUP_GAME, 0);
		return Team;
	}
	return TEAM_SPECTATORS;
}

void IGameController::CheckGameInfo()
{
	bool GameInfoChanged = (m_GameInfo.m_ScoreLimit != g_Config.m_SvScorelimit) || (m_GameInfo.m_TimeLimit != g_Config.m_SvTimelimit);
	m_GameInfo.m_MatchCurrent = 0;
	m_GameInfo.m_MatchNum = 0;
	m_GameInfo.m_ScoreLimit = g_Config.m_SvScorelimit;
	m_GameInfo.m_TimeLimit = g_Config.m_SvTimelimit;
	if(GameInfoChanged)
		UpdateGameInfo(-1);
}

bool IGameController::IsFriendlyFire(int ClientID1, int ClientID2)
{
	if(ClientID1 == ClientID2)
		return false;

	if(IsTeamplay())
	{
		if(!GameServer()->m_apPlayers[ClientID1] || !GameServer()->m_apPlayers[ClientID2])
			return false;

		// if(!Config()->m_SvTeamdamage && GameServer()->m_apPlayers[ClientID1]->GetTeam() == GameServer()->m_apPlayers[ClientID2]->GetTeam())
		if(true && GameServer()->m_apPlayers[ClientID1]->GetTeam() == GameServer()->m_apPlayers[ClientID2]->GetTeam())
			return true;
	}

	return false;
}

void IGameController::UpdateGameInfo(int ClientID)
{
	// gctf
	for(int i = 0; i < MAX_CLIENTS; i++)
	{
		if(ClientID != -1)
			if(ClientID != i)
				continue;

		if(Server()->IsSixup(i))
		{
			protocol7::CNetMsg_Sv_GameInfo Msg;
			Msg.m_GameFlags = protocol7::GAMEFLAG_RACE;
			Msg.m_GameFlags = protocol7::GAMEFLAG_TEAMS | protocol7::GAMEFLAG_FLAGS;
			Msg.m_MatchCurrent = 1;
			Msg.m_MatchNum = 0;
			Msg.m_ScoreLimit = Config()->m_SvScorelimit;
			Msg.m_TimeLimit = Config()->m_SvTimelimit;
			Server()->SendPackMsg(&Msg, MSGFLAG_VITAL | MSGFLAG_NORECORD, i);
		}
	}
}

void IGameController::SetGameState(EGameState GameState, int Timer)
{
	// change game state
	switch(GameState)
	{
	case IGS_WARMUP_GAME:
		// game based warmup is only possible when game or any warmup is running
		if(m_GameState == IGS_GAME_RUNNING || m_GameState == IGS_WARMUP_GAME || m_GameState == IGS_WARMUP_USER)
		{
			if(Timer == TIMER_INFINITE)
			{
				// run warmup till there're enough players
				m_GameState = GameState;
				m_GameStateTimer = TIMER_INFINITE;

				// enable respawning in survival when activating warmup
				// if(m_GameFlags&GAMEFLAG_SURVIVAL)
				// {
				// 	for(int i = 0; i < MAX_CLIENTS; ++i)
				// 		if(GameServer()->m_apPlayers[i])
				// 			GameServer()->m_apPlayers[i]->m_RespawnDisabled = false;
				// }
			}
			else if(Timer == 0)
			{
				// start new match
				StartMatch();
			}
		}
		break;
	case IGS_WARMUP_USER:
		// user based warmup is only possible when the game or any warmup is running
		if(m_GameState == IGS_GAME_RUNNING || m_GameState == IGS_GAME_PAUSED || m_GameState == IGS_WARMUP_GAME || m_GameState == IGS_WARMUP_USER)
		{
			if(Timer != 0)
			{
				// start warmup
				if(Timer < 0)
				{
					m_GameState = GameState;
					m_GameStateTimer = TIMER_INFINITE;
					// if(Config()->m_SvPlayerReadyMode)
					// {
					// 	// run warmup till all players are ready
					// 	SetPlayersReadyState(false);
					// }
				}
				else if(Timer > 0)
				{
					// run warmup for a specific time intervall
					m_GameState = GameState;
					m_GameStateTimer = Timer * Server()->TickSpeed();
				}

				// enable respawning in survival when activating warmup
				// if(m_GameFlags&GAMEFLAG_SURVIVAL)
				// {
				// 	for(int i = 0; i < MAX_CLIENTS; ++i)
				// 		if(GameServer()->m_apPlayers[i])
				// 			GameServer()->m_apPlayers[i]->m_RespawnDisabled = false;
				// }
				GameServer()->m_World.m_Paused = false;
			}
			else
			{
				// start new match
				StartMatch();
			}
		}
		break;
	case IGS_START_COUNTDOWN:
		// only possible when game, pause or start countdown is running
		if(m_GameState == IGS_GAME_RUNNING || m_GameState == IGS_GAME_PAUSED || m_GameState == IGS_START_COUNTDOWN)
		{
			// if(Config()->m_SvCountdown == 0 && m_GameFlags&protocol7::GAMEFLAG_SURVIVAL)
			// {
			// 	m_GameState = GameState;
			// 	m_GameStateTimer = 3*Server()->TickSpeed();
			// 	GameServer()->m_World.m_Paused = true;

			// }
			// else if(Config()->m_SvCountdown > 0)
			// {
			// 	m_GameState = GameState;
			// 	m_GameStateTimer = Config()->m_SvCountdown*Server()->TickSpeed();
			// 	GameServer()->m_World.m_Paused = true;
			// }
			// else
			{
				// no countdown, start new match right away
				SetGameState(IGS_GAME_RUNNING);
			}
		}
		break;
	case IGS_GAME_RUNNING:
		// always possible
		{
			m_GameState = GameState;
			m_GameStateTimer = TIMER_INFINITE;
			// SetPlayersReadyState(true);
			GameServer()->m_World.m_Paused = false;
		}
		break;
	case IGS_GAME_PAUSED:
		// only possible when game is running or paused, or when game based warmup is running
		if(m_GameState == IGS_GAME_RUNNING || m_GameState == IGS_GAME_PAUSED || m_GameState == IGS_WARMUP_GAME)
		{
			if(Timer != 0)
			{
				// start pause
				if(Timer < 0)
				{
					// pauses infinitely till all players are ready or disabled via rcon command
					m_GameStateTimer = TIMER_INFINITE;
					// SetPlayersReadyState(false);
				}
				else
				{
					// pauses for a specific time interval
					m_GameStateTimer = Timer * Server()->TickSpeed();
				}

				m_GameState = GameState;
				GameServer()->m_World.m_Paused = true;
			}
			else
			{
				// start a countdown to end pause
				SetGameState(IGS_START_COUNTDOWN);
			}
		}
		break;
	case IGS_END_ROUND:
	case IGS_END_MATCH:
		if(GameState == IGS_END_ROUND && DoWincheckMatch())
			break;
		// only possible when game is running or over
		if(m_GameState == IGS_GAME_RUNNING || m_GameState == IGS_END_MATCH || m_GameState == IGS_END_ROUND || m_GameState == IGS_GAME_PAUSED)
		{
			m_GameState = GameState;
			m_GameStateTimer = Timer * Server()->TickSpeed();
			m_SuddenDeath = 0;
			GameServer()->m_World.m_Paused = true;
		}
	}
}

void IGameController::OnFlagReturn(CFlag *pFlag)
{
}<|MERGE_RESOLUTION|>--- conflicted
+++ resolved
@@ -183,7 +183,7 @@
 	if(Team == TEAM_SPECTATORS)
 		return false;
 
-<<<<<<< HEAD
+	CSpawnEval Eval;
 	if(IsTeamplay()) // gctf
 	{
 		Eval.m_FriendlyTeam = Team;
@@ -203,12 +203,6 @@
 		EvaluateSpawnType(&Eval, 1, DDTeam);
 		EvaluateSpawnType(&Eval, 2, DDTeam);
 	}
-=======
-	CSpawnEval Eval;
-	EvaluateSpawnType(&Eval, 0, DDTeam);
-	EvaluateSpawnType(&Eval, 1, DDTeam);
-	EvaluateSpawnType(&Eval, 2, DDTeam);
->>>>>>> 48b6dea7
 
 	*pOutPos = Eval.m_Pos;
 	return Eval.m_Got;
