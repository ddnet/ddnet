--- conflicted
+++ resolved
@@ -838,8 +838,7 @@
 
 		pRaceData->m_BestTime = round_to_int(m_CurrentRecord * 1000);
 		pRaceData->m_Precision = 2;
-<<<<<<< HEAD
-		pRaceData->m_RaceFlags = protocol7::RACEFLAG_HIDE_KILLMSG | protocol7::RACEFLAG_KEEP_WANTED_WEAPON;
+		pRaceData->m_RaceFlags = protocol7::RACEFLAG_KEEP_WANTED_WEAPON;
 
 		// ddnet-insta
 		if(IsTeamplay())
@@ -884,9 +883,6 @@
 			// not effected
 			break;
 		}
-=======
-		pRaceData->m_RaceFlags = protocol7::RACEFLAG_KEEP_WANTED_WEAPON;
->>>>>>> c0da1573
 	}
 
 	GameServer()->SnapSwitchers(SnappingClient);
