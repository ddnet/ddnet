--- conflicted
+++ resolved
@@ -224,12 +224,8 @@
 	bool m_NotEligibleForFinish;
 	int64_t m_EligibleForFinishCheck;
 	bool m_VotedForPractice;
-<<<<<<< HEAD
 	int m_SwapTargetsClientID; //Client ID of the swap target for the given player
 
-=======
-	int m_SwapTargetsClientId; //Client ID of the swap target for the given player
->>>>>>> 17402cc4
 	bool m_BirthdayAnnounced;
 
 	vec2 LastTelePos;
