/* (c) Magnus Auvinen. See licence.txt in the root of the distribution for more information. */
/* If you are missing that file, acquire a complete release at teeworlds.com.                */
#ifndef GAME_SERVER_PLAYER_H
#define GAME_SERVER_PLAYER_H

#include "teeinfo.h"

#include <base/vmath.h>

#include <engine/shared/protocol.h>

#include <game/alloc.h>
#include <game/server/save.h>

<<<<<<< HEAD
#include "teeinfo.h"

// <FoxNet
=======
>>>>>>> f8c0f7cb
#include <memory>
#include <optional>
#include "foxnet/accounts.h"
#include "foxnet/cosmetics/pickup_pet.h"
#include "foxnet/entities/pickupdrop.h"
// FoxNet>

class CCharacter;
class CGameContext;
class IServer;
struct CNetObj_PlayerInput;
struct CScorePlayerResult;

// <FoxNet
enum Areas
{
	AREA_GAME = 0,
	AREA_ROULETTE = 1,
	NUM_AREAS
};

enum HookTypes
{
	HOOK_NORMAL = 0,
	HOOK_BLOODY,
	HOOK_RAINBOW,
	NUM_HOOKS
};

enum Indicators
{
	IND_NONE = 0,
	IND_CLOCKWISE,
	IND_COUNTERWISE,
	IND_INWARD,
	IND_OUTWARD,
	IND_LINE,
	IND_CRISSCROSS,
	NUM_DAMAGE_IND
};

enum KillEffects
{
	DEATH_NONE = 0,
	DEATH_HAMMERHIT,
	DEATH_EXPLOSION,
	DEATH_DAMAGEIND,
	DEATH_LASER,
	NUM_DEATHS
};

enum TrailTypes
{
	TRAIL_NONE = 0,
	TRAIL_STAR,
	TRAIL_DOT,
	NUM_TRAILS
};

struct CCosmetics
{
	int m_Ability = 0;
	bool m_EpicCircle = false;
	bool m_Lovely = false;
	bool m_RotatingBall = false;
	bool m_Sparkle = false;
	int m_HookPower = 0;
	bool m_Bloody = false;
	bool m_InverseAim = false;
	bool m_HeartHat = false;

	int m_DeathEffect = 0;
	int m_DamageIndType = 0;

	// Guns
	int m_EmoticonGun = 0;
	bool m_ConfettiGun = false;
	bool m_PhaseGun = false;

	// Trails
	int m_Trail = 0;

	// Rainbow
	bool m_RainbowFeet = false;
	bool m_RainbowBody = false;
	int m_RainbowSpeed = 2; // Default speed

	bool m_StrongBloody = false;
	bool m_StaffInd = false;
	bool m_PickupPet = false;
};

// FoxNet>

// player object
class CPlayer
{
	MACRO_ALLOC_POOL_ID()

public:
	CPlayer(CGameContext *pGameServer, uint32_t UniqueClientId, int ClientId, int Team);
	~CPlayer();

	void Reset();

	void TryRespawn();
	void Respawn(bool WeakHook = false); // with WeakHook == true the character will be spawned after all calls of Tick from other Players
	CCharacter *ForceSpawn(vec2 Pos); // required for loading savegames
	void SetTeam(int Team, bool DoChatMsg = true);
	int GetTeam() const { return m_Team; }
	int GetCid() const { return m_ClientId; }
	uint32_t GetUniqueCid() const { return m_UniqueClientId; }
	int GetClientVersion() const;
	bool SetTimerType(int TimerType);

	void Tick();
	void PostTick();

	// will be called after all Tick and PostTick calls from other players
	void PostPostTick();
	void Snap(int SnappingClient);
	void FakeSnap();

	void OnDirectInput(const CNetObj_PlayerInput *pNewInput);
	void OnPredictedInput(const CNetObj_PlayerInput *pNewInput);
	void OnPredictedEarlyInput(const CNetObj_PlayerInput *pNewInput);
	void OnDisconnect();

	void KillCharacter(int Weapon = WEAPON_GAME, bool SendKillMsg = true);
	CCharacter *GetCharacter();
	const CCharacter *GetCharacter() const;

	void SpectatePlayerName(const char *pName);

	//---------------------------------------------------------
	// this is used for snapping so we know how we can clip the view for the player
	vec2 m_ViewPos;
	int m_TuneZone;
	int m_TuneZoneOld;

	// states if the client is chatting, accessing a menu etc.
	int m_PlayerFlags;

	// used for snapping to just update latency if the scoreboard is active
	int m_aCurLatency[MAX_CLIENTS];

	int m_SentSnaps = 0;

	int SpectatorId() const { return m_SpectatorId; }
	void SetSpectatorId(int Id);

	bool m_IsReady;

	//
	int m_Vote;
	int m_VotePos;
	//
	int m_LastVoteCall;
	int m_LastVoteTry;
	int m_LastChat;
	int m_LastSetTeam;
	int m_LastSetSpectatorMode;
	int m_LastChangeInfo;
	int m_LastEmote;
	int m_LastEmoteGlobal;
	int m_LastKill;
	int m_aLastCommands[4];
	int m_LastCommandPos;
	int m_LastWhisperTo;
	int m_LastInvited;

	int m_SendVoteIndex;

	CTeeInfo m_TeeInfos;

	int m_DieTick;
	int m_PreviousDieTick;
	std::optional<int> m_Score;
	int m_JoinTick;
	int m_LastActionTick;
	int m_TeamChangeTick;

	// network latency calculations
	struct
	{
		int m_Accum;
		int m_AccumMin;
		int m_AccumMax;
		int m_Avg;
		int m_Min;
		int m_Max;
	} m_Latency;

private:
	const uint32_t m_UniqueClientId;
	CCharacter *m_pCharacter;
	int m_NumInputs;
	CGameContext *m_pGameServer;

	CGameContext *GameServer() const { return m_pGameServer; }
	IServer *Server() const;

	//
	bool m_Spawning;
	bool m_WeakHookSpawn;
	int m_ClientId;
	int m_Team;

	// used for spectator mode
	int m_SpectatorId;

	int m_Paused;
	int64_t m_ForcePauseTime;
	int64_t m_LastPause;
	bool m_Afk;

	int m_DefEmote;
	int m_OverrideEmote;
	int m_OverrideEmoteReset;
	bool m_Halloween;

public:
	enum
	{
		PAUSE_NONE = 0,
		PAUSE_PAUSED,
		PAUSE_SPEC
	};

	enum
	{
		TIMERTYPE_DEFAULT = -1,
		TIMERTYPE_GAMETIMER,
		TIMERTYPE_BROADCAST,
		TIMERTYPE_GAMETIMER_AND_BROADCAST,
		TIMERTYPE_SIXUP,
		TIMERTYPE_NONE,
	};

	bool m_DND;
	bool m_Whispers;
	int64_t m_FirstVoteTick;
	char m_aTimeoutCode[64];

	void ProcessPause();
	int Pause(int State, bool Force);
	int ForcePause(int Time);
	int IsPaused() const;
	bool CanSpec() const;

	bool IsPlaying() const;
	int64_t m_Last_KickVote;
	int64_t m_LastDDRaceTeamChange;
	int m_ShowOthers;
	bool m_ShowAll;
	vec2 m_ShowDistance;
	bool m_SpecTeam;
	bool m_NinjaJetpack;

	// camera info is used sparingly for converting aim target to absolute world coordinates
	class CCameraInfo
	{
		friend class CPlayer;
		bool m_HasCameraInfo;
		float m_Zoom;
		int m_Deadzone;
		int m_FollowFactor;

	public:
		vec2 ConvertTargetToWorld(vec2 Position, vec2 Target) const;
		void Write(const CNetMsg_Cl_CameraInfo *pMsg);
		void Reset();
		// <FoxNet
		float GetZoom() const { return m_Zoom; }
		// FoxNet>

	} m_CameraInfo;

	int m_ChatScore;

	bool m_Moderating;

	void UpdatePlaytime();
	void AfkTimer();
	void SetAfk(bool Afk);
	void SetInitialAfk(bool Afk);
	bool IsAfk() const { return m_Afk; }

	int64_t m_LastPlaytime;
	int64_t m_LastEyeEmote;
	int64_t m_LastBroadcast;
	bool m_LastBroadcastImportance;

	CNetObj_PlayerInput *m_pLastTarget;
	bool m_LastTargetInit;

	bool m_EyeEmoteEnabled;
	int m_TimerType;

	int GetDefaultEmote() const;
	void OverrideDefaultEmote(int Emote, int Tick);
	bool CanOverrideDefaultEmote() const;

	bool m_FirstPacket;
	int64_t m_LastSqlQuery;
	void ProcessScoreResult(CScorePlayerResult &Result);
	std::shared_ptr<CScorePlayerResult> m_ScoreQueryResult;
	std::shared_ptr<CScorePlayerResult> m_ScoreFinishResult;
	bool m_NotEligibleForFinish;
	int64_t m_EligibleForFinishCheck;
	bool m_VotedForPractice;
	int m_SwapTargetsClientId; // Client Id of the swap target for the given player
	bool m_BirthdayAnnounced;

	int m_RescueMode;

	CSaveTee m_LastTeleTee;
	std::optional<CSaveTee> m_LastDeath;

	// <FoxNet
private:
	void FoxNetReset();
	void OverrideName(int SnappingClient, CNetObj_ClientInfo *pClientInfo);

	int m_RainbowColor = 0;
	void RainbowSnap(int SnappingClient, CNetObj_ClientInfo *pClientInfo);
	void RainbowTick();
	void FoxNetTick();

	int m_Area = 0;
	void SendAreaMotd(int Area);

	void SendBroadcast(const char *pText);
public:
	int m_BetAmount = -1;
	int64_t m_LastBet = 0;

	void SetArea(int Area);
	int GetArea() const { return m_Area; }

	bool m_WeaponIndicator = true;
	bool m_HideCosmetics = false;
	bool m_HidePowerUps = false;

	CCosmetics m_Cosmetics;

	bool m_Invisible = false;
	bool m_Obfuscated = false;
	bool m_Vanish = false;
	int m_ExtraPing = 0;
	bool m_IgnoreGamelayer = false;
	bool m_TelekinesisImmunity = false;
	bool m_SpiderHook = false;
	int m_IncludeServerInfo;

	CAccountSession *Acc();

	void GivePlaytime(int Amount);
	void GiveXP(int64_t Amount, const char *pMessage = "");
	bool CheckLevelUp(int64_t Amount, bool Silent = false);
	void GiveMoney(int64_t Amount, const char *pMessage = "", bool Multiplier = true);
	void TakeMoney(int64_t Amount, const char *pMessage = "");

	bool OwnsItem(const char *pItemName);
	bool ToggleItem(const char *pItemName, int Set, bool IgnoreAccount = false);
	bool ReachedItemLimit(const char *pItem, int Set, int Value);

	void UpdateActiveItems();

	int GetItemToggle(const char *pItemName) const;
	bool ItemEnabled(const char *pItemName) const;

	void HookPower(int Extra);
	void SetEmoticonGun(int Type);
	void SetExtraPing(int Type);
	void SetIgnoreGameLayer(bool Active);
	void SetObfuscated(bool Active);
	void SetInvisible(bool Active);
	void SetTelekinesisImmunity(bool Active);
	void SetAbility(int Type);

	// Death Effect
	void SetDeathEffect(int Type);
	void SetPickupPet(bool Active);
	void SetHeartHat(bool Active);
	void SetStaffInd(bool Active);
	void SetStrongBloody(bool Active);

	void SetHideCosmetics(bool Set);
	void SetHidePowerUps(bool Set);

	// Cosmetics
	void SetRainbowBody(bool Active);
	void SetRainbowFeet(bool Active);
	void SetSparkle(bool Active);
	void SetInverseAim(bool Active);
	void SetLovely(bool Active);
	void SetRotatingBall(bool Active);
	void SetEpicCircle(bool Active);
	void SetBloody(bool Active);

	// Trails
	void SetTrail(int Type);

	// Gun effects
	void SetConfettiGun(bool Active);
	void SetPhaseGun(bool Active);
	void SetDamageIndType(int Type);

	void DisableAllCosmetics();

	CPickupPet *m_pPickupPet;

	std::vector<CPickupDrop *> m_vPickupDrops;

	class CBroadcastData
	{
	public:
		char m_aMessage[1024];
		int64_t m_Time;
	} m_BroadcastData;

	int NumDDraceHudRows();
	void SendBroadcastHud(std::vector<std::string> pMessages, int Offset = -1);
	void ClearBroadcast() { return SendBroadcast(""); };

	double m_PredLatency = 0.0;
	void Repredict(int PredMargin = 6);
	// FoxNet>
};

#endif<|MERGE_RESOLUTION|>--- conflicted
+++ resolved
@@ -12,12 +12,7 @@
 #include <game/alloc.h>
 #include <game/server/save.h>
 
-<<<<<<< HEAD
-#include "teeinfo.h"
-
 // <FoxNet
-=======
->>>>>>> f8c0f7cb
 #include <memory>
 #include <optional>
 #include "foxnet/accounts.h"
