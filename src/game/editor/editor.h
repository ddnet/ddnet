--- conflicted
+++ resolved
@@ -643,12 +643,9 @@
 	CRenderTools m_RenderTools;
 	CUI m_UI;
 	CUIEx m_UIEx;
-
-<<<<<<< HEAD
 	CChillerEditor m_ChillerEditor;
-=======
+
 	void SetLockMouse(bool SetVal);
->>>>>>> c3988c73
 
 public:
 	class IInput *Input() { return m_pInput; };
