--- conflicted
+++ resolved
@@ -919,11 +919,9 @@
 	static void CallbackOpenMap(const char *pFileName, int StorageType, void *pUser);
 	static void CallbackAppendMap(const char *pFileName, int StorageType, void *pUser);
 	static void CallbackSaveMap(const char *pFileName, int StorageType, void *pUser);
-<<<<<<< HEAD
 	static void CallbackCompareMap(const char *pFileName, int StorageType, void *pUser);
-=======
 	static void CallbackSaveCopyMap(const char *pFileName, int StorageType, void *pUser);
->>>>>>> fa6cbf10
+
 
 	void PopupSelectImageInvoke(int Current, float x, float y);
 	int PopupSelectImageResult();
