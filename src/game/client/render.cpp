--- conflicted
+++ resolved
@@ -17,11 +17,6 @@
 
 #include <game/mapitems.h>
 
-<<<<<<< HEAD
-#include <game/client/components/skins.h>
-#include <game/client/gameclient.h>
-#include <game/layers.h>
-=======
 CSkinDescriptor::CSkinDescriptor()
 {
 	Reset();
@@ -93,7 +88,6 @@
 	return m_BotDecoration == Other.m_BotDecoration &&
 	       m_XmasHat == Other.m_XmasHat;
 }
->>>>>>> a147269f
 
 static float gs_SpriteWScale;
 static float gs_SpriteHScale;
