--- conflicted
+++ resolved
@@ -1,4 +1,3 @@
-<<<<<<< HEAD
 /* (c) Magnus Auvinen. See licence.txt in the root of the distribution for more information. */
 /* If you are missing that file, acquire a complete release at teeworlds.com.                */
 #ifndef GAME_CLIENT_GAMECLIENT_H
@@ -61,6 +60,23 @@
 #include "components/tooltips.h"
 #include "components/voting.h"
 
+// Tater
+
+#include "components/bindwheel.h"
+#include "components/player_indicator.h"
+#include "components/skinprofiles.h"
+#include "components/verify.h"
+
+// Chillerbot
+
+#include "components/chillerbot/chathelper.h"
+// #include "components/chillerbot/chillconsole.h"
+#include "components/chillerbot/chatcommand.h"
+#include "components/chillerbot/chillerbotux.h"
+#include "components/chillerbot/terminalui/terminalui.h"
+#include "components/chillerbot/unix.h"
+#include "components/chillerbot/warlist.h"
+
 class CGameInfo
 {
 public:
@@ -166,7 +182,22 @@
 	CRaceDemo m_RaceDemo;
 	CGhost m_Ghost;
 
-	CTooltips m_Tooltips;
+	CTooltips m_Tooltips;	
+
+	// Tater	
+
+	CSkinProfiles m_SkinProfiles;
+	CBindWheel m_Bindwheel;
+	CVerify m_Verify;
+	CPlayerIndicator m_PlayerIndicator;
+
+	// chillerbot-ux
+
+	CChillerBotUX m_ChillerBotUX;
+	CChatHelper m_ChatHelper;
+	CUnix m_Unix;
+	CWarList m_WarList;
+	CChatCommand m_ChatCommand;
 
 private:
 	std::vector<class CComponent *> m_vpAll;
@@ -416,6 +447,8 @@
 		bool m_EmoticonIgnore;
 		bool m_Friend;
 		bool m_Foe;
+
+		bool m_IsWar;
 
 		int m_AuthLevel;
 		bool m_Afk;
@@ -557,6 +590,7 @@
 
 	// actions
 	// TODO: move these
+	void SendFinishName();
 	void SendSwitchTeam(int Team) const;
 	void SendStartInfo7(bool Dummy) const;
 	void SendSkinChange7(bool Dummy);
@@ -849,890 +883,4 @@
 
 ColorRGBA CalculateNameColor(ColorHSLA TextColorHSL);
 
-#endif
-=======
-/* (c) Magnus Auvinen. See licence.txt in the root of the distribution for more information. */
-/* If you are missing that file, acquire a complete release at teeworlds.com.                */
-#ifndef GAME_CLIENT_GAMECLIENT_H
-#define GAME_CLIENT_GAMECLIENT_H
-
-#include "render.h"
-#include <base/color.h>
-#include <base/vmath.h>
-#include <engine/client.h>
-#include <engine/client/enums.h>
-#include <engine/console.h>
-#include <engine/shared/config.h>
-
-#include <game/collision.h>
-#include <game/gamecore.h>
-#include <game/layers.h>
-#include <game/teamscore.h>
-
-#include <game/client/prediction/gameworld.h>
-#include <game/client/race.h>
-
-#include <game/generated/protocol7.h>
-#include <game/generated/protocolglue.h>
-
-// components
-#include "components/background.h"
-#include "components/binds.h"
-#include "components/broadcast.h"
-#include "components/camera.h"
-#include "components/chat.h"
-#include "components/console.h"
-#include "components/controls.h"
-#include "components/countryflags.h"
-#include "components/damageind.h"
-#include "components/debughud.h"
-#include "components/effects.h"
-#include "components/emoticon.h"
-#include "components/flow.h"
-#include "components/freezebars.h"
-#include "components/ghost.h"
-#include "components/hud.h"
-#include "components/infomessages.h"
-#include "components/items.h"
-#include "components/mapimages.h"
-#include "components/maplayers.h"
-#include "components/mapsounds.h"
-#include "components/menu_background.h"
-#include "components/menus.h"
-#include "components/motd.h"
-#include "components/nameplates.h"
-#include "components/particles.h"
-#include "components/players.h"
-#include "components/race_demo.h"
-#include "components/scoreboard.h"
-#include "components/skins.h"
-#include "components/skins7.h"
-#include "components/sounds.h"
-#include "components/spectator.h"
-#include "components/statboard.h"
-#include "components/tooltips.h"
-#include "components/voting.h"
-
-// Tater
-
-#include "components/bindwheel.h"
-#include "components/player_indicator.h"
-#include "components/skinprofiles.h"
-#include "components/verify.h"
-
-// Chillerbot
-
-#include "components/chillerbot/chathelper.h"
-// #include "components/chillerbot/chillconsole.h"
-#include "components/chillerbot/chatcommand.h"
-#include "components/chillerbot/chillerbotux.h"
-#include "components/chillerbot/terminalui/terminalui.h"
-#include "components/chillerbot/unix.h"
-#include "components/chillerbot/warlist.h"
-
-class CGameInfo
-{
-public:
-	bool m_FlagStartsRace;
-	bool m_TimeScore;
-	bool m_UnlimitedAmmo;
-	bool m_DDRaceRecordMessage;
-	bool m_RaceRecordMessage;
-	bool m_RaceSounds;
-
-	bool m_AllowEyeWheel;
-	bool m_AllowHookColl;
-	bool m_AllowZoom;
-
-	bool m_BugDDRaceGhost;
-	bool m_BugDDRaceInput;
-	bool m_BugFNGLaserRange;
-	bool m_BugVanillaBounce;
-
-	bool m_PredictFNG;
-	bool m_PredictDDRace;
-	bool m_PredictDDRaceTiles;
-	bool m_PredictVanilla;
-
-	bool m_EntitiesDDNet;
-	bool m_EntitiesDDRace;
-	bool m_EntitiesRace;
-	bool m_EntitiesFNG;
-	bool m_EntitiesVanilla;
-	bool m_EntitiesBW;
-	bool m_EntitiesFDDrace;
-
-	bool m_Race;
-	bool m_Pvp;
-
-	bool m_DontMaskEntities;
-	bool m_AllowXSkins;
-
-	bool m_HudHealthArmor;
-	bool m_HudAmmo;
-	bool m_HudDDRace;
-
-	bool m_NoWeakHookAndBounce;
-	bool m_NoSkinChangeForFrozen;
-};
-
-class CSnapEntities
-{
-public:
-	IClient::CSnapItem m_Item;
-	const CNetObj_EntityEx *m_pDataEx;
-};
-
-enum class EClientIdFormat
-{
-	NO_INDENT,
-	INDENT_AUTO,
-	INDENT_FORCE, // for rendering settings preview
-};
-
-class CGameClient : public IGameClient
-{
-public:
-	// all components
-	CInfoMessages m_InfoMessages;
-	CCamera m_Camera;
-	CChat m_Chat;
-	CMotd m_Motd;
-	CBroadcast m_Broadcast;
-	CGameConsole m_GameConsole;
-	CBinds m_Binds;
-	CParticles m_Particles;
-	CMenus m_Menus;
-	CSkins m_Skins;
-	CSkins7 m_Skins7;
-	CCountryFlags m_CountryFlags;
-	CFlow m_Flow;
-	CHud m_Hud;
-	CDebugHud m_DebugHud;
-	CControls m_Controls;
-	CEffects m_Effects;
-	CScoreboard m_Scoreboard;
-	CStatboard m_Statboard;
-	CSounds m_Sounds;
-	CEmoticon m_Emoticon;
-	CDamageInd m_DamageInd;
-	CVoting m_Voting;
-	CSpectator m_Spectator;
-
-	CPlayers m_Players;
-	CNamePlates m_NamePlates;
-	CFreezeBars m_FreezeBars;
-	CItems m_Items;
-	CMapImages m_MapImages;
-
-	CMapLayers m_MapLayersBackground = CMapLayers{CMapLayers::TYPE_BACKGROUND};
-	CMapLayers m_MapLayersForeground = CMapLayers{CMapLayers::TYPE_FOREGROUND};
-	CBackground m_Background;
-	CMenuBackground m_MenuBackground;
-
-	CMapSounds m_MapSounds;
-
-	CRaceDemo m_RaceDemo;
-	CGhost m_Ghost;
-
-	CTooltips m_Tooltips;	
-
-	// Tater	
-
-	CSkinProfiles m_SkinProfiles;
-	CBindWheel m_Bindwheel;
-	CVerify m_Verify;
-	CPlayerIndicator m_PlayerIndicator;
-
-	// chillerbot-ux
-
-	CChillerBotUX m_ChillerBotUX;
-	CChatHelper m_ChatHelper;
-	CUnix m_Unix;
-	CWarList m_WarList;
-	CChatCommand m_ChatCommand;
-
-private:
-	std::vector<class CComponent *> m_vpAll;
-	std::vector<class CComponent *> m_vpInput;
-	CNetObjHandler m_NetObjHandler;
-	protocol7::CNetObjHandler m_NetObjHandler7;
-
-	class IEngine *m_pEngine;
-	class IInput *m_pInput;
-	class IGraphics *m_pGraphics;
-	class ITextRender *m_pTextRender;
-	class IClient *m_pClient;
-	class ISound *m_pSound;
-	class IConfigManager *m_pConfigManager;
-	class CConfig *m_pConfig;
-	class IConsole *m_pConsole;
-	class IStorage *m_pStorage;
-	class IDemoPlayer *m_pDemoPlayer;
-	class IFavorites *m_pFavorites;
-	class IServerBrowser *m_pServerBrowser;
-	class IEditor *m_pEditor;
-	class IFriends *m_pFriends;
-	class IFriends *m_pFoes;
-#if defined(CONF_AUTOUPDATE)
-	class IUpdater *m_pUpdater;
-#endif
-	class IHttp *m_pHttp;
-
-	CLayers m_Layers;
-	CCollision m_Collision;
-	CUi m_UI;
-	CRaceHelper m_RaceHelper;
-
-	void ProcessEvents();
-	void UpdatePositions();
-
-	int m_EditorMovementDelay = 5;
-	void UpdateEditorIngameMoved();
-
-	int m_PredictedTick;
-	int m_aLastNewPredictedTick[NUM_DUMMIES];
-
-	int m_LastRoundStartTick;
-
-	int m_LastFlagCarrierRed;
-	int m_LastFlagCarrierBlue;
-
-	int m_aCheckInfo[NUM_DUMMIES];
-
-	char m_aDDNetVersionStr[64];
-
-	static void ConTeam(IConsole::IResult *pResult, void *pUserData);
-	static void ConKill(IConsole::IResult *pResult, void *pUserData);
-	static void ConReadyChange7(IConsole::IResult *pResult, void *pUserData);
-
-	static void ConchainLanguageUpdate(IConsole::IResult *pResult, void *pUserData, IConsole::FCommandCallback pfnCallback, void *pCallbackUserData);
-	static void ConchainSpecialInfoupdate(IConsole::IResult *pResult, void *pUserData, IConsole::FCommandCallback pfnCallback, void *pCallbackUserData);
-	static void ConchainSpecialDummyInfoupdate(IConsole::IResult *pResult, void *pUserData, IConsole::FCommandCallback pfnCallback, void *pCallbackUserData);
-	static void ConchainRefreshSkins(IConsole::IResult *pResult, void *pUserData, IConsole::FCommandCallback pfnCallback, void *pCallbackUserData);
-	static void ConchainSpecialDummy(IConsole::IResult *pResult, void *pUserData, IConsole::FCommandCallback pfnCallback, void *pCallbackUserData);
-	static void ConchainClTextEntitiesSize(IConsole::IResult *pResult, void *pUserData, IConsole::FCommandCallback pfnCallback, void *pCallbackUserData);
-
-	static void ConTuneZone(IConsole::IResult *pResult, void *pUserData);
-
-	static void ConchainMenuMap(IConsole::IResult *pResult, void *pUserData, IConsole::FCommandCallback pfnCallback, void *pCallbackUserData);
-
-	// only used in OnPredict
-	vec2 m_aLastPos[MAX_CLIENTS];
-	bool m_aLastActive[MAX_CLIENTS];
-
-	// only used in OnNewSnapshot
-	bool m_GameOver = false;
-	bool m_GamePaused = false;
-	int m_PrevLocalId = -1;
-
-public:
-	IKernel *Kernel() { return IInterface::Kernel(); }
-	IEngine *Engine() const { return m_pEngine; }
-	class IGraphics *Graphics() const { return m_pGraphics; }
-	class IClient *Client() const { return m_pClient; }
-	class CUi *Ui() { return &m_UI; }
-	class ISound *Sound() const { return m_pSound; }
-	class IInput *Input() const { return m_pInput; }
-	class IStorage *Storage() const { return m_pStorage; }
-	class IConfigManager *ConfigManager() const { return m_pConfigManager; }
-	class CConfig *Config() const { return m_pConfig; }
-	class IConsole *Console() { return m_pConsole; }
-	class ITextRender *TextRender() const { return m_pTextRender; }
-	class IDemoPlayer *DemoPlayer() const { return m_pDemoPlayer; }
-	class IDemoRecorder *DemoRecorder(int Recorder) const { return Client()->DemoRecorder(Recorder); }
-	class IFavorites *Favorites() const { return m_pFavorites; }
-	class IServerBrowser *ServerBrowser() const { return m_pServerBrowser; }
-	class CRenderTools *RenderTools() { return &m_RenderTools; }
-	class CLayers *Layers() { return &m_Layers; }
-	CCollision *Collision() { return &m_Collision; }
-	const CCollision *Collision() const { return &m_Collision; }
-	const CRaceHelper *RaceHelper() const { return &m_RaceHelper; }
-	class IEditor *Editor() { return m_pEditor; }
-	class IFriends *Friends() { return m_pFriends; }
-	class IFriends *Foes() { return m_pFoes; }
-#if defined(CONF_AUTOUPDATE)
-	class IUpdater *Updater()
-	{
-		return m_pUpdater;
-	}
-#endif
-	class IHttp *Http()
-	{
-		return m_pHttp;
-	}
-
-	int NetobjNumCorrections()
-	{
-		return m_NetObjHandler.NumObjCorrections();
-	}
-	const char *NetobjCorrectedOn() { return m_NetObjHandler.CorrectedObjOn(); }
-
-	bool m_SuppressEvents;
-	bool m_NewTick;
-	bool m_NewPredictedTick;
-	int m_aFlagDropTick[2];
-
-	enum
-	{
-		SERVERMODE_PURE = 0,
-		SERVERMODE_MOD,
-		SERVERMODE_PUREMOD,
-	};
-	int m_ServerMode;
-	CGameInfo m_GameInfo;
-
-	int m_DemoSpecId;
-
-	vec2 m_LocalCharacterPos;
-
-	// predicted players
-	CCharacterCore m_PredictedPrevChar;
-	CCharacterCore m_PredictedChar;
-
-	// snap pointers
-	struct CSnapState
-	{
-		const CNetObj_Character *m_pLocalCharacter;
-		const CNetObj_Character *m_pLocalPrevCharacter;
-		const CNetObj_PlayerInfo *m_pLocalInfo;
-		const CNetObj_SpectatorInfo *m_pSpectatorInfo;
-		const CNetObj_SpectatorInfo *m_pPrevSpectatorInfo;
-		const CNetObj_Flag *m_apFlags[2];
-		const CNetObj_GameInfo *m_pGameInfoObj;
-		const CNetObj_GameData *m_pGameDataObj;
-		int m_GameDataSnapId;
-
-		const CNetObj_PlayerInfo *m_apPlayerInfos[MAX_CLIENTS];
-		const CNetObj_PlayerInfo *m_apInfoByScore[MAX_CLIENTS];
-		const CNetObj_PlayerInfo *m_apInfoByName[MAX_CLIENTS];
-		const CNetObj_PlayerInfo *m_apInfoByDDTeamScore[MAX_CLIENTS];
-		const CNetObj_PlayerInfo *m_apInfoByDDTeamName[MAX_CLIENTS];
-
-		int m_LocalClientId;
-		int m_NumPlayers;
-		int m_aTeamSize[2];
-		int m_HighestClientId;
-
-		// spectate data
-		struct CSpectateInfo
-		{
-			bool m_Active;
-			int m_SpectatorId;
-			bool m_UsePosition;
-			vec2 m_Position;
-		} m_SpecInfo;
-
-		//
-		struct CCharacterInfo
-		{
-			bool m_Active;
-
-			// snapshots
-			CNetObj_Character m_Prev;
-			CNetObj_Character m_Cur;
-
-			CNetObj_DDNetCharacter m_ExtendedData;
-			const CNetObj_DDNetCharacter *m_PrevExtendedData;
-			bool m_HasExtendedData;
-			bool m_HasExtendedDisplayInfo;
-
-			// interpolated position
-			vec2 m_Position;
-		};
-
-		CCharacterInfo m_aCharacters[MAX_CLIENTS];
-	};
-
-	CSnapState m_Snap;
-	int m_aLocalTuneZone[NUM_DUMMIES];
-	bool m_aReceivedTuning[NUM_DUMMIES];
-	int m_aExpectingTuningForZone[NUM_DUMMIES];
-	int m_aExpectingTuningSince[NUM_DUMMIES];
-	CTuningParams m_aTuning[NUM_DUMMIES];
-
-	// client data
-	struct CClientData
-	{
-		int m_UseCustomColor;
-		int m_ColorBody;
-		int m_ColorFeet;
-
-		char m_aName[MAX_NAME_LENGTH];
-		char m_aClan[MAX_CLAN_LENGTH];
-		int m_Country;
-		char m_aSkinName[MAX_SKIN_LENGTH];
-		int m_SkinColor;
-		int m_Team;
-		int m_Emoticon;
-		float m_EmoticonStartFraction;
-		int m_EmoticonStartTick;
-
-		bool m_Solo;
-		bool m_Jetpack;
-		bool m_CollisionDisabled;
-		bool m_EndlessHook;
-		bool m_EndlessJump;
-		bool m_HammerHitDisabled;
-		bool m_GrenadeHitDisabled;
-		bool m_LaserHitDisabled;
-		bool m_ShotgunHitDisabled;
-		bool m_HookHitDisabled;
-		bool m_Super;
-		bool m_Invincible;
-		bool m_HasTelegunGun;
-		bool m_HasTelegunGrenade;
-		bool m_HasTelegunLaser;
-		int m_FreezeEnd;
-		bool m_DeepFrozen;
-		bool m_LiveFrozen;
-
-		CCharacterCore m_Predicted;
-		CCharacterCore m_PrevPredicted;
-
-		CTeeRenderInfo m_SkinInfo; // this is what the server reports
-		CTeeRenderInfo m_RenderInfo; // this is what we use
-
-		float m_Angle;
-		bool m_Active;
-		bool m_ChatIgnore;
-		bool m_EmoticonIgnore;
-		bool m_Friend;
-		bool m_Foe;
-
-		bool m_IsWar;
-
-		int m_AuthLevel;
-		bool m_Afk;
-		bool m_Paused;
-		bool m_Spec;
-
-		// Editor allows 256 switches for now.
-		bool m_aSwitchStates[256];
-
-		CNetObj_Character m_Snapped;
-		CNetObj_Character m_Evolved;
-
-		// rendered characters
-		CNetObj_Character m_RenderCur;
-		CNetObj_Character m_RenderPrev;
-		vec2 m_RenderPos;
-		bool m_IsPredicted;
-		bool m_IsPredictedLocal;
-		int64_t m_aSmoothStart[2];
-		int64_t m_aSmoothLen[2];
-		vec2 m_aPredPos[200];
-		int m_aPredTick[200];
-		bool m_SpecCharPresent;
-		vec2 m_SpecChar;
-
-		void UpdateRenderInfo(bool IsTeamPlay);
-		void Reset();
-
-		class CSixup
-		{
-		public:
-			void Reset();
-
-			char m_aaSkinPartNames[protocol7::NUM_SKINPARTS][protocol7::MAX_SKIN_LENGTH];
-			int m_aUseCustomColors[protocol7::NUM_SKINPARTS];
-			int m_aSkinPartColors[protocol7::NUM_SKINPARTS];
-		};
-
-		// 0.7 Skin
-		CSixup m_aSixup[NUM_DUMMIES];
-	};
-
-	CClientData m_aClients[MAX_CLIENTS];
-
-	class CClientStats
-	{
-		int m_IngameTicks;
-		int m_JoinTick;
-		bool m_Active;
-
-	public:
-		CClientStats();
-
-		int m_aFragsWith[NUM_WEAPONS];
-		int m_aDeathsFrom[NUM_WEAPONS];
-		int m_Frags;
-		int m_Deaths;
-		int m_Suicides;
-		int m_BestSpree;
-		int m_CurrentSpree;
-
-		int m_FlagGrabs;
-		int m_FlagCaptures;
-
-		void Reset();
-
-		bool IsActive() const { return m_Active; }
-		void JoinGame(int Tick)
-		{
-			m_Active = true;
-			m_JoinTick = Tick;
-		};
-		void JoinSpec(int Tick)
-		{
-			m_Active = false;
-			m_IngameTicks += Tick - m_JoinTick;
-		};
-		int GetIngameTicks(int Tick) const { return m_IngameTicks + Tick - m_JoinTick; }
-		float GetFPM(int Tick, int TickSpeed) const { return (float)(m_Frags * TickSpeed * 60) / GetIngameTicks(Tick); }
-	};
-
-	CClientStats m_aStats[MAX_CLIENTS];
-
-	CRenderTools m_RenderTools;
-
-	void OnReset();
-
-	size_t ComponentCount() { return m_vpAll.size(); }
-
-	// hooks
-	void OnConnected() override;
-	void OnRender() override;
-	void OnUpdate() override;
-	void OnDummyDisconnect() override;
-	virtual void OnRelease();
-	void OnInit() override;
-	void OnConsoleInit() override;
-	void OnStateChange(int NewState, int OldState) override;
-	template<typename T>
-	void ApplySkin7InfoFromGameMsg(const T *pMsg, int ClientId, int Conn);
-	void ApplySkin7InfoFromSnapObj(const protocol7::CNetObj_De_ClientInfo *pObj, int ClientId) override;
-	int OnDemoRecSnap7(class CSnapshot *pFrom, class CSnapshot *pTo, int Conn) override;
-	void *TranslateGameMsg(int *pMsgId, CUnpacker *pUnpacker, int Conn);
-	int TranslateSnap(CSnapshot *pSnapDstSix, CSnapshot *pSnapSrcSeven, int Conn, bool Dummy) override;
-	void OnMessage(int MsgId, CUnpacker *pUnpacker, int Conn, bool Dummy) override;
-	void InvalidateSnapshot() override;
-	void OnNewSnapshot() override;
-	void OnPredict() override;
-	void OnActivateEditor() override;
-	void OnDummySwap() override;
-	int OnSnapInput(int *pData, bool Dummy, bool Force) override;
-	void OnShutdown() override;
-	void OnEnterGame() override;
-	void OnRconType(bool UsernameReq) override;
-	void OnRconLine(const char *pLine) override;
-	virtual void OnGameOver();
-	virtual void OnStartGame();
-	virtual void OnStartRound();
-	virtual void OnFlagGrab(int TeamId);
-	void OnWindowResize() override;
-
-	bool m_LanguageChanged = false;
-	void OnLanguageChange();
-	void HandleLanguageChanged();
-
-	void RefreshSkins();
-
-	void RenderShutdownMessage() override;
-
-	const char *GetItemName(int Type) const override;
-	const char *Version() const override;
-	const char *NetVersion() const override;
-	const char *NetVersion7() const override;
-	int DDNetVersion() const override;
-	const char *DDNetVersionStr() const override;
-	virtual int ClientVersion7() const override;
-
-	void DoTeamChangeMessage7(const char *pName, int ClientId, int Team, const char *pPrefix = "");
-
-	// actions
-	// TODO: move these
-	void SendFinishName();
-	void SendSwitchTeam(int Team) const;
-	void SendStartInfo7(bool Dummy) const;
-	void SendSkinChange7(bool Dummy);
-	// Returns true if the requested skin change got applied by the server
-	bool GotWantedSkin7(bool Dummy);
-	void SendInfo(bool Start);
-	void SendDummyInfo(bool Start) override;
-	void SendKill(int ClientId) const;
-	void SendReadyChange7();
-
-	int m_NextChangeInfo;
-
-	// DDRace
-
-	int m_aLocalIds[NUM_DUMMIES];
-	CNetObj_PlayerInput m_DummyInput;
-	CNetObj_PlayerInput m_HammerInput;
-	unsigned int m_DummyFire;
-	bool m_ReceivedDDNetPlayer;
-
-	class CTeamsCore m_Teams;
-
-	int IntersectCharacter(vec2 HookPos, vec2 NewPos, vec2 &NewPos2, int OwnId);
-
-	int GetLastRaceTick() const override;
-
-	bool IsTeamPlay() { return m_Snap.m_pGameInfoObj && m_Snap.m_pGameInfoObj->m_GameFlags & GAMEFLAG_TEAMS; }
-
-	bool AntiPingPlayers() { return g_Config.m_ClAntiPing && g_Config.m_ClAntiPingPlayers && !m_Snap.m_SpecInfo.m_Active && Client()->State() != IClient::STATE_DEMOPLAYBACK && (m_aTuning[g_Config.m_ClDummy].m_PlayerCollision || m_aTuning[g_Config.m_ClDummy].m_PlayerHooking); }
-	bool AntiPingGrenade() { return g_Config.m_ClAntiPing && g_Config.m_ClAntiPingGrenade && !m_Snap.m_SpecInfo.m_Active && Client()->State() != IClient::STATE_DEMOPLAYBACK; }
-	bool AntiPingWeapons() { return g_Config.m_ClAntiPing && g_Config.m_ClAntiPingWeapons && !m_Snap.m_SpecInfo.m_Active && Client()->State() != IClient::STATE_DEMOPLAYBACK; }
-	bool AntiPingGunfire() { return AntiPingGrenade() && AntiPingWeapons() && g_Config.m_ClAntiPingGunfire; }
-	bool Predict() const;
-	bool PredictDummy() { return g_Config.m_ClPredictDummy && Client()->DummyConnected() && m_Snap.m_LocalClientId >= 0 && m_PredictedDummyId >= 0 && !m_aClients[m_PredictedDummyId].m_Paused; }
-	const CTuningParams *GetTuning(int i) { return &m_aTuningList[i]; }
-	ColorRGBA GetDDTeamColor(int DDTeam, float Lightness = 0.5f) const;
-	void FormatClientId(int ClientId, char (&aClientId)[16], EClientIdFormat Format) const;
-
-	CGameWorld m_GameWorld;
-	CGameWorld m_PredictedWorld;
-	CGameWorld m_PrevPredictedWorld;
-
-	std::vector<SSwitchers> &Switchers() { return m_GameWorld.m_Core.m_vSwitchers; }
-	std::vector<SSwitchers> &PredSwitchers() { return m_PredictedWorld.m_Core.m_vSwitchers; }
-
-	void DummyResetInput() override;
-	void Echo(const char *pString) override;
-	bool IsOtherTeam(int ClientId) const;
-	int SwitchStateTeam() const;
-	bool IsLocalCharSuper() const;
-	bool CanDisplayWarning() const override;
-	CNetObjHandler *GetNetObjHandler() override;
-	protocol7::CNetObjHandler *GetNetObjHandler7() override;
-
-	void LoadGameSkin(const char *pPath, bool AsDir = false);
-	void LoadEmoticonsSkin(const char *pPath, bool AsDir = false);
-	void LoadParticlesSkin(const char *pPath, bool AsDir = false);
-	void LoadHudSkin(const char *pPath, bool AsDir = false);
-	void LoadExtrasSkin(const char *pPath, bool AsDir = false);
-
-	struct SClientGameSkin
-	{
-		// health armor hud
-		IGraphics::CTextureHandle m_SpriteHealthFull;
-		IGraphics::CTextureHandle m_SpriteHealthEmpty;
-		IGraphics::CTextureHandle m_SpriteArmorFull;
-		IGraphics::CTextureHandle m_SpriteArmorEmpty;
-
-		// cursors
-		IGraphics::CTextureHandle m_SpriteWeaponHammerCursor;
-		IGraphics::CTextureHandle m_SpriteWeaponGunCursor;
-		IGraphics::CTextureHandle m_SpriteWeaponShotgunCursor;
-		IGraphics::CTextureHandle m_SpriteWeaponGrenadeCursor;
-		IGraphics::CTextureHandle m_SpriteWeaponNinjaCursor;
-		IGraphics::CTextureHandle m_SpriteWeaponLaserCursor;
-
-		IGraphics::CTextureHandle m_aSpriteWeaponCursors[6];
-
-		// weapons and hook
-		IGraphics::CTextureHandle m_SpriteHookChain;
-		IGraphics::CTextureHandle m_SpriteHookHead;
-		IGraphics::CTextureHandle m_SpriteWeaponHammer;
-		IGraphics::CTextureHandle m_SpriteWeaponGun;
-		IGraphics::CTextureHandle m_SpriteWeaponShotgun;
-		IGraphics::CTextureHandle m_SpriteWeaponGrenade;
-		IGraphics::CTextureHandle m_SpriteWeaponNinja;
-		IGraphics::CTextureHandle m_SpriteWeaponLaser;
-
-		IGraphics::CTextureHandle m_aSpriteWeapons[6];
-
-		// particles
-		IGraphics::CTextureHandle m_aSpriteParticles[9];
-
-		// stars
-		IGraphics::CTextureHandle m_aSpriteStars[3];
-
-		// projectiles
-		IGraphics::CTextureHandle m_SpriteWeaponGunProjectile;
-		IGraphics::CTextureHandle m_SpriteWeaponShotgunProjectile;
-		IGraphics::CTextureHandle m_SpriteWeaponGrenadeProjectile;
-		IGraphics::CTextureHandle m_SpriteWeaponHammerProjectile;
-		IGraphics::CTextureHandle m_SpriteWeaponNinjaProjectile;
-		IGraphics::CTextureHandle m_SpriteWeaponLaserProjectile;
-
-		IGraphics::CTextureHandle m_aSpriteWeaponProjectiles[6];
-
-		// muzzles
-		IGraphics::CTextureHandle m_aSpriteWeaponGunMuzzles[3];
-		IGraphics::CTextureHandle m_aSpriteWeaponShotgunMuzzles[3];
-		IGraphics::CTextureHandle m_aaSpriteWeaponNinjaMuzzles[3];
-
-		IGraphics::CTextureHandle m_aaSpriteWeaponsMuzzles[6][3];
-
-		// pickups
-		IGraphics::CTextureHandle m_SpritePickupHealth;
-		IGraphics::CTextureHandle m_SpritePickupArmor;
-		IGraphics::CTextureHandle m_SpritePickupArmorShotgun;
-		IGraphics::CTextureHandle m_SpritePickupArmorGrenade;
-		IGraphics::CTextureHandle m_SpritePickupArmorNinja;
-		IGraphics::CTextureHandle m_SpritePickupArmorLaser;
-		IGraphics::CTextureHandle m_SpritePickupGrenade;
-		IGraphics::CTextureHandle m_SpritePickupShotgun;
-		IGraphics::CTextureHandle m_SpritePickupLaser;
-		IGraphics::CTextureHandle m_SpritePickupNinja;
-		IGraphics::CTextureHandle m_SpritePickupGun;
-		IGraphics::CTextureHandle m_SpritePickupHammer;
-
-		IGraphics::CTextureHandle m_aSpritePickupWeapons[6];
-		IGraphics::CTextureHandle m_aSpritePickupWeaponArmor[4];
-
-		// flags
-		IGraphics::CTextureHandle m_SpriteFlagBlue;
-		IGraphics::CTextureHandle m_SpriteFlagRed;
-
-		// ninja bar (0.7)
-		IGraphics::CTextureHandle m_SpriteNinjaBarFullLeft;
-		IGraphics::CTextureHandle m_SpriteNinjaBarFull;
-		IGraphics::CTextureHandle m_SpriteNinjaBarEmpty;
-		IGraphics::CTextureHandle m_SpriteNinjaBarEmptyRight;
-
-		bool IsSixup()
-		{
-			return m_SpriteNinjaBarFullLeft.IsValid();
-		}
-	};
-
-	SClientGameSkin m_GameSkin;
-	bool m_GameSkinLoaded = false;
-
-	struct SClientParticlesSkin
-	{
-		IGraphics::CTextureHandle m_SpriteParticleSlice;
-		IGraphics::CTextureHandle m_SpriteParticleBall;
-		IGraphics::CTextureHandle m_aSpriteParticleSplat[3];
-		IGraphics::CTextureHandle m_SpriteParticleSmoke;
-		IGraphics::CTextureHandle m_SpriteParticleShell;
-		IGraphics::CTextureHandle m_SpriteParticleExpl;
-		IGraphics::CTextureHandle m_SpriteParticleAirJump;
-		IGraphics::CTextureHandle m_SpriteParticleHit;
-		IGraphics::CTextureHandle m_aSpriteParticles[10];
-	};
-
-	SClientParticlesSkin m_ParticlesSkin;
-	bool m_ParticlesSkinLoaded = false;
-
-	struct SClientEmoticonsSkin
-	{
-		IGraphics::CTextureHandle m_aSpriteEmoticons[16];
-	};
-
-	SClientEmoticonsSkin m_EmoticonsSkin;
-	bool m_EmoticonsSkinLoaded = false;
-
-	struct SClientHudSkin
-	{
-		IGraphics::CTextureHandle m_SpriteHudAirjump;
-		IGraphics::CTextureHandle m_SpriteHudAirjumpEmpty;
-		IGraphics::CTextureHandle m_SpriteHudSolo;
-		IGraphics::CTextureHandle m_SpriteHudCollisionDisabled;
-		IGraphics::CTextureHandle m_SpriteHudEndlessJump;
-		IGraphics::CTextureHandle m_SpriteHudEndlessHook;
-		IGraphics::CTextureHandle m_SpriteHudJetpack;
-		IGraphics::CTextureHandle m_SpriteHudFreezeBarFullLeft;
-		IGraphics::CTextureHandle m_SpriteHudFreezeBarFull;
-		IGraphics::CTextureHandle m_SpriteHudFreezeBarEmpty;
-		IGraphics::CTextureHandle m_SpriteHudFreezeBarEmptyRight;
-		IGraphics::CTextureHandle m_SpriteHudNinjaBarFullLeft;
-		IGraphics::CTextureHandle m_SpriteHudNinjaBarFull;
-		IGraphics::CTextureHandle m_SpriteHudNinjaBarEmpty;
-		IGraphics::CTextureHandle m_SpriteHudNinjaBarEmptyRight;
-		IGraphics::CTextureHandle m_SpriteHudHookHitDisabled;
-		IGraphics::CTextureHandle m_SpriteHudHammerHitDisabled;
-		IGraphics::CTextureHandle m_SpriteHudShotgunHitDisabled;
-		IGraphics::CTextureHandle m_SpriteHudGrenadeHitDisabled;
-		IGraphics::CTextureHandle m_SpriteHudLaserHitDisabled;
-		IGraphics::CTextureHandle m_SpriteHudGunHitDisabled;
-		IGraphics::CTextureHandle m_SpriteHudDeepFrozen;
-		IGraphics::CTextureHandle m_SpriteHudLiveFrozen;
-		IGraphics::CTextureHandle m_SpriteHudTeleportGrenade;
-		IGraphics::CTextureHandle m_SpriteHudTeleportGun;
-		IGraphics::CTextureHandle m_SpriteHudTeleportLaser;
-		IGraphics::CTextureHandle m_SpriteHudPracticeMode;
-		IGraphics::CTextureHandle m_SpriteHudLockMode;
-		IGraphics::CTextureHandle m_SpriteHudTeam0Mode;
-		IGraphics::CTextureHandle m_SpriteHudDummyHammer;
-		IGraphics::CTextureHandle m_SpriteHudDummyCopy;
-	};
-
-	SClientHudSkin m_HudSkin;
-	bool m_HudSkinLoaded = false;
-
-	struct SClientExtrasSkin
-	{
-		IGraphics::CTextureHandle m_SpriteParticleSnowflake;
-		IGraphics::CTextureHandle m_SpriteParticleSparkle;
-		IGraphics::CTextureHandle m_aSpriteParticles[2];
-	};
-
-	SClientExtrasSkin m_ExtrasSkin;
-	bool m_ExtrasSkinLoaded = false;
-
-	const std::vector<CSnapEntities> &SnapEntities() { return m_vSnapEntities; }
-
-	int m_MultiViewTeam;
-	int m_MultiViewPersonalZoom;
-	bool m_MultiViewShowHud;
-	bool m_MultiViewActivated;
-	bool m_aMultiViewId[MAX_CLIENTS];
-
-	void ResetMultiView();
-	int FindFirstMultiViewId();
-	void CleanMultiViewId(int ClientId);
-
-private:
-	std::vector<CSnapEntities> m_vSnapEntities;
-	void SnapCollectEntities();
-
-	bool m_aDDRaceMsgSent[NUM_DUMMIES];
-	int m_aShowOthers[NUM_DUMMIES];
-
-	void UpdatePrediction();
-	void UpdateRenderedCharacters();
-
-	int m_aLastUpdateTick[MAX_CLIENTS] = {0};
-	void DetectStrongHook();
-
-	vec2 GetSmoothPos(int ClientId);
-
-	int m_PredictedDummyId;
-	int m_IsDummySwapping;
-	CCharOrder m_CharOrder;
-	int m_aSwitchStateTeam[NUM_DUMMIES];
-
-	enum
-	{
-		NUM_TUNEZONES = 256
-	};
-	void LoadMapSettings();
-	CTuningParams m_aTuningList[NUM_TUNEZONES];
-	CTuningParams *TuningList() { return m_aTuningList; }
-
-	float m_LastZoom;
-	float m_LastScreenAspect;
-	bool m_LastDummyConnected;
-
-	void HandleMultiView();
-	bool IsMultiViewIdSet();
-	void CleanMultiViewIds();
-	bool InitMultiView(int Team);
-	float CalculateMultiViewMultiplier(vec2 TargetPos);
-	float CalculateMultiViewZoom(vec2 MinPos, vec2 MaxPos, float Vel);
-	float MapValue(float MaxValue, float MinValue, float MaxRange, float MinRange, float Value);
-
-	struct SMultiView
-	{
-		bool m_Solo;
-		bool m_IsInit;
-		bool m_Teleported;
-		bool m_aVanish[MAX_CLIENTS];
-		vec2 m_OldPos;
-		int m_OldPersonalZoom;
-		float m_SecondChance;
-		float m_OldCameraDistance;
-		float m_aLastFreeze[MAX_CLIENTS];
-	};
-
-	SMultiView m_MultiView;
-};
-
-ColorRGBA CalculateNameColor(ColorHSLA TextColorHSL);
-
-#endif
->>>>>>> c0de480f
+#endif