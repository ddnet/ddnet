/* (c) Magnus Auvinen. See licence.txt in the root of the distribution for more information. */
/* If you are missing that file, acquire a complete release at teeworlds.com.                */
#ifndef GAME_CLIENT_GAMECLIENT_H
#define GAME_CLIENT_GAMECLIENT_H

#include "render.h"
#include <base/color.h>
#include <base/vmath.h>
#include <engine/client.h>
#include <engine/client/enums.h>
#include <engine/console.h>
#include <engine/shared/config.h>

#include <game/collision.h>
#include <game/gamecore.h>
#include <game/layers.h>
#include <game/mapbugs.h>
#include <game/teamscore.h>

#include <game/client/prediction/gameworld.h>
#include <game/client/race.h>

#include <game/generated/protocol7.h>
#include <game/generated/protocolglue.h>

// components
#include "components/background.h"
#include "components/binds.h"
#include "components/broadcast.h"
#include "components/camera.h"
#include "components/chat.h"
#include "components/console.h"
#include "components/controls.h"
#include "components/countryflags.h"
#include "components/damageind.h"
#include "components/debughud.h"
#include "components/effects.h"
#include "components/emoticon.h"
#include "components/flow.h"
#include "components/freezebars.h"
#include "components/ghost.h"
#include "components/hud.h"
#include "components/infomessages.h"
#include "components/items.h"
#include "components/mapimages.h"
#include "components/maplayers.h"
#include "components/mapsounds.h"
#include "components/menu_background.h"
#include "components/menus.h"
#include "components/motd.h"
#include "components/nameplates.h"
#include "components/particles.h"
#include "components/players.h"
#include "components/race_demo.h"
#include "components/scoreboard.h"
#include "components/skins.h"
#include "components/skins7.h"
#include "components/sounds.h"
#include "components/spectator.h"
#include "components/statboard.h"
#include "components/tclient/bindchat.h"
#include "components/tclient/bindwheel.h"
#include "components/tclient/outlines.h"
#include "components/tclient/player_indicator.h"
#include "components/tclient/rainbow.h"
#include "components/tclient/skinprofiles.h"
#include "components/tclient/statusbar.h"
#include "components/tclient/tater.h"
#include "components/tclient/trails.h"
#include "components/tclient/verify.h"
#include "components/tclient/warlist.h"
#include "components/tooltips.h"
#include "components/touch_controls.h"
#include "components/voting.h"

#include <vector>

class CGameInfo
{
public:
	bool m_FlagStartsRace;
	bool m_TimeScore;
	bool m_UnlimitedAmmo;
	bool m_DDRaceRecordMessage;
	bool m_RaceRecordMessage;
	bool m_RaceSounds;

	bool m_AllowEyeWheel;
	bool m_AllowHookColl;
	bool m_AllowZoom;

	bool m_BugDDRaceGhost;
	bool m_BugDDRaceInput;
	bool m_BugFNGLaserRange;
	bool m_BugVanillaBounce;

	bool m_PredictFNG;
	bool m_PredictDDRace;
	bool m_PredictDDRaceTiles;
	bool m_PredictVanilla;

	bool m_EntitiesDDNet;
	bool m_EntitiesDDRace;
	bool m_EntitiesRace;
	bool m_EntitiesFNG;
	bool m_EntitiesVanilla;
	bool m_EntitiesBW;
	bool m_EntitiesFDDrace;

	bool m_Race;
	bool m_Pvp;

	bool m_DontMaskEntities;
	bool m_AllowXSkins;

	bool m_HudHealthArmor;
	bool m_HudAmmo;
	bool m_HudDDRace;

	bool m_NoWeakHookAndBounce;
	bool m_NoSkinChangeForFrozen;

	bool m_DDRaceTeam;
};

class CSnapEntities
{
public:
	IClient::CSnapItem m_Item;
	const CNetObj_EntityEx *m_pDataEx;
};

enum class EClientIdFormat
{
	NO_INDENT,
	INDENT_AUTO,
	INDENT_FORCE, // for rendering settings preview
};

class CGameClient : public IGameClient
{
public:
	// all components
	CInfoMessages m_InfoMessages;
	CCamera m_Camera;
	CChat m_Chat;
	CMotd m_Motd;
	CBroadcast m_Broadcast;
	CGameConsole m_GameConsole;
	CBinds m_Binds;
	CParticles m_Particles;
	CMenus m_Menus;
	CSkins m_Skins;
	CSkins7 m_Skins7;
	CCountryFlags m_CountryFlags;
	CFlow m_Flow;
	CHud m_Hud;
	CDebugHud m_DebugHud;
	CControls m_Controls;
	CEffects m_Effects;
	CScoreboard m_Scoreboard;
	CStatboard m_Statboard;
	CSounds m_Sounds;
	CEmoticon m_Emoticon;

	CDamageInd m_DamageInd;
	CTouchControls m_TouchControls;
	CVoting m_Voting;
	CVerify m_Verify;
	CSpectator m_Spectator;

	CPlayers m_Players;
	CNamePlates m_NamePlates;
	CFreezeBars m_FreezeBars;
	CItems m_Items;
	CMapImages m_MapImages;

	CMapLayers m_MapLayersBackground = CMapLayers{CMapLayers::TYPE_BACKGROUND};
	CMapLayers m_MapLayersForeground = CMapLayers{CMapLayers::TYPE_FOREGROUND};
	CBackground m_Background;
	CMenuBackground m_MenuBackground;

	CMapSounds m_MapSounds;

	CRaceDemo m_RaceDemo;
	CGhost m_Ghost;

	CTooltips m_Tooltips;

	// TClient Components
	CSkinProfiles m_SkinProfiles;
	CStatusBar m_StatusBar;
	CBindchat m_Bindchat;
	CBindWheel m_Bindwheel;
	CTater m_Tater;
	CTrails m_Trails;
	CPlayerIndicator m_PlayerIndicator;
	COutlines m_Outlines;
	CRainbow m_Rainbow;
	CWarList m_WarList;

private:
	std::vector<class CComponent *> m_vpAll;
	std::vector<class CComponent *> m_vpInput;
	CNetObjHandler m_NetObjHandler;
	protocol7::CNetObjHandler m_NetObjHandler7;

	class IEngine *m_pEngine;
	class IInput *m_pInput;
	class IGraphics *m_pGraphics;
	class ITextRender *m_pTextRender;
	class IClient *m_pClient;
	class ISound *m_pSound;
	class IConfigManager *m_pConfigManager;
	class CConfig *m_pConfig;
	class IConsole *m_pConsole;
	class IStorage *m_pStorage;
	class IDemoPlayer *m_pDemoPlayer;
	class IFavorites *m_pFavorites;
	class IServerBrowser *m_pServerBrowser;
	class IEditor *m_pEditor;
	class IFriends *m_pFriends;
	class IFriends *m_pFoes;
#if defined(CONF_AUTOUPDATE)
	class IUpdater *m_pUpdater;
#endif
	class IHttp *m_pHttp;

	CLayers m_Layers;
	CCollision m_Collision;
	CUi m_UI;
	CRaceHelper m_RaceHelper;

	void ProcessEvents();
	void UpdatePositions();

	int m_EditorMovementDelay = 5;
	void UpdateEditorIngameMoved();

	int m_PredictedTick;
	int m_aLastNewPredictedTick[NUM_DUMMIES];

	int m_LastRoundStartTick;
	int m_LastRaceTick;

	int m_LastFlagCarrierRed;
	int m_LastFlagCarrierBlue;

	int m_aCheckInfo[NUM_DUMMIES];

	char m_aDDNetVersionStr[64];
	static void ConTeam(IConsole::IResult *pResult, void *pUserData);
	static void ConKill(IConsole::IResult *pResult, void *pUserData);
	static void ConReadyChange7(IConsole::IResult *pResult, void *pUserData);

	static void ConchainLanguageUpdate(IConsole::IResult *pResult, void *pUserData, IConsole::FCommandCallback pfnCallback, void *pCallbackUserData);
	static void ConchainSpecialInfoupdate(IConsole::IResult *pResult, void *pUserData, IConsole::FCommandCallback pfnCallback, void *pCallbackUserData);
	static void ConchainSpecialDummyInfoupdate(IConsole::IResult *pResult, void *pUserData, IConsole::FCommandCallback pfnCallback, void *pCallbackUserData);
	static void ConchainRefreshSkins(IConsole::IResult *pResult, void *pUserData, IConsole::FCommandCallback pfnCallback, void *pCallbackUserData);
	static void ConchainSpecialDummy(IConsole::IResult *pResult, void *pUserData, IConsole::FCommandCallback pfnCallback, void *pCallbackUserData);

	static void ConTuneZone(IConsole::IResult *pResult, void *pUserData);
	static void ConMapbug(IConsole::IResult *pResult, void *pUserData);

	static void ConchainMenuMap(IConsole::IResult *pResult, void *pUserData, IConsole::FCommandCallback pfnCallback, void *pCallbackUserData);

	// only used in OnPredict
	vec2 m_aLastPos[MAX_CLIENTS];
	bool m_aLastActive[MAX_CLIENTS];

	// only used in OnNewSnapshot
	bool m_GameOver = false;
	bool m_GamePaused = false;
	int m_PrevLocalId = -1;

public:
	IKernel *Kernel() { return IInterface::Kernel(); }
	IEngine *Engine() const { return m_pEngine; }
	class IGraphics *Graphics() const { return m_pGraphics; }
	class IClient *Client() const { return m_pClient; }
	class CUi *Ui() { return &m_UI; }
	class ISound *Sound() const { return m_pSound; }
	class IInput *Input() const { return m_pInput; }
	class IStorage *Storage() const { return m_pStorage; }
	class IConfigManager *ConfigManager() const { return m_pConfigManager; }
	class CConfig *Config() const { return m_pConfig; }
	class IConsole *Console() { return m_pConsole; }
	class ITextRender *TextRender() const { return m_pTextRender; }
	class IDemoPlayer *DemoPlayer() const { return m_pDemoPlayer; }
	class IDemoRecorder *DemoRecorder(int Recorder) const { return Client()->DemoRecorder(Recorder); }
	class IFavorites *Favorites() const { return m_pFavorites; }
	class IServerBrowser *ServerBrowser() const { return m_pServerBrowser; }
	class CRenderTools *RenderTools() { return &m_RenderTools; }
	class CLayers *Layers() { return &m_Layers; }
	CCollision *Collision() { return &m_Collision; }
	const CCollision *Collision() const { return &m_Collision; }
	const CRaceHelper *RaceHelper() const { return &m_RaceHelper; }
	class IEditor *Editor() { return m_pEditor; }
	class IFriends *Friends() { return m_pFriends; }
	class IFriends *Foes() { return m_pFoes; }
#if defined(CONF_AUTOUPDATE)
	class IUpdater *Updater()
	{
		return m_pUpdater;
	}
#endif
	class IHttp *Http()
	{
		return m_pHttp;
	}

	int NetobjNumCorrections()
	{
		return m_NetObjHandler.NumObjCorrections();
	}
	const char *NetobjCorrectedOn() { return m_NetObjHandler.CorrectedObjOn(); }

	bool m_SuppressEvents;
	bool m_NewTick;
	bool m_NewPredictedTick;
	int m_aFlagDropTick[2];

	enum
	{
		SERVERMODE_PURE = 0,
		SERVERMODE_MOD,
		SERVERMODE_PUREMOD,
	};
	int m_ServerMode;
	CGameInfo m_GameInfo;

	char m_aSavedLocalRconPassword[sizeof(g_Config.m_SvRconPassword)] = "";

	int m_DemoSpecId;

	vec2 m_LocalCharacterPos;

	// predicted players
	CCharacterCore m_PredictedPrevChar;
	CCharacterCore m_PredictedChar;

	// snap pointers
	struct CSnapState
	{
		const CNetObj_Character *m_pLocalCharacter;
		const CNetObj_Character *m_pLocalPrevCharacter;
		const CNetObj_PlayerInfo *m_pLocalInfo;
		const CNetObj_SpectatorInfo *m_pSpectatorInfo;
		const CNetObj_SpectatorInfo *m_pPrevSpectatorInfo;
		const CNetObj_Flag *m_apFlags[2];
		const CNetObj_GameInfo *m_pGameInfoObj;
		const CNetObj_GameData *m_pGameDataObj;
		int m_GameDataSnapId;

		const CNetObj_PlayerInfo *m_apPlayerInfos[MAX_CLIENTS];
		const CNetObj_PlayerInfo *m_apInfoByScore[MAX_CLIENTS];
		const CNetObj_PlayerInfo *m_apInfoByName[MAX_CLIENTS];
		const CNetObj_PlayerInfo *m_apInfoByDDTeamScore[MAX_CLIENTS];
		const CNetObj_PlayerInfo *m_apInfoByDDTeamName[MAX_CLIENTS];

		int m_LocalClientId;
		int m_NumPlayers;
		int m_aTeamSize[2];
		int m_HighestClientId;

		// spectate data
		class CSpectateInfo
		{
		public:
			bool m_Active;
			int m_SpectatorId;
			bool m_UsePosition;
			vec2 m_Position;

			bool m_HasCameraInfo;
			float m_Zoom;
			int m_Deadzone;
			int m_FollowFactor;
			int m_SpectatorCount;
		} m_SpecInfo;

		//
		struct CCharacterInfo
		{
			bool m_Active;

			// snapshots
			CNetObj_Character m_Prev;
			CNetObj_Character m_Cur;

			CNetObj_DDNetCharacter m_ExtendedData;
			const CNetObj_DDNetCharacter *m_PrevExtendedData;
			bool m_HasExtendedData;
			bool m_HasExtendedDisplayInfo;

			// interpolated position
			vec2 m_Position;
		};

		CCharacterInfo m_aCharacters[MAX_CLIENTS];
	};

	CSnapState m_Snap;
	int m_aLocalTuneZone[NUM_DUMMIES];
	bool m_aReceivedTuning[NUM_DUMMIES];
	int m_aExpectingTuningForZone[NUM_DUMMIES];
	int m_aExpectingTuningSince[NUM_DUMMIES];
	CTuningParams m_aTuning[NUM_DUMMIES];

	// spectate cursor data
	class CCursorInfo
	{
		friend class CGameClient;
		static constexpr int CURSOR_SAMPLES = 8; // how many samples to keep
		static constexpr int SAMPLE_FRAME_WINDOW = 3; // how many samples should be used for polynomial interpolation
		static constexpr int SAMPLE_FRAME_OFFSET = 2; // how many samples in the past should be included
		static constexpr double INTERP_DELAY = 4.25; // how many ticks in the past to show, enables extrapolation with smaller value (<= SAMPLE_FRAME_WINDOW - SAMPLE_FRAME_OFFSET + 3)
		static constexpr double REST_THRESHOLD = 3.0; // how many ticks of the same samples are considered to be resting

		int m_CursorOwnerId;
		double m_aTargetSamplesTime[CURSOR_SAMPLES];
		vec2 m_aTargetSamplesData[CURSOR_SAMPLES];
		int m_NumSamples;

		bool m_Available;
		int m_Weapon;
		vec2 m_Target;
		vec2 m_WorldTarget;
		vec2 m_Position;

	public:
		bool IsAvailable() const { return m_Available; }
		int Weapon() const { return m_Weapon; }
		vec2 Target() const { return m_Target; }
		vec2 WorldTarget() const { return m_WorldTarget; }
		vec2 Position() const { return m_Position; }
	} m_CursorInfo;

	// client data
	class CClientData
	{
		friend class CGameClient;
		CGameClient *m_pGameClient;
		int m_ClientId;

	public:
		int m_UseCustomColor;
		int m_ColorBody;
		int m_ColorFeet;

		char m_aName[MAX_NAME_LENGTH];
		char m_aClan[MAX_CLAN_LENGTH];
		int m_Country;
		char m_aSkinName[MAX_SKIN_LENGTH];
		int m_SkinColor;
		int m_Team;
		int m_Emoticon;
		float m_EmoticonStartFraction;
		int m_EmoticonStartTick;

		bool m_Solo;
		bool m_Jetpack;
		bool m_CollisionDisabled;
		bool m_EndlessHook;
		bool m_EndlessJump;
		bool m_HammerHitDisabled;
		bool m_GrenadeHitDisabled;
		bool m_LaserHitDisabled;
		bool m_ShotgunHitDisabled;
		bool m_HookHitDisabled;
		bool m_Super;
		bool m_Invincible;
		bool m_HasTelegunGun;
		bool m_HasTelegunGrenade;
		bool m_HasTelegunLaser;
		int m_FreezeEnd;
		bool m_DeepFrozen;
		bool m_LiveFrozen;

		CCharacterCore m_Predicted;
		CCharacterCore m_PrevPredicted;

<<<<<<< HEAD
		// TClient
		vec2 m_ImprovedPredPos = vec2(0, 0);
		vec2 m_PrevImprovedPredPos = vec2(0, 0);
		//vec2 m_DebugVector = vec2(0, 0);
		//vec2 m_DebugVector2 = vec2(0, 0);
		//vec2 m_DebugVector3 = vec2(0, 0);
		float m_Uncertainty = 0.0f;

		CTeeRenderInfo m_SkinInfo; // this is what the server reports
=======
		std::shared_ptr<CManagedTeeRenderInfo> m_pSkinInfo; // this is what the server reports
>>>>>>> a147269f
		CTeeRenderInfo m_RenderInfo; // this is what we use

		float m_Angle;
		bool m_Active;
		bool m_ChatIgnore;
		bool m_EmoticonIgnore;
		bool m_Friend;
		bool m_Foe;

		int m_AuthLevel;
		bool m_Afk;
		bool m_Paused;
		bool m_Spec;

		// Editor allows 256 switches for now.
		bool m_aSwitchStates[256];

		CNetObj_Character m_Snapped;
		CNetObj_Character m_Evolved;

		// rendered characters
		CNetObj_Character m_RenderCur;
		CNetObj_Character m_RenderPrev;
		vec2 m_RenderPos;
		bool m_IsPredicted;
		bool m_IsPredictedLocal;
		int64_t m_aSmoothStart[2];
		int64_t m_aSmoothLen[2];
		vec2 m_aPredPos[200];
		int m_aPredTick[200];
		bool m_SpecCharPresent;
		vec2 m_SpecChar;

		void UpdateSkinInfo();
		void UpdateSkin7HatSprite(int Dummy);
		void UpdateSkin7BotDecoration(int Dummy);
		void UpdateRenderInfo();
		void Reset();
		CSkinDescriptor ToSkinDescriptor() const;

		int ClientId() const { return m_ClientId; }

		class CSixup
		{
		public:
			void Reset();

			char m_aaSkinPartNames[protocol7::NUM_SKINPARTS][protocol7::MAX_SKIN_LENGTH];
			int m_aUseCustomColors[protocol7::NUM_SKINPARTS];
			int m_aSkinPartColors[protocol7::NUM_SKINPARTS];
		};

		// 0.7 Skin
		CSixup m_aSixup[NUM_DUMMIES];
	};

	CClientData m_aClients[MAX_CLIENTS];

	// TClient
	int m_SmoothTick[2] = {};
	float m_SmoothIntraTick[2] = {};

	class CClientStats
	{
		int m_IngameTicks;
		int m_JoinTick;
		bool m_Active;

	public:
		CClientStats();

		int m_aFragsWith[NUM_WEAPONS];
		int m_aDeathsFrom[NUM_WEAPONS];
		int m_Frags;
		int m_Deaths;
		int m_Suicides;
		int m_BestSpree;
		int m_CurrentSpree;

		int m_FlagGrabs;
		int m_FlagCaptures;

		void Reset();

		bool IsActive() const { return m_Active; }
		void JoinGame(int Tick)
		{
			m_Active = true;
			m_JoinTick = Tick;
		};
		void JoinSpec(int Tick)
		{
			m_Active = false;
			m_IngameTicks += Tick - m_JoinTick;
		};
		int GetIngameTicks(int Tick) const { return m_IngameTicks + Tick - m_JoinTick; }
		float GetFPM(int Tick, int TickSpeed) const { return (float)(m_Frags * TickSpeed * 60) / GetIngameTicks(Tick); }
	};

	CClientStats m_aStats[MAX_CLIENTS];

	CRenderTools m_RenderTools;

	void OnReset();

	size_t ComponentCount() { return m_vpAll.size(); }

	// hooks
	void OnConnected() override;
	void OnRender() override;
	void OnUpdate() override;
	void OnDummyDisconnect() override;
	virtual void OnRelease();
	void OnInit() override;
	void OnConsoleInit() override;
	void OnStateChange(int NewState, int OldState) override;
	template<typename T>
	void ApplySkin7InfoFromGameMsg(const T *pMsg, int ClientId, int Conn);
	void ApplySkin7InfoFromSnapObj(const protocol7::CNetObj_De_ClientInfo *pObj, int ClientId) override;
	int OnDemoRecSnap7(class CSnapshot *pFrom, class CSnapshot *pTo, int Conn) override;
	void *TranslateGameMsg(int *pMsgId, CUnpacker *pUnpacker, int Conn);
	int TranslateSnap(CSnapshot *pSnapDstSix, CSnapshot *pSnapSrcSeven, int Conn, bool Dummy) override;
	void OnMessage(int MsgId, CUnpacker *pUnpacker, int Conn, bool Dummy) override;
	void InvalidateSnapshot() override;
	void OnNewSnapshot() override;
	void OnPredict() override;
	void OnActivateEditor() override;
	void OnDummySwap() override;
	int OnSnapInput(int *pData, bool Dummy, bool Force) override;
	void OnShutdown() override;
	void OnEnterGame() override;
	void OnRconType(bool UsernameReq) override;
	void OnRconLine(const char *pLine) override;
	virtual void OnGameOver();
	virtual void OnStartGame();
	virtual void OnStartRound();
	virtual void OnFlagGrab(int TeamId);
	void OnWindowResize() override;

	void InitializeLanguage() override;
	bool m_LanguageChanged = false;
	void OnLanguageChange();
	void HandleLanguageChanged();

	void RefreshSkin(const std::shared_ptr<CManagedTeeRenderInfo> &pManagedTeeRenderInfo);
	void RefreshSkins(int SkinDescriptorFlags);
	void OnSkinUpdate(const char *pSkinName);
	std::shared_ptr<CManagedTeeRenderInfo> CreateManagedTeeRenderInfo(const CTeeRenderInfo &TeeRenderInfo, const CSkinDescriptor &SkinDescriptor);
	std::shared_ptr<CManagedTeeRenderInfo> CreateManagedTeeRenderInfo(const CClientData &Client);

	void RenderShutdownMessage() override;

	const char *GetItemName(int Type) const override;
	const char *Version() const override;
	const char *NetVersion() const override;
	const char *NetVersion7() const override;
	int DDNetVersion() const override;
	const char *DDNetVersionStr() const override;
	virtual int ClientVersion7() const override;

	void DoTeamChangeMessage7(const char *pName, int ClientId, int Team, const char *pPrefix = "");

	// actions
	// TODO: move these
	void SendSwitchTeam(int Team) const;
	void SendStartInfo7(bool Dummy);
	void SendSkinChange7(bool Dummy);
	// Returns true if the requested skin change got applied by the server
	bool GotWantedSkin7(bool Dummy);
	void SendInfo(bool Start);
	void SendDummyInfo(bool Start) override;
	void SendKill() const;
	void SendReadyChange7();

	int m_NextChangeInfo;

	// DDRace

	int m_aLocalIds[NUM_DUMMIES];
	CNetObj_PlayerInput m_DummyInput;
	CNetObj_PlayerInput m_HammerInput;
	unsigned int m_DummyFire;
	bool m_ReceivedDDNetPlayer;

	class CTeamsCore m_Teams;

	int IntersectCharacter(vec2 HookPos, vec2 NewPos, vec2 &NewPos2, int OwnId);

	int LastRaceTick() const;
	int CurrentRaceTime() const;

	bool IsTeamPlay() { return m_Snap.m_pGameInfoObj && m_Snap.m_pGameInfoObj->m_GameFlags & GAMEFLAG_TEAMS; }

	bool AntiPingPlayers() { return g_Config.m_ClAntiPing && g_Config.m_ClAntiPingPlayers && !m_Snap.m_SpecInfo.m_Active && Client()->State() != IClient::STATE_DEMOPLAYBACK && (m_aTuning[g_Config.m_ClDummy].m_PlayerCollision || m_aTuning[g_Config.m_ClDummy].m_PlayerHooking); }
	bool AntiPingGrenade() { return g_Config.m_ClAntiPing && g_Config.m_ClAntiPingGrenade && !m_Snap.m_SpecInfo.m_Active && Client()->State() != IClient::STATE_DEMOPLAYBACK; }
	bool AntiPingWeapons() { return g_Config.m_ClAntiPing && g_Config.m_ClAntiPingWeapons && !m_Snap.m_SpecInfo.m_Active && Client()->State() != IClient::STATE_DEMOPLAYBACK; }
	bool AntiPingGunfire() { return AntiPingGrenade() && AntiPingWeapons() && g_Config.m_ClAntiPingGunfire; }
	bool Predict() const;
	bool PredictDummy() { return g_Config.m_ClPredictDummy && Client()->DummyConnected() && m_Snap.m_LocalClientId >= 0 && m_PredictedDummyId >= 0 && !m_aClients[m_PredictedDummyId].m_Paused; }
	const CTuningParams *GetTuning(int i) { return &m_aTuningList[i]; }
	ColorRGBA GetDDTeamColor(int DDTeam, float Lightness = 0.5f) const;
	void FormatClientId(int ClientId, char (&aClientId)[16], EClientIdFormat Format) const;

	CGameWorld m_GameWorld;
	CGameWorld m_PredictedWorld;
	CGameWorld m_PrevPredictedWorld;
	// TClient
	CGameWorld m_ExtraPredictedWorld;
	CGameWorld m_PredSmoothingWorld;

	std::vector<SSwitchers> &Switchers() { return m_GameWorld.m_Core.m_vSwitchers; }
	std::vector<SSwitchers> &PredSwitchers() { return m_PredictedWorld.m_Core.m_vSwitchers; }

	void DummyResetInput() override;
	void Echo(const char *pString) override;
	bool IsOtherTeam(int ClientId) const;
	int SwitchStateTeam() const;
	bool IsLocalCharSuper() const;
	bool CanDisplayWarning() const override;
	CNetObjHandler *GetNetObjHandler() override;
	protocol7::CNetObjHandler *GetNetObjHandler7() override;

	bool CheckNewInput() override;

	void LoadGameSkin(const char *pPath, bool AsDir = false);
	void LoadEmoticonsSkin(const char *pPath, bool AsDir = false);
	void LoadParticlesSkin(const char *pPath, bool AsDir = false);
	void LoadHudSkin(const char *pPath, bool AsDir = false);
	void LoadExtrasSkin(const char *pPath, bool AsDir = false);

	struct SClientGameSkin
	{
		// health armor hud
		IGraphics::CTextureHandle m_SpriteHealthFull;
		IGraphics::CTextureHandle m_SpriteHealthEmpty;
		IGraphics::CTextureHandle m_SpriteArmorFull;
		IGraphics::CTextureHandle m_SpriteArmorEmpty;

		// cursors
		IGraphics::CTextureHandle m_SpriteWeaponHammerCursor;
		IGraphics::CTextureHandle m_SpriteWeaponGunCursor;
		IGraphics::CTextureHandle m_SpriteWeaponShotgunCursor;
		IGraphics::CTextureHandle m_SpriteWeaponGrenadeCursor;
		IGraphics::CTextureHandle m_SpriteWeaponNinjaCursor;
		IGraphics::CTextureHandle m_SpriteWeaponLaserCursor;

		IGraphics::CTextureHandle m_aSpriteWeaponCursors[6];

		// weapons and hook
		IGraphics::CTextureHandle m_SpriteHookChain;
		IGraphics::CTextureHandle m_SpriteHookHead;
		IGraphics::CTextureHandle m_SpriteWeaponHammer;
		IGraphics::CTextureHandle m_SpriteWeaponGun;
		IGraphics::CTextureHandle m_SpriteWeaponShotgun;
		IGraphics::CTextureHandle m_SpriteWeaponGrenade;
		IGraphics::CTextureHandle m_SpriteWeaponNinja;
		IGraphics::CTextureHandle m_SpriteWeaponLaser;

		IGraphics::CTextureHandle m_aSpriteWeapons[6];

		// particles
		IGraphics::CTextureHandle m_aSpriteParticles[9];

		// stars
		IGraphics::CTextureHandle m_aSpriteStars[3];

		// projectiles
		IGraphics::CTextureHandle m_SpriteWeaponGunProjectile;
		IGraphics::CTextureHandle m_SpriteWeaponShotgunProjectile;
		IGraphics::CTextureHandle m_SpriteWeaponGrenadeProjectile;
		IGraphics::CTextureHandle m_SpriteWeaponHammerProjectile;
		IGraphics::CTextureHandle m_SpriteWeaponNinjaProjectile;
		IGraphics::CTextureHandle m_SpriteWeaponLaserProjectile;

		IGraphics::CTextureHandle m_aSpriteWeaponProjectiles[6];

		// muzzles
		IGraphics::CTextureHandle m_aSpriteWeaponGunMuzzles[3];
		IGraphics::CTextureHandle m_aSpriteWeaponShotgunMuzzles[3];
		IGraphics::CTextureHandle m_aaSpriteWeaponNinjaMuzzles[3];

		IGraphics::CTextureHandle m_aaSpriteWeaponsMuzzles[6][3];

		// pickups
		IGraphics::CTextureHandle m_SpritePickupHealth;
		IGraphics::CTextureHandle m_SpritePickupArmor;
		IGraphics::CTextureHandle m_SpritePickupArmorShotgun;
		IGraphics::CTextureHandle m_SpritePickupArmorGrenade;
		IGraphics::CTextureHandle m_SpritePickupArmorNinja;
		IGraphics::CTextureHandle m_SpritePickupArmorLaser;
		IGraphics::CTextureHandle m_SpritePickupGrenade;
		IGraphics::CTextureHandle m_SpritePickupShotgun;
		IGraphics::CTextureHandle m_SpritePickupLaser;
		IGraphics::CTextureHandle m_SpritePickupNinja;
		IGraphics::CTextureHandle m_SpritePickupGun;
		IGraphics::CTextureHandle m_SpritePickupHammer;

		IGraphics::CTextureHandle m_aSpritePickupWeapons[6];
		IGraphics::CTextureHandle m_aSpritePickupWeaponArmor[4];

		// flags
		IGraphics::CTextureHandle m_SpriteFlagBlue;
		IGraphics::CTextureHandle m_SpriteFlagRed;

		// ninja bar (0.7)
		IGraphics::CTextureHandle m_SpriteNinjaBarFullLeft;
		IGraphics::CTextureHandle m_SpriteNinjaBarFull;
		IGraphics::CTextureHandle m_SpriteNinjaBarEmpty;
		IGraphics::CTextureHandle m_SpriteNinjaBarEmptyRight;

		bool IsSixup()
		{
			return m_SpriteNinjaBarFullLeft.IsValid();
		}
	};

	SClientGameSkin m_GameSkin;
	bool m_GameSkinLoaded = false;

	struct SClientParticlesSkin
	{
		IGraphics::CTextureHandle m_SpriteParticleSlice;
		IGraphics::CTextureHandle m_SpriteParticleBall;
		IGraphics::CTextureHandle m_aSpriteParticleSplat[3];
		IGraphics::CTextureHandle m_SpriteParticleSmoke;
		IGraphics::CTextureHandle m_SpriteParticleShell;
		IGraphics::CTextureHandle m_SpriteParticleExpl;
		IGraphics::CTextureHandle m_SpriteParticleAirJump;
		IGraphics::CTextureHandle m_SpriteParticleHit;
		IGraphics::CTextureHandle m_aSpriteParticles[10];
	};

	SClientParticlesSkin m_ParticlesSkin;
	bool m_ParticlesSkinLoaded = false;

	struct SClientEmoticonsSkin
	{
		IGraphics::CTextureHandle m_aSpriteEmoticons[16];
	};

	SClientEmoticonsSkin m_EmoticonsSkin;
	bool m_EmoticonsSkinLoaded = false;

	struct SClientHudSkin
	{
		IGraphics::CTextureHandle m_SpriteHudAirjump;
		IGraphics::CTextureHandle m_SpriteHudAirjumpEmpty;
		IGraphics::CTextureHandle m_SpriteHudSolo;
		IGraphics::CTextureHandle m_SpriteHudCollisionDisabled;
		IGraphics::CTextureHandle m_SpriteHudEndlessJump;
		IGraphics::CTextureHandle m_SpriteHudEndlessHook;
		IGraphics::CTextureHandle m_SpriteHudJetpack;
		IGraphics::CTextureHandle m_SpriteHudFreezeBarFullLeft;
		IGraphics::CTextureHandle m_SpriteHudFreezeBarFull;
		IGraphics::CTextureHandle m_SpriteHudFreezeBarEmpty;
		IGraphics::CTextureHandle m_SpriteHudFreezeBarEmptyRight;
		IGraphics::CTextureHandle m_SpriteHudNinjaBarFullLeft;
		IGraphics::CTextureHandle m_SpriteHudNinjaBarFull;
		IGraphics::CTextureHandle m_SpriteHudNinjaBarEmpty;
		IGraphics::CTextureHandle m_SpriteHudNinjaBarEmptyRight;
		IGraphics::CTextureHandle m_SpriteHudHookHitDisabled;
		IGraphics::CTextureHandle m_SpriteHudHammerHitDisabled;
		IGraphics::CTextureHandle m_SpriteHudShotgunHitDisabled;
		IGraphics::CTextureHandle m_SpriteHudGrenadeHitDisabled;
		IGraphics::CTextureHandle m_SpriteHudLaserHitDisabled;
		IGraphics::CTextureHandle m_SpriteHudGunHitDisabled;
		IGraphics::CTextureHandle m_SpriteHudDeepFrozen;
		IGraphics::CTextureHandle m_SpriteHudLiveFrozen;
		IGraphics::CTextureHandle m_SpriteHudTeleportGrenade;
		IGraphics::CTextureHandle m_SpriteHudTeleportGun;
		IGraphics::CTextureHandle m_SpriteHudTeleportLaser;
		IGraphics::CTextureHandle m_SpriteHudPracticeMode;
		IGraphics::CTextureHandle m_SpriteHudLockMode;
		IGraphics::CTextureHandle m_SpriteHudTeam0Mode;
		IGraphics::CTextureHandle m_SpriteHudDummyHammer;
		IGraphics::CTextureHandle m_SpriteHudDummyCopy;
	};

	SClientHudSkin m_HudSkin;
	bool m_HudSkinLoaded = false;

	struct SClientExtrasSkin
	{
		IGraphics::CTextureHandle m_SpriteParticleSnowflake;
		IGraphics::CTextureHandle m_SpriteParticleSparkle;
		IGraphics::CTextureHandle m_aSpriteParticles[2];
	};

	SClientExtrasSkin m_ExtrasSkin;
	bool m_ExtrasSkinLoaded = false;

	const std::vector<CSnapEntities> &SnapEntities() { return m_vSnapEntities; }

	vec2 GetSmoothPos(int ClientId);
	vec2 GetFreezePos(int ClientId);
	int m_MultiViewTeam;
	float m_MultiViewPersonalZoom;
	bool m_MultiViewShowHud;
	bool m_MultiViewActivated;
	bool m_aMultiViewId[MAX_CLIENTS];

	void ResetMultiView();
	int FindFirstMultiViewId();
	void CleanMultiViewId(int ClientId);

private:
	std::vector<CSnapEntities> m_vSnapEntities;
	void SnapCollectEntities();

	bool m_aDDRaceMsgSent[NUM_DUMMIES];
	int m_aShowOthers[NUM_DUMMIES];

	std::vector<std::shared_ptr<CManagedTeeRenderInfo>> m_vpManagedTeeRenderInfos;
	void UpdateManagedTeeRenderInfos();

	void UpdatePrediction();
	void UpdateSpectatorCursor();
	void UpdateRenderedCharacters();

	int m_aLastUpdateTick[MAX_CLIENTS] = {0};
	void DetectStrongHook();

	int m_PredictedDummyId;
	int m_IsDummySwapping;
	CCharOrder m_CharOrder;
	int m_aSwitchStateTeam[NUM_DUMMIES];

	void LoadMapSettings();
	CMapBugs m_MapBugs;
	CTuningParams m_aTuningList[NUM_TUNEZONES];
	CTuningParams *TuningList() { return m_aTuningList; }

	float m_LastShowDistanceZoom;
	float m_LastZoom;
	float m_LastScreenAspect;
	float m_LastDeadzone;
	float m_LastFollowFactor;
	bool m_LastDummyConnected;

	void HandleMultiView();
	bool IsMultiViewIdSet();
	void CleanMultiViewIds();
	bool InitMultiView(int Team);
	float CalculateMultiViewMultiplier(vec2 TargetPos);
	float CalculateMultiViewZoom(vec2 MinPos, vec2 MaxPos, float Vel);
	float MapValue(float MaxValue, float MinValue, float MaxRange, float MinRange, float Value);

	struct SMultiView
	{
		bool m_Solo;
		bool m_IsInit;
		bool m_Teleported;
		bool m_aVanish[MAX_CLIENTS];
		vec2 m_OldPos;
		int m_OldPersonalZoom;
		float m_SecondChance;
		float m_OldCameraDistance;
		float m_aLastFreeze[MAX_CLIENTS];
	};

	SMultiView m_MultiView;
};

ColorRGBA CalculateNameColor(ColorHSLA TextColorHSL);

#endif<|MERGE_RESOLUTION|>--- conflicted
+++ resolved
@@ -480,7 +480,6 @@
 		CCharacterCore m_Predicted;
 		CCharacterCore m_PrevPredicted;
 
-<<<<<<< HEAD
 		// TClient
 		vec2 m_ImprovedPredPos = vec2(0, 0);
 		vec2 m_PrevImprovedPredPos = vec2(0, 0);
@@ -489,10 +488,7 @@
 		//vec2 m_DebugVector3 = vec2(0, 0);
 		float m_Uncertainty = 0.0f;
 
-		CTeeRenderInfo m_SkinInfo; // this is what the server reports
-=======
 		std::shared_ptr<CManagedTeeRenderInfo> m_pSkinInfo; // this is what the server reports
->>>>>>> a147269f
 		CTeeRenderInfo m_RenderInfo; // this is what we use
 
 		float m_Angle;
