/* (c) Magnus Auvinen. See licence.txt in the root of the distribution for more information. */
/* If you are missing that file, acquire a complete release at teeworlds.com.                */
#ifndef GAME_CLIENT_GAMECLIENT_H
#define GAME_CLIENT_GAMECLIENT_H

#include "render.h"
#include <base/color.h>
#include <base/vmath.h>
#include <engine/client.h>
#include <engine/console.h>
#include <engine/shared/config.h>

#include <game/collision.h>
#include <game/gamecore.h>
#include <game/layers.h>
#include <game/teamscore.h>

#include <game/client/prediction/gameworld.h>

// components
#include "components/background.h"
#include "components/binds.h"
#include "components/broadcast.h"
#include "components/camera.h"
#include "components/chat.h"
#include "components/console.h"
#include "components/controls.h"
#include "components/countryflags.h"
#include "components/damageind.h"
#include "components/debughud.h"
#include "components/effects.h"
#include "components/emoticon.h"
#include "components/flow.h"
#include "components/freezebars.h"
#include "components/ghost.h"
#include "components/hud.h"
#include "components/items.h"
#include "components/killmessages.h"
#include "components/mapimages.h"
#include "components/maplayers.h"
#include "components/mapsounds.h"
#include "components/menu_background.h"
#include "components/menus.h"
#include "components/motd.h"
#include "components/nameplates.h"
#include "components/particles.h"
#include "components/player_indicator.h"
#include "components/verify.h"
#include "components/bindwheel.h"
#include "components/tater.h"
#include "components/outlines.h"
#include "components/players.h"
#include "components/race_demo.h"
#include "components/rainbow.h"
#include "components/scoreboard.h"
#include "components/skins.h"
#include "components/sounds.h"
#include "components/spectator.h"
#include "components/statboard.h"
#include "components/tooltips.h"
#include "components/voting.h"
#include "components/skinprofiles.h"


class CGameInfo
{
public:
	bool m_FlagStartsRace;
	bool m_TimeScore;
	bool m_UnlimitedAmmo;
	bool m_DDRaceRecordMessage;
	bool m_RaceRecordMessage;
	bool m_RaceSounds;

	bool m_AllowEyeWheel;
	bool m_AllowHookColl;
	bool m_AllowZoom;

	bool m_BugDDRaceGhost;
	bool m_BugDDRaceInput;
	bool m_BugFNGLaserRange;
	bool m_BugVanillaBounce;

	bool m_PredictFNG;
	bool m_PredictDDRace;
	bool m_PredictDDRaceTiles;
	bool m_PredictVanilla;

	bool m_EntitiesDDNet;
	bool m_EntitiesDDRace;
	bool m_EntitiesRace;
	bool m_EntitiesFNG;
	bool m_EntitiesVanilla;
	bool m_EntitiesBW;
	bool m_EntitiesFDDrace;

	bool m_Race;

	bool m_DontMaskEntities;
	bool m_AllowXSkins;

	bool m_HudHealthArmor;
	bool m_HudAmmo;
	bool m_HudDDRace;

	bool m_NoWeakHookAndBounce;
};

class CSnapEntities
{
public:
	IClient::CSnapItem m_Item;
	const void *m_pData;
	const CNetObj_EntityEx *m_pDataEx;
};

class CGameClient : public IGameClient
{
public:
	// all components
	CKillMessages m_KillMessages;
	CCamera m_Camera;
	CChat m_Chat;
	CMotd m_Motd;
	CBroadcast m_Broadcast;
	CGameConsole m_GameConsole;
	CBinds m_Binds;
	CSkinProfiles m_SkinProfiles;
	CParticles m_Particles;
	CMenus m_Menus;
	CSkins m_Skins;
	CCountryFlags m_CountryFlags;
	CFlow m_Flow;
	CHud m_Hud;
	CDebugHud m_DebugHud;
	CControls m_Controls;
	CEffects m_Effects;
	CScoreboard m_Scoreboard;
	CStatboard m_Statboard;
	CSounds m_Sounds;
	CEmoticon m_Emoticon;
    CBindWheel m_Bindwheel;
    CTater m_Tater;
	CDamageInd m_DamageInd;
	CVoting m_Voting;
    CVerify m_Verify;
	CSpectator m_Spectator;

	CPlayers m_Players;
	CPlayerIndicator m_PlayerIndicator;
	COutlines m_Outlines;
	CNamePlates m_NamePlates;
	CFreezeBars m_FreezeBars;
	CItems m_Items;
	CMapImages m_MapImages;

	CMapLayers m_MapLayersBackGround = CMapLayers{CMapLayers::TYPE_BACKGROUND};
	CMapLayers m_MapLayersForeGround = CMapLayers{CMapLayers::TYPE_FOREGROUND};
	CBackground m_BackGround;
	CMenuBackground m_MenuBackground;

	CMapSounds m_MapSounds;

	CRaceDemo m_RaceDemo;
    CRainbow m_Rainbow;
	CGhost m_Ghost;

	CTooltips m_Tooltips;

private:
	std::vector<class CComponent *> m_vpAll;
	std::vector<class CComponent *> m_vpInput;
	CNetObjHandler m_NetObjHandler;

	class IEngine *m_pEngine;
	class IInput *m_pInput;
	class IGraphics *m_pGraphics;
	class ITextRender *m_pTextRender;
	class IClient *m_pClient;
	class ISound *m_pSound;
	class CConfig *m_pConfig;
	class IConsole *m_pConsole;
	class IStorage *m_pStorage;
	class IDemoPlayer *m_pDemoPlayer;
	class IFavorites *m_pFavorites;
	class IServerBrowser *m_pServerBrowser;
	class IEditor *m_pEditor;
	class IFriends *m_pFriends;
	class IFriends *m_pFoes;
#if defined(CONF_AUTOUPDATE)
	class IUpdater *m_pUpdater;
#endif

	CLayers m_Layers;
	CCollision m_Collision;
	CUI m_UI;

	void ProcessEvents();
	void UpdatePositions();

	int m_EditorMovementDelay = 5;
	void UpdateEditorIngameMoved();

	int m_PredictedTick;
	int m_aLastNewPredictedTick[NUM_DUMMIES];

	int m_LastRoundStartTick;

	int m_LastFlagCarrierRed;
	int m_LastFlagCarrierBlue;

	int m_aCheckInfo[NUM_DUMMIES];

	char m_aDDNetVersionStr[64];
	static void ConTeam(IConsole::IResult *pResult, void *pUserData);
	static void ConKill(IConsole::IResult *pResult, void *pUserData);

	static void ConchainLanguageUpdate(IConsole::IResult *pResult, void *pUserData, IConsole::FCommandCallback pfnCallback, void *pCallbackUserData);
	static void ConchainSpecialInfoupdate(IConsole::IResult *pResult, void *pUserData, IConsole::FCommandCallback pfnCallback, void *pCallbackUserData);
	static void ConchainSpecialDummyInfoupdate(IConsole::IResult *pResult, void *pUserData, IConsole::FCommandCallback pfnCallback, void *pCallbackUserData);
	static void ConchainSpecialDummy(IConsole::IResult *pResult, void *pUserData, IConsole::FCommandCallback pfnCallback, void *pCallbackUserData);
	static void ConchainClTextEntitiesSize(IConsole::IResult *pResult, void *pUserData, IConsole::FCommandCallback pfnCallback, void *pCallbackUserData);

	static void ConTuneZone(IConsole::IResult *pResult, void *pUserData);

	static void ConchainMenuMap(IConsole::IResult *pResult, void *pUserData, IConsole::FCommandCallback pfnCallback, void *pCallbackUserData);

	// only used in OnPredict
	vec2 m_aLastPos[MAX_CLIENTS] = {{0, 0}};
	bool m_aLastActive[MAX_CLIENTS] = {false};

	// only used in OnNewSnapshot
	bool m_GameOver = false;
	bool m_GamePaused = false;
	int m_PrevLocalID = -1;

public:
	IKernel *Kernel() { return IInterface::Kernel(); }
	IEngine *Engine() const { return m_pEngine; }
	class IGraphics *Graphics() const { return m_pGraphics; }
	class IClient *Client() const { return m_pClient; }
	class CUI *UI() { return &m_UI; }
	class ISound *Sound() const { return m_pSound; }
	class IInput *Input() const { return m_pInput; }
	class IStorage *Storage() const { return m_pStorage; }
	class CConfig *Config() const { return m_pConfig; }
	class IConsole *Console() { return m_pConsole; }
	class ITextRender *TextRender() const { return m_pTextRender; }
	class IDemoPlayer *DemoPlayer() const { return m_pDemoPlayer; }
	class IDemoRecorder *DemoRecorder(int Recorder) const { return Client()->DemoRecorder(Recorder); }
	class IFavorites *Favorites() const { return m_pFavorites; }
	class IServerBrowser *ServerBrowser() const { return m_pServerBrowser; }
	class CRenderTools *RenderTools() { return &m_RenderTools; }
	class CLayers *Layers() { return &m_Layers; }
	CCollision *Collision() { return &m_Collision; }
	class IEditor *Editor() { return m_pEditor; }
	class IFriends *Friends() { return m_pFriends; }
	class IFriends *Foes() { return m_pFoes; }
#if defined(CONF_AUTOUPDATE)
	class IUpdater *Updater()
	{
		return m_pUpdater;
	}
#endif

	int NetobjNumCorrections()
	{
		return m_NetObjHandler.NumObjCorrections();
	}
	const char *NetobjCorrectedOn() { return m_NetObjHandler.CorrectedObjOn(); }

	bool m_SuppressEvents;
	bool m_NewTick;
	bool m_NewPredictedTick;
	int m_aFlagDropTick[2];

	// TODO: move this
	CTuningParams m_aTuning[NUM_DUMMIES];

	enum
	{
		SERVERMODE_PURE = 0,
		SERVERMODE_MOD,
		SERVERMODE_PUREMOD,
	};
	int m_ServerMode;
	CGameInfo m_GameInfo;

	int m_DemoSpecID;

	vec2 m_LocalCharacterPos;

	// predicted players
	CCharacterCore m_PredictedPrevChar;
	CCharacterCore m_PredictedChar;

	// snap pointers
	struct CSnapState
	{
		const CNetObj_Character *m_pLocalCharacter;
		const CNetObj_Character *m_pLocalPrevCharacter;
		const CNetObj_PlayerInfo *m_pLocalInfo;
		const CNetObj_SpectatorInfo *m_pSpectatorInfo;
		const CNetObj_SpectatorInfo *m_pPrevSpectatorInfo;
		const CNetObj_Flag *m_apFlags[2];
		const CNetObj_GameInfo *m_pGameInfoObj;
		const CNetObj_GameData *m_pGameDataObj;
		int m_GameDataSnapID;

		const CNetObj_PlayerInfo *m_apPlayerInfos[MAX_CLIENTS];
		const CNetObj_PlayerInfo *m_apInfoByScore[MAX_CLIENTS];
		const CNetObj_PlayerInfo *m_apInfoByName[MAX_CLIENTS];
		const CNetObj_PlayerInfo *m_apInfoByDDTeamScore[MAX_CLIENTS];
		const CNetObj_PlayerInfo *m_apInfoByDDTeamName[MAX_CLIENTS];

		int m_LocalClientID;
		int m_NumPlayers;
		int m_aTeamSize[2];

		// spectate data
		struct CSpectateInfo
		{
			bool m_Active;
			int m_SpectatorID;
			bool m_UsePosition;
			vec2 m_Position;
		} m_SpecInfo;

		//
		struct CCharacterInfo
		{
			bool m_Active;

			// snapshots
			CNetObj_Character m_Prev;
			CNetObj_Character m_Cur;

			CNetObj_DDNetCharacter m_ExtendedData;
			const CNetObj_DDNetCharacter *m_PrevExtendedData;
			bool m_HasExtendedData;
			bool m_HasExtendedDisplayInfo;

			// interpolated position
			vec2 m_Position;
		};

		CCharacterInfo m_aCharacters[MAX_CLIENTS];
	};

	CSnapState m_Snap;
	int m_aLocalTuneZone[NUM_DUMMIES];
	bool m_aReceivedTuning[NUM_DUMMIES];
	int m_aExpectingTuningForZone[NUM_DUMMIES];
	int m_aExpectingTuningSince[NUM_DUMMIES];

	// client data
	struct CClientData
	{
		int m_UseCustomColor;
		int m_ColorBody;
		int m_ColorFeet;

		char m_aName[MAX_NAME_LENGTH];
		char m_aClan[MAX_CLAN_LENGTH];
		int m_Country;
		char m_aSkinName[64];
		int m_SkinColor;
		int m_Team;
		int m_Emoticon;
		float m_EmoticonStartFraction;
		int m_EmoticonStartTick;
		bool m_Solo;
		bool m_Jetpack;
		bool m_CollisionDisabled;
		bool m_EndlessHook;
		bool m_EndlessJump;
		bool m_HammerHitDisabled;
		bool m_GrenadeHitDisabled;
		bool m_LaserHitDisabled;
		bool m_ShotgunHitDisabled;
		bool m_HookHitDisabled;
		bool m_Super;
		bool m_HasTelegunGun;
		bool m_HasTelegunGrenade;
		bool m_HasTelegunLaser;
		int m_FreezeEnd;
		bool m_DeepFrozen;
		bool m_LiveFrozen;

		CCharacterCore m_Predicted;
		CCharacterCore m_PrevPredicted;

		CTeeRenderInfo m_SkinInfo; // this is what the server reports
		CTeeRenderInfo m_RenderInfo; // this is what we use

		float m_Angle;
		bool m_Active;
		bool m_ChatIgnore;
		bool m_EmoticonIgnore;
		bool m_Friend;
		bool m_Foe;

		int m_AuthLevel;
		bool m_Afk;
		bool m_Paused;
		bool m_Spec;

		// Editor allows 256 switches for now.
		bool m_aSwitchStates[256];

		CNetObj_Character m_Snapped;
		CNetObj_Character m_Evolved;

		void UpdateRenderInfo(bool IsTeamPlay);
		void Reset();

		// rendered characters
		CNetObj_Character m_RenderCur;
		CNetObj_Character m_RenderPrev;
		vec2 m_RenderPos;
		bool m_IsPredicted;
		bool m_IsPredictedLocal;
		int64_t m_aSmoothStart[2];
		int64_t m_aSmoothLen[2];
		vec2 m_aPredPos[200];
		int m_aPredTick[200];
		bool m_SpecCharPresent;
		vec2 m_SpecChar;
	};

	CClientData m_aClients[MAX_CLIENTS];

	class CClientStats
	{
		int m_IngameTicks;
		int m_JoinTick;
		bool m_Active;

	public:
		CClientStats();

		int m_aFragsWith[NUM_WEAPONS];
		int m_aDeathsFrom[NUM_WEAPONS];
		int m_Frags;
		int m_Deaths;
		int m_Suicides;
		int m_BestSpree;
		int m_CurrentSpree;

		int m_FlagGrabs;
		int m_FlagCaptures;

		void Reset();

		bool IsActive() const { return m_Active; }
		void JoinGame(int Tick)
		{
			m_Active = true;
			m_JoinTick = Tick;
		};
		void JoinSpec(int Tick)
		{
			m_Active = false;
			m_IngameTicks += Tick - m_JoinTick;
		};
		int GetIngameTicks(int Tick) const { return m_IngameTicks + Tick - m_JoinTick; }
		float GetFPM(int Tick, int TickSpeed) const { return (float)(m_Frags * TickSpeed * 60) / GetIngameTicks(Tick); }
	};

	CClientStats m_aStats[MAX_CLIENTS];

	CRenderTools m_RenderTools;

	void OnReset();

	size_t ComponentCount() { return m_vpAll.size(); }

	// hooks
	void OnConnected() override;
	void OnRender() override;
	void OnUpdate() override;
	void OnDummyDisconnect() override;
	virtual void OnRelease();
	void OnInit() override;
	void OnConsoleInit() override;
	void OnStateChange(int NewState, int OldState) override;
	void OnMessage(int MsgId, CUnpacker *pUnpacker, int Conn, bool Dummy) override;
	void InvalidateSnapshot() override;
	void OnNewSnapshot() override;
	void OnPredict() override;
	void OnActivateEditor() override;
	void OnDummySwap() override;
	int OnSnapInput(int *pData, bool Dummy, bool Force) override;
	void OnShutdown() override;
	void OnEnterGame() override;
	void OnRconType(bool UsernameReq) override;
	void OnRconLine(const char *pLine) override;
	virtual void OnGameOver();
	virtual void OnStartGame();
	virtual void OnStartRound();
	virtual void OnFlagGrab(int TeamID);

	void OnWindowResize();

	bool m_LanguageChanged = false;
	void OnLanguageChange();
	void HandleLanguageChanged();

	void RenderShutdownMessage();

	const char *GetItemName(int Type) const override;
	const char *Version() const override;
	const char *NetVersion() const override;
	int DDNetVersion() const override;
	const char *DDNetVersionStr() const override;

	// actions
	// TODO: move these
	void SendSwitchTeam(int Team);
	void SendInfo(bool Start);
	void SendDummyInfo(bool Start) override;
	void SendKill(int ClientID);

	// DDRace

	int m_aLocalIDs[NUM_DUMMIES];
	CNetObj_PlayerInput m_DummyInput;
	CNetObj_PlayerInput m_HammerInput;
	unsigned int m_DummyFire;
	bool m_ReceivedDDNetPlayer;

	class CTeamsCore m_Teams;

	int IntersectCharacter(vec2 HookPos, vec2 NewPos, vec2 &NewPos2, int ownID);

	int GetLastRaceTick() override;

	bool IsTeamPlay() { return m_Snap.m_pGameInfoObj && m_Snap.m_pGameInfoObj->m_GameFlags & GAMEFLAG_TEAMS; }

	bool AntiPingPlayers() { return g_Config.m_ClAntiPing && g_Config.m_ClAntiPingPlayers && !m_Snap.m_SpecInfo.m_Active && Client()->State() != IClient::STATE_DEMOPLAYBACK && (m_aTuning[g_Config.m_ClDummy].m_PlayerCollision || m_aTuning[g_Config.m_ClDummy].m_PlayerHooking); }
	bool AntiPingGrenade() { return g_Config.m_ClAntiPing && g_Config.m_ClAntiPingGrenade && !m_Snap.m_SpecInfo.m_Active && Client()->State() != IClient::STATE_DEMOPLAYBACK; }
	bool AntiPingWeapons() { return g_Config.m_ClAntiPing && g_Config.m_ClAntiPingWeapons && !m_Snap.m_SpecInfo.m_Active && Client()->State() != IClient::STATE_DEMOPLAYBACK; }
	bool AntiPingGunfire() { return AntiPingGrenade() && AntiPingWeapons() && g_Config.m_ClAntiPingGunfire; }
	bool Predict() { return g_Config.m_ClPredict && !(m_Snap.m_pGameInfoObj && m_Snap.m_pGameInfoObj->m_GameStateFlags & GAMESTATEFLAG_GAMEOVER) && !m_Snap.m_SpecInfo.m_Active && Client()->State() != IClient::STATE_DEMOPLAYBACK && m_Snap.m_pLocalCharacter; }
	bool PredictDummy() { return g_Config.m_ClPredictDummy && Client()->DummyConnected() && m_Snap.m_LocalClientID >= 0 && m_PredictedDummyID >= 0 && !m_aClients[m_PredictedDummyID].m_Paused; }
	const CTuningParams *GetTuning(int i) { return &m_aTuningList[i]; }

	CGameWorld m_GameWorld;
	CGameWorld m_PredictedWorld;
	CGameWorld m_PrevPredictedWorld;

	std::vector<SSwitchers> &Switchers() { return m_GameWorld.m_Core.m_vSwitchers; }
	std::vector<SSwitchers> &PredSwitchers() { return m_PredictedWorld.m_Core.m_vSwitchers; }

	void DummyResetInput() override;
	void Echo(const char *pString) override;
	bool IsOtherTeam(int ClientID);
	int SwitchStateTeam();
	bool IsLocalCharSuper();
	bool CanDisplayWarning() override;
	bool IsDisplayingWarning() override;
	CNetObjHandler *GetNetObjHandler() override;

	void LoadGameSkin(const char *pPath, bool AsDir = false);
	void LoadEmoticonsSkin(const char *pPath, bool AsDir = false);
	void LoadParticlesSkin(const char *pPath, bool AsDir = false);
	void LoadHudSkin(const char *pPath, bool AsDir = false);
	void LoadExtrasSkin(const char *pPath, bool AsDir = false);

	void RefindSkins();

	struct SClientGameSkin
	{
		// health armor hud
		IGraphics::CTextureHandle m_SpriteHealthFull;
		IGraphics::CTextureHandle m_SpriteHealthEmpty;
		IGraphics::CTextureHandle m_SpriteArmorFull;
		IGraphics::CTextureHandle m_SpriteArmorEmpty;

		// cursors
		IGraphics::CTextureHandle m_SpriteWeaponHammerCursor;
		IGraphics::CTextureHandle m_SpriteWeaponGunCursor;
		IGraphics::CTextureHandle m_SpriteWeaponShotgunCursor;
		IGraphics::CTextureHandle m_SpriteWeaponGrenadeCursor;
		IGraphics::CTextureHandle m_SpriteWeaponNinjaCursor;
		IGraphics::CTextureHandle m_SpriteWeaponLaserCursor;

		IGraphics::CTextureHandle m_aSpriteWeaponCursors[6];

		// weapons and hook
		IGraphics::CTextureHandle m_SpriteHookChain;
		IGraphics::CTextureHandle m_SpriteHookHead;
		IGraphics::CTextureHandle m_SpriteWeaponHammer;
		IGraphics::CTextureHandle m_SpriteWeaponGun;
		IGraphics::CTextureHandle m_SpriteWeaponShotgun;
		IGraphics::CTextureHandle m_SpriteWeaponGrenade;
		IGraphics::CTextureHandle m_SpriteWeaponNinja;
		IGraphics::CTextureHandle m_SpriteWeaponLaser;

		IGraphics::CTextureHandle m_aSpriteWeapons[6];

		// particles
		IGraphics::CTextureHandle m_aSpriteParticles[9];

		// stars
		IGraphics::CTextureHandle m_aSpriteStars[3];

		// projectiles
		IGraphics::CTextureHandle m_SpriteWeaponGunProjectile;
		IGraphics::CTextureHandle m_SpriteWeaponShotgunProjectile;
		IGraphics::CTextureHandle m_SpriteWeaponGrenadeProjectile;
		IGraphics::CTextureHandle m_SpriteWeaponHammerProjectile;
		IGraphics::CTextureHandle m_SpriteWeaponNinjaProjectile;
		IGraphics::CTextureHandle m_SpriteWeaponLaserProjectile;

		IGraphics::CTextureHandle m_aSpriteWeaponProjectiles[6];

		// muzzles
		IGraphics::CTextureHandle m_aSpriteWeaponGunMuzzles[3];
		IGraphics::CTextureHandle m_aSpriteWeaponShotgunMuzzles[3];
		IGraphics::CTextureHandle m_aaSpriteWeaponNinjaMuzzles[3];

		IGraphics::CTextureHandle m_aaSpriteWeaponsMuzzles[6][3];

		// pickups
		IGraphics::CTextureHandle m_SpritePickupHealth;
		IGraphics::CTextureHandle m_SpritePickupArmor;
		IGraphics::CTextureHandle m_SpritePickupArmorShotgun;
		IGraphics::CTextureHandle m_SpritePickupArmorGrenade;
		IGraphics::CTextureHandle m_SpritePickupArmorNinja;
		IGraphics::CTextureHandle m_SpritePickupArmorLaser;
		IGraphics::CTextureHandle m_SpritePickupGrenade;
		IGraphics::CTextureHandle m_SpritePickupShotgun;
		IGraphics::CTextureHandle m_SpritePickupLaser;
		IGraphics::CTextureHandle m_SpritePickupNinja;
		IGraphics::CTextureHandle m_SpritePickupGun;
		IGraphics::CTextureHandle m_SpritePickupHammer;

		IGraphics::CTextureHandle m_aSpritePickupWeapons[6];
		IGraphics::CTextureHandle m_aSpritePickupWeaponArmor[4];

		// flags
		IGraphics::CTextureHandle m_SpriteFlagBlue;
		IGraphics::CTextureHandle m_SpriteFlagRed;

		// ninja bar (0.7)
		IGraphics::CTextureHandle m_SpriteNinjaBarFullLeft;
		IGraphics::CTextureHandle m_SpriteNinjaBarFull;
		IGraphics::CTextureHandle m_SpriteNinjaBarEmpty;
		IGraphics::CTextureHandle m_SpriteNinjaBarEmptyRight;

		bool IsSixup()
		{
			return m_SpriteNinjaBarFullLeft.IsValid();
		}
	};

	SClientGameSkin m_GameSkin;
	bool m_GameSkinLoaded;

	struct SClientParticlesSkin
	{
		IGraphics::CTextureHandle m_SpriteParticleSlice;
		IGraphics::CTextureHandle m_SpriteParticleBall;
		IGraphics::CTextureHandle m_aSpriteParticleSplat[3];
		IGraphics::CTextureHandle m_SpriteParticleSmoke;
		IGraphics::CTextureHandle m_SpriteParticleShell;
		IGraphics::CTextureHandle m_SpriteParticleExpl;
		IGraphics::CTextureHandle m_SpriteParticleAirJump;
		IGraphics::CTextureHandle m_SpriteParticleHit;
		IGraphics::CTextureHandle m_aSpriteParticles[10];
	};

	SClientParticlesSkin m_ParticlesSkin;
	bool m_ParticlesSkinLoaded;

	struct SClientEmoticonsSkin
	{
		IGraphics::CTextureHandle m_aSpriteEmoticons[16];
	};

	SClientEmoticonsSkin m_EmoticonsSkin;
	bool m_EmoticonsSkinLoaded;

	struct SClientHudSkin
	{
		IGraphics::CTextureHandle m_SpriteHudAirjump;
		IGraphics::CTextureHandle m_SpriteHudAirjumpEmpty;
		IGraphics::CTextureHandle m_SpriteHudSolo;
		IGraphics::CTextureHandle m_SpriteHudCollisionDisabled;
		IGraphics::CTextureHandle m_SpriteHudEndlessJump;
		IGraphics::CTextureHandle m_SpriteHudEndlessHook;
		IGraphics::CTextureHandle m_SpriteHudJetpack;
		IGraphics::CTextureHandle m_SpriteHudFreezeBarFullLeft;
		IGraphics::CTextureHandle m_SpriteHudFreezeBarFull;
		IGraphics::CTextureHandle m_SpriteHudFreezeBarEmpty;
		IGraphics::CTextureHandle m_SpriteHudFreezeBarEmptyRight;
		IGraphics::CTextureHandle m_SpriteHudNinjaBarFullLeft;
		IGraphics::CTextureHandle m_SpriteHudNinjaBarFull;
		IGraphics::CTextureHandle m_SpriteHudNinjaBarEmpty;
		IGraphics::CTextureHandle m_SpriteHudNinjaBarEmptyRight;
		IGraphics::CTextureHandle m_SpriteHudHookHitDisabled;
		IGraphics::CTextureHandle m_SpriteHudHammerHitDisabled;
		IGraphics::CTextureHandle m_SpriteHudShotgunHitDisabled;
		IGraphics::CTextureHandle m_SpriteHudGrenadeHitDisabled;
		IGraphics::CTextureHandle m_SpriteHudLaserHitDisabled;
		IGraphics::CTextureHandle m_SpriteHudGunHitDisabled;
		IGraphics::CTextureHandle m_SpriteHudDeepFrozen;
		IGraphics::CTextureHandle m_SpriteHudLiveFrozen;
		IGraphics::CTextureHandle m_SpriteHudTeleportGrenade;
		IGraphics::CTextureHandle m_SpriteHudTeleportGun;
		IGraphics::CTextureHandle m_SpriteHudTeleportLaser;
		IGraphics::CTextureHandle m_SpriteHudPracticeMode;
		IGraphics::CTextureHandle m_SpriteHudDummyHammer;
		IGraphics::CTextureHandle m_SpriteHudDummyCopy;
	};

	SClientHudSkin m_HudSkin;
	bool m_HudSkinLoaded;

	struct SClientExtrasSkin
	{
		IGraphics::CTextureHandle m_SpriteParticleSnowflake;
		IGraphics::CTextureHandle m_aSpriteParticles[1];
	};

	SClientExtrasSkin m_ExtrasSkin;
	bool m_ExtrasSkinLoaded;

	const std::vector<CSnapEntities> &SnapEntities() { return m_vSnapEntities; }

<<<<<<< HEAD
	vec2 GetSmoothPos(int ClientID);
	vec2 GetFreezePos(int ClientID);
=======
	int m_MultiViewTeam;
	int m_MultiViewPersonalZoom;
	bool m_MultiViewShowHud;
	bool m_MultiViewActivated;
	bool m_aMultiViewId[MAX_CLIENTS];

	void ResetMultiView();
	int FindFirstMultiViewId();
	void CleanMultiViewId(int ClientID);
>>>>>>> 0e1c619b

private:
	std::vector<CSnapEntities> m_vSnapEntities;
	void SnapCollectEntities();

	bool m_aDDRaceMsgSent[NUM_DUMMIES];
	int m_aShowOthers[NUM_DUMMIES];

	void UpdatePrediction();
	void UpdateRenderedCharacters();

	int m_aLastUpdateTick[MAX_CLIENTS] = {0};
	void DetectStrongHook();
<<<<<<< HEAD
=======

	vec2 GetSmoothPos(int ClientID);
>>>>>>> 0e1c619b

	int m_PredictedDummyID;
	int m_IsDummySwapping;
	CCharOrder m_CharOrder;
	int m_aSwitchStateTeam[NUM_DUMMIES];

	enum
	{
		NUM_TUNEZONES = 256
	};
	void LoadMapSettings();
	CTuningParams m_aTuningList[NUM_TUNEZONES];
	CTuningParams *TuningList() { return m_aTuningList; }

	float m_LastZoom;
	float m_LastScreenAspect;
	bool m_LastDummyConnected;

	void HandleMultiView();
	bool IsMultiViewIdSet();
	void CleanMultiViewIds();
	bool InitMultiView(int Team);
	float CalculateMultiViewMultiplier(vec2 TargetPos);
	float CalculateMultiViewZoom(vec2 MinPos, vec2 MaxPos, float Vel);
	float MapValue(float MaxValue, float MinValue, float MaxRange, float MinRange, float Value);

	struct SMultiView
	{
		bool m_Solo;
		bool m_IsInit;
		bool m_Teleported;
		bool m_aVanish[MAX_CLIENTS];
		vec2 m_OldPos;
		int m_OldPersonalZoom;
		float m_SecondChance;
		float m_OldCameraDistance;
		float m_aLastFreeze[MAX_CLIENTS];
	};

	SMultiView m_MultiView;
};

ColorRGBA CalculateNameColor(ColorHSLA TextColorHSL);

#endif<|MERGE_RESOLUTION|>--- conflicted
+++ resolved
@@ -729,10 +729,8 @@
 
 	const std::vector<CSnapEntities> &SnapEntities() { return m_vSnapEntities; }
 
-<<<<<<< HEAD
 	vec2 GetSmoothPos(int ClientID);
 	vec2 GetFreezePos(int ClientID);
-=======
 	int m_MultiViewTeam;
 	int m_MultiViewPersonalZoom;
 	bool m_MultiViewShowHud;
@@ -742,7 +740,6 @@
 	void ResetMultiView();
 	int FindFirstMultiViewId();
 	void CleanMultiViewId(int ClientID);
->>>>>>> 0e1c619b
 
 private:
 	std::vector<CSnapEntities> m_vSnapEntities;
@@ -756,11 +753,6 @@
 
 	int m_aLastUpdateTick[MAX_CLIENTS] = {0};
 	void DetectStrongHook();
-<<<<<<< HEAD
-=======
-
-	vec2 GetSmoothPos(int ClientID);
->>>>>>> 0e1c619b
 
 	int m_PredictedDummyID;
 	int m_IsDummySwapping;
