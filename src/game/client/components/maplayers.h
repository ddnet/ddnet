--- conflicted
+++ resolved
@@ -31,12 +31,9 @@
 	CLayers *m_pLayers;
 	CMapImages *m_pImages;
 
-<<<<<<< HEAD
 	void MapScreenToGroup(float CenterX, float CenterY, CMapItemGroup *pGroup, float Zoom = 1.0f);
-=======
 	int m_Type;
 	bool m_OnlineOnly;
->>>>>>> 95892634
 
 	struct STileLayerVisuals
 	{
