/* (c) Magnus Auvinen. See licence.txt in the root of the distribution for more information. */
/* If you are missing that file, acquire a complete release at teeworlds.com.                */
#include <engine/graphics.h>
#include <engine/shared/config.h>
#include <engine/textrender.h>

#include <game/generated/client_data.h>
#include <game/generated/protocol.h>

#include <game/client/gameclient.h>
#include <game/client/prediction/entities/character.h>

#include "camera.h"
#include "controls.h"
#include "nameplates.h"

void CNamePlates::RenderNameplate(vec2 Position, const CNetObj_PlayerInfo *pPlayerInfo, float Alpha, bool ForceAlpha)
{
	SPlayerNamePlate &NamePlate = m_aNamePlates[pPlayerInfo->m_ClientId];
	const auto &ClientData = m_pClient->m_aClients[pPlayerInfo->m_ClientId];
	const bool OtherTeam = m_pClient->IsOtherTeam(pPlayerInfo->m_ClientId);

	const float FontSize = 18.0f + 20.0f * g_Config.m_ClNameplatesSize / 100.0f;
	const float FontSizeClan = 18.0f + 20.0f * g_Config.m_ClNameplatesClanSize / 100.0f;

	TextRender()->SetRenderFlags(ETextRenderFlags::TEXT_RENDER_FLAG_NO_FIRST_CHARACTER_X_BEARING | ETextRenderFlags::TEXT_RENDER_FLAG_NO_LAST_CHARACTER_ADVANCE);
	float YOffset = Position.y - 38;
	ColorRGBA rgb = ColorRGBA(1.0f, 1.0f, 1.0f);

	// render players' key presses
	int ShowDirection = g_Config.m_ClShowDirection;
#if defined(CONF_VIDEORECORDER)
	if(IVideo::Current())
		ShowDirection = g_Config.m_ClVideoShowDirection;
#endif
	if((ShowDirection && ShowDirection != 3 && !pPlayerInfo->m_Local) || (ShowDirection >= 2 && pPlayerInfo->m_Local) || (ShowDirection == 3 && Client()->DummyConnected() && Client()->State() != IClient::STATE_DEMOPLAYBACK && pPlayerInfo->m_ClientId == m_pClient->m_aLocalIds[!g_Config.m_ClDummy]))
	{
<<<<<<< HEAD
		Graphics()->SetColor(1.0f, 1.0f, 1.0f, 1.0f);
		Graphics()->QuadsSetRotation(0);

		vec2 ShowDirectionPos = vec2(Position.x - 11.0f, YOffset - FontSize - 15.0f);

		bool DirLeft = m_pClient->m_Snap.m_aCharacters[pPlayerInfo->m_ClientId].m_Cur.m_Direction == -1;
		bool DirRight = m_pClient->m_Snap.m_aCharacters[pPlayerInfo->m_ClientId].m_Cur.m_Direction == 1;
		bool Jump = m_pClient->m_Snap.m_aCharacters[pPlayerInfo->m_ClientId].m_Cur.m_Jumped & 1;

		if(pPlayerInfo->m_Local && Client()->State() != IClient::STATE_DEMOPLAYBACK)
=======
		bool DirLeft;
		bool DirRight;
		bool Jump;
		if(Client()->DummyConnected() && Client()->State() != IClient::STATE_DEMOPLAYBACK && pPlayerInfo->m_ClientId == m_pClient->m_aLocalIds[!g_Config.m_ClDummy])
>>>>>>> 9f278979
		{
			const auto &InputData = m_pClient->m_Controls.m_aInputData[!g_Config.m_ClDummy];
			DirLeft = InputData.m_Direction == -1;
			DirRight = InputData.m_Direction == 1;
			Jump = InputData.m_Jump == 1;
		}
		else if(pPlayerInfo->m_Local && Client()->State() != IClient::STATE_DEMOPLAYBACK)
		{
			const auto &InputData = m_pClient->m_Controls.m_aInputData[g_Config.m_ClDummy];
			DirLeft = InputData.m_Direction == -1;
			DirRight = InputData.m_Direction == 1;
			Jump = InputData.m_Jump == 1;
		}
		else
		{
			const auto &Character = m_pClient->m_Snap.m_aCharacters[pPlayerInfo->m_ClientId];
			DirLeft = Character.m_Cur.m_Direction == -1;
			DirRight = Character.m_Cur.m_Direction == 1;
			Jump = Character.m_Cur.m_Jumped & 1;
		}

		Graphics()->SetColor(1.0f, 1.0f, 1.0f, 1.0f);

		const float ShowDirectionImgSize = 22.0f;
		YOffset -= ShowDirectionImgSize;
		const vec2 ShowDirectionPos = vec2(Position.x - 11.0f, YOffset);
		if(DirLeft)
		{
			Graphics()->TextureSet(g_pData->m_aImages[IMAGE_ARROW].m_Id);
			Graphics()->QuadsSetRotation(pi);
			Graphics()->RenderQuadContainerAsSprite(m_DirectionQuadContainerIndex, 0, ShowDirectionPos.x - 30.f, ShowDirectionPos.y);
		}
		else if(DirRight)
		{
			Graphics()->TextureSet(g_pData->m_aImages[IMAGE_ARROW].m_Id);
			Graphics()->QuadsSetRotation(0);
			Graphics()->RenderQuadContainerAsSprite(m_DirectionQuadContainerIndex, 0, ShowDirectionPos.x + 30.f, ShowDirectionPos.y);
		}
		if(Jump)
		{
			Graphics()->TextureSet(g_pData->m_aImages[IMAGE_ARROW].m_Id);
			Graphics()->QuadsSetRotation(pi * 3 / 2);
			Graphics()->RenderQuadContainerAsSprite(m_DirectionQuadContainerIndex, 0, ShowDirectionPos.x, ShowDirectionPos.y);
		}
		Graphics()->SetColor(1.0f, 1.0f, 1.0f, 1.0f);
		Graphics()->QuadsSetRotation(0);
	}

	// render name plate
	if((!pPlayerInfo->m_Local || g_Config.m_ClNameplatesOwn) && g_Config.m_ClNameplates)
	{
		float a;
		if(g_Config.m_ClNameplatesAlways == 0)
			a = clamp(1 - std::pow(distance(m_pClient->m_Controls.m_aTargetPos[g_Config.m_ClDummy], Position) / 200.0f, 16.0f), 0.0f, 1.0f);
		else
			a = 1.0f;

		if(str_comp(ClientData.m_aName, NamePlate.m_aName) != 0 || FontSize != NamePlate.m_NameTextFontSize)
		{
			str_copy(NamePlate.m_aName, ClientData.m_aName);
			NamePlate.m_NameTextFontSize = FontSize;

			CTextCursor Cursor;
			TextRender()->SetCursor(&Cursor, 0, 0, FontSize, TEXTFLAG_RENDER);

			// create nameplates at standard zoom
			float ScreenX0, ScreenY0, ScreenX1, ScreenY1;
			Graphics()->GetScreen(&ScreenX0, &ScreenY0, &ScreenX1, &ScreenY1);
			RenderTools()->MapScreenToInterface(m_pClient->m_Camera.m_Center.x, m_pClient->m_Camera.m_Center.y);
			TextRender()->RecreateTextContainer(NamePlate.m_NameTextContainerIndex, &Cursor, ClientData.m_aName);
			Graphics()->MapScreen(ScreenX0, ScreenY0, ScreenX1, ScreenY1);
		}

		if(g_Config.m_ClNameplatesClan)
		{
			if(str_comp(ClientData.m_aClan, NamePlate.m_aClan) != 0 || FontSizeClan != NamePlate.m_ClanTextFontSize)
			{
				str_copy(NamePlate.m_aClan, ClientData.m_aClan);
				NamePlate.m_ClanTextFontSize = FontSizeClan;

				CTextCursor Cursor;
				TextRender()->SetCursor(&Cursor, 0, 0, FontSizeClan, TEXTFLAG_RENDER);

				// create nameplates at standard zoom
				float ScreenX0, ScreenY0, ScreenX1, ScreenY1;
				Graphics()->GetScreen(&ScreenX0, &ScreenY0, &ScreenX1, &ScreenY1);
				RenderTools()->MapScreenToInterface(m_pClient->m_Camera.m_Center.x, m_pClient->m_Camera.m_Center.y);
				TextRender()->RecreateTextContainer(NamePlate.m_ClanTextContainerIndex, &Cursor, ClientData.m_aClan);
				Graphics()->MapScreen(ScreenX0, ScreenY0, ScreenX1, ScreenY1);
			}
		}

		if(g_Config.m_ClNameplatesTeamcolors)
		{
			const int Team = m_pClient->m_Teams.Team(pPlayerInfo->m_ClientId);
			if(Team)
			{
				rgb = m_pClient->GetDDTeamColor(Team, 0.75f);
			}
		}

		ColorRGBA TColor;
		ColorRGBA TOutlineColor;

		if(OtherTeam && !ForceAlpha)
		{
			TOutlineColor = ColorRGBA(0.0f, 0.0f, 0.0f, 0.2f * g_Config.m_ClShowOthersAlpha / 100.0f);
			TColor = rgb.WithAlpha(g_Config.m_ClShowOthersAlpha / 100.0f);
		}
		else
		{
			TOutlineColor = ColorRGBA(0.0f, 0.0f, 0.0f, 0.5f * a);
			TColor = rgb.WithAlpha(a);
		}
		if(g_Config.m_ClNameplatesTeamcolors && m_pClient->m_Snap.m_pGameInfoObj && m_pClient->m_Snap.m_pGameInfoObj->m_GameFlags & GAMEFLAG_TEAMS)
		{
			if(ClientData.m_Team == TEAM_RED)
				TColor = ColorRGBA(1.0f, 0.5f, 0.5f, a);
			else if(ClientData.m_Team == TEAM_BLUE)
				TColor = ColorRGBA(0.7f, 0.7f, 1.0f, a);
		}

		TOutlineColor.a *= Alpha;
		TColor.a *= Alpha;

		if(NamePlate.m_NameTextContainerIndex.Valid())
		{
			YOffset -= FontSize;
<<<<<<< HEAD
			if((g_Config.m_ClPingNameCircle || (m_pClient->m_Scoreboard.Active() && !pPlayerInfo->m_Local)) && !(Client()->State() == IClient::STATE_DEMOPLAYBACK))
			{
				Graphics()->TextureClear();
				Graphics()->QuadsBegin();
				rgb = color_cast<ColorRGBA>(ColorHSLA((300.0f - clamp(m_pClient->m_Snap.m_apPlayerInfos[ClientId]->m_Latency, 0, 300)) / 1000.0f, 1.0f, 0.5f, 0.8f));
				Graphics()->SetColor(rgb);
				float CircleSize = 7.0f;
				Graphics()->DrawCircle(Position.x - tw / 2.0f - CircleSize, YOffset + FontSize / 2.0f + 1.4f, CircleSize, 24);
				Graphics()->QuadsEnd();
			}
			TextRender()->RenderTextContainer(m_aNamePlates[ClientId].m_NameTextContainerIndex, TColor, TOutlineColor, Position.x - tw / 2.0f, YOffset);
=======
			TextRender()->RenderTextContainer(NamePlate.m_NameTextContainerIndex, TColor, TOutlineColor, Position.x - TextRender()->GetBoundingBoxTextContainer(NamePlate.m_NameTextContainerIndex).m_W / 2.0f, YOffset);
>>>>>>> 9f278979
		}

		if(g_Config.m_ClNameplatesClan)
		{
			YOffset -= FontSizeClan;
			if(NamePlate.m_ClanTextContainerIndex.Valid())
				TextRender()->RenderTextContainer(NamePlate.m_ClanTextContainerIndex, TColor, TOutlineColor, Position.x - TextRender()->GetBoundingBoxTextContainer(NamePlate.m_ClanTextContainerIndex).m_W / 2.0f, YOffset);
		}

<<<<<<< HEAD
		if(g_Config.m_ClShowSkinName)
		{
			YOffset -= FontSizeClan;
			char aBuf[128];
			str_format(aBuf, sizeof(aBuf), "%s", m_pClient->m_aClients[pPlayerInfo->m_ClientId].m_aSkinName);
			float XOffset = TextRender()->TextWidth(FontSize, aBuf, -1, -1.0f) / 2.0f;
			TextRender()->TextColor(rgb);
			TextRender()->Text(Position.x - XOffset, YOffset, FontSize, aBuf, -1.0f);
		}

		if(g_Config.m_ClNameplatesFriendMark && m_pClient->m_aClients[ClientId].m_Friend)
=======
		if(g_Config.m_ClNameplatesFriendMark && ClientData.m_Friend)
>>>>>>> 9f278979
		{
			YOffset -= FontSize;
			ColorRGBA Color = ColorRGBA(1.0f, 0.0f, 0.0f, Alpha);
			if(OtherTeam && !ForceAlpha)
				Color.a *= g_Config.m_ClShowOthersAlpha / 100.0f;
			else
				Color.a *= a;

			const char *pFriendMark = "♥";
			TextRender()->TextColor(Color);
			TextRender()->Text(Position.x - TextRender()->TextWidth(FontSize, pFriendMark) / 2.0f, YOffset, FontSize, pFriendMark);
		}

		if(g_Config.m_Debug || g_Config.m_ClNameplatesIds) // render client id when in debug as well
		{
			YOffset -= FontSize;
			char aBuf[12];
			str_format(aBuf, sizeof(aBuf), "%d", pPlayerInfo->m_ClientId);
			TextRender()->TextColor(rgb);
			TextRender()->Text(Position.x - TextRender()->TextWidth(FontSize, aBuf) / 2.0f, YOffset, FontSize, aBuf);
		}
	}

	if((g_Config.m_Debug || g_Config.m_ClNameplatesStrong) && g_Config.m_ClNameplates)
	{
		const bool Following = (m_pClient->m_Snap.m_SpecInfo.m_Active && !GameClient()->m_MultiViewActivated && m_pClient->m_Snap.m_SpecInfo.m_SpectatorId != SPEC_FREEVIEW);
		if(m_pClient->m_Snap.m_LocalClientId != -1 || Following)
		{
			const int SelectedId = Following ? m_pClient->m_Snap.m_SpecInfo.m_SpectatorId : m_pClient->m_Snap.m_LocalClientId;
			const CGameClient::CSnapState::CCharacterInfo &Selected = m_pClient->m_Snap.m_aCharacters[SelectedId];
			const CGameClient::CSnapState::CCharacterInfo &Other = m_pClient->m_Snap.m_aCharacters[pPlayerInfo->m_ClientId];
			if(Selected.m_HasExtendedData && Other.m_HasExtendedData)
			{
				if(SelectedId == pPlayerInfo->m_ClientId)
				{
					TextRender()->TextColor(rgb);
				}
				else
				{
					Graphics()->TextureSet(g_pData->m_aImages[IMAGE_STRONGWEAK].m_Id);
					Graphics()->QuadsBegin();
					ColorRGBA StrongWeakStatusColor;
					int StrongWeakSpriteId;
					if(Selected.m_ExtendedData.m_StrongWeakId > Other.m_ExtendedData.m_StrongWeakId)
					{
						StrongWeakStatusColor = color_cast<ColorRGBA>(ColorHSLA(6401973));
						StrongWeakSpriteId = SPRITE_HOOK_STRONG;
					}
					else
					{
						StrongWeakStatusColor = color_cast<ColorRGBA>(ColorHSLA(41131));
						StrongWeakSpriteId = SPRITE_HOOK_WEAK;
					}

					if(OtherTeam && !ForceAlpha)
						StrongWeakStatusColor.a = g_Config.m_ClShowOthersAlpha / 100.0f;
					else if(g_Config.m_ClNameplatesAlways == 0)
						StrongWeakStatusColor.a = clamp(1 - std::pow(distance(m_pClient->m_Controls.m_aTargetPos[g_Config.m_ClDummy], Position) / 200.0f, 16.0f), 0.0f, 1.0f);
					else
						StrongWeakStatusColor.a = 1.0f;

					StrongWeakStatusColor.a *= Alpha;
					Graphics()->SetColor(StrongWeakStatusColor);
					float ScaleX, ScaleY;
					RenderTools()->SelectSprite(StrongWeakSpriteId);
					RenderTools()->GetSpriteScale(StrongWeakSpriteId, ScaleX, ScaleY);
					TextRender()->TextColor(StrongWeakStatusColor);

					const float StrongWeakImgSize = 40.0f;
					YOffset -= StrongWeakImgSize * ScaleY;
					RenderTools()->DrawSprite(Position.x, YOffset + (StrongWeakImgSize / 2.0f) * ScaleY, StrongWeakImgSize);
					Graphics()->QuadsEnd();
				}
				if(g_Config.m_Debug || g_Config.m_ClNameplatesStrong == 2)
				{
					YOffset -= FontSize;
					char aBuf[12];
					str_format(aBuf, sizeof(aBuf), "%d", Other.m_ExtendedData.m_StrongWeakId);
					TextRender()->Text(Position.x - TextRender()->TextWidth(FontSize, aBuf) / 2.0f, YOffset, FontSize, aBuf);
				}
			}
		}
	}

	TextRender()->TextColor(TextRender()->DefaultTextColor());
	TextRender()->TextOutlineColor(TextRender()->DefaultTextOutlineColor());

	TextRender()->SetRenderFlags(0);
}

void CNamePlates::OnRender()
{
	if(Client()->State() != IClient::STATE_ONLINE && Client()->State() != IClient::STATE_DEMOPLAYBACK)
		return;

	int ShowDirection = g_Config.m_ClShowDirection;
#if defined(CONF_VIDEORECORDER)
	if(IVideo::Current())
		ShowDirection = g_Config.m_ClVideoShowDirection;
#endif
	if(!g_Config.m_ClNameplates && ShowDirection == 0)
		return;

	// get screen edges to avoid rendering offscreen
	float ScreenX0, ScreenY0, ScreenX1, ScreenY1;
	Graphics()->GetScreen(&ScreenX0, &ScreenY0, &ScreenX1, &ScreenY1);
	// expand the edges to prevent popping in/out onscreen
	//
	// it is assumed that the nameplate and all its components fit into a 800x800 box placed directly above the tee
	// this may need to be changed or calculated differently in the future
	ScreenX0 -= 400;
	ScreenX1 += 400;
	//ScreenY0 -= 0;
	ScreenY1 += 800;

	for(int i = 0; i < MAX_CLIENTS; i++)
	{
		const CNetObj_PlayerInfo *pInfo = m_pClient->m_Snap.m_apPlayerInfos[i];
		if(!pInfo)
		{
			continue;
		}

		if(m_pClient->m_aClients[i].m_SpecCharPresent)
		{
			// Each player can also have a spec char whose nameplate is displayed independently
			const vec2 RenderPos = m_pClient->m_aClients[i].m_SpecChar;
			// don't render offscreen
			if(in_range(RenderPos.x, ScreenX0, ScreenX1) && in_range(RenderPos.y, ScreenY0, ScreenY1))
			{
<<<<<<< HEAD
                if(!g_Config.m_ClRenderNameplateSpec)
                {
                    RenderNameplatePos(m_pClient->m_aClients[i].m_SpecChar, pInfo, 0.4f, true);
                }
=======
				RenderNameplate(RenderPos, pInfo, 0.4f, true);
>>>>>>> 9f278979
			}
		}
		if(!m_pClient->m_Snap.m_aCharacters[i].m_Active)
		{
<<<<<<< HEAD
			continue;
		}

		else if(m_pClient->m_Snap.m_aCharacters[i].m_Active)
		{
			// only render nameplates for active characters
			RenderNameplate(
				&m_pClient->m_Snap.m_aCharacters[i].m_Prev,
				&m_pClient->m_Snap.m_aCharacters[i].m_Cur,
				pInfo);
=======
			// Only render nameplates for active characters
			const vec2 RenderPos = m_pClient->m_aClients[i].m_RenderPos;
			// don't render offscreen
			if(in_range(RenderPos.x, ScreenX0, ScreenX1) && in_range(RenderPos.y, ScreenY0, ScreenY1))
			{
				RenderNameplate(RenderPos, pInfo, 1.0f, false);
			}
>>>>>>> 9f278979
		}
	}
}

void CNamePlates::ResetNamePlates()
{
	for(auto &NamePlate : m_aNamePlates)
	{
		TextRender()->DeleteTextContainer(NamePlate.m_NameTextContainerIndex);
		TextRender()->DeleteTextContainer(NamePlate.m_ClanTextContainerIndex);

		NamePlate.Reset();
	}
}

void CNamePlates::OnWindowResize()
{
	ResetNamePlates();
}

void CNamePlates::OnInit()
{
	ResetNamePlates();

	// Quad for the direction arrows above the player
	m_DirectionQuadContainerIndex = Graphics()->CreateQuadContainer(false);
	RenderTools()->QuadContainerAddSprite(m_DirectionQuadContainerIndex, 0.f, 0.f, 22.f);
	Graphics()->QuadContainerUpload(m_DirectionQuadContainerIndex);
}<|MERGE_RESOLUTION|>--- conflicted
+++ resolved
@@ -35,23 +35,10 @@
 #endif
 	if((ShowDirection && ShowDirection != 3 && !pPlayerInfo->m_Local) || (ShowDirection >= 2 && pPlayerInfo->m_Local) || (ShowDirection == 3 && Client()->DummyConnected() && Client()->State() != IClient::STATE_DEMOPLAYBACK && pPlayerInfo->m_ClientId == m_pClient->m_aLocalIds[!g_Config.m_ClDummy]))
 	{
-<<<<<<< HEAD
-		Graphics()->SetColor(1.0f, 1.0f, 1.0f, 1.0f);
-		Graphics()->QuadsSetRotation(0);
-
-		vec2 ShowDirectionPos = vec2(Position.x - 11.0f, YOffset - FontSize - 15.0f);
-
-		bool DirLeft = m_pClient->m_Snap.m_aCharacters[pPlayerInfo->m_ClientId].m_Cur.m_Direction == -1;
-		bool DirRight = m_pClient->m_Snap.m_aCharacters[pPlayerInfo->m_ClientId].m_Cur.m_Direction == 1;
-		bool Jump = m_pClient->m_Snap.m_aCharacters[pPlayerInfo->m_ClientId].m_Cur.m_Jumped & 1;
-
-		if(pPlayerInfo->m_Local && Client()->State() != IClient::STATE_DEMOPLAYBACK)
-=======
 		bool DirLeft;
 		bool DirRight;
 		bool Jump;
 		if(Client()->DummyConnected() && Client()->State() != IClient::STATE_DEMOPLAYBACK && pPlayerInfo->m_ClientId == m_pClient->m_aLocalIds[!g_Config.m_ClDummy])
->>>>>>> 9f278979
 		{
 			const auto &InputData = m_pClient->m_Controls.m_aInputData[!g_Config.m_ClDummy];
 			DirLeft = InputData.m_Direction == -1;
@@ -75,9 +62,24 @@
 
 		Graphics()->SetColor(1.0f, 1.0f, 1.0f, 1.0f);
 
-		const float ShowDirectionImgSize = 22.0f;
-		YOffset -= ShowDirectionImgSize;
-		const vec2 ShowDirectionPos = vec2(Position.x - 11.0f, YOffset);
+		vec2 ShowDirectionPos = vec2(Position.x - 11.0f, YOffset - FontSize - 15.0f);
+
+		bool DirLeft = m_pClient->m_Snap.m_aCharacters[pPlayerInfo->m_ClientId].m_Cur.m_Direction == -1;
+		bool DirRight = m_pClient->m_Snap.m_aCharacters[pPlayerInfo->m_ClientId].m_Cur.m_Direction == 1;
+		bool Jump = m_pClient->m_Snap.m_aCharacters[pPlayerInfo->m_ClientId].m_Cur.m_Jumped & 1;
+
+		if(pPlayerInfo->m_Local && Client()->State() != IClient::STATE_DEMOPLAYBACK)
+		{
+			DirLeft = m_pClient->m_Controls.m_aInputData[g_Config.m_ClDummy].m_Direction == -1;
+			DirRight = m_pClient->m_Controls.m_aInputData[g_Config.m_ClDummy].m_Direction == 1;
+			Jump = m_pClient->m_Controls.m_aInputData[g_Config.m_ClDummy].m_Jump == 1;
+		}
+		if(Client()->DummyConnected() && Client()->State() != IClient::STATE_DEMOPLAYBACK && pPlayerInfo->m_ClientId == m_pClient->m_aLocalIds[!g_Config.m_ClDummy])
+		{
+			DirLeft = m_pClient->m_Controls.m_aInputData[!g_Config.m_ClDummy].m_Direction == -1;
+			DirRight = m_pClient->m_Controls.m_aInputData[!g_Config.m_ClDummy].m_Direction == 1;
+			Jump = m_pClient->m_Controls.m_aInputData[!g_Config.m_ClDummy].m_Jump == 1;
+		}
 		if(DirLeft)
 		{
 			Graphics()->TextureSet(g_pData->m_aImages[IMAGE_ARROW].m_Id);
@@ -180,7 +182,6 @@
 		if(NamePlate.m_NameTextContainerIndex.Valid())
 		{
 			YOffset -= FontSize;
-<<<<<<< HEAD
 			if((g_Config.m_ClPingNameCircle || (m_pClient->m_Scoreboard.Active() && !pPlayerInfo->m_Local)) && !(Client()->State() == IClient::STATE_DEMOPLAYBACK))
 			{
 				Graphics()->TextureClear();
@@ -191,10 +192,7 @@
 				Graphics()->DrawCircle(Position.x - tw / 2.0f - CircleSize, YOffset + FontSize / 2.0f + 1.4f, CircleSize, 24);
 				Graphics()->QuadsEnd();
 			}
-			TextRender()->RenderTextContainer(m_aNamePlates[ClientId].m_NameTextContainerIndex, TColor, TOutlineColor, Position.x - tw / 2.0f, YOffset);
-=======
 			TextRender()->RenderTextContainer(NamePlate.m_NameTextContainerIndex, TColor, TOutlineColor, Position.x - TextRender()->GetBoundingBoxTextContainer(NamePlate.m_NameTextContainerIndex).m_W / 2.0f, YOffset);
->>>>>>> 9f278979
 		}
 
 		if(g_Config.m_ClNameplatesClan)
@@ -204,7 +202,6 @@
 				TextRender()->RenderTextContainer(NamePlate.m_ClanTextContainerIndex, TColor, TOutlineColor, Position.x - TextRender()->GetBoundingBoxTextContainer(NamePlate.m_ClanTextContainerIndex).m_W / 2.0f, YOffset);
 		}
 
-<<<<<<< HEAD
 		if(g_Config.m_ClShowSkinName)
 		{
 			YOffset -= FontSizeClan;
@@ -215,10 +212,7 @@
 			TextRender()->Text(Position.x - XOffset, YOffset, FontSize, aBuf, -1.0f);
 		}
 
-		if(g_Config.m_ClNameplatesFriendMark && m_pClient->m_aClients[ClientId].m_Friend)
-=======
 		if(g_Config.m_ClNameplatesFriendMark && ClientData.m_Friend)
->>>>>>> 9f278979
 		{
 			YOffset -= FontSize;
 			ColorRGBA Color = ColorRGBA(1.0f, 0.0f, 0.0f, Alpha);
@@ -349,30 +343,14 @@
 			// don't render offscreen
 			if(in_range(RenderPos.x, ScreenX0, ScreenX1) && in_range(RenderPos.y, ScreenY0, ScreenY1))
 			{
-<<<<<<< HEAD
                 if(!g_Config.m_ClRenderNameplateSpec)
                 {
-                    RenderNameplatePos(m_pClient->m_aClients[i].m_SpecChar, pInfo, 0.4f, true);
+                    RenderNameplate(RenderPos, pInfo, 0.4f, true);
                 }
-=======
-				RenderNameplate(RenderPos, pInfo, 0.4f, true);
->>>>>>> 9f278979
 			}
 		}
 		if(!m_pClient->m_Snap.m_aCharacters[i].m_Active)
 		{
-<<<<<<< HEAD
-			continue;
-		}
-
-		else if(m_pClient->m_Snap.m_aCharacters[i].m_Active)
-		{
-			// only render nameplates for active characters
-			RenderNameplate(
-				&m_pClient->m_Snap.m_aCharacters[i].m_Prev,
-				&m_pClient->m_Snap.m_aCharacters[i].m_Cur,
-				pInfo);
-=======
 			// Only render nameplates for active characters
 			const vec2 RenderPos = m_pClient->m_aClients[i].m_RenderPos;
 			// don't render offscreen
@@ -380,7 +358,6 @@
 			{
 				RenderNameplate(RenderPos, pInfo, 1.0f, false);
 			}
->>>>>>> 9f278979
 		}
 	}
 }
