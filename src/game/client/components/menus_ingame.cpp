--- conflicted
+++ resolved
@@ -1,4 +1,3 @@
-<<<<<<< HEAD
 /* (c) Magnus Auvinen. See licence.txt in the root of the distribution for more information. */
 /* If you are missing that file, acquire a complete release at teeworlds.com.                */
 #include <base/math.h>
@@ -275,6 +274,9 @@
 
 	// options
 	static char s_aPlayerIds[MAX_CLIENTS][4] = {{0}};
+	static CButtonContainer s_CopySkins[MAX_CLIENTS];
+	static CButtonContainer s_CopyNames[MAX_CLIENTS];
+	static CButtonContainer s_CopyClan[MAX_CLIENTS]; 
 
 	for(int i = 0, Count = 0; i < MAX_CLIENTS; ++i)
 	{
@@ -297,7 +299,7 @@
 		if(Count % 2 == 1)
 			Row.Draw(ColorRGBA(1.0f, 1.0f, 1.0f, 0.25f), IGraphics::CORNER_ALL, 5.0f);
 		Row.VSplitRight(s_ListBox.ScrollbarWidthMax() - s_ListBox.ScrollbarWidth(), &Row, nullptr);
-		Row.VSplitRight(300.0f, &Player, &Row);
+		Row.VSplitRight(500.0f, &Player, &Row);
 
 		// player info
 		Player.VSplitLeft(28.0f, &Button, &Player);
@@ -318,11 +320,56 @@
 		Row.VSplitRight(210.0f, &Button2, &Row);
 
 		Ui()->DoLabel(&Player, CurrentClient.m_aName, 14.0f, TEXTALIGN_ML);
+	
 		Ui()->DoLabel(&Button, CurrentClient.m_aClan, 14.0f, TEXTALIGN_ML);
-
+		
 		m_pClient->m_CountryFlags.Render(CurrentClient.m_Country, ColorRGBA(1.0f, 1.0f, 1.0f, 0.5f),
-			Button2.x, Button2.y + Button2.h / 2.0f - 0.75f * Button2.h / 2.0f, 1.5f * Button2.h, 0.75f * Button2.h);
-
+			Button2.x + 250.0f, Button2.y + Button2.h / 2.0f - 0.75f * Button2.h / 2.0f, 1.5f * Button2.h, 0.75f * Button2.h);
+
+
+		/* * * * * * * * * * * * * * * * 
+		 *							   *
+		 *TODO: FIX BUTTON POSITIONS;  *
+		 *							   *
+		 * * * * * * * * * * * * * * * */ 
+		 
+
+		// copy name button
+
+		Row.VSplitLeft(-425.0f, &Player, &Row);
+		Row.VSplitLeft(100.0f, &Player, &Row);
+		if(DoButton_Menu(&s_CopyNames[Index], Localize("Name"), 0, &Player))
+		{
+			str_copy(g_Config.m_PlayerName, CurrentClient.m_aName, sizeof(g_Config.m_PlayerName));
+
+			m_pClient->SendInfo(false);
+		}
+		
+		// copy clan button
+		Row.VSplitLeft(15.0f, &Button, &Row);
+		Row.VSplitLeft(100.0f, &Button, &Row);
+		if(DoButton_Menu(&s_CopyClan[Index], Localize("Clan"), 0, &Button))
+		{
+			str_copy(g_Config.m_PlayerClan, CurrentClient.m_aClan, sizeof(g_Config.m_PlayerClan));
+
+			m_pClient->SendInfo(false);
+		}
+		
+		//copy skin button
+		Row.VSplitLeft(15.0f, &Button2, &Row);
+		Row.VSplitLeft(100.0f, &Button2, &Row);
+		if(DoButton_Menu(&s_CopySkins[Index], Localize("Skin"), 0, &Button2))
+		{
+			g_Config.m_ClPlayerUseCustomColor = CurrentClient.m_UseCustomColor;
+			g_Config.m_ClPlayerColorBody = CurrentClient.m_ColorBody;
+			g_Config.m_ClPlayerColorFeet = CurrentClient.m_ColorFeet;
+			str_copy(g_Config.m_ClPlayerSkin, CurrentClient.m_aSkinName, sizeof(g_Config.m_ClPlayerSkin));
+
+			m_pClient->SendInfo(false);
+		} 
+			
+		
+		Row.VSplitRight(207.0f, &Button2, &Row);
 		// ignore chat button
 		Row.HMargin(2.0f, &Row);
 		Row.VSplitLeft(Width, &Button, &Row);
@@ -1287,1343 +1334,4 @@
 	TextRender()->TextColor(1, 1, 1, 1);
 	TextRender()->Text(5, 280, 5, Localize("Menu opened. Press Esc key again to close menu."), -1.0f);
 	Ui()->MapScreen();
-}
-=======
-/* (c) Magnus Auvinen. See licence.txt in the root of the distribution for more information. */
-/* If you are missing that file, acquire a complete release at teeworlds.com.                */
-#include <base/math.h>
-#include <base/system.h>
-
-#include <engine/demo.h>
-#include <engine/favorites.h>
-#include <engine/friends.h>
-#include <engine/ghost.h>
-#include <engine/graphics.h>
-#include <engine/serverbrowser.h>
-#include <engine/shared/config.h>
-#include <engine/shared/localization.h>
-#include <engine/textrender.h>
-
-#include <game/generated/client_data.h>
-#include <game/generated/protocol.h>
-
-#include <game/client/animstate.h>
-#include <game/client/components/countryflags.h>
-#include <game/client/gameclient.h>
-#include <game/client/render.h>
-#include <game/client/ui.h>
-#include <game/client/ui_listbox.h>
-#include <game/client/ui_scrollregion.h>
-#include <game/localization.h>
-
-#include "menus.h"
-#include "motd.h"
-#include "voting.h"
-
-#include "ghost.h"
-#include <engine/keys.h>
-#include <engine/storage.h>
-
-#include <chrono>
-
-using namespace FontIcons;
-using namespace std::chrono_literals;
-
-void CMenus::RenderGame(CUIRect MainView)
-{
-	CUIRect Button, ButtonBar, ButtonBar2;
-	bool ShowDDRaceButtons = MainView.w > 855.0f;
-	MainView.HSplitTop(45.0f, &ButtonBar, &MainView);
-	ButtonBar.Draw(ms_ColorTabbarActive, IGraphics::CORNER_B, 10.0f);
-
-	// button bar
-	ButtonBar.HSplitTop(10.0f, 0, &ButtonBar);
-	ButtonBar.HSplitTop(25.0f, &ButtonBar, 0);
-	ButtonBar.VMargin(10.0f, &ButtonBar);
-
-	ButtonBar.HSplitTop(30.0f, 0, &ButtonBar2);
-	ButtonBar2.HSplitTop(25.0f, &ButtonBar2, 0);
-
-	ButtonBar.VSplitRight(120.0f, &ButtonBar, &Button);
-
-	static CButtonContainer s_DisconnectButton;
-	if(DoButton_Menu(&s_DisconnectButton, Localize("Disconnect"), 0, &Button))
-	{
-		if(Client()->GetCurrentRaceTime() / 60 >= g_Config.m_ClConfirmDisconnectTime && g_Config.m_ClConfirmDisconnectTime >= 0)
-		{
-			PopupConfirm(Localize("Disconnect"), Localize("Are you sure that you want to disconnect?"), Localize("Yes"), Localize("No"), &CMenus::PopupConfirmDisconnect);
-		}
-		else
-		{
-			Client()->Disconnect();
-			RefreshBrowserTab(true);
-		}
-	}
-
-	ButtonBar.VSplitRight(5.0f, &ButtonBar, nullptr);
-	ButtonBar.VSplitRight(170.0f, &ButtonBar, &Button);
-
-	static CButtonContainer s_DummyButton;
-	if(!Client()->DummyAllowed())
-	{
-		DoButton_Menu(&s_DummyButton, Localize("Connect Dummy"), 1, &Button);
-		GameClient()->m_Tooltips.DoToolTip(&s_DummyButton, &Button, Localize("Dummy is not allowed on this server"));
-	}
-	else if(Client()->DummyConnectingDelayed())
-	{
-		DoButton_Menu(&s_DummyButton, Localize("Connect Dummy"), 1, &Button);
-		GameClient()->m_Tooltips.DoToolTip(&s_DummyButton, &Button, Localize("Please wait…"));
-	}
-	else if(Client()->DummyConnecting())
-	{
-		DoButton_Menu(&s_DummyButton, Localize("Connecting dummy"), 1, &Button);
-	}
-	else if(DoButton_Menu(&s_DummyButton, Client()->DummyConnected() ? Localize("Disconnect Dummy") : Localize("Connect Dummy"), 0, &Button))
-	{
-		if(!Client()->DummyConnected())
-		{
-			Client()->DummyConnect();
-		}
-		else
-		{
-			if(Client()->GetCurrentRaceTime() / 60 >= g_Config.m_ClConfirmDisconnectTime && g_Config.m_ClConfirmDisconnectTime >= 0)
-			{
-				PopupConfirm(Localize("Disconnect Dummy"), Localize("Are you sure that you want to disconnect your dummy?"), Localize("Yes"), Localize("No"), &CMenus::PopupConfirmDisconnectDummy);
-			}
-			else
-			{
-				Client()->DummyDisconnect(0);
-				SetActive(false);
-			}
-		}
-	}
-
-	ButtonBar.VSplitRight(5.0f, &ButtonBar, nullptr);
-	ButtonBar.VSplitRight(140.0f, &ButtonBar, &Button);
-	static CButtonContainer s_DemoButton;
-	const bool Recording = DemoRecorder(RECORDER_MANUAL)->IsRecording();
-	if(DoButton_Menu(&s_DemoButton, Recording ? Localize("Stop record") : Localize("Record demo"), 0, &Button))
-	{
-		if(!Recording)
-			Client()->DemoRecorder_Start(Client()->GetCurrentMap(), true, RECORDER_MANUAL);
-		else
-			Client()->DemoRecorder(RECORDER_MANUAL)->Stop(IDemoRecorder::EStopMode::KEEP_FILE);
-	}
-
-	bool Paused = false;
-	bool Spec = false;
-	if(m_pClient->m_Snap.m_LocalClientId >= 0)
-	{
-		Paused = m_pClient->m_aClients[m_pClient->m_Snap.m_LocalClientId].m_Paused;
-		Spec = m_pClient->m_aClients[m_pClient->m_Snap.m_LocalClientId].m_Spec;
-	}
-
-	if(m_pClient->m_Snap.m_pLocalInfo && m_pClient->m_Snap.m_pGameInfoObj && !Paused && !Spec)
-	{
-		if(m_pClient->m_Snap.m_pLocalInfo->m_Team != TEAM_SPECTATORS)
-		{
-			ButtonBar.VSplitLeft(120.0f, &Button, &ButtonBar);
-			ButtonBar.VSplitLeft(5.0f, nullptr, &ButtonBar);
-			static CButtonContainer s_SpectateButton;
-			if(!Client()->DummyConnecting() && DoButton_Menu(&s_SpectateButton, Localize("Spectate"), 0, &Button))
-			{
-				if(g_Config.m_ClDummy == 0 || Client()->DummyConnected())
-				{
-					m_pClient->SendSwitchTeam(TEAM_SPECTATORS);
-					SetActive(false);
-				}
-			}
-		}
-
-		if(m_pClient->m_Snap.m_pGameInfoObj->m_GameFlags & GAMEFLAG_TEAMS)
-		{
-			if(m_pClient->m_Snap.m_pLocalInfo->m_Team != TEAM_RED)
-			{
-				ButtonBar.VSplitLeft(120.0f, &Button, &ButtonBar);
-				ButtonBar.VSplitLeft(5.0f, nullptr, &ButtonBar);
-				static CButtonContainer s_JoinRedButton;
-				if(!Client()->DummyConnecting() && DoButton_Menu(&s_JoinRedButton, Localize("Join red"), 0, &Button))
-				{
-					m_pClient->SendSwitchTeam(TEAM_RED);
-					SetActive(false);
-				}
-			}
-
-			if(m_pClient->m_Snap.m_pLocalInfo->m_Team != TEAM_BLUE)
-			{
-				ButtonBar.VSplitLeft(120.0f, &Button, &ButtonBar);
-				ButtonBar.VSplitLeft(5.0f, nullptr, &ButtonBar);
-				static CButtonContainer s_JoinBlueButton;
-				if(!Client()->DummyConnecting() && DoButton_Menu(&s_JoinBlueButton, Localize("Join blue"), 0, &Button))
-				{
-					m_pClient->SendSwitchTeam(TEAM_BLUE);
-					SetActive(false);
-				}
-			}
-		}
-		else
-		{
-			if(m_pClient->m_Snap.m_pLocalInfo->m_Team != TEAM_RED)
-			{
-				ButtonBar.VSplitLeft(120.0f, &Button, &ButtonBar);
-				ButtonBar.VSplitLeft(5.0f, nullptr, &ButtonBar);
-				static CButtonContainer s_JoinGameButton;
-				if(!Client()->DummyConnecting() && DoButton_Menu(&s_JoinGameButton, Localize("Join game"), 0, &Button))
-				{
-					m_pClient->SendSwitchTeam(TEAM_RED);
-					SetActive(false);
-				}
-			}
-		}
-
-		if(m_pClient->m_Snap.m_pLocalInfo->m_Team != TEAM_SPECTATORS && (ShowDDRaceButtons || !(m_pClient->m_Snap.m_pGameInfoObj->m_GameFlags & GAMEFLAG_TEAMS)))
-		{
-			ButtonBar.VSplitLeft(65.0f, &Button, &ButtonBar);
-			ButtonBar.VSplitLeft(5.0f, nullptr, &ButtonBar);
-
-			static CButtonContainer s_KillButton;
-			if(DoButton_Menu(&s_KillButton, Localize("Kill"), 0, &Button))
-			{
-				m_pClient->SendKill(-1);
-				SetActive(false);
-			}
-		}
-	}
-
-	if(m_pClient->m_ReceivedDDNetPlayer && m_pClient->m_Snap.m_pLocalInfo && m_pClient->m_Snap.m_pGameInfoObj && (ShowDDRaceButtons || !(m_pClient->m_Snap.m_pGameInfoObj->m_GameFlags & GAMEFLAG_TEAMS)))
-	{
-		if(m_pClient->m_Snap.m_pLocalInfo->m_Team != TEAM_SPECTATORS || Paused || Spec)
-		{
-			ButtonBar.VSplitLeft((!Paused && !Spec) ? 65.0f : 120.0f, &Button, &ButtonBar);
-			ButtonBar.VSplitLeft(5.0f, nullptr, &ButtonBar);
-
-			static CButtonContainer s_PauseButton;
-			if(DoButton_Menu(&s_PauseButton, (!Paused && !Spec) ? Localize("Pause") : Localize("Join game"), 0, &Button))
-			{
-				Console()->ExecuteLine("say /pause");
-				SetActive(false);
-			}
-		}
-	}
-}
-
-void CMenus::PopupConfirmDisconnect()
-{
-	Client()->Disconnect();
-}
-
-void CMenus::PopupConfirmDisconnectDummy()
-{
-	Client()->DummyDisconnect(0);
-	SetActive(false);
-}
-
-void CMenus::RenderPlayers(CUIRect MainView)
-{
-	CUIRect Button, Button2, ButtonBar, PlayerList, Player;
-	MainView.Draw(ms_ColorTabbarActive, IGraphics::CORNER_B, 10.0f);
-
-	// list background color
-	MainView.Margin(10.0f, &PlayerList);
-	PlayerList.Draw(ColorRGBA(1.0f, 1.0f, 1.0f, 0.25f), IGraphics::CORNER_ALL, 10.0f);
-	PlayerList.Margin(10.0f, &PlayerList);
-
-	// headline
-	PlayerList.HSplitTop(34.0f, &ButtonBar, &PlayerList);
-	ButtonBar.VSplitRight(231.0f, &Player, &ButtonBar);
-	Ui()->DoLabel(&Player, Localize("Player"), 24.0f, TEXTALIGN_ML);
-
-	ButtonBar.HMargin(1.0f, &ButtonBar);
-	float Width = ButtonBar.h * 2.0f;
-	ButtonBar.VSplitLeft(Width, &Button, &ButtonBar);
-	RenderTools()->RenderIcon(IMAGE_GUIICONS, SPRITE_GUIICON_MUTE, &Button);
-
-	ButtonBar.VSplitLeft(20.0f, nullptr, &ButtonBar);
-	ButtonBar.VSplitLeft(Width, &Button, &ButtonBar);
-	RenderTools()->RenderIcon(IMAGE_GUIICONS, SPRITE_GUIICON_EMOTICON_MUTE, &Button);
-
-	ButtonBar.VSplitLeft(20.0f, nullptr, &ButtonBar);
-	ButtonBar.VSplitLeft(Width, &Button, &ButtonBar);
-	RenderTools()->RenderIcon(IMAGE_GUIICONS, SPRITE_GUIICON_FRIEND, &Button);
-
-	int TotalPlayers = 0;
-	for(const auto &pInfoByName : m_pClient->m_Snap.m_apInfoByName)
-	{
-		if(!pInfoByName)
-			continue;
-
-		int Index = pInfoByName->m_ClientId;
-
-		if(Index == m_pClient->m_Snap.m_LocalClientId)
-			continue;
-
-		TotalPlayers++;
-	}
-
-	static CListBox s_ListBox;
-	s_ListBox.DoStart(24.0f, TotalPlayers, 1, 3, -1, &PlayerList);
-
-	// options
-	static char s_aPlayerIds[MAX_CLIENTS][4] = {{0}};
-	static CButtonContainer s_CopySkins[MAX_CLIENTS];
-	static CButtonContainer s_CopyNames[MAX_CLIENTS];
-	static CButtonContainer s_CopyClan[MAX_CLIENTS]; 
-
-	for(int i = 0, Count = 0; i < MAX_CLIENTS; ++i)
-	{
-		if(!m_pClient->m_Snap.m_apInfoByName[i])
-			continue;
-
-		int Index = m_pClient->m_Snap.m_apInfoByName[i]->m_ClientId;
-		if(Index == m_pClient->m_Snap.m_LocalClientId)
-			continue;
-
-		CGameClient::CClientData &CurrentClient = m_pClient->m_aClients[Index];
-		const CListboxItem Item = s_ListBox.DoNextItem(&CurrentClient);
-
-		Count++;
-
-		if(!Item.m_Visible)
-			continue;
-
-		CUIRect Row = Item.m_Rect;
-		if(Count % 2 == 1)
-			Row.Draw(ColorRGBA(1.0f, 1.0f, 1.0f, 0.25f), IGraphics::CORNER_ALL, 5.0f);
-		Row.VSplitRight(s_ListBox.ScrollbarWidthMax() - s_ListBox.ScrollbarWidth(), &Row, nullptr);
-		Row.VSplitRight(500.0f, &Player, &Row);
-
-		// player info
-		Player.VSplitLeft(28.0f, &Button, &Player);
-
-		CTeeRenderInfo TeeInfo = CurrentClient.m_RenderInfo;
-		TeeInfo.m_Size = Button.h;
-
-		const CAnimState *pIdleState = CAnimState::GetIdle();
-		vec2 OffsetToMid;
-		CRenderTools::GetRenderTeeOffsetToRenderedTee(pIdleState, &TeeInfo, OffsetToMid);
-		vec2 TeeRenderPos(Button.x + Button.h / 2, Button.y + Button.h / 2 + OffsetToMid.y);
-		RenderTools()->RenderTee(pIdleState, &TeeInfo, EMOTE_NORMAL, vec2(1.0f, 0.0f), TeeRenderPos);
-		Ui()->DoButtonLogic(&s_aPlayerIds[Index][3], 0, &Button);
-		GameClient()->m_Tooltips.DoToolTip(&s_aPlayerIds[Index][3], &Button, CurrentClient.m_aSkinName);
-
-		Player.HSplitTop(1.5f, nullptr, &Player);
-		Player.VSplitMid(&Player, &Button);
-		Row.VSplitRight(210.0f, &Button2, &Row);
-
-		Ui()->DoLabel(&Player, CurrentClient.m_aName, 14.0f, TEXTALIGN_ML);
-	
-		Ui()->DoLabel(&Button, CurrentClient.m_aClan, 14.0f, TEXTALIGN_ML);
-		
-		m_pClient->m_CountryFlags.Render(CurrentClient.m_Country, ColorRGBA(1.0f, 1.0f, 1.0f, 0.5f),
-			Button2.x + 250.0f, Button2.y + Button2.h / 2.0f - 0.75f * Button2.h / 2.0f, 1.5f * Button2.h, 0.75f * Button2.h);
-
-
-		/* * * * * * * * * * * * * * * * 
-		 *							   *
-		 *TODO: FIX BUTTON POSITIONS;  *
-		 *							   *
-		 * * * * * * * * * * * * * * * */ 
-		 
-
-		// copy name button
-
-		Row.VSplitLeft(-425.0f, &Player, &Row);
-		Row.VSplitLeft(100.0f, &Player, &Row);
-		if(DoButton_Menu(&s_CopyNames[Index], Localize("Name"), 0, &Player))
-		{
-			str_copy(g_Config.m_PlayerName, CurrentClient.m_aName, sizeof(g_Config.m_PlayerName));
-
-			m_pClient->SendInfo(false);
-		}
-		
-		// copy clan button
-		Row.VSplitLeft(15.0f, &Button, &Row);
-		Row.VSplitLeft(100.0f, &Button, &Row);
-		if(DoButton_Menu(&s_CopyClan[Index], Localize("Clan"), 0, &Button))
-		{
-			str_copy(g_Config.m_PlayerClan, CurrentClient.m_aClan, sizeof(g_Config.m_PlayerClan));
-
-			m_pClient->SendInfo(false);
-		}
-		
-		//copy skin button
-		Row.VSplitLeft(15.0f, &Button2, &Row);
-		Row.VSplitLeft(100.0f, &Button2, &Row);
-		if(DoButton_Menu(&s_CopySkins[Index], Localize("Skin"), 0, &Button2))
-		{
-			g_Config.m_ClPlayerUseCustomColor = CurrentClient.m_UseCustomColor;
-			g_Config.m_ClPlayerColorBody = CurrentClient.m_ColorBody;
-			g_Config.m_ClPlayerColorFeet = CurrentClient.m_ColorFeet;
-			str_copy(g_Config.m_ClPlayerSkin, CurrentClient.m_aSkinName, sizeof(g_Config.m_ClPlayerSkin));
-
-			m_pClient->SendInfo(false);
-		} 
-			
-		
-		Row.VSplitRight(207.0f, &Button2, &Row);
-		// ignore chat button
-		Row.HMargin(2.0f, &Row);
-		Row.VSplitLeft(Width, &Button, &Row);
-		Button.VSplitLeft((Width - Button.h) / 4.0f, nullptr, &Button);
-		Button.VSplitLeft(Button.h, &Button, nullptr);
-		if(g_Config.m_ClShowChatFriends && !CurrentClient.m_Friend)
-			DoButton_Toggle(&s_aPlayerIds[Index][0], 1, &Button, false);
-		else if(DoButton_Toggle(&s_aPlayerIds[Index][0], CurrentClient.m_ChatIgnore, &Button, true))
-			CurrentClient.m_ChatIgnore ^= 1;
-
-		// ignore emoticon button
-		Row.VSplitLeft(30.0f, nullptr, &Row);
-		Row.VSplitLeft(Width, &Button, &Row);
-		Button.VSplitLeft((Width - Button.h) / 4.0f, nullptr, &Button);
-		Button.VSplitLeft(Button.h, &Button, nullptr);
-		if(g_Config.m_ClShowChatFriends && !CurrentClient.m_Friend)
-			DoButton_Toggle(&s_aPlayerIds[Index][1], 1, &Button, false);
-		else if(DoButton_Toggle(&s_aPlayerIds[Index][1], CurrentClient.m_EmoticonIgnore, &Button, true))
-			CurrentClient.m_EmoticonIgnore ^= 1;
-
-		// friend button
-		Row.VSplitLeft(10.0f, nullptr, &Row);
-		Row.VSplitLeft(Width, &Button, &Row);
-		Button.VSplitLeft((Width - Button.h) / 4.0f, nullptr, &Button);
-		Button.VSplitLeft(Button.h, &Button, nullptr);
-		if(DoButton_Toggle(&s_aPlayerIds[Index][2], CurrentClient.m_Friend, &Button, true))
-		{
-			if(CurrentClient.m_Friend)
-				m_pClient->Friends()->RemoveFriend(CurrentClient.m_aName, CurrentClient.m_aClan);
-			else
-				m_pClient->Friends()->AddFriend(CurrentClient.m_aName, CurrentClient.m_aClan);
-
-			m_pClient->Client()->ServerBrowserUpdate();
-		}
-	}
-
-	s_ListBox.DoEnd();
-}
-
-void CMenus::RenderServerInfo(CUIRect MainView)
-{
-	if(!m_pClient->m_Snap.m_pLocalInfo)
-		return;
-
-	// fetch server info
-	CServerInfo CurrentServerInfo;
-	Client()->GetServerInfo(&CurrentServerInfo);
-
-	// render background
-	MainView.Draw(ms_ColorTabbarActive, IGraphics::CORNER_B, 10.0f);
-
-	CUIRect View, ServerInfo, GameInfo, Motd;
-
-	float x = 0.0f;
-	float y = 0.0f;
-
-	char aBuf[1024];
-
-	// set view to use for all sub-modules
-	MainView.Margin(10.0f, &View);
-
-	// serverinfo
-	View.HSplitTop(View.h / 2 - 5.0f, &ServerInfo, &Motd);
-	ServerInfo.VSplitLeft(View.w / 2 - 5.0f, &ServerInfo, &GameInfo);
-	ServerInfo.Draw(ColorRGBA(1, 1, 1, 0.25f), IGraphics::CORNER_ALL, 10.0f);
-
-	ServerInfo.Margin(5.0f, &ServerInfo);
-
-	x = 5.0f;
-	y = 0.0f;
-
-	TextRender()->Text(ServerInfo.x + x, ServerInfo.y + y, 32, Localize("Server info"), -1.0f);
-	y += 32.0f + 5.0f;
-
-	mem_zero(aBuf, sizeof(aBuf));
-	str_format(
-		aBuf,
-		sizeof(aBuf),
-		"%s\n\n"
-		"%s: %s\n"
-		"%s: %d\n"
-		"%s: %s\n"
-		"%s: %s\n",
-		CurrentServerInfo.m_aName,
-		Localize("Address"), CurrentServerInfo.m_aAddress,
-		Localize("Ping"), m_pClient->m_Snap.m_pLocalInfo->m_Latency,
-		Localize("Version"), CurrentServerInfo.m_aVersion,
-		Localize("Password"), CurrentServerInfo.m_Flags & 1 ? Localize("Yes") : Localize("No"));
-
-	TextRender()->Text(ServerInfo.x + x, ServerInfo.y + y, 20, aBuf, ServerInfo.w - 10.0f);
-
-	// copy info button
-	{
-		CUIRect Button;
-		ServerInfo.HSplitBottom(20.0f, &ServerInfo, &Button);
-		Button.VSplitRight(200.0f, &ServerInfo, &Button);
-		static CButtonContainer s_CopyButton;
-		if(DoButton_Menu(&s_CopyButton, Localize("Copy info"), 0, &Button))
-		{
-			char aInfo[256];
-			str_format(
-				aInfo,
-				sizeof(aInfo),
-				"%s\n"
-				"Address: ddnet://%s\n"
-				"My IGN: %s\n",
-				CurrentServerInfo.m_aName,
-				CurrentServerInfo.m_aAddress,
-				Client()->PlayerName());
-			Input()->SetClipboardText(aInfo);
-		}
-	}
-
-	// favorite checkbox
-	{
-		CUIRect Button;
-		NETADDR ServerAddr = Client()->ServerAddress();
-		TRISTATE IsFavorite = Favorites()->IsFavorite(&ServerAddr, 1);
-		ServerInfo.HSplitBottom(20.0f, &ServerInfo, &Button);
-		static int s_AddFavButton = 0;
-		if(DoButton_CheckBox(&s_AddFavButton, Localize("Favorite"), IsFavorite != TRISTATE::NONE, &Button))
-		{
-			if(IsFavorite != TRISTATE::NONE)
-				Favorites()->Remove(&ServerAddr, 1);
-			else
-				Favorites()->Add(&ServerAddr, 1);
-		}
-	}
-
-	// gameinfo
-	GameInfo.VSplitLeft(10.0f, 0x0, &GameInfo);
-	GameInfo.Draw(ColorRGBA(1, 1, 1, 0.25f), IGraphics::CORNER_ALL, 10.0f);
-
-	GameInfo.Margin(5.0f, &GameInfo);
-
-	x = 5.0f;
-	y = 0.0f;
-
-	TextRender()->Text(GameInfo.x + x, GameInfo.y + y, 32, Localize("Game info"), -1.0f);
-	y += 32.0f + 5.0f;
-
-	if(m_pClient->m_Snap.m_pGameInfoObj)
-	{
-		mem_zero(aBuf, sizeof(aBuf));
-		str_format(
-			aBuf,
-			sizeof(aBuf),
-			"\n\n"
-			"%s: %s\n"
-			"%s: %s\n"
-			"%s: %d\n"
-			"%s: %d\n"
-			"\n"
-			"%s: %d/%d\n",
-			Localize("Game type"), CurrentServerInfo.m_aGameType,
-			Localize("Map"), CurrentServerInfo.m_aMap,
-			Localize("Score limit"), m_pClient->m_Snap.m_pGameInfoObj->m_ScoreLimit,
-			Localize("Time limit"), m_pClient->m_Snap.m_pGameInfoObj->m_TimeLimit,
-			Localize("Players"), m_pClient->m_Snap.m_NumPlayers, CurrentServerInfo.m_MaxClients);
-		TextRender()->Text(GameInfo.x + x, GameInfo.y + y, 20, aBuf, GameInfo.w - 10.0f);
-	}
-
-	RenderServerInfoMotd(Motd);
-}
-
-void CMenus::RenderServerInfoMotd(CUIRect Motd)
-{
-	const float MotdFontSize = 16.0f;
-	Motd.HSplitTop(10.0f, nullptr, &Motd);
-	Motd.Draw(ColorRGBA(1, 1, 1, 0.25f), IGraphics::CORNER_ALL, 10.0f);
-	Motd.HMargin(5.0f, &Motd);
-	Motd.VMargin(10.0f, &Motd);
-
-	CUIRect MotdHeader;
-	Motd.HSplitTop(2.0f * MotdFontSize, &MotdHeader, &Motd);
-	Motd.HSplitTop(5.0f, nullptr, &Motd);
-	TextRender()->Text(MotdHeader.x, MotdHeader.y, 2.0f * MotdFontSize, Localize("MOTD"), -1.0f);
-
-	if(!m_pClient->m_Motd.ServerMotd()[0])
-		return;
-
-	static CScrollRegion s_ScrollRegion;
-	vec2 ScrollOffset(0.0f, 0.0f);
-	CScrollRegionParams ScrollParams;
-	ScrollParams.m_ScrollUnit = 5 * MotdFontSize;
-	s_ScrollRegion.Begin(&Motd, &ScrollOffset, &ScrollParams);
-	Motd.y += ScrollOffset.y;
-
-	static float s_MotdHeight = 0.0f;
-	static int64_t s_MotdLastUpdateTime = -1;
-	if(!m_MotdTextContainerIndex.Valid() || s_MotdLastUpdateTime == -1 || s_MotdLastUpdateTime != m_pClient->m_Motd.ServerMotdUpdateTime())
-	{
-		CTextCursor Cursor;
-		TextRender()->SetCursor(&Cursor, 0.0f, 0.0f, MotdFontSize, TEXTFLAG_RENDER);
-		Cursor.m_LineWidth = Motd.w;
-		TextRender()->RecreateTextContainer(m_MotdTextContainerIndex, &Cursor, m_pClient->m_Motd.ServerMotd());
-		s_MotdHeight = Cursor.Height();
-		s_MotdLastUpdateTime = m_pClient->m_Motd.ServerMotdUpdateTime();
-	}
-
-	CUIRect MotdTextArea;
-	Motd.HSplitTop(s_MotdHeight, &MotdTextArea, &Motd);
-	s_ScrollRegion.AddRect(MotdTextArea);
-
-	if(m_MotdTextContainerIndex.Valid())
-		TextRender()->RenderTextContainer(m_MotdTextContainerIndex, TextRender()->DefaultTextColor(), TextRender()->DefaultTextOutlineColor(), MotdTextArea.x, MotdTextArea.y);
-
-	s_ScrollRegion.End();
-}
-
-bool CMenus::RenderServerControlServer(CUIRect MainView)
-{
-	CUIRect List = MainView;
-	int Total = m_pClient->m_Voting.m_NumVoteOptions;
-	int NumVoteOptions = 0;
-	int aIndices[MAX_VOTE_OPTIONS];
-	static int s_CurVoteOption = 0;
-	int TotalShown = 0;
-
-	for(CVoteOptionClient *pOption = m_pClient->m_Voting.m_pFirst; pOption; pOption = pOption->m_pNext)
-	{
-		if(!m_FilterInput.IsEmpty() && !str_utf8_find_nocase(pOption->m_aDescription, m_FilterInput.GetString()))
-			continue;
-		TotalShown++;
-	}
-
-	static CListBox s_ListBox;
-	s_ListBox.DoStart(19.0f, TotalShown, 1, 3, s_CurVoteOption, &List);
-
-	int i = -1;
-	for(CVoteOptionClient *pOption = m_pClient->m_Voting.m_pFirst; pOption; pOption = pOption->m_pNext)
-	{
-		i++;
-		if(!m_FilterInput.IsEmpty() && !str_utf8_find_nocase(pOption->m_aDescription, m_FilterInput.GetString()))
-			continue;
-
-		if(NumVoteOptions < Total)
-			aIndices[NumVoteOptions] = i;
-		NumVoteOptions++;
-
-		const CListboxItem Item = s_ListBox.DoNextItem(pOption);
-		if(!Item.m_Visible)
-			continue;
-
-		CUIRect Label;
-		Item.m_Rect.VMargin(2.0f, &Label);
-		Ui()->DoLabel(&Label, pOption->m_aDescription, 13.0f, TEXTALIGN_ML);
-	}
-
-	s_CurVoteOption = s_ListBox.DoEnd();
-	if(s_CurVoteOption < Total)
-		m_CallvoteSelectedOption = aIndices[s_CurVoteOption];
-	return s_ListBox.WasItemActivated();
-}
-
-bool CMenus::RenderServerControlKick(CUIRect MainView, bool FilterSpectators)
-{
-	int NumOptions = 0;
-	int Selected = -1;
-	int aPlayerIds[MAX_CLIENTS];
-	for(const auto &pInfoByName : m_pClient->m_Snap.m_apInfoByName)
-	{
-		if(!pInfoByName)
-			continue;
-
-		int Index = pInfoByName->m_ClientId;
-		if(Index == m_pClient->m_Snap.m_LocalClientId || (FilterSpectators && pInfoByName->m_Team == TEAM_SPECTATORS))
-			continue;
-
-		if(!str_utf8_find_nocase(m_pClient->m_aClients[Index].m_aName, m_FilterInput.GetString()))
-			continue;
-
-		if(m_CallvoteSelectedPlayer == Index)
-			Selected = NumOptions;
-		aPlayerIds[NumOptions] = Index;
-		NumOptions++;
-	}
-
-	static CListBox s_ListBox;
-	s_ListBox.DoStart(24.0f, NumOptions, 1, 3, Selected, &MainView);
-
-	for(int i = 0; i < NumOptions; i++)
-	{
-		const CListboxItem Item = s_ListBox.DoNextItem(&aPlayerIds[i]);
-		if(!Item.m_Visible)
-			continue;
-
-		CUIRect TeeRect, Label;
-		Item.m_Rect.VSplitLeft(Item.m_Rect.h, &TeeRect, &Label);
-
-		CTeeRenderInfo TeeInfo = m_pClient->m_aClients[aPlayerIds[i]].m_RenderInfo;
-		TeeInfo.m_Size = TeeRect.h;
-
-		const CAnimState *pIdleState = CAnimState::GetIdle();
-		vec2 OffsetToMid;
-		CRenderTools::GetRenderTeeOffsetToRenderedTee(pIdleState, &TeeInfo, OffsetToMid);
-		vec2 TeeRenderPos(TeeRect.x + TeeInfo.m_Size / 2, TeeRect.y + TeeInfo.m_Size / 2 + OffsetToMid.y);
-
-		RenderTools()->RenderTee(pIdleState, &TeeInfo, EMOTE_NORMAL, vec2(1.0f, 0.0f), TeeRenderPos);
-
-		Ui()->DoLabel(&Label, m_pClient->m_aClients[aPlayerIds[i]].m_aName, 16.0f, TEXTALIGN_ML);
-	}
-
-	Selected = s_ListBox.DoEnd();
-	m_CallvoteSelectedPlayer = Selected != -1 ? aPlayerIds[Selected] : -1;
-	return s_ListBox.WasItemActivated();
-}
-
-void CMenus::RenderServerControl(CUIRect MainView)
-{
-	enum class EServerControlTab
-	{
-		SETTINGS,
-		KICKVOTE,
-		SPECVOTE,
-	};
-	static EServerControlTab s_ControlPage = EServerControlTab::SETTINGS;
-
-	// render background
-	CUIRect Bottom, RconExtension, TabBar, Button;
-	MainView.HSplitTop(20.0f, &Bottom, &MainView);
-	Bottom.Draw(ms_ColorTabbarActive, IGraphics::CORNER_NONE, 0.0f);
-	MainView.HSplitTop(20.0f, &TabBar, &MainView);
-	MainView.Draw(ms_ColorTabbarActive, IGraphics::CORNER_B, 10.0f);
-	MainView.Margin(10.0f, &MainView);
-
-	if(Client()->RconAuthed())
-		MainView.HSplitBottom(90.0f, &MainView, &RconExtension);
-
-	// tab bar
-	TabBar.VSplitLeft(TabBar.w / 3, &Button, &TabBar);
-	static CButtonContainer s_Button0;
-	if(DoButton_MenuTab(&s_Button0, Localize("Change settings"), s_ControlPage == EServerControlTab::SETTINGS, &Button, IGraphics::CORNER_NONE))
-		s_ControlPage = EServerControlTab::SETTINGS;
-
-	TabBar.VSplitMid(&Button, &TabBar);
-	static CButtonContainer s_Button1;
-	if(DoButton_MenuTab(&s_Button1, Localize("Kick player"), s_ControlPage == EServerControlTab::KICKVOTE, &Button, IGraphics::CORNER_NONE))
-		s_ControlPage = EServerControlTab::KICKVOTE;
-
-	static CButtonContainer s_Button2;
-	if(DoButton_MenuTab(&s_Button2, Localize("Move player to spectators"), s_ControlPage == EServerControlTab::SPECVOTE, &TabBar, IGraphics::CORNER_NONE))
-		s_ControlPage = EServerControlTab::SPECVOTE;
-
-	// render page
-	MainView.HSplitBottom(ms_ButtonHeight + 5 * 2, &MainView, &Bottom);
-	Bottom.HMargin(5.0f, &Bottom);
-	Bottom.HSplitTop(5.0f, nullptr, &Bottom);
-
-	bool Call = false;
-	if(s_ControlPage == EServerControlTab::SETTINGS)
-		Call = RenderServerControlServer(MainView);
-	else if(s_ControlPage == EServerControlTab::KICKVOTE)
-		Call = RenderServerControlKick(MainView, false);
-	else if(s_ControlPage == EServerControlTab::SPECVOTE)
-		Call = RenderServerControlKick(MainView, true);
-
-	// vote menu
-
-	// render quick search
-	CUIRect QuickSearch;
-	Bottom.VSplitLeft(5.0f, nullptr, &Bottom);
-	Bottom.VSplitLeft(250.0f, &QuickSearch, &Bottom);
-	if(m_ControlPageOpening)
-	{
-		m_ControlPageOpening = false;
-		Ui()->SetActiveItem(&m_FilterInput);
-		m_FilterInput.SelectAll();
-	}
-	Ui()->DoEditBox_Search(&m_FilterInput, &QuickSearch, 14.0f, !Ui()->IsPopupOpen() && m_pClient->m_GameConsole.IsClosed());
-
-	// call vote
-	Bottom.VSplitRight(10.0f, &Bottom, 0);
-	Bottom.VSplitRight(120.0f, &Bottom, &Button);
-
-	static CButtonContainer s_CallVoteButton;
-	if(DoButton_Menu(&s_CallVoteButton, Localize("Call vote"), 0, &Button) || Call)
-	{
-		if(s_ControlPage == EServerControlTab::SETTINGS)
-		{
-			m_pClient->m_Voting.CallvoteOption(m_CallvoteSelectedOption, m_CallvoteReasonInput.GetString());
-			if(g_Config.m_UiCloseWindowAfterChangingSetting)
-				SetActive(false);
-		}
-		else if(s_ControlPage == EServerControlTab::KICKVOTE)
-		{
-			if(m_CallvoteSelectedPlayer >= 0 && m_CallvoteSelectedPlayer < MAX_CLIENTS &&
-				m_pClient->m_Snap.m_apPlayerInfos[m_CallvoteSelectedPlayer])
-			{
-				m_pClient->m_Voting.CallvoteKick(m_CallvoteSelectedPlayer, m_CallvoteReasonInput.GetString());
-				SetActive(false);
-			}
-		}
-		else if(s_ControlPage == EServerControlTab::SPECVOTE)
-		{
-			if(m_CallvoteSelectedPlayer >= 0 && m_CallvoteSelectedPlayer < MAX_CLIENTS &&
-				m_pClient->m_Snap.m_apPlayerInfos[m_CallvoteSelectedPlayer])
-			{
-				m_pClient->m_Voting.CallvoteSpectate(m_CallvoteSelectedPlayer, m_CallvoteReasonInput.GetString());
-				SetActive(false);
-			}
-		}
-		m_CallvoteReasonInput.Clear();
-	}
-
-	// render kick reason
-	CUIRect Reason;
-	Bottom.VSplitRight(20.0f, &Bottom, 0);
-	Bottom.VSplitRight(200.0f, &Bottom, &Reason);
-	const char *pLabel = Localize("Reason:");
-	Ui()->DoLabel(&Reason, pLabel, 14.0f, TEXTALIGN_ML);
-	float w = TextRender()->TextWidth(14.0f, pLabel, -1, -1.0f);
-	Reason.VSplitLeft(w + 10.0f, 0, &Reason);
-	if(Input()->KeyPress(KEY_R) && Input()->ModifierIsPressed())
-	{
-		Ui()->SetActiveItem(&m_CallvoteReasonInput);
-		m_CallvoteReasonInput.SelectAll();
-	}
-	Ui()->DoEditBox(&m_CallvoteReasonInput, &Reason, 14.0f);
-
-	// vote option loading indicator
-	if(s_ControlPage == EServerControlTab::SETTINGS && m_pClient->m_Voting.IsReceivingOptions())
-	{
-		CUIRect Spinner, LoadingLabel;
-		Bottom.VSplitLeft(20.0f, nullptr, &Bottom);
-		Bottom.VSplitLeft(16.0f, &Spinner, &Bottom);
-		Bottom.VSplitLeft(5.0f, nullptr, &Bottom);
-		Bottom.VSplitRight(10.0f, &LoadingLabel, nullptr);
-		Ui()->RenderProgressSpinner(Spinner.Center(), 8.0f);
-		Ui()->DoLabel(&LoadingLabel, Localize("Loading…"), 14.0f, TEXTALIGN_ML);
-	}
-
-	// extended features (only available when authed in rcon)
-	if(Client()->RconAuthed())
-	{
-		// background
-		RconExtension.HSplitTop(10.0f, 0, &RconExtension);
-		RconExtension.HSplitTop(20.0f, &Bottom, &RconExtension);
-		RconExtension.HSplitTop(5.0f, 0, &RconExtension);
-
-		// force vote
-		Bottom.VSplitLeft(5.0f, 0, &Bottom);
-		Bottom.VSplitLeft(120.0f, &Button, &Bottom);
-
-		static CButtonContainer s_ForceVoteButton;
-		if(DoButton_Menu(&s_ForceVoteButton, Localize("Force vote"), 0, &Button))
-		{
-			if(s_ControlPage == EServerControlTab::SETTINGS)
-			{
-				m_pClient->m_Voting.CallvoteOption(m_CallvoteSelectedOption, m_CallvoteReasonInput.GetString(), true);
-			}
-			else if(s_ControlPage == EServerControlTab::KICKVOTE)
-			{
-				if(m_CallvoteSelectedPlayer >= 0 && m_CallvoteSelectedPlayer < MAX_CLIENTS &&
-					m_pClient->m_Snap.m_apPlayerInfos[m_CallvoteSelectedPlayer])
-				{
-					m_pClient->m_Voting.CallvoteKick(m_CallvoteSelectedPlayer, m_CallvoteReasonInput.GetString(), true);
-					SetActive(false);
-				}
-			}
-			else if(s_ControlPage == EServerControlTab::SPECVOTE)
-			{
-				if(m_CallvoteSelectedPlayer >= 0 && m_CallvoteSelectedPlayer < MAX_CLIENTS &&
-					m_pClient->m_Snap.m_apPlayerInfos[m_CallvoteSelectedPlayer])
-				{
-					m_pClient->m_Voting.CallvoteSpectate(m_CallvoteSelectedPlayer, m_CallvoteReasonInput.GetString(), true);
-					SetActive(false);
-				}
-			}
-			m_CallvoteReasonInput.Clear();
-		}
-
-		if(s_ControlPage == EServerControlTab::SETTINGS)
-		{
-			// remove vote
-			Bottom.VSplitRight(10.0f, &Bottom, 0);
-			Bottom.VSplitRight(120.0f, 0, &Button);
-			static CButtonContainer s_RemoveVoteButton;
-			if(DoButton_Menu(&s_RemoveVoteButton, Localize("Remove"), 0, &Button))
-				m_pClient->m_Voting.RemovevoteOption(m_CallvoteSelectedOption);
-
-			// add vote
-			RconExtension.HSplitTop(20.0f, &Bottom, &RconExtension);
-			Bottom.VSplitLeft(5.0f, 0, &Bottom);
-			Bottom.VSplitLeft(250.0f, &Button, &Bottom);
-			Ui()->DoLabel(&Button, Localize("Vote description:"), 14.0f, TEXTALIGN_ML);
-
-			Bottom.VSplitLeft(20.0f, 0, &Button);
-			Ui()->DoLabel(&Button, Localize("Vote command:"), 14.0f, TEXTALIGN_ML);
-
-			static CLineInputBuffered<VOTE_DESC_LENGTH> s_VoteDescriptionInput;
-			static CLineInputBuffered<VOTE_CMD_LENGTH> s_VoteCommandInput;
-			RconExtension.HSplitTop(20.0f, &Bottom, &RconExtension);
-			Bottom.VSplitRight(10.0f, &Bottom, 0);
-			Bottom.VSplitRight(120.0f, &Bottom, &Button);
-			static CButtonContainer s_AddVoteButton;
-			if(DoButton_Menu(&s_AddVoteButton, Localize("Add"), 0, &Button))
-				if(!s_VoteDescriptionInput.IsEmpty() && !s_VoteCommandInput.IsEmpty())
-					m_pClient->m_Voting.AddvoteOption(s_VoteDescriptionInput.GetString(), s_VoteCommandInput.GetString());
-
-			Bottom.VSplitLeft(5.0f, 0, &Bottom);
-			Bottom.VSplitLeft(250.0f, &Button, &Bottom);
-			Ui()->DoEditBox(&s_VoteDescriptionInput, &Button, 14.0f);
-
-			Bottom.VMargin(20.0f, &Button);
-			Ui()->DoEditBox(&s_VoteCommandInput, &Button, 14.0f);
-		}
-	}
-}
-
-void CMenus::RenderInGameNetwork(CUIRect MainView)
-{
-	MainView.Draw(ms_ColorTabbarActive, IGraphics::CORNER_B, 10.0f);
-
-	CUIRect TabBar, Button;
-	MainView.HSplitTop(24.0f, &TabBar, &MainView);
-
-	int NewPage = g_Config.m_UiPage;
-
-	TextRender()->SetFontPreset(EFontPreset::ICON_FONT);
-	TextRender()->SetRenderFlags(ETextRenderFlags::TEXT_RENDER_FLAG_ONLY_ADVANCE_WIDTH | ETextRenderFlags::TEXT_RENDER_FLAG_NO_X_BEARING | ETextRenderFlags::TEXT_RENDER_FLAG_NO_Y_BEARING | ETextRenderFlags::TEXT_RENDER_FLAG_NO_PIXEL_ALIGMENT | ETextRenderFlags::TEXT_RENDER_FLAG_NO_OVERSIZE);
-
-	TabBar.VSplitLeft(75.0f, &Button, &TabBar);
-	static CButtonContainer s_InternetButton;
-	if(DoButton_MenuTab(&s_InternetButton, FONT_ICON_EARTH_AMERICAS, g_Config.m_UiPage == PAGE_INTERNET, &Button, IGraphics::CORNER_NONE))
-	{
-		NewPage = PAGE_INTERNET;
-	}
-	GameClient()->m_Tooltips.DoToolTip(&s_InternetButton, &Button, Localize("Internet"));
-
-	TabBar.VSplitLeft(75.0f, &Button, &TabBar);
-	static CButtonContainer s_LanButton;
-	if(DoButton_MenuTab(&s_LanButton, FONT_ICON_NETWORK_WIRED, g_Config.m_UiPage == PAGE_LAN, &Button, IGraphics::CORNER_NONE))
-	{
-		NewPage = PAGE_LAN;
-	}
-	GameClient()->m_Tooltips.DoToolTip(&s_LanButton, &Button, Localize("LAN"));
-
-	TabBar.VSplitLeft(75.0f, &Button, &TabBar);
-	static CButtonContainer s_FavoritesButton;
-	if(DoButton_MenuTab(&s_FavoritesButton, FONT_ICON_STAR, g_Config.m_UiPage == PAGE_FAVORITES, &Button, IGraphics::CORNER_NONE))
-	{
-		NewPage = PAGE_FAVORITES;
-	}
-	GameClient()->m_Tooltips.DoToolTip(&s_FavoritesButton, &Button, Localize("Favorites"));
-
-	size_t FavoriteCommunityIndex = 0;
-	static CButtonContainer s_aFavoriteCommunityButtons[5];
-	static_assert(std::size(s_aFavoriteCommunityButtons) == (size_t)PAGE_FAVORITE_COMMUNITY_5 - PAGE_FAVORITE_COMMUNITY_1 + 1);
-	for(const CCommunity *pCommunity : ServerBrowser()->FavoriteCommunities())
-	{
-		TabBar.VSplitLeft(75.0f, &Button, &TabBar);
-		const int Page = PAGE_FAVORITE_COMMUNITY_1 + FavoriteCommunityIndex;
-		if(DoButton_MenuTab(&s_aFavoriteCommunityButtons[FavoriteCommunityIndex], FONT_ICON_ELLIPSIS, g_Config.m_UiPage == Page, &Button, IGraphics::CORNER_NONE, nullptr, nullptr, nullptr, nullptr, 10.0f, FindCommunityIcon(pCommunity->Id())))
-		{
-			NewPage = Page;
-		}
-		GameClient()->m_Tooltips.DoToolTip(&s_aFavoriteCommunityButtons[FavoriteCommunityIndex], &Button, pCommunity->Name());
-
-		++FavoriteCommunityIndex;
-		if(FavoriteCommunityIndex >= std::size(s_aFavoriteCommunityButtons))
-			break;
-	}
-
-	TextRender()->SetRenderFlags(0);
-	TextRender()->SetFontPreset(EFontPreset::DEFAULT_FONT);
-
-	if(NewPage != g_Config.m_UiPage)
-	{
-		SetMenuPage(NewPage);
-	}
-
-	RenderServerbrowser(MainView);
-}
-
-// ghost stuff
-int CMenus::GhostlistFetchCallback(const CFsFileInfo *pInfo, int IsDir, int StorageType, void *pUser)
-{
-	CMenus *pSelf = (CMenus *)pUser;
-	const char *pMap = pSelf->Client()->GetCurrentMap();
-	if(IsDir || !str_endswith(pInfo->m_pName, ".gho") || !str_startswith(pInfo->m_pName, pMap))
-		return 0;
-
-	char aFilename[IO_MAX_PATH_LENGTH];
-	str_format(aFilename, sizeof(aFilename), "%s/%s", pSelf->m_pClient->m_Ghost.GetGhostDir(), pInfo->m_pName);
-
-	CGhostInfo Info;
-	if(!pSelf->m_pClient->m_Ghost.GhostLoader()->GetGhostInfo(aFilename, &Info, pMap, pSelf->Client()->GetCurrentMapSha256(), pSelf->Client()->GetCurrentMapCrc()))
-		return 0;
-
-	CGhostItem Item;
-	str_copy(Item.m_aFilename, aFilename);
-	str_copy(Item.m_aPlayer, Info.m_aOwner);
-	Item.m_Date = pInfo->m_TimeModified;
-	Item.m_Time = Info.m_Time;
-	if(Item.m_Time > 0)
-		pSelf->m_vGhosts.push_back(Item);
-
-	if(time_get_nanoseconds() - pSelf->m_GhostPopulateStartTime > 500ms)
-	{
-		pSelf->RenderLoading(Localize("Loading ghost files"), "", 0, false);
-	}
-
-	return 0;
-}
-
-void CMenus::GhostlistPopulate()
-{
-	m_vGhosts.clear();
-	m_GhostPopulateStartTime = time_get_nanoseconds();
-	Storage()->ListDirectoryInfo(IStorage::TYPE_ALL, m_pClient->m_Ghost.GetGhostDir(), GhostlistFetchCallback, this);
-	SortGhostlist();
-
-	CGhostItem *pOwnGhost = 0;
-	for(auto &Ghost : m_vGhosts)
-	{
-		Ghost.m_Failed = false;
-		if(str_comp(Ghost.m_aPlayer, Client()->PlayerName()) == 0 && (!pOwnGhost || Ghost < *pOwnGhost))
-			pOwnGhost = &Ghost;
-	}
-
-	if(pOwnGhost)
-	{
-		pOwnGhost->m_Own = true;
-		pOwnGhost->m_Slot = m_pClient->m_Ghost.Load(pOwnGhost->m_aFilename);
-	}
-}
-
-CMenus::CGhostItem *CMenus::GetOwnGhost()
-{
-	for(auto &Ghost : m_vGhosts)
-		if(Ghost.m_Own)
-			return &Ghost;
-	return nullptr;
-}
-
-void CMenus::UpdateOwnGhost(CGhostItem Item)
-{
-	int Own = -1;
-	for(size_t i = 0; i < m_vGhosts.size(); i++)
-		if(m_vGhosts[i].m_Own)
-			Own = i;
-
-	if(Own == -1)
-	{
-		Item.m_Own = true;
-	}
-	else if(g_Config.m_ClRaceGhostSaveBest && (Item.HasFile() || !m_vGhosts[Own].HasFile()))
-	{
-		Item.m_Own = true;
-		DeleteGhostItem(Own);
-	}
-	else if(m_vGhosts[Own].m_Time > Item.m_Time)
-	{
-		Item.m_Own = true;
-		m_vGhosts[Own].m_Own = false;
-		m_vGhosts[Own].m_Slot = -1;
-	}
-	else
-	{
-		Item.m_Own = false;
-		Item.m_Slot = -1;
-	}
-
-	Item.m_Date = std::time(0);
-	Item.m_Failed = false;
-	m_vGhosts.insert(std::lower_bound(m_vGhosts.begin(), m_vGhosts.end(), Item), Item);
-	SortGhostlist();
-}
-
-void CMenus::DeleteGhostItem(int Index)
-{
-	if(m_vGhosts[Index].HasFile())
-		Storage()->RemoveFile(m_vGhosts[Index].m_aFilename, IStorage::TYPE_SAVE);
-	m_vGhosts.erase(m_vGhosts.begin() + Index);
-}
-
-void CMenus::SortGhostlist()
-{
-	if(g_Config.m_GhSort == GHOST_SORT_NAME)
-		std::stable_sort(m_vGhosts.begin(), m_vGhosts.end(), [](const CGhostItem &Left, const CGhostItem &Right) {
-			return g_Config.m_GhSortOrder ? (str_comp(Left.m_aPlayer, Right.m_aPlayer) > 0) : (str_comp(Left.m_aPlayer, Right.m_aPlayer) < 0);
-		});
-	else if(g_Config.m_GhSort == GHOST_SORT_TIME)
-		std::stable_sort(m_vGhosts.begin(), m_vGhosts.end(), [](const CGhostItem &Left, const CGhostItem &Right) {
-			return g_Config.m_GhSortOrder ? (Left.m_Time > Right.m_Time) : (Left.m_Time < Right.m_Time);
-		});
-	else if(g_Config.m_GhSort == GHOST_SORT_DATE)
-		std::stable_sort(m_vGhosts.begin(), m_vGhosts.end(), [](const CGhostItem &Left, const CGhostItem &Right) {
-			return g_Config.m_GhSortOrder ? (Left.m_Date > Right.m_Date) : (Left.m_Date < Right.m_Date);
-		});
-}
-
-void CMenus::RenderGhost(CUIRect MainView)
-{
-	// render background
-	MainView.Draw(ms_ColorTabbarActive, IGraphics::CORNER_B, 10.0f);
-
-	MainView.HSplitTop(10.0f, 0, &MainView);
-	MainView.HSplitBottom(5.0f, &MainView, 0);
-	MainView.VSplitLeft(5.0f, 0, &MainView);
-	MainView.VSplitRight(5.0f, &MainView, 0);
-
-	CUIRect Headers, Status;
-	CUIRect View = MainView;
-
-	View.HSplitTop(17.0f, &Headers, &View);
-	View.HSplitBottom(28.0f, &View, &Status);
-
-	// split of the scrollbar
-	Headers.Draw(ColorRGBA(1, 1, 1, 0.25f), IGraphics::CORNER_T, 5.0f);
-	Headers.VSplitRight(20.0f, &Headers, 0);
-
-	class CColumn
-	{
-	public:
-		const char *m_pCaption;
-		int m_Id;
-		int m_Sort;
-		float m_Width;
-		CUIRect m_Rect;
-	};
-
-	enum
-	{
-		COL_ACTIVE = 0,
-		COL_NAME,
-		COL_TIME,
-		COL_DATE,
-	};
-
-	static CColumn s_aCols[] = {
-		{"", -1, GHOST_SORT_NONE, 2.0f, {0}},
-		{"", COL_ACTIVE, GHOST_SORT_NONE, 30.0f, {0}},
-		{Localizable("Name"), COL_NAME, GHOST_SORT_NAME, 200.0f, {0}},
-		{Localizable("Time"), COL_TIME, GHOST_SORT_TIME, 90.0f, {0}},
-		{Localizable("Date"), COL_DATE, GHOST_SORT_DATE, 150.0f, {0}},
-	};
-
-	int NumCols = std::size(s_aCols);
-
-	// do layout
-	for(int i = 0; i < NumCols; i++)
-	{
-		Headers.VSplitLeft(s_aCols[i].m_Width, &s_aCols[i].m_Rect, &Headers);
-
-		if(i + 1 < NumCols)
-			Headers.VSplitLeft(2, nullptr, &Headers);
-	}
-
-	// do headers
-	for(const auto &Col : s_aCols)
-	{
-		if(DoButton_GridHeader(&Col.m_Id, Localize(Col.m_pCaption), g_Config.m_GhSort == Col.m_Sort, &Col.m_Rect))
-		{
-			if(Col.m_Sort != GHOST_SORT_NONE)
-			{
-				if(g_Config.m_GhSort == Col.m_Sort)
-					g_Config.m_GhSortOrder ^= 1;
-				else
-					g_Config.m_GhSortOrder = 0;
-				g_Config.m_GhSort = Col.m_Sort;
-
-				SortGhostlist();
-			}
-		}
-	}
-
-	View.Draw(ColorRGBA(0, 0, 0, 0.15f), 0, 0);
-
-	const int NumGhosts = m_vGhosts.size();
-	int NumFailed = 0;
-	int NumActivated = 0;
-	static int s_SelectedIndex = 0;
-	static CListBox s_ListBox;
-	s_ListBox.DoStart(17.0f, NumGhosts, 1, 3, s_SelectedIndex, &View, false);
-
-	for(int i = 0; i < NumGhosts; i++)
-	{
-		const CGhostItem *pGhost = &m_vGhosts[i];
-		const CListboxItem Item = s_ListBox.DoNextItem(pGhost);
-
-		if(pGhost->m_Failed)
-			NumFailed++;
-		if(pGhost->Active())
-			NumActivated++;
-
-		if(!Item.m_Visible)
-			continue;
-
-		ColorRGBA rgb = ColorRGBA(1.0f, 1.0f, 1.0f);
-		if(pGhost->m_Own)
-			rgb = color_cast<ColorRGBA>(ColorHSLA(0.33f, 1.0f, 0.75f));
-
-		if(pGhost->m_Failed)
-			rgb = ColorRGBA(0.6f, 0.6f, 0.6f, 1.0f);
-
-		TextRender()->TextColor(rgb.WithAlpha(pGhost->HasFile() ? 1.0f : 0.5f));
-
-		for(int c = 0; c < NumCols; c++)
-		{
-			CUIRect Button;
-			Button.x = s_aCols[c].m_Rect.x;
-			Button.y = Item.m_Rect.y;
-			Button.h = Item.m_Rect.h;
-			Button.w = s_aCols[c].m_Rect.w;
-
-			int Id = s_aCols[c].m_Id;
-
-			if(Id == COL_ACTIVE)
-			{
-				if(pGhost->Active())
-				{
-					Graphics()->WrapClamp();
-					Graphics()->TextureSet(GameClient()->m_EmoticonsSkin.m_aSpriteEmoticons[(SPRITE_OOP + 7) - SPRITE_OOP]);
-					Graphics()->QuadsBegin();
-					IGraphics::CQuadItem QuadItem(Button.x + Button.w / 2, Button.y + Button.h / 2, 20.0f, 20.0f);
-					Graphics()->QuadsDraw(&QuadItem, 1);
-
-					Graphics()->QuadsEnd();
-					Graphics()->WrapNormal();
-				}
-			}
-			else if(Id == COL_NAME)
-			{
-				Ui()->DoLabel(&Button, pGhost->m_aPlayer, 12.0f, TEXTALIGN_ML);
-			}
-			else if(Id == COL_TIME)
-			{
-				char aBuf[64];
-				str_time(pGhost->m_Time / 10, TIME_HOURS_CENTISECS, aBuf, sizeof(aBuf));
-				Ui()->DoLabel(&Button, aBuf, 12.0f, TEXTALIGN_ML);
-			}
-			else if(Id == COL_DATE)
-			{
-				char aBuf[64];
-				str_timestamp_ex(pGhost->m_Date, aBuf, sizeof(aBuf), FORMAT_SPACE);
-				Ui()->DoLabel(&Button, aBuf, 12.0f, TEXTALIGN_ML);
-			}
-		}
-
-		TextRender()->TextColor(1.0f, 1.0f, 1.0f, 1.0f);
-	}
-
-	s_SelectedIndex = s_ListBox.DoEnd();
-
-	Status.Draw(ColorRGBA(1, 1, 1, 0.25f), IGraphics::CORNER_B, 5.0f);
-	Status.Margin(5.0f, &Status);
-
-	CUIRect Button;
-	Status.VSplitLeft(25.0f, &Button, &Status);
-
-	static CButtonContainer s_ReloadButton;
-	static CButtonContainer s_DirectoryButton;
-	static CButtonContainer s_ActivateAll;
-
-	if(DoButton_FontIcon(&s_ReloadButton, FONT_ICON_ARROW_ROTATE_RIGHT, 0, &Button) || Input()->KeyPress(KEY_F5) || (Input()->KeyPress(KEY_R) && Input()->ModifierIsPressed()))
-	{
-		m_pClient->m_Ghost.UnloadAll();
-		GhostlistPopulate();
-	}
-
-	Status.VSplitLeft(5.0f, &Button, &Status);
-	Status.VSplitLeft(175.0f, &Button, &Status);
-	if(DoButton_Menu(&s_DirectoryButton, Localize("Ghosts directory"), 0, &Button))
-	{
-		char aBuf[IO_MAX_PATH_LENGTH];
-		Storage()->GetCompletePath(IStorage::TYPE_SAVE, "ghosts", aBuf, sizeof(aBuf));
-		Storage()->CreateFolder("ghosts", IStorage::TYPE_SAVE);
-		Client()->ViewFile(aBuf);
-	}
-
-	Status.VSplitLeft(5.0f, &Button, &Status);
-	if(NumGhosts - NumFailed > 0)
-	{
-		Status.VSplitLeft(175.0f, &Button, &Status);
-		bool ActivateAll = ((NumGhosts - NumFailed) != NumActivated) && m_pClient->m_Ghost.FreeSlots();
-
-		const char *pActionText = ActivateAll ? Localize("Activate all") : Localize("Deactivate all");
-		if(DoButton_Menu(&s_ActivateAll, pActionText, 0, &Button))
-		{
-			for(int i = 0; i < NumGhosts; i++)
-			{
-				CGhostItem *pGhost = &m_vGhosts[i];
-				if(pGhost->m_Failed || (ActivateAll && pGhost->m_Slot != -1))
-					continue;
-
-				if(ActivateAll)
-				{
-					if(!m_pClient->m_Ghost.FreeSlots())
-						break;
-
-					pGhost->m_Slot = m_pClient->m_Ghost.Load(pGhost->m_aFilename);
-					if(pGhost->m_Slot == -1)
-						pGhost->m_Failed = true;
-				}
-				else
-				{
-					m_pClient->m_Ghost.UnloadAll();
-					pGhost->m_Slot = -1;
-				}
-			}
-		}
-	}
-
-	if(s_SelectedIndex == -1 || s_SelectedIndex >= (int)m_vGhosts.size())
-		return;
-
-	CGhostItem *pGhost = &m_vGhosts[s_SelectedIndex];
-
-	CGhostItem *pOwnGhost = GetOwnGhost();
-	int ReservedSlots = !pGhost->m_Own && !(pOwnGhost && pOwnGhost->Active());
-	if(!pGhost->m_Failed && pGhost->HasFile() && (pGhost->Active() || m_pClient->m_Ghost.FreeSlots() > ReservedSlots))
-	{
-		Status.VSplitRight(120.0f, &Status, &Button);
-
-		static CButtonContainer s_GhostButton;
-		const char *pText = pGhost->Active() ? Localize("Deactivate") : Localize("Activate");
-		if(DoButton_Menu(&s_GhostButton, pText, 0, &Button) || s_ListBox.WasItemActivated())
-		{
-			if(pGhost->Active())
-			{
-				m_pClient->m_Ghost.Unload(pGhost->m_Slot);
-				pGhost->m_Slot = -1;
-			}
-			else
-			{
-				pGhost->m_Slot = m_pClient->m_Ghost.Load(pGhost->m_aFilename);
-				if(pGhost->m_Slot == -1)
-					pGhost->m_Failed = true;
-			}
-		}
-		Status.VSplitRight(5.0f, &Status, 0);
-	}
-
-	Status.VSplitRight(120.0f, &Status, &Button);
-
-	static CButtonContainer s_DeleteButton;
-	if(DoButton_Menu(&s_DeleteButton, Localize("Delete"), 0, &Button))
-	{
-		if(pGhost->Active())
-			m_pClient->m_Ghost.Unload(pGhost->m_Slot);
-		DeleteGhostItem(s_SelectedIndex);
-	}
-
-	Status.VSplitRight(5.0f, &Status, 0);
-
-	bool Recording = m_pClient->m_Ghost.GhostRecorder()->IsRecording();
-	if(!pGhost->HasFile() && !Recording && pGhost->Active())
-	{
-		static CButtonContainer s_SaveButton;
-		Status.VSplitRight(120.0f, &Status, &Button);
-		if(DoButton_Menu(&s_SaveButton, Localize("Save"), 0, &Button))
-			m_pClient->m_Ghost.SaveGhost(pGhost);
-	}
-}
-
-void CMenus::RenderIngameHint()
-{
-	float Width = 300 * Graphics()->ScreenAspect();
-	Graphics()->MapScreen(0, 0, Width, 300);
-	TextRender()->TextColor(1, 1, 1, 1);
-	TextRender()->Text(5, 280, 5, Localize("Menu opened. Press Esc key again to close menu."), -1.0f);
-	Ui()->MapScreen();
-}
->>>>>>> c0de480f
+}