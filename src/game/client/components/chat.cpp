/* (c) Magnus Auvinen. See licence.txt in the root of the distribution for more information. */
/* If you are missing that file, acquire a complete release at teeworlds.com.                */

#include <base/tl/string.h>

#include <engine/editor.h>
#include <engine/engine.h>
#include <engine/graphics.h>
#include <engine/keys.h>
#include <engine/shared/config.h>
#include <engine/shared/csv.h>
#include <engine/textrender.h>

#include <game/generated/client_data.h>
#include <game/generated/protocol.h>

#include <game/client/animstate.h>
#include <game/client/gameclient.h>

#include <game/client/components/console.h>
#include <game/client/components/scoreboard.h>
#include <game/client/components/skins.h>
#include <game/client/components/sounds.h>
#include <game/localization.h>

#include "chat.h"

CChat::CChat()
{
	for(auto &Line : m_aLines)
	{
		// reset the container indices, so the text containers can be deleted on reset
		Line.m_TextContainerIndex = -1;
		Line.m_QuadContainerIndex = -1;
	}

#define CHAT_COMMAND(name, params, flags, callback, userdata, help) RegisterCommand(name, params, flags, help);
#include <game/ddracechat.h>
	m_Commands.sort_range();

	m_Mode = MODE_NONE;
	Reset();
}

void CChat::RegisterCommand(const char *pName, const char *pParams, int flags, const char *pHelp)
{
	m_Commands.add_unsorted(CCommand{pName, pParams});
}

void CChat::RebuildChat()
{
	for(auto &Line : m_aLines)
	{
		if(Line.m_TextContainerIndex != -1)
			TextRender()->DeleteTextContainer(Line.m_TextContainerIndex);
		Line.m_TextContainerIndex = -1;
		if(Line.m_QuadContainerIndex != -1)
			Graphics()->DeleteQuadContainer(Line.m_QuadContainerIndex);
		Line.m_QuadContainerIndex = -1;
		// recalculate sizes
		Line.m_YOffset[0] = -1.f;
		Line.m_YOffset[1] = -1.f;
	}
}

void CChat::OnWindowResize()
{
	RebuildChat();
}

void CChat::Reset()
{
	for(auto &Line : m_aLines)
	{
		if(Line.m_TextContainerIndex != -1)
			TextRender()->DeleteTextContainer(Line.m_TextContainerIndex);
		if(Line.m_QuadContainerIndex != -1)
			Graphics()->DeleteQuadContainer(Line.m_QuadContainerIndex);
		Line.m_Time = 0;
		Line.m_aText[0] = 0;
		Line.m_aName[0] = 0;
		Line.m_Friend = false;
		Line.m_TextContainerIndex = -1;
		Line.m_QuadContainerIndex = -1;
		Line.m_TimesRepeated = 0;
		Line.m_HasRenderTee = false;
	}
	m_PrevScoreBoardShowed = false;
	m_PrevShowChat = false;

	m_ReverseTAB = false;
	m_Show = false;
	m_InputUpdate = false;
	m_ChatStringOffset = 0;
	m_CompletionChosen = -1;
	m_aCompletionBuffer[0] = 0;
	m_PlaceholderOffset = 0;
	m_PlaceholderLength = 0;
	m_pHistoryEntry = 0x0;
	m_PendingChatCounter = 0;
	m_LastChatSend = 0;
	m_CurrentLine = 0;
	DisableMode();

	for(int64_t &LastSoundPlayed : m_aLastSoundPlayed)
		LastSoundPlayed = 0;
}

void CChat::OnRelease()
{
	m_Show = false;
}

void CChat::OnStateChange(int NewState, int OldState)
{
	if(OldState <= IClient::STATE_CONNECTING)
		Reset();
}

void CChat::ConSay(IConsole::IResult *pResult, void *pUserData)
{
	((CChat *)pUserData)->Say(0, pResult->GetString(0));
}

void CChat::ConSayTeam(IConsole::IResult *pResult, void *pUserData)
{
	((CChat *)pUserData)->Say(1, pResult->GetString(0));
}

void CChat::ConChat(IConsole::IResult *pResult, void *pUserData)
{
	const char *pMode = pResult->GetString(0);
	if(str_comp(pMode, "all") == 0)
		((CChat *)pUserData)->EnableMode(0);
	else if(str_comp(pMode, "team") == 0)
		((CChat *)pUserData)->EnableMode(1);
	else
		((CChat *)pUserData)->Console()->Print(IConsole::OUTPUT_LEVEL_STANDARD, "console", "expected all or team as mode");

	if(pResult->GetString(1)[0] || ((CChat *)pUserData)->Config()->m_ClChatReset)
		((CChat *)pUserData)->m_Input.Set(pResult->GetString(1));
}

void CChat::ConShowChat(IConsole::IResult *pResult, void *pUserData)
{
	((CChat *)pUserData)->m_Show = pResult->GetInteger(0) != 0;
}

void CChat::ConEcho(IConsole::IResult *pResult, void *pUserData)
{
	((CChat *)pUserData)->Echo(pResult->GetString(0));
}

void CChat::ConchainChatOld(IConsole::IResult *pResult, void *pUserData, IConsole::FCommandCallback pfnCallback, void *pCallbackUserData)
{
	pfnCallback(pResult, pCallbackUserData);
	((CChat *)pUserData)->RebuildChat();
}

void CChat::Echo(const char *pString)
{
	AddLine(-2, 0, pString);
}

void CChat::OnConsoleInit()
{
	Console()->Register("say", "r[message]", CFGFLAG_CLIENT, ConSay, this, "Say in chat");
	Console()->Register("say_team", "r[message]", CFGFLAG_CLIENT, ConSayTeam, this, "Say in team chat");
	Console()->Register("chat", "s['team'|'all'] ?r[message]", CFGFLAG_CLIENT, ConChat, this, "Enable chat with all/team mode");
	Console()->Register("+show_chat", "", CFGFLAG_CLIENT, ConShowChat, this, "Show chat");
	Console()->Register("echo", "r[message]", CFGFLAG_CLIENT, ConEcho, this, "Echo the text in chat window");
	Console()->Chain("cl_chat_old", ConchainChatOld, this);
}

bool CChat::OnInput(IInput::CEvent Event)
{
	if(m_Mode == MODE_NONE)
		return false;

	if(Input()->KeyIsPressed(KEY_LCTRL) && Input()->KeyPress(KEY_V))
	{
		const char *Text = Input()->GetClipboardText();
		if(Text)
		{
			// if the text has more than one line, we send all lines except the last one
			// the last one is set as in the text field
			char Line[256];
			int i, Begin = 0;
			for(i = 0; i < str_length(Text); i++)
			{
				if(Text[i] == '\n')
				{
					int max = minimum(i - Begin + 1, (int)sizeof(Line));
					str_utf8_copy(Line, Text + Begin, max);
					Begin = i + 1;
					SayChat(Line);
					while(Text[i] == '\n')
						i++;
				}
			}
			int max = minimum(i - Begin + 1, (int)sizeof(Line));
			str_utf8_copy(Line, Text + Begin, max);
			m_Input.Add(Line);
		}
	}

	if(Input()->KeyIsPressed(KEY_LCTRL) && Input()->KeyPress(KEY_C))
	{
		Input()->SetClipboardText(m_Input.GetString());
	}

	if(Input()->KeyIsPressed(KEY_LCTRL)) // jump to spaces and special ASCII characters
	{
		int SearchDirection = 0;
		if(Input()->KeyPress(KEY_LEFT) || Input()->KeyPress(KEY_BACKSPACE))
			SearchDirection = -1;
		else if(Input()->KeyPress(KEY_RIGHT) || Input()->KeyPress(KEY_DELETE))
			SearchDirection = 1;

		if(SearchDirection != 0)
		{
			int OldOffset = m_Input.GetCursorOffset();

			int FoundAt = SearchDirection > 0 ? m_Input.GetLength() - 1 : 0;
			for(int i = m_Input.GetCursorOffset() + SearchDirection; SearchDirection > 0 ? i < m_Input.GetLength() - 1 : i > 0; i += SearchDirection)
			{
				int Next = i + SearchDirection;
				if((m_Input.GetString()[Next] == ' ') ||
					(m_Input.GetString()[Next] >= 32 && m_Input.GetString()[Next] <= 47) ||
					(m_Input.GetString()[Next] >= 58 && m_Input.GetString()[Next] <= 64) ||
					(m_Input.GetString()[Next] >= 91 && m_Input.GetString()[Next] <= 96))
				{
					FoundAt = i;
					if(SearchDirection < 0)
						FoundAt++;
					break;
				}
			}

			if(Input()->KeyPress(KEY_BACKSPACE))
			{
				if(m_Input.GetCursorOffset() != 0)
				{
					char aText[512];
					str_copy(aText, m_Input.GetString(), FoundAt + 1);

					if(m_Input.GetCursorOffset() != str_length(m_Input.GetString()))
						str_append(aText, m_Input.GetString() + m_Input.GetCursorOffset(), str_length(m_Input.GetString()));

					m_Input.Set(aText);
				}
			}
			else if(Input()->KeyPress(KEY_DELETE))
			{
				if(m_Input.GetCursorOffset() != m_Input.GetLength())
				{
					char aText[512];
					aText[0] = '\0';

					str_copy(aText, m_Input.GetString(), m_Input.GetCursorOffset() + 1);

					if(FoundAt != m_Input.GetLength())
						str_append(aText, m_Input.GetString() + FoundAt, sizeof(aText));

					m_Input.Set(aText);
					FoundAt = OldOffset;
				}
			}
			m_Input.SetCursorOffset(FoundAt);
		}
	}

	if(Event.m_Flags & IInput::FLAG_PRESS && Event.m_Key == KEY_ESCAPE)
	{
		DisableMode();
		m_pClient->OnRelease();
		if(Config()->m_ClChatReset)
			m_Input.Clear();
	}
	else if(Event.m_Flags & IInput::FLAG_PRESS && (Event.m_Key == KEY_RETURN || Event.m_Key == KEY_KP_ENTER))
	{
		if(m_Input.GetString()[0])
		{
			bool AddEntry = false;

			if(m_LastChatSend + time_freq() < time())
			{
				Say(m_Mode == MODE_ALL ? 0 : 1, m_Input.GetString());
				AddEntry = true;
			}
			else if(m_PendingChatCounter < 3)
			{
				++m_PendingChatCounter;
				AddEntry = true;
			}

			if(AddEntry)
			{
				CHistoryEntry *pEntry = m_History.Allocate(sizeof(CHistoryEntry) + m_Input.GetLength());
				pEntry->m_Team = m_Mode == MODE_ALL ? 0 : 1;
				mem_copy(pEntry->m_aText, m_Input.GetString(), m_Input.GetLength() + 1);
			}
		}
		m_pHistoryEntry = 0x0;
		DisableMode();
		m_pClient->OnRelease();
		m_Input.Clear();
	}
	if(Event.m_Flags & IInput::FLAG_PRESS && Event.m_Key == KEY_TAB)
	{
		// fill the completion buffer
		if(m_CompletionChosen < 0)
		{
			const char *pCursor = m_Input.GetString() + m_Input.GetCursorOffset();
			for(int Count = 0; Count < m_Input.GetCursorOffset() && *(pCursor - 1) != ' '; --pCursor, ++Count)
				;
			m_PlaceholderOffset = pCursor - m_Input.GetString();

			for(m_PlaceholderLength = 0; *pCursor && *pCursor != ' '; ++pCursor)
				++m_PlaceholderLength;

			str_truncate(m_aCompletionBuffer, sizeof(m_aCompletionBuffer), m_Input.GetString() + m_PlaceholderOffset, m_PlaceholderLength);
		}

		if(m_aCompletionBuffer[0] == '/')
		{
			CCommand *pCompletionCommand = 0;

			const size_t NumCommands = m_Commands.size();

			if(m_ReverseTAB)
				m_CompletionChosen = (m_CompletionChosen - 1 + 2 * NumCommands) % (2 * NumCommands);
			else
				m_CompletionChosen = (m_CompletionChosen + 1) % (2 * NumCommands);

			const char *pCommandStart = m_aCompletionBuffer + 1;
			for(size_t i = 0; i < 2 * NumCommands; ++i)
			{
				int SearchType;
				int Index;

				if(m_ReverseTAB)
				{
					SearchType = ((m_CompletionChosen - i + 2 * NumCommands) % (2 * NumCommands)) / NumCommands;
					Index = (m_CompletionChosen - i + NumCommands) % NumCommands;
				}
				else
				{
					SearchType = ((m_CompletionChosen + i) % (2 * NumCommands)) / NumCommands;
					Index = (m_CompletionChosen + i) % NumCommands;
				}

				auto &Command = m_Commands[Index];

				if(str_comp_nocase_num(Command.pName, pCommandStart, str_length(pCommandStart)) == 0)
				{
					pCompletionCommand = &Command;
					m_CompletionChosen = Index + SearchType * NumCommands;
					break;
				}
			}

			// insert the command
			if(pCompletionCommand)
			{
				char aBuf[256];
				// add part before the name
				str_truncate(aBuf, sizeof(aBuf), m_Input.GetString(), m_PlaceholderOffset);

				// add the command
				str_append(aBuf, "/", sizeof(aBuf));
				str_append(aBuf, pCompletionCommand->pName, sizeof(aBuf));

				// add separator
				const char *pSeparator = pCompletionCommand->pParams[0] == '\0' ? "" : " ";
				str_append(aBuf, pSeparator, sizeof(aBuf));
				if(*pSeparator)
					str_append(aBuf, pSeparator, sizeof(aBuf));

				// add part after the name
				str_append(aBuf, m_Input.GetString() + m_PlaceholderOffset + m_PlaceholderLength, sizeof(aBuf));

				m_PlaceholderLength = str_length(pSeparator) + str_length(pCompletionCommand->pName) + 1;
				m_OldChatStringLength = m_Input.GetLength();
				m_Input.Set(aBuf); // TODO: Use Add instead
				m_Input.SetCursorOffset(m_PlaceholderOffset + m_PlaceholderLength);
				m_InputUpdate = true;
			}
		}
		else
		{
			// find next possible name
			const char *pCompletionString = 0;

			if(m_ReverseTAB)
				m_CompletionChosen = (m_CompletionChosen - 1 + 2 * MAX_CLIENTS) % (2 * MAX_CLIENTS);
			else
				m_CompletionChosen = (m_CompletionChosen + 1) % (2 * MAX_CLIENTS);

			for(int i = 0; i < 2 * MAX_CLIENTS; ++i)
			{
				int SearchType;
				int Index;

				if(m_ReverseTAB)
				{
					SearchType = ((m_CompletionChosen - i + 2 * MAX_CLIENTS) % (2 * MAX_CLIENTS)) / MAX_CLIENTS;
					Index = (m_CompletionChosen - i + MAX_CLIENTS) % MAX_CLIENTS;
				}
				else
				{
					SearchType = ((m_CompletionChosen + i) % (2 * MAX_CLIENTS)) / MAX_CLIENTS;
					Index = (m_CompletionChosen + i) % MAX_CLIENTS;
				}

				if(!m_pClient->m_Snap.m_paInfoByName[Index])
					continue;

				int Index2 = m_pClient->m_Snap.m_paInfoByName[Index]->m_ClientID;

				bool Found = false;
				if(SearchType == 1)
				{
					if(str_utf8_comp_nocase_num(m_pClient->m_aClients[Index2].m_aName, m_aCompletionBuffer, str_length(m_aCompletionBuffer)) &&
						str_utf8_find_nocase(m_pClient->m_aClients[Index2].m_aName, m_aCompletionBuffer))
						Found = true;
				}
				else if(!str_utf8_comp_nocase_num(m_pClient->m_aClients[Index2].m_aName, m_aCompletionBuffer, str_length(m_aCompletionBuffer)))
					Found = true;

				if(Found)
				{
					pCompletionString = m_pClient->m_aClients[Index2].m_aName;
					m_CompletionChosen = Index + SearchType * MAX_CLIENTS;
					break;
				}
			}

			// insert the name
			if(pCompletionString)
			{
				char aBuf[256];
				// add part before the name
				str_truncate(aBuf, sizeof(aBuf), m_Input.GetString(), m_PlaceholderOffset);

				// add the name
				str_append(aBuf, pCompletionString, sizeof(aBuf));

				// add separator
				const char *pSeparator = "";
				if(*(m_Input.GetString() + m_PlaceholderOffset + m_PlaceholderLength) != ' ')
					pSeparator = m_PlaceholderOffset == 0 ? ": " : " ";
				else if(m_PlaceholderOffset == 0)
					pSeparator = ":";
				if(*pSeparator)
					str_append(aBuf, pSeparator, sizeof(aBuf));

				// add part after the name
				str_append(aBuf, m_Input.GetString() + m_PlaceholderOffset + m_PlaceholderLength, sizeof(aBuf));

				m_PlaceholderLength = str_length(pSeparator) + str_length(pCompletionString);
				m_OldChatStringLength = m_Input.GetLength();
				m_Input.Set(aBuf); // TODO: Use Add instead
				m_Input.SetCursorOffset(m_PlaceholderOffset + m_PlaceholderLength);
				m_InputUpdate = true;
			}
		}
	}
	else
	{
		// reset name completion process
		if(Event.m_Flags & IInput::FLAG_PRESS && Event.m_Key != KEY_TAB)
			if(Event.m_Key != KEY_LSHIFT)
				m_CompletionChosen = -1;

		m_OldChatStringLength = m_Input.GetLength();
		m_Input.ProcessInput(Event);
		m_InputUpdate = true;
	}
	if(Event.m_Flags & IInput::FLAG_PRESS && Event.m_Key == KEY_LSHIFT)
	{
		m_ReverseTAB = true;
	}
	else if(Event.m_Flags & IInput::FLAG_RELEASE && Event.m_Key == KEY_LSHIFT)
	{
		m_ReverseTAB = false;
	}
	if(Event.m_Flags & IInput::FLAG_PRESS && Event.m_Key == KEY_UP)
	{
		if(m_pHistoryEntry)
		{
			CHistoryEntry *pTest = m_History.Prev(m_pHistoryEntry);

			if(pTest)
				m_pHistoryEntry = pTest;
		}
		else
			m_pHistoryEntry = m_History.Last();

		if(m_pHistoryEntry)
			m_Input.Set(m_pHistoryEntry->m_aText);
	}
	else if(Event.m_Flags & IInput::FLAG_PRESS && Event.m_Key == KEY_DOWN)
	{
		if(m_pHistoryEntry)
			m_pHistoryEntry = m_History.Next(m_pHistoryEntry);

		if(m_pHistoryEntry)
			m_Input.Set(m_pHistoryEntry->m_aText);
		else
			m_Input.Clear();
	}

	return true;
}

void CChat::EnableMode(int Team)
{
	if(Client()->State() == IClient::STATE_DEMOPLAYBACK)
		return;

	if(m_Mode == MODE_NONE)
	{
		if(Team)
			m_Mode = MODE_TEAM;
		else
			m_Mode = MODE_ALL;

		Input()->SetIMEState(true);
		Input()->Clear();
		m_CompletionChosen = -1;
	}
}

void CChat::DisableMode()
{
	if(m_Mode != MODE_NONE)
	{
		Input()->SetIMEState(false);
		m_Mode = MODE_NONE;
	}
}

void CChat::OnMessage(int MsgType, void *pRawMsg)
{
	if(MsgType == NETMSGTYPE_SV_CHAT)
	{
		CNetMsg_Sv_Chat *pMsg = (CNetMsg_Sv_Chat *)pRawMsg;
		AddLine(pMsg->m_ClientID, pMsg->m_Team, pMsg->m_pMessage);
	}
}

bool CChat::LineShouldHighlight(const char *pLine, const char *pName)
{
	const char *pHL = str_utf8_find_nocase(pLine, pName);

	if(pHL)
	{
		int Length = str_length(pName);

		if(Length > 0 && (pLine == pHL || pHL[-1] == ' ') && (pHL[Length] == 0 || pHL[Length] == ' ' || pHL[Length] == '.' || pHL[Length] == '!' || pHL[Length] == ',' || pHL[Length] == '?' || pHL[Length] == ':'))
			return true;
	}

	return false;
}

#define SAVES_FILE "ddnet-saves.txt"
const char *SAVES_HEADER[] = {
	"Time",
	"Player",
	"Map",
	"Code",
};

void CChat::StoreSave(const char *pText)
{
	const char *pStart = str_find(pText, "Team successfully saved by ");
	const char *pMid = str_find(pText, ". Use '/load ");
	const char *pOn = str_find(pText, "' on ");
	const char *pEnd = str_find(pText, pOn ? " to continue" : "' to continue");

	if(!pStart || !pMid || !pEnd || pMid < pStart || pEnd < pMid || (pOn && (pOn < pMid || pEnd < pOn)))
		return;

	char aName[16];
	str_truncate(aName, sizeof(aName), pStart + 27, pMid - pStart - 27);

	char aSaveCode[64];

	str_truncate(aSaveCode, sizeof(aSaveCode), pMid + 13, (pOn ? pOn : pEnd) - pMid - 13);

	char aTimestamp[20];
	str_timestamp_format(aTimestamp, sizeof(aTimestamp), FORMAT_SPACE);

	// TODO: Find a simple way to get the names of team members. This doesn't
	// work since team is killed first, then save message gets sent:
	/*
	for(int i = 0; i < MAX_CLIENTS; i++)
	{
		const CNetObj_PlayerInfo *pInfo = GameClient()->m_Snap.m_paInfoByDDTeam[i];
		if(!pInfo)
			continue;
		pInfo->m_Team // All 0
	}
	*/

	IOHANDLE File = Storage()->OpenFile(SAVES_FILE, IOFLAG_APPEND, IStorage::TYPE_SAVE);
	if(!File)
		return;

	const char *apColumns[4] = {
		aTimestamp,
		aName,
		Client()->GetCurrentMap(),
		aSaveCode,
	};

	if(io_tell(File) == 0)
	{
		CsvWrite(File, 4, SAVES_HEADER);
	}
	CsvWrite(File, 4, apColumns);
	io_close(File);
}

void CChat::AddLine(int ClientID, int Team, const char *pLine)
{
	if(*pLine == 0 ||
		(ClientID == -1 && !Config()->m_ClShowChatSystem) ||
		(ClientID >= 0 && (m_pClient->m_aClients[ClientID].m_aName[0] == '\0' || // unknown client
					  m_pClient->m_aClients[ClientID].m_ChatIgnore ||
					  (m_pClient->m_Snap.m_LocalClientID != ClientID && Config()->m_ClShowChatFriends && !m_pClient->m_aClients[ClientID].m_Friend) ||
					  (m_pClient->m_Snap.m_LocalClientID != ClientID && m_pClient->m_aClients[ClientID].m_Foe))))
		return;

	// trim right and set maximum length to 256 utf8-characters
	int Length = 0;
	const char *pStr = pLine;
	const char *pEnd = 0;
	while(*pStr)
	{
		const char *pStrOld = pStr;
		int Code = str_utf8_decode(&pStr);

		// check if unicode is not empty
		if(!str_utf8_isspace(Code))
		{
			pEnd = 0;
		}
		else if(pEnd == 0)
			pEnd = pStrOld;

		if(++Length >= 256)
		{
			*(const_cast<char *>(pStr)) = 0;
			break;
		}
	}
	if(pEnd != 0)
		*(const_cast<char *>(pEnd)) = 0;

	bool Highlighted = false;
	char *p = const_cast<char *>(pLine);

	bool IsTeamLine = Team == 1;
	bool IsWhisperLine = Team >= 2;

	// Only empty string left
	if(*p == 0)
		return;

	auto &&FChatMsgCheckAndPrint = [=](CLine *pLine) {
		if(pLine->m_ClientID < 0) // server or client message
		{
			if(Client()->State() != IClient::STATE_DEMOPLAYBACK)
				StoreSave(pLine->m_aText);
		}

		char aBuf[1024];
		str_format(aBuf, sizeof(aBuf), "%s%s%s", pLine->m_aName, pLine->m_ClientID >= 0 ? ": " : "", pLine->m_aText);

		ColorRGBA ChatLogColor{1, 1, 1, 1};
		if(pLine->m_Highlighted)
		{
			ChatLogColor = color_cast<ColorRGBA>(ColorHSLA(Config()->m_ClMessageHighlightColor));
		}
		else
		{
			if(pLine->m_Friend && Config()->m_ClMessageFriend)
				ChatLogColor = color_cast<ColorRGBA>(ColorHSLA(Config()->m_ClMessageFriendColor));
			else if(pLine->m_Team)
				ChatLogColor = color_cast<ColorRGBA>(ColorHSLA(Config()->m_ClMessageTeamColor));
			else if(pLine->m_ClientID == -1) // system
				ChatLogColor = color_cast<ColorRGBA>(ColorHSLA(Config()->m_ClMessageSystemColor));
			else if(pLine->m_ClientID == -2) // client
				ChatLogColor = color_cast<ColorRGBA>(ColorHSLA(Config()->m_ClMessageClientColor));
			else // regular message
				ChatLogColor = color_cast<ColorRGBA>(ColorHSLA(Config()->m_ClMessageColor));
		}

		Console()->Print(IConsole::OUTPUT_LEVEL_STANDARD, pLine->m_Whisper ? "whisper" : (pLine->m_Team ? "teamchat" : "chat"), aBuf, ChatLogColor);
	};

	while(*p)
	{
		Highlighted = false;
		pLine = p;
		// find line separator and strip multiline
		while(*p)
		{
			if(*p++ == '\n')
			{
				*(p - 1) = 0;
				break;
			}
		}

		CLine *pCurrentLine = &m_aLines[m_CurrentLine];

		// If it's a client message, m_aText will have ": " prepended so we have to work around it.
		if(pCurrentLine->m_Team == IsTeamLine && pCurrentLine->m_Whisper == IsWhisperLine && pCurrentLine->m_ClientID == ClientID && str_comp(pCurrentLine->m_aText, pLine) == 0)
		{
			pCurrentLine->m_TimesRepeated++;
			if(pCurrentLine->m_TextContainerIndex != -1)
				TextRender()->DeleteTextContainer(pCurrentLine->m_TextContainerIndex);
			pCurrentLine->m_TextContainerIndex = -1;

			if(pCurrentLine->m_QuadContainerIndex != -1)
				Graphics()->DeleteQuadContainer(pCurrentLine->m_QuadContainerIndex);
			pCurrentLine->m_QuadContainerIndex = -1;
			pCurrentLine->m_Time = time();
			pCurrentLine->m_YOffset[0] = -1.f;
			pCurrentLine->m_YOffset[1] = -1.f;

			FChatMsgCheckAndPrint(pCurrentLine);
			return;
		}

		m_CurrentLine = (m_CurrentLine + 1) % MAX_LINES;

		pCurrentLine = &m_aLines[m_CurrentLine];
		pCurrentLine->m_TimesRepeated = 0;
		pCurrentLine->m_Time = time();
		pCurrentLine->m_YOffset[0] = -1.0f;
		pCurrentLine->m_YOffset[1] = -1.0f;
		pCurrentLine->m_ClientID = ClientID;
		pCurrentLine->m_Team = IsTeamLine;
		pCurrentLine->m_Whisper = IsWhisperLine;
		pCurrentLine->m_NameColor = -2;

		if(pCurrentLine->m_TextContainerIndex != -1)
			TextRender()->DeleteTextContainer(pCurrentLine->m_TextContainerIndex);
		pCurrentLine->m_TextContainerIndex = -1;

		if(pCurrentLine->m_QuadContainerIndex != -1)
			Graphics()->DeleteQuadContainer(pCurrentLine->m_QuadContainerIndex);
		pCurrentLine->m_QuadContainerIndex = -1;

		// check for highlighted name
		if(Client()->State() != IClient::STATE_DEMOPLAYBACK)
		{
			if(ClientID >= 0 && ClientID != m_pClient->m_LocalIDs[0])
			{
				// main character
				if(LineShouldHighlight(pLine, m_pClient->m_aClients[m_pClient->m_LocalIDs[0]].m_aName))
					Highlighted = true;
				// dummy
				if(m_pClient->Client()->DummyConnected() && LineShouldHighlight(pLine, m_pClient->m_aClients[m_pClient->m_LocalIDs[1]].m_aName))
					Highlighted = true;
			}
		}
		else
		{
			// on demo playback use local id from snap directly,
			// since m_LocalIDs isn't valid there
			if(LineShouldHighlight(pLine, m_pClient->m_aClients[m_pClient->m_Snap.m_LocalClientID].m_aName))
				Highlighted = true;
		}

		pCurrentLine->m_Highlighted = Highlighted;

		if(pCurrentLine->m_ClientID < 0) // server or client message
		{
			str_copy(pCurrentLine->m_aName, "*** ", sizeof(pCurrentLine->m_aName));
			str_format(pCurrentLine->m_aText, sizeof(pCurrentLine->m_aText), "%s", pLine);
		}
		else
		{
			if(m_pClient->m_aClients[ClientID].m_Team == TEAM_SPECTATORS)
				pCurrentLine->m_NameColor = TEAM_SPECTATORS;

			if(m_pClient->m_Snap.m_pGameInfoObj && m_pClient->m_Snap.m_pGameInfoObj->m_GameFlags & GAMEFLAG_TEAMS)
			{
				if(m_pClient->m_aClients[ClientID].m_Team == TEAM_RED)
					pCurrentLine->m_NameColor = TEAM_RED;
				else if(m_pClient->m_aClients[ClientID].m_Team == TEAM_BLUE)
					pCurrentLine->m_NameColor = TEAM_BLUE;
			}

			if(Team == 2) // whisper send
			{
				str_format(pCurrentLine->m_aName, sizeof(pCurrentLine->m_aName), "→ %s", m_pClient->m_aClients[ClientID].m_aName);
				pCurrentLine->m_NameColor = TEAM_BLUE;
				pCurrentLine->m_Highlighted = false;
				Highlighted = false;
			}
			else if(Team == 3) // whisper recv
			{
				str_format(pCurrentLine->m_aName, sizeof(pCurrentLine->m_aName), "← %s", m_pClient->m_aClients[ClientID].m_aName);
				pCurrentLine->m_NameColor = TEAM_RED;
				pCurrentLine->m_Highlighted = true;
				Highlighted = true;
			}
			else
				str_format(pCurrentLine->m_aName, sizeof(pCurrentLine->m_aName), "%s", m_pClient->m_aClients[ClientID].m_aName);

			str_format(pCurrentLine->m_aText, sizeof(pCurrentLine->m_aText), "%s", pLine);
			pCurrentLine->m_Friend = m_pClient->m_aClients[ClientID].m_Friend;
		}

		pCurrentLine->m_HasRenderTee = false;

		pCurrentLine->m_Friend = ClientID >= 0 ? m_pClient->m_aClients[ClientID].m_Friend : false;

		if(pCurrentLine->m_ClientID >= 0 && pCurrentLine->m_aName[0] != '\0')
		{
			if(!Config()->m_ClChatOld)
			{
				pCurrentLine->m_CustomColoredSkin = m_pClient->m_aClients[pCurrentLine->m_ClientID].m_RenderInfo.m_CustomColoredSkin;
				if(pCurrentLine->m_CustomColoredSkin)
					pCurrentLine->m_RenderSkin = m_pClient->m_aClients[pCurrentLine->m_ClientID].m_RenderInfo.m_ColorableRenderSkin;
				else
					pCurrentLine->m_RenderSkin = m_pClient->m_aClients[pCurrentLine->m_ClientID].m_RenderInfo.m_OriginalRenderSkin;

				str_copy(pCurrentLine->m_aSkinName, m_pClient->m_aClients[pCurrentLine->m_ClientID].m_aSkinName, sizeof(pCurrentLine->m_aSkinName));
				pCurrentLine->m_ColorBody = m_pClient->m_aClients[pCurrentLine->m_ClientID].m_RenderInfo.m_ColorBody;
				pCurrentLine->m_ColorFeet = m_pClient->m_aClients[pCurrentLine->m_ClientID].m_RenderInfo.m_ColorFeet;

				pCurrentLine->m_RenderSkinMetrics = m_pClient->m_aClients[pCurrentLine->m_ClientID].m_RenderInfo.m_SkinMetrics;
				pCurrentLine->m_HasRenderTee = true;
			}
		}

		FChatMsgCheckAndPrint(pCurrentLine);
	}

	// play sound
	int64_t Now = time();
	if(ClientID == -1)
	{
		if(Now - m_aLastSoundPlayed[CHAT_SERVER] >= time_freq() * 3 / 10)
		{
			if(Config()->m_SndServerMessage)
			{
				m_pClient->m_Sounds.Play(CSounds::CHN_GUI, SOUND_CHAT_SERVER, 0);
				m_aLastSoundPlayed[CHAT_SERVER] = Now;
			}
		}
	}
	else if(ClientID == -2) // Client message
	{
		// No sound yet
	}
	else if(Highlighted && Client()->State() != IClient::STATE_DEMOPLAYBACK)
	{
		if(Now - m_aLastSoundPlayed[CHAT_HIGHLIGHT] >= time_freq() * 3 / 10)
		{
			char aBuf[1024];
			str_format(aBuf, sizeof(aBuf), "%s: %s", m_aLines[m_CurrentLine].m_aName, m_aLines[m_CurrentLine].m_aText);
			Client()->Notify("DDNet Chat", aBuf);
			if(Config()->m_SndHighlight)
			{
				m_pClient->m_Sounds.Play(CSounds::CHN_GUI, SOUND_CHAT_HIGHLIGHT, 0);
				m_aLastSoundPlayed[CHAT_HIGHLIGHT] = Now;
			}

			if(Config()->m_ClEditor)
			{
				GameClient()->Editor()->UpdateMentions();
			}
		}
	}
	else if(Team != 2)
	{
		if(Now - m_aLastSoundPlayed[CHAT_CLIENT] >= time_freq() * 3 / 10)
		{
<<<<<<< HEAD
			if((Config()->m_SndTeamChat || !m_aLines[m_CurrentLine].m_Team) && (Config()->m_SndChat || m_aLines[m_CurrentLine].m_Team))
=======
			bool PlaySound = m_aLines[m_CurrentLine].m_Team ? g_Config.m_SndChat : g_Config.m_SndTeamChat;
#if defined(CONF_VIDEORECORDER)
			if(IVideo::Current())
			{
				PlaySound &= g_Config.m_ClVideoShowChat;
			}
#endif
			if(PlaySound)
>>>>>>> 3594d89f
			{
				m_pClient->m_Sounds.Play(CSounds::CHN_GUI, SOUND_CHAT_CLIENT, 0);
				m_aLastSoundPlayed[CHAT_CLIENT] = Now;
			}
		}
	}
}

void CChat::RefindSkins()
{
	for(auto &Line : m_aLines)
	{
		if(Line.m_HasRenderTee)
		{
			const CSkin *pSkin = m_pClient->m_Skins.Get(m_pClient->m_Skins.Find(Line.m_aSkinName));
			if(Line.m_CustomColoredSkin)
				Line.m_RenderSkin = pSkin->m_ColorableSkin;
			else
				Line.m_RenderSkin = pSkin->m_OriginalSkin;

			Line.m_RenderSkinMetrics = pSkin->m_Metrics;
		}
	}
}

void CChat::OnPrepareLines()
{
	float x = 5.0f;
	float y = 300.0f - 28.0f;
	float FontSize = FONT_SIZE;

	float ScreenRatio = Graphics()->ScreenAspect();

	bool IsScoreBoardOpen = m_pClient->m_Scoreboard.Active() && (ScreenRatio > 1.7f); // only assume scoreboard when screen ratio is widescreen(something around 16:9)

	bool ForceRecreate = IsScoreBoardOpen != m_PrevScoreBoardShowed;
	bool ShowLargeArea = m_Show || Config()->m_ClShowChat == 2;

	ForceRecreate |= ShowLargeArea != m_PrevShowChat;

	m_PrevScoreBoardShowed = IsScoreBoardOpen;
	m_PrevShowChat = ShowLargeArea;

	float RealMsgPaddingX = MESSAGE_PADDING_X;
	float RealMsgPaddingY = MESSAGE_PADDING_Y;
	float RealMsgPaddingTee = MESSAGE_TEE_SIZE + MESSAGE_TEE_PADDING_RIGHT;

	if(Config()->m_ClChatOld)
	{
		RealMsgPaddingX = 0;
		RealMsgPaddingY = 0;
		RealMsgPaddingTee = 0;
	}

	int64_t Now = time();
	float LineWidth = (IsScoreBoardOpen ? 85.0f : 200.0f) - (RealMsgPaddingX * 1.5f) - RealMsgPaddingTee;

	float HeightLimit = IsScoreBoardOpen ? 180.0f : m_PrevShowChat ? 50.0f : 200.0f;
	float Begin = x;
	float TextBegin = Begin + RealMsgPaddingX / 2.0f;
	CTextCursor Cursor;
	int OffsetType = IsScoreBoardOpen ? 1 : 0;

	for(int i = 0; i < MAX_LINES; i++)
	{
		int r = ((m_CurrentLine - i) + MAX_LINES) % MAX_LINES;

		if(Now > m_aLines[r].m_Time + 16 * time_freq() && !m_PrevShowChat)
			break;

		if(m_aLines[r].m_TextContainerIndex != -1 && !ForceRecreate)
			continue;

		if(m_aLines[r].m_TextContainerIndex != -1)
			TextRender()->DeleteTextContainer(m_aLines[r].m_TextContainerIndex);

		m_aLines[r].m_TextContainerIndex = -1;

		if(m_aLines[r].m_QuadContainerIndex != -1)
			Graphics()->DeleteQuadContainer(m_aLines[r].m_QuadContainerIndex);

		m_aLines[r].m_QuadContainerIndex = -1;

		char aName[64 + 12] = "";

		if(Config()->m_ClShowIDs && m_aLines[r].m_ClientID >= 0 && m_aLines[r].m_aName[0] != '\0')
		{
			if(m_aLines[r].m_ClientID < 10)
				str_format(aName, sizeof(aName), " %d: ", m_aLines[r].m_ClientID);
			else
				str_format(aName, sizeof(aName), "%d: ", m_aLines[r].m_ClientID);
		}

		str_append(aName, m_aLines[r].m_aName, sizeof(aName));

		char aCount[12];
		if(m_aLines[r].m_ClientID < 0)
			str_format(aCount, sizeof(aCount), "[%d] ", m_aLines[r].m_TimesRepeated + 1);
		else
			str_format(aCount, sizeof(aCount), " [%d]", m_aLines[r].m_TimesRepeated + 1);

		if(Config()->m_ClChatOld)
		{
			m_aLines[r].m_HasRenderTee = false;
		}

		// get the y offset (calculate it if we haven't done that yet)
		if(m_aLines[r].m_YOffset[OffsetType] < 0.0f)
		{
			TextRender()->SetCursor(&Cursor, TextBegin, 0.0f, FontSize, 0);
			Cursor.m_LineWidth = LineWidth;

			if(m_aLines[r].m_ClientID >= 0 && m_aLines[r].m_aName[0] != '\0')
			{
				Cursor.m_X += RealMsgPaddingTee;

				if(m_aLines[r].m_Friend && Config()->m_ClMessageFriend)
				{
					TextRender()->TextEx(&Cursor, "♥ ", -1);
				}
			}

			TextRender()->TextEx(&Cursor, aName, -1);
			if(m_aLines[r].m_TimesRepeated > 0)
				TextRender()->TextEx(&Cursor, aCount, -1);

			if(m_aLines[r].m_ClientID >= 0 && m_aLines[r].m_aName[0] != '\0')
			{
				TextRender()->TextEx(&Cursor, ": ", -1);
			}

			CTextCursor AppendCursor = Cursor;

			if(!IsScoreBoardOpen)
			{
				AppendCursor.m_StartX = Cursor.m_X;
				AppendCursor.m_LineWidth -= (Cursor.m_LongestLineWidth - Cursor.m_StartX);
			}

			TextRender()->TextEx(&AppendCursor, m_aLines[r].m_aText, -1);

			m_aLines[r].m_YOffset[OffsetType] = AppendCursor.m_Y + AppendCursor.m_FontSize + RealMsgPaddingY;
		}

		y -= m_aLines[r].m_YOffset[OffsetType];

		// cut off if msgs waste too much space
		if(y < HeightLimit)
			break;

		// the position the text was created
		m_aLines[r].m_TextYOffset = y + RealMsgPaddingY / 2.f;

		int CurRenderFlags = TextRender()->GetRenderFlags();
		TextRender()->SetRenderFlags(CurRenderFlags | ETextRenderFlags::TEXT_RENDER_FLAG_NO_AUTOMATIC_QUAD_UPLOAD);

		// reset the cursor
		TextRender()->SetCursor(&Cursor, TextBegin, m_aLines[r].m_TextYOffset, FontSize, TEXTFLAG_RENDER);
		Cursor.m_LineWidth = LineWidth;

		// Message is from valid player
		if(m_aLines[r].m_ClientID >= 0 && m_aLines[r].m_aName[0] != '\0')
		{
			Cursor.m_X += RealMsgPaddingTee;

			if(m_aLines[r].m_Friend && Config()->m_ClMessageFriend)
			{
				const char *pHeartStr = "♥ ";
				ColorRGBA rgb = color_cast<ColorRGBA>(ColorHSLA(Config()->m_ClMessageFriendColor));
				TextRender()->TextColor(rgb.WithAlpha(1.f));
				if(m_aLines[r].m_TextContainerIndex == -1)
					m_aLines[r].m_TextContainerIndex = TextRender()->CreateTextContainer(&Cursor, pHeartStr);
				else
					TextRender()->AppendTextContainer(&Cursor, m_aLines[r].m_TextContainerIndex, pHeartStr);
			}
		}

		// render name
		ColorRGBA NameColor;
		if(m_aLines[r].m_ClientID == -1) // system
		{
			NameColor = color_cast<ColorRGBA>(ColorHSLA(Config()->m_ClMessageSystemColor));
		}
		else if(m_aLines[r].m_ClientID == -2) // client
		{
			NameColor = color_cast<ColorRGBA>(ColorHSLA(Config()->m_ClMessageClientColor));
		}
		else if(m_aLines[r].m_Team)
		{
			NameColor = CalculateNameColor(ColorHSLA(Config()->m_ClMessageTeamColor));
		}
		else if(m_aLines[r].m_NameColor == TEAM_RED)
			NameColor = ColorRGBA(1.0f, 0.5f, 0.5f, 1.f); // red
		else if(m_aLines[r].m_NameColor == TEAM_BLUE)
			NameColor = ColorRGBA(0.7f, 0.7f, 1.0f, 1.f); // blue
		else if(m_aLines[r].m_NameColor == TEAM_SPECTATORS)
			NameColor = ColorRGBA(0.75f, 0.5f, 0.75f, 1.f); // spectator
		else if(m_aLines[r].m_ClientID >= 0 && Config()->m_ClChatTeamColors && m_pClient->m_Teams.Team(m_aLines[r].m_ClientID))
		{
			NameColor = color_cast<ColorRGBA>(ColorHSLA(m_pClient->m_Teams.Team(m_aLines[r].m_ClientID) / 64.0f, 1.0f, 0.75f));
		}
		else
			NameColor = ColorRGBA(0.8f, 0.8f, 0.8f, 1.f);

		TextRender()->TextColor(NameColor);

		if(m_aLines[r].m_TextContainerIndex == -1)
			m_aLines[r].m_TextContainerIndex = TextRender()->CreateTextContainer(&Cursor, aName);
		else
			TextRender()->AppendTextContainer(&Cursor, m_aLines[r].m_TextContainerIndex, aName);

		if(m_aLines[r].m_TimesRepeated > 0)
		{
			TextRender()->TextColor(1.0f, 1.0f, 1.0f, 0.3f);
			if(m_aLines[r].m_TextContainerIndex == -1)
				m_aLines[r].m_TextContainerIndex = TextRender()->CreateTextContainer(&Cursor, aCount);
			else
				TextRender()->AppendTextContainer(&Cursor, m_aLines[r].m_TextContainerIndex, aCount);
		}

		if(m_aLines[r].m_ClientID >= 0 && m_aLines[r].m_aName[0] != '\0')
		{
			TextRender()->TextColor(NameColor);
			if(m_aLines[r].m_TextContainerIndex == -1)
				m_aLines[r].m_TextContainerIndex = TextRender()->CreateTextContainer(&Cursor, ": ");
			else
				TextRender()->AppendTextContainer(&Cursor, m_aLines[r].m_TextContainerIndex, ": ");
		}

		// render line
		ColorRGBA Color;
		if(m_aLines[r].m_ClientID == -1) // system
			Color = color_cast<ColorRGBA>(ColorHSLA(Config()->m_ClMessageSystemColor));
		else if(m_aLines[r].m_ClientID == -2) // client
			Color = color_cast<ColorRGBA>(ColorHSLA(Config()->m_ClMessageClientColor));
		else if(m_aLines[r].m_Highlighted) // highlighted
			Color = color_cast<ColorRGBA>(ColorHSLA(Config()->m_ClMessageHighlightColor));
		else if(m_aLines[r].m_Team) // team message
			Color = color_cast<ColorRGBA>(ColorHSLA(Config()->m_ClMessageTeamColor));
		else // regular message
			Color = color_cast<ColorRGBA>(ColorHSLA(Config()->m_ClMessageColor));

		TextRender()->TextColor(Color);

		CTextCursor AppendCursor = Cursor;
		if(!IsScoreBoardOpen)
		{
			AppendCursor.m_LineWidth -= (Cursor.m_LongestLineWidth - Cursor.m_StartX);
			AppendCursor.m_StartX = Cursor.m_X;
		}

		if(m_aLines[r].m_TextContainerIndex == -1)
			m_aLines[r].m_TextContainerIndex = TextRender()->CreateTextContainer(&AppendCursor, m_aLines[r].m_aText);
		else
			TextRender()->AppendTextContainer(&AppendCursor, m_aLines[r].m_TextContainerIndex, m_aLines[r].m_aText);

		if(!Config()->m_ClChatOld && (m_aLines[r].m_aText[0] != '\0' || m_aLines[r].m_aName[0] != '\0'))
		{
			float Height = m_aLines[r].m_YOffset[OffsetType];
			Graphics()->SetColor(1, 1, 1, 1);
			m_aLines[r].m_QuadContainerIndex = RenderTools()->CreateRoundRectQuadContainer(Begin, y, (AppendCursor.m_LongestLineWidth - TextBegin) + RealMsgPaddingX * 1.5f, Height, MESSAGE_ROUNDING, CUI::CORNER_ALL);
		}

		TextRender()->SetRenderFlags(CurRenderFlags);
		if(m_aLines[r].m_TextContainerIndex != -1)
			TextRender()->UploadTextContainer(m_aLines[r].m_TextContainerIndex);
	}

	TextRender()->TextColor(1.0f, 1.0f, 1.0f, 1.0f);
}

void CChat::OnRender()
{
	// send pending chat messages
	if(m_PendingChatCounter > 0 && m_LastChatSend + time_freq() < time())
	{
		CHistoryEntry *pEntry = m_History.Last();
		for(int i = m_PendingChatCounter - 1; pEntry; --i, pEntry = m_History.Prev(pEntry))
		{
			if(i == 0)
			{
				Say(pEntry->m_Team, pEntry->m_aText);
				break;
			}
		}
		--m_PendingChatCounter;
	}

	float Width = 300.0f * Graphics()->ScreenAspect();
	Graphics()->MapScreen(0.0f, 0.0f, Width, 300.0f);
	float x = 5.0f;
	float y = 300.0f - 20.0f;
	if(m_Mode != MODE_NONE)
	{
		// render chat input
		CTextCursor Cursor;
		TextRender()->SetCursor(&Cursor, x, y, 8.0f, TEXTFLAG_RENDER);
		Cursor.m_LineWidth = Width - 190.0f;
		Cursor.m_MaxLines = 2;

		if(m_Mode == MODE_ALL)
			TextRender()->TextEx(&Cursor, Localize("All"), -1);
		else if(m_Mode == MODE_TEAM)
			TextRender()->TextEx(&Cursor, Localize("Team"), -1);
		else
			TextRender()->TextEx(&Cursor, Localize("Chat"), -1);

		TextRender()->TextEx(&Cursor, ": ", -1);

		// IME candidate editing
		bool Editing = false;
		int EditingCursor = Input()->GetEditingCursor();
		if(Input()->GetIMEState())
		{
			if(str_length(Input()->GetIMEEditingText()))
			{
				m_Input.Editing(Input()->GetIMEEditingText(), EditingCursor);
				Editing = true;
			}
		}

		// check if the visible text has to be moved
		if(m_InputUpdate)
		{
			if(m_ChatStringOffset > 0 && m_Input.GetLength(Editing) < m_OldChatStringLength)
				m_ChatStringOffset = maximum(0, m_ChatStringOffset - (m_OldChatStringLength - m_Input.GetLength(Editing)));

			if(m_ChatStringOffset > m_Input.GetCursorOffset(Editing))
				m_ChatStringOffset -= m_ChatStringOffset - m_Input.GetCursorOffset(Editing);
			else
			{
				CTextCursor Temp = Cursor;
				Temp.m_Flags = 0;
				TextRender()->TextEx(&Temp, m_Input.GetString(Editing) + m_ChatStringOffset, m_Input.GetCursorOffset(Editing) - m_ChatStringOffset);
				TextRender()->TextEx(&Temp, "|", -1);
				while(Temp.m_LineCount > 2)
				{
					++m_ChatStringOffset;
					Temp = Cursor;
					Temp.m_Flags = 0;
					TextRender()->TextEx(&Temp, m_Input.GetString(Editing) + m_ChatStringOffset, m_Input.GetCursorOffset(Editing) - m_ChatStringOffset);
					TextRender()->TextEx(&Temp, "|", -1);
				}
			}
			m_InputUpdate = false;
		}

		TextRender()->TextEx(&Cursor, m_Input.GetString(Editing) + m_ChatStringOffset, m_Input.GetCursorOffset(Editing) - m_ChatStringOffset);
		static float MarkerOffset = TextRender()->TextWidth(0, 8.0f, "|", -1, -1.0f) / 3;
		CTextCursor Marker = Cursor;
		Marker.m_X -= MarkerOffset;
		TextRender()->TextEx(&Marker, "|", -1);
		TextRender()->TextEx(&Cursor, m_Input.GetString(Editing) + m_Input.GetCursorOffset(Editing), -1);
		if(m_pClient->m_GameConsole.IsClosed())
			Input()->SetEditingPosition(Marker.m_X, Marker.m_Y + Marker.m_FontSize);
	}

#if defined(CONF_VIDEORECORDER)
	if(!((Config()->m_ClShowChat && !IVideo::Current()) || (Config()->m_ClVideoShowChat && IVideo::Current())))
#else
	if(!Config()->m_ClShowChat)
#endif
		return;

	y -= 8.0f;

	OnPrepareLines();

	float ScreenRatio = Graphics()->ScreenAspect();
	bool IsScoreBoardOpen = m_pClient->m_Scoreboard.Active() && (ScreenRatio > 1.7f); // only assume scoreboard when screen ratio is widescreen(something around 16:9)

	int64_t Now = time();
	float HeightLimit = IsScoreBoardOpen ? 180.0f : m_PrevShowChat ? 50.0f : 200.0f;
	int OffsetType = IsScoreBoardOpen ? 1 : 0;

	float RealMsgPaddingX = MESSAGE_PADDING_X;
	float RealMsgPaddingY = MESSAGE_PADDING_Y;

	if(Config()->m_ClChatOld)
	{
		RealMsgPaddingX = 0;
		RealMsgPaddingY = 0;
	}

	for(int i = 0; i < MAX_LINES; i++)
	{
		int r = ((m_CurrentLine - i) + MAX_LINES) % MAX_LINES;
		if(Now > m_aLines[r].m_Time + 16 * time_freq() && !m_PrevShowChat)
			break;

		y -= m_aLines[r].m_YOffset[OffsetType];

		// cut off if msgs waste too much space
		if(y < HeightLimit)
			break;

		float Blend = Now > m_aLines[r].m_Time + 14 * time_freq() && !m_PrevShowChat ? 1.0f - (Now - m_aLines[r].m_Time - 14 * time_freq()) / (2.0f * time_freq()) : 1.0f;

		// Draw backgrounds for messages in one batch
		if(!Config()->m_ClChatOld)
		{
			Graphics()->TextureClear();
			if(m_aLines[r].m_QuadContainerIndex != -1)
			{
				Graphics()->SetColor(0, 0, 0, 0.12f * Blend);
				Graphics()->RenderQuadContainerEx(m_aLines[r].m_QuadContainerIndex, 0, -1, 0, ((y + RealMsgPaddingY / 2.0f) - m_aLines[r].m_TextYOffset));
			}
		}

		if(m_aLines[r].m_TextContainerIndex != -1)
		{
			if(!Config()->m_ClChatOld && m_aLines[r].m_HasRenderTee)
			{
				CTeeRenderInfo RenderInfo;
				RenderInfo.m_CustomColoredSkin = m_aLines[r].m_CustomColoredSkin;
				if(m_aLines[r].m_CustomColoredSkin)
					RenderInfo.m_ColorableRenderSkin = m_aLines[r].m_RenderSkin;
				else
					RenderInfo.m_OriginalRenderSkin = m_aLines[r].m_RenderSkin;
				RenderInfo.m_SkinMetrics = m_aLines[r].m_RenderSkinMetrics;

				RenderInfo.m_ColorBody = m_aLines[r].m_ColorBody;
				RenderInfo.m_ColorFeet = m_aLines[r].m_ColorFeet;
				RenderInfo.m_Size = MESSAGE_TEE_SIZE;

				float RowHeight = FONT_SIZE + RealMsgPaddingY;
				float OffsetTeeY = MESSAGE_TEE_SIZE / 2.0f;
				float FullHeightMinusTee = RowHeight - MESSAGE_TEE_SIZE;

				CAnimState *pIdleState = CAnimState::GetIdle();
				vec2 OffsetToMid;
				RenderTools()->GetRenderTeeOffsetToRenderedTee(pIdleState, &RenderInfo, OffsetToMid);
				vec2 TeeRenderPos(x + (RealMsgPaddingX + MESSAGE_TEE_SIZE) / 2.0f, y + OffsetTeeY + FullHeightMinusTee / 2.0f + OffsetToMid.y);
				RenderTools()->RenderTee(pIdleState, &RenderInfo, EMOTE_NORMAL, vec2(1, 0.1f), TeeRenderPos, Blend);
			}

			STextRenderColor TextOutline(0.f, 0.f, 0.f, 0.3f * Blend);
			STextRenderColor Text(1.f, 1.f, 1.f, Blend);
			TextRender()->RenderTextContainer(m_aLines[r].m_TextContainerIndex, &Text, &TextOutline, 0, (y + RealMsgPaddingY / 2.0f) - m_aLines[r].m_TextYOffset);
		}
	}
}

void CChat::Say(int Team, const char *pLine)
{
	m_LastChatSend = time();

	// send chat message
	CNetMsg_Cl_Say Msg;
	Msg.m_Team = Team;
	Msg.m_pMessage = pLine;
	Client()->SendPackMsg(&Msg, MSGFLAG_VITAL);
}

void CChat::SayChat(const char *pLine)
{
	if(!pLine || str_length(pLine) < 1)
		return;

	bool AddEntry = false;

	if(m_LastChatSend + time_freq() < time())
	{
		Say(m_Mode == MODE_ALL ? 0 : 1, pLine);
		AddEntry = true;
	}
	else if(m_PendingChatCounter < 3)
	{
		++m_PendingChatCounter;
		AddEntry = true;
	}

	if(AddEntry)
	{
		CHistoryEntry *pEntry = m_History.Allocate(sizeof(CHistoryEntry) + str_length(pLine) - 1);
		pEntry->m_Team = m_Mode == MODE_ALL ? 0 : 1;
		mem_copy(pEntry->m_aText, pLine, str_length(pLine));
	}
}<|MERGE_RESOLUTION|>--- conflicted
+++ resolved
@@ -885,18 +885,14 @@
 	{
 		if(Now - m_aLastSoundPlayed[CHAT_CLIENT] >= time_freq() * 3 / 10)
 		{
-<<<<<<< HEAD
-			if((Config()->m_SndTeamChat || !m_aLines[m_CurrentLine].m_Team) && (Config()->m_SndChat || m_aLines[m_CurrentLine].m_Team))
-=======
-			bool PlaySound = m_aLines[m_CurrentLine].m_Team ? g_Config.m_SndChat : g_Config.m_SndTeamChat;
+			bool PlaySound = m_aLines[m_CurrentLine].m_Team ? Config()->m_SndChat : Config()->m_SndTeamChat;
 #if defined(CONF_VIDEORECORDER)
 			if(IVideo::Current())
 			{
-				PlaySound &= g_Config.m_ClVideoShowChat;
+				PlaySound &= Config()->m_ClVideoShowChat;
 			}
 #endif
 			if(PlaySound)
->>>>>>> 3594d89f
 			{
 				m_pClient->m_Sounds.Play(CSounds::CHN_GUI, SOUND_CHAT_CLIENT, 0);
 				m_aLastSoundPlayed[CHAT_CLIENT] = Now;
