--- conflicted
+++ resolved
@@ -1,4 +1,3 @@
-<<<<<<< HEAD
 /* (c) Magnus Auvinen. See licence.txt in the root of the distribution for more information. */
 /* If you are missing that file, acquire a complete release at teeworlds.com.                */
 
@@ -292,9 +291,10 @@
 		}
 	}
 
+
 	// load skins
 	Refresh([this]() {
-		GameClient()->m_Menus.RenderLoading(Localize("Loading DDNet Client"), Localize("Loading skin files"), 0);
+		GameClient()->m_Menus.RenderLoading(Localize("AIODOB :D"), Localize("Boahhhhhh"), 0);
 	});
 }
 
@@ -613,483 +613,4 @@
 bool CSkins::CLoadingSkin::operator==(const char *pOther) const
 {
 	return !str_comp(m_aName, pOther);
-}
-=======
-/* (c) Magnus Auvinen. See licence.txt in the root of the distribution for more information. */
-/* If you are missing that file, acquire a complete release at teeworlds.com.                */
-
-#include <base/log.h>
-#include <base/math.h>
-#include <base/system.h>
-
-#include <engine/engine.h>
-#include <engine/gfx/image_manipulation.h>
-#include <engine/graphics.h>
-#include <engine/shared/config.h>
-#include <engine/storage.h>
-
-#include <game/generated/client_data.h>
-
-#include <game/client/gameclient.h>
-#include <game/localization.h>
-
-#include "skins.h"
-
-CSkins::CSkins() :
-	m_PlaceholderSkin("dummy")
-{
-	m_PlaceholderSkin.m_OriginalSkin.Reset();
-	m_PlaceholderSkin.m_ColorableSkin.Reset();
-	m_PlaceholderSkin.m_BloodColor = ColorRGBA(1.0f, 1.0f, 1.0f, 1.0f);
-	m_PlaceholderSkin.m_Metrics.m_Body.m_Width = 64;
-	m_PlaceholderSkin.m_Metrics.m_Body.m_Height = 64;
-	m_PlaceholderSkin.m_Metrics.m_Body.m_OffsetX = 16;
-	m_PlaceholderSkin.m_Metrics.m_Body.m_OffsetY = 16;
-	m_PlaceholderSkin.m_Metrics.m_Body.m_MaxWidth = 96;
-	m_PlaceholderSkin.m_Metrics.m_Body.m_MaxHeight = 96;
-	m_PlaceholderSkin.m_Metrics.m_Feet.m_Width = 32;
-	m_PlaceholderSkin.m_Metrics.m_Feet.m_Height = 16;
-	m_PlaceholderSkin.m_Metrics.m_Feet.m_OffsetX = 16;
-	m_PlaceholderSkin.m_Metrics.m_Feet.m_OffsetY = 8;
-	m_PlaceholderSkin.m_Metrics.m_Feet.m_MaxWidth = 64;
-	m_PlaceholderSkin.m_Metrics.m_Feet.m_MaxHeight = 32;
-}
-
-bool CSkins::IsVanillaSkin(const char *pName)
-{
-	return std::any_of(std::begin(VANILLA_SKINS), std::end(VANILLA_SKINS), [pName](const char *pVanillaSkin) { return str_comp(pName, pVanillaSkin) == 0; });
-}
-
-void CSkins::CGetPngFile::OnCompletion(EHttpState State)
-{
-	// Maybe this should start another thread to load the png in instead of stalling the curl thread
-	if(State == EHttpState::DONE)
-	{
-		m_pSkins->LoadSkinPng(m_Info, Dest(), Dest(), IStorage::TYPE_SAVE);
-	}
-}
-
-CSkins::CGetPngFile::CGetPngFile(CSkins *pSkins, const char *pUrl, IStorage *pStorage, const char *pDest) :
-	CHttpRequest(pUrl),
-	m_pSkins(pSkins)
-{
-	WriteToFile(pStorage, pDest, IStorage::TYPE_SAVE);
-	Timeout(CTimeout{0, 0, 0, 0});
-	LogProgress(HTTPLOG::NONE);
-}
-
-struct SSkinScanUser
-{
-	CSkins *m_pThis;
-	CSkins::TSkinLoadedCBFunc m_SkinLoadedFunc;
-};
-
-int CSkins::SkinScan(const char *pName, int IsDir, int DirType, void *pUser)
-{
-	auto *pUserReal = static_cast<SSkinScanUser *>(pUser);
-	CSkins *pSelf = pUserReal->m_pThis;
-
-	if(IsDir)
-		return 0;
-
-	const char *pSuffix = str_endswith(pName, ".png");
-	if(pSuffix == nullptr)
-		return 0;
-
-	char aSkinName[IO_MAX_PATH_LENGTH];
-	str_truncate(aSkinName, sizeof(aSkinName), pName, pSuffix - pName);
-	if(!CSkin::IsValidName(aSkinName))
-	{
-		log_error("skins", "Skin name is not valid: %s", aSkinName);
-		log_error("skins", "%s", CSkin::m_aSkinNameRestrictions);
-		return 0;
-	}
-
-	if(g_Config.m_ClVanillaSkinsOnly && !IsVanillaSkin(aSkinName))
-		return 0;
-
-	char aPath[IO_MAX_PATH_LENGTH];
-	str_format(aPath, sizeof(aPath), "skins/%s", pName);
-	pSelf->LoadSkin(aSkinName, aPath, DirType);
-	pUserReal->m_SkinLoadedFunc((int)pSelf->m_Skins.size());
-	return 0;
-}
-
-static void CheckMetrics(CSkin::SSkinMetricVariable &Metrics, const uint8_t *pImg, int ImgWidth, int ImgX, int ImgY, int CheckWidth, int CheckHeight)
-{
-	int MaxY = -1;
-	int MinY = CheckHeight + 1;
-	int MaxX = -1;
-	int MinX = CheckWidth + 1;
-
-	for(int y = 0; y < CheckHeight; y++)
-	{
-		for(int x = 0; x < CheckWidth; x++)
-		{
-			int OffsetAlpha = (y + ImgY) * ImgWidth + (x + ImgX) * 4 + 3;
-			uint8_t AlphaValue = pImg[OffsetAlpha];
-			if(AlphaValue > 0)
-			{
-				if(MaxY < y)
-					MaxY = y;
-				if(MinY > y)
-					MinY = y;
-				if(MaxX < x)
-					MaxX = x;
-				if(MinX > x)
-					MinX = x;
-			}
-		}
-	}
-
-	Metrics.m_Width = clamp((MaxX - MinX) + 1, 1, CheckWidth);
-	Metrics.m_Height = clamp((MaxY - MinY) + 1, 1, CheckHeight);
-	Metrics.m_OffsetX = clamp(MinX, 0, CheckWidth - 1);
-	Metrics.m_OffsetY = clamp(MinY, 0, CheckHeight - 1);
-	Metrics.m_MaxWidth = CheckWidth;
-	Metrics.m_MaxHeight = CheckHeight;
-}
-
-const CSkin *CSkins::LoadSkin(const char *pName, const char *pPath, int DirType)
-{
-	CImageInfo Info;
-	if(!LoadSkinPng(Info, pName, pPath, DirType))
-		return nullptr;
-	return LoadSkin(pName, Info);
-}
-
-bool CSkins::LoadSkinPng(CImageInfo &Info, const char *pName, const char *pPath, int DirType)
-{
-	if(!Graphics()->LoadPng(Info, pPath, DirType))
-	{
-		log_error("skins", "Failed to load skin PNG: %s", pName);
-		return false;
-	}
-	return true;
-}
-
-const CSkin *CSkins::LoadSkin(const char *pName, CImageInfo &Info)
-{
-	if(!Graphics()->CheckImageDivisibility(pName, Info, g_pData->m_aSprites[SPRITE_TEE_BODY].m_pSet->m_Gridx, g_pData->m_aSprites[SPRITE_TEE_BODY].m_pSet->m_Gridy, true))
-	{
-		log_error("skins", "Skin failed image divisibility: %s", pName);
-		return nullptr;
-	}
-	if(!Graphics()->IsImageFormatRgba(pName, Info))
-	{
-		log_error("skins", "Skin format is not RGBA: %s", pName);
-		return nullptr;
-	}
-
-	CSkin Skin{pName};
-	Skin.m_OriginalSkin.m_Body = Graphics()->LoadSpriteTexture(Info, &g_pData->m_aSprites[SPRITE_TEE_BODY]);
-	Skin.m_OriginalSkin.m_BodyOutline = Graphics()->LoadSpriteTexture(Info, &g_pData->m_aSprites[SPRITE_TEE_BODY_OUTLINE]);
-	Skin.m_OriginalSkin.m_Feet = Graphics()->LoadSpriteTexture(Info, &g_pData->m_aSprites[SPRITE_TEE_FOOT]);
-	Skin.m_OriginalSkin.m_FeetOutline = Graphics()->LoadSpriteTexture(Info, &g_pData->m_aSprites[SPRITE_TEE_FOOT_OUTLINE]);
-	Skin.m_OriginalSkin.m_Hands = Graphics()->LoadSpriteTexture(Info, &g_pData->m_aSprites[SPRITE_TEE_HAND]);
-	Skin.m_OriginalSkin.m_HandsOutline = Graphics()->LoadSpriteTexture(Info, &g_pData->m_aSprites[SPRITE_TEE_HAND_OUTLINE]);
-
-	for(int i = 0; i < 6; ++i)
-		Skin.m_OriginalSkin.m_aEyes[i] = Graphics()->LoadSpriteTexture(Info, &g_pData->m_aSprites[SPRITE_TEE_EYE_NORMAL + i]);
-
-	int FeetGridPixelsWidth = (Info.m_Width / g_pData->m_aSprites[SPRITE_TEE_FOOT].m_pSet->m_Gridx);
-	int FeetGridPixelsHeight = (Info.m_Height / g_pData->m_aSprites[SPRITE_TEE_FOOT].m_pSet->m_Gridy);
-	int FeetWidth = g_pData->m_aSprites[SPRITE_TEE_FOOT].m_W * FeetGridPixelsWidth;
-	int FeetHeight = g_pData->m_aSprites[SPRITE_TEE_FOOT].m_H * FeetGridPixelsHeight;
-
-	int FeetOffsetX = g_pData->m_aSprites[SPRITE_TEE_FOOT].m_X * FeetGridPixelsWidth;
-	int FeetOffsetY = g_pData->m_aSprites[SPRITE_TEE_FOOT].m_Y * FeetGridPixelsHeight;
-
-	int FeetOutlineGridPixelsWidth = (Info.m_Width / g_pData->m_aSprites[SPRITE_TEE_FOOT_OUTLINE].m_pSet->m_Gridx);
-	int FeetOutlineGridPixelsHeight = (Info.m_Height / g_pData->m_aSprites[SPRITE_TEE_FOOT_OUTLINE].m_pSet->m_Gridy);
-	int FeetOutlineWidth = g_pData->m_aSprites[SPRITE_TEE_FOOT_OUTLINE].m_W * FeetOutlineGridPixelsWidth;
-	int FeetOutlineHeight = g_pData->m_aSprites[SPRITE_TEE_FOOT_OUTLINE].m_H * FeetOutlineGridPixelsHeight;
-
-	int FeetOutlineOffsetX = g_pData->m_aSprites[SPRITE_TEE_FOOT_OUTLINE].m_X * FeetOutlineGridPixelsWidth;
-	int FeetOutlineOffsetY = g_pData->m_aSprites[SPRITE_TEE_FOOT_OUTLINE].m_Y * FeetOutlineGridPixelsHeight;
-
-	int BodyOutlineGridPixelsWidth = (Info.m_Width / g_pData->m_aSprites[SPRITE_TEE_BODY_OUTLINE].m_pSet->m_Gridx);
-	int BodyOutlineGridPixelsHeight = (Info.m_Height / g_pData->m_aSprites[SPRITE_TEE_BODY_OUTLINE].m_pSet->m_Gridy);
-	int BodyOutlineWidth = g_pData->m_aSprites[SPRITE_TEE_BODY_OUTLINE].m_W * BodyOutlineGridPixelsWidth;
-	int BodyOutlineHeight = g_pData->m_aSprites[SPRITE_TEE_BODY_OUTLINE].m_H * BodyOutlineGridPixelsHeight;
-
-	int BodyOutlineOffsetX = g_pData->m_aSprites[SPRITE_TEE_BODY_OUTLINE].m_X * BodyOutlineGridPixelsWidth;
-	int BodyOutlineOffsetY = g_pData->m_aSprites[SPRITE_TEE_BODY_OUTLINE].m_Y * BodyOutlineGridPixelsHeight;
-
-	size_t BodyWidth = g_pData->m_aSprites[SPRITE_TEE_BODY].m_W * (Info.m_Width / g_pData->m_aSprites[SPRITE_TEE_BODY].m_pSet->m_Gridx); // body width
-	size_t BodyHeight = g_pData->m_aSprites[SPRITE_TEE_BODY].m_H * (Info.m_Height / g_pData->m_aSprites[SPRITE_TEE_BODY].m_pSet->m_Gridy); // body height
-	if(BodyWidth > Info.m_Width || BodyHeight > Info.m_Height)
-		return nullptr;
-	uint8_t *pData = Info.m_pData;
-	const int PixelStep = 4;
-	int Pitch = Info.m_Width * PixelStep;
-
-	// dig out blood color
-	{
-		int64_t aColors[3] = {0};
-		for(size_t y = 0; y < BodyHeight; y++)
-		{
-			for(size_t x = 0; x < BodyWidth; x++)
-			{
-				uint8_t AlphaValue = pData[y * Pitch + x * PixelStep + 3];
-				if(AlphaValue > 128)
-				{
-					aColors[0] += pData[y * Pitch + x * PixelStep + 0];
-					aColors[1] += pData[y * Pitch + x * PixelStep + 1];
-					aColors[2] += pData[y * Pitch + x * PixelStep + 2];
-				}
-			}
-		}
-
-		Skin.m_BloodColor = ColorRGBA(normalize(vec3(aColors[0], aColors[1], aColors[2])));
-	}
-
-	CheckMetrics(Skin.m_Metrics.m_Body, pData, Pitch, 0, 0, BodyWidth, BodyHeight);
-
-	// body outline metrics
-	CheckMetrics(Skin.m_Metrics.m_Body, pData, Pitch, BodyOutlineOffsetX, BodyOutlineOffsetY, BodyOutlineWidth, BodyOutlineHeight);
-
-	// get feet size
-	CheckMetrics(Skin.m_Metrics.m_Feet, pData, Pitch, FeetOffsetX, FeetOffsetY, FeetWidth, FeetHeight);
-
-	// get feet outline size
-	CheckMetrics(Skin.m_Metrics.m_Feet, pData, Pitch, FeetOutlineOffsetX, FeetOutlineOffsetY, FeetOutlineWidth, FeetOutlineHeight);
-
-	ConvertToGrayscale(Info);
-
-	int aFreq[256] = {0};
-	int OrgWeight = 0;
-	int NewWeight = 192;
-
-	// find most common frequency
-	for(size_t y = 0; y < BodyHeight; y++)
-		for(size_t x = 0; x < BodyWidth; x++)
-		{
-			if(pData[y * Pitch + x * PixelStep + 3] > 128)
-				aFreq[pData[y * Pitch + x * PixelStep]]++;
-		}
-
-	for(int i = 1; i < 256; i++)
-	{
-		if(aFreq[OrgWeight] < aFreq[i])
-			OrgWeight = i;
-	}
-
-	// reorder
-	int InvOrgWeight = 255 - OrgWeight;
-	int InvNewWeight = 255 - NewWeight;
-	for(size_t y = 0; y < BodyHeight; y++)
-		for(size_t x = 0; x < BodyWidth; x++)
-		{
-			int v = pData[y * Pitch + x * PixelStep];
-			if(v <= OrgWeight && OrgWeight == 0)
-				v = 0;
-			else if(v <= OrgWeight)
-				v = (int)(((v / (float)OrgWeight) * NewWeight));
-			else if(InvOrgWeight == 0)
-				v = NewWeight;
-			else
-				v = (int)(((v - OrgWeight) / (float)InvOrgWeight) * InvNewWeight + NewWeight);
-			pData[y * Pitch + x * PixelStep] = v;
-			pData[y * Pitch + x * PixelStep + 1] = v;
-			pData[y * Pitch + x * PixelStep + 2] = v;
-		}
-
-	Skin.m_ColorableSkin.m_Body = Graphics()->LoadSpriteTexture(Info, &g_pData->m_aSprites[SPRITE_TEE_BODY]);
-	Skin.m_ColorableSkin.m_BodyOutline = Graphics()->LoadSpriteTexture(Info, &g_pData->m_aSprites[SPRITE_TEE_BODY_OUTLINE]);
-	Skin.m_ColorableSkin.m_Feet = Graphics()->LoadSpriteTexture(Info, &g_pData->m_aSprites[SPRITE_TEE_FOOT]);
-	Skin.m_ColorableSkin.m_FeetOutline = Graphics()->LoadSpriteTexture(Info, &g_pData->m_aSprites[SPRITE_TEE_FOOT_OUTLINE]);
-	Skin.m_ColorableSkin.m_Hands = Graphics()->LoadSpriteTexture(Info, &g_pData->m_aSprites[SPRITE_TEE_HAND]);
-	Skin.m_ColorableSkin.m_HandsOutline = Graphics()->LoadSpriteTexture(Info, &g_pData->m_aSprites[SPRITE_TEE_HAND_OUTLINE]);
-
-	for(int i = 0; i < 6; ++i)
-		Skin.m_ColorableSkin.m_aEyes[i] = Graphics()->LoadSpriteTexture(Info, &g_pData->m_aSprites[SPRITE_TEE_EYE_NORMAL + i]);
-
-	Info.Free();
-
-	if(g_Config.m_Debug)
-	{
-		log_trace("skins", "Loaded skin '%s'", Skin.GetName());
-	}
-
-	auto &&pSkin = std::make_unique<CSkin>(std::move(Skin));
-	const auto SkinInsertIt = m_Skins.insert({pSkin->GetName(), std::move(pSkin)});
-
-	return SkinInsertIt.first->second.get();
-}
-
-void CSkins::OnInit()
-{
-	m_aEventSkinPrefix[0] = '\0';
-
-	if(g_Config.m_Events)
-	{
-		if(time_season() == SEASON_XMAS)
-		{
-			str_copy(m_aEventSkinPrefix, "santa");
-		}
-	}
-
-	// load skins;
-	Refresh([this](int SkinCounter) {
-		GameClient()->m_Menus.RenderLoading(Localize("AIODOB :D"), Localize("Boahhhhhh"), 0);
-	});
-}
-
-void CSkins::Refresh(TSkinLoadedCBFunc &&SkinLoadedFunc)
-{
-	for(const auto &[_, pSkin] : m_Skins)
-	{
-		pSkin->m_OriginalSkin.Unload(Graphics());
-		pSkin->m_ColorableSkin.Unload(Graphics());
-	}
-
-	m_Skins.clear();
-	m_DownloadSkins.clear();
-	m_DownloadingSkins = 0;
-	SSkinScanUser SkinScanUser;
-	SkinScanUser.m_pThis = this;
-	SkinScanUser.m_SkinLoadedFunc = SkinLoadedFunc;
-	Storage()->ListDirectory(IStorage::TYPE_ALL, "skins", SkinScan, &SkinScanUser);
-}
-
-int CSkins::Num()
-{
-	return m_Skins.size();
-}
-
-const CSkin *CSkins::Find(const char *pName)
-{
-	const auto *pSkin = FindOrNullptr(pName);
-	if(pSkin == nullptr)
-	{
-		pSkin = FindOrNullptr("default");
-	}
-	if(pSkin == nullptr)
-	{
-		pSkin = &m_PlaceholderSkin;
-	}
-	return pSkin;
-}
-
-const CSkin *CSkins::FindOrNullptr(const char *pName, bool IgnorePrefix)
-{
-	if(g_Config.m_ClVanillaSkinsOnly && !IsVanillaSkin(pName))
-	{
-		return nullptr;
-	}
-
-	const char *pSkinPrefix = m_aEventSkinPrefix[0] != '\0' ? m_aEventSkinPrefix : g_Config.m_ClSkinPrefix;
-	if(!IgnorePrefix && pSkinPrefix[0] != '\0')
-	{
-		char aNameWithPrefix[48]; // Larger than skin name length to allow IsValidName to check if it's too long
-		str_format(aNameWithPrefix, sizeof(aNameWithPrefix), "%s_%s", pSkinPrefix, pName);
-		// If we find something, use it, otherwise fall back to normal skins.
-		const auto *pResult = FindImpl(aNameWithPrefix);
-		if(pResult != nullptr)
-		{
-			return pResult;
-		}
-	}
-
-	return FindImpl(pName);
-}
-
-const CSkin *CSkins::FindImpl(const char *pName)
-{
-	auto SkinIt = m_Skins.find(pName);
-	if(SkinIt != m_Skins.end())
-		return SkinIt->second.get();
-
-	if(str_comp(pName, "default") == 0)
-		return nullptr;
-
-	if(!g_Config.m_ClDownloadSkins)
-		return nullptr;
-
-	if(!CSkin::IsValidName(pName))
-		return nullptr;
-
-	const auto SkinDownloadIt = m_DownloadSkins.find(pName);
-	if(SkinDownloadIt != m_DownloadSkins.end())
-	{
-		if(SkinDownloadIt->second->m_pTask && SkinDownloadIt->second->m_pTask->State() == EHttpState::DONE && SkinDownloadIt->second->m_pTask->m_Info.m_pData)
-		{
-			char aPath[IO_MAX_PATH_LENGTH];
-			str_format(aPath, sizeof(aPath), "downloadedskins/%s.png", SkinDownloadIt->second->GetName());
-			Storage()->RenameFile(SkinDownloadIt->second->m_aPath, aPath, IStorage::TYPE_SAVE);
-			const auto *pSkin = LoadSkin(SkinDownloadIt->second->GetName(), SkinDownloadIt->second->m_pTask->m_Info);
-			SkinDownloadIt->second->m_pTask = nullptr;
-			--m_DownloadingSkins;
-			return pSkin;
-		}
-		if(SkinDownloadIt->second->m_pTask && (SkinDownloadIt->second->m_pTask->State() == EHttpState::ERROR || SkinDownloadIt->second->m_pTask->State() == EHttpState::ABORTED))
-		{
-			SkinDownloadIt->second->m_pTask = nullptr;
-			--m_DownloadingSkins;
-		}
-		return nullptr;
-	}
-
-	CDownloadSkin Skin{pName};
-
-	char aEscapedName[256];
-	EscapeUrl(aEscapedName, sizeof(aEscapedName), pName);
-	char aUrl[IO_MAX_PATH_LENGTH];
-	str_format(aUrl, sizeof(aUrl), "%s%s.png", g_Config.m_ClDownloadCommunitySkins != 0 ? g_Config.m_ClSkinCommunityDownloadUrl : g_Config.m_ClSkinDownloadUrl, aEscapedName);
-
-	char aBuf[IO_MAX_PATH_LENGTH];
-	str_format(Skin.m_aPath, sizeof(Skin.m_aPath), "downloadedskins/%s", IStorage::FormatTmpPath(aBuf, sizeof(aBuf), pName));
-
-	Skin.m_pTask = std::make_shared<CGetPngFile>(this, aUrl, Storage(), Skin.m_aPath);
-	Http()->Run(Skin.m_pTask);
-
-	auto &&pDownloadSkin = std::make_unique<CDownloadSkin>(std::move(Skin));
-	m_DownloadSkins.insert({pDownloadSkin->GetName(), std::move(pDownloadSkin)});
-	++m_DownloadingSkins;
-
-	return nullptr;
-}
-
-void CSkins::RandomizeSkin(int Dummy)
-{
-	static const float s_aSchemes[] = {1.0f / 2.0f, 1.0f / 3.0f, 1.0f / -3.0f, 1.0f / 12.0f, 1.0f / -12.0f}; // complementary, triadic, analogous
-	const bool UseCustomColor = Dummy ? g_Config.m_ClDummyUseCustomColor : g_Config.m_ClPlayerUseCustomColor;
-	if(UseCustomColor)
-	{
-		float GoalSat = random_float(0.3f, 1.0f);
-		float MaxBodyLht = 1.0f - GoalSat * GoalSat; // max allowed lightness before we start losing saturation
-
-		ColorHSLA Body;
-		Body.h = random_float();
-		Body.l = random_float(0.0f, MaxBodyLht);
-		Body.s = clamp(GoalSat * GoalSat / (1.0f - Body.l), 0.0f, 1.0f);
-
-		ColorHSLA Feet;
-		Feet.h = std::fmod(Body.h + s_aSchemes[rand() % std::size(s_aSchemes)], 1.0f);
-		Feet.l = random_float();
-		Feet.s = clamp(GoalSat * GoalSat / (1.0f - Feet.l), 0.0f, 1.0f);
-
-		unsigned *pColorBody = Dummy ? &g_Config.m_ClDummyColorBody : &g_Config.m_ClPlayerColorBody;
-		unsigned *pColorFeet = Dummy ? &g_Config.m_ClDummyColorFeet : &g_Config.m_ClPlayerColorFeet;
-
-		*pColorBody = Body.Pack(false);
-		*pColorFeet = Feet.Pack(false);
-	}
-
-	const size_t SkinNameSize = Dummy ? sizeof(g_Config.m_ClDummySkin) : sizeof(g_Config.m_ClPlayerSkin);
-	char aRandomSkinName[MAX_SKIN_LENGTH];
-	str_copy(aRandomSkinName, "default", SkinNameSize);
-	if(!m_pClient->m_Skins.GetSkinsUnsafe().empty())
-	{
-		do
-		{
-			auto it = m_pClient->m_Skins.GetSkinsUnsafe().begin();
-			std::advance(it, rand() % m_pClient->m_Skins.GetSkinsUnsafe().size());
-			str_copy(aRandomSkinName, (*it).second->GetName(), SkinNameSize);
-		} while(!str_comp(aRandomSkinName, "x_ninja") || !str_comp(aRandomSkinName, "x_spec"));
-	}
-	char *pSkinName = Dummy ? g_Config.m_ClDummySkin : g_Config.m_ClPlayerSkin;
-	str_copy(pSkinName, aRandomSkinName, SkinNameSize);
-}
->>>>>>> c0de480f
+}