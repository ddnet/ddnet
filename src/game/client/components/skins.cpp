--- conflicted
+++ resolved
@@ -154,9 +154,6 @@
 	return 0;
 }
 
-int testfun(const char *pName, int IsDir, int DirType, void *pUser) {return 0;}
-
-
 void CSkins::OnInit()
 {
 	m_EventSkinPrefix[0] = '\0';
@@ -190,11 +187,7 @@
 	}
 
 	m_aSkins.clear();
-<<<<<<< HEAD
-	Storage()->ListDirectory(IStorage::TYPE_ALL, "skins", testfun, this);
-=======
 	m_aDownloadSkins.clear();
->>>>>>> 0d581c45
 	Storage()->ListDirectory(IStorage::TYPE_ALL, "skins", SkinScan, this);
 	if(!m_aSkins.size())
 	{
