--- conflicted
+++ resolved
@@ -226,7 +226,7 @@
 	float LineHeight = 50.0f;
 	float TeeSizeMod = 1.0f;
 	float TeeOffset = 0.0f;
-	
+
 	if(NumPlayers > 13)
 	{
 		FontSize = 30.0f;
@@ -243,6 +243,10 @@
 		// make sure that we render the correct team
 
 		char aBuf[128];
+		float FontSizeResize = FontSize;
+		float Width;
+		const float ScoreWidth = 60.0f;
+		const float PingWidth = 60.0f;
 		if(pInfo->m_Local)
 		{
 			// background so it's easy to find the local player
@@ -252,8 +256,6 @@
 			RenderTools()->DrawRoundRect(x, y, w-20, LineHeight*0.95f, 17.0f);
 			Graphics()->QuadsEnd();
 		}
-
-<<<<<<< HEAD
 		if(m_pClient->m_IsRace)
 		{
 			float Time = m_pClient->m_aClients[pInfo->m_ClientId].m_Score;
@@ -265,13 +267,15 @@
 		}
 		else
 		{
-			str_format(aBuf, sizeof(aBuf), "%4d", pInfo->m_Score);
-			TextRender()->Text(0, x+60-TextRender()->TextWidth(0, FontSize,aBuf,-1), y, FontSize, aBuf, -1);
-		}
-		
-		float FontSizeName = FontSize;
-		while(TextRender()->TextWidth(0, FontSizeName, m_pClient->m_aClients[pInfo->m_ClientId].m_aName, -1) > w-200)
-			--FontSizeName;
+		str_format(aBuf, sizeof(aBuf), "%d", clamp(pInfo->m_Score, -9999, 9999));
+		while((Width = TextRender()->TextWidth(0, FontSizeResize, aBuf, -1)) > ScoreWidth)
+			--FontSizeResize;
+		TextRender()->Text(0, x+ScoreWidth-Width, y+(FontSize-FontSizeResize)/2, FontSizeResize, aBuf, -1);
+		}
+		
+		FontSizeResize = FontSize;
+		while(TextRender()->TextWidth(0, FontSizeResize, m_pClient->m_aClients[pInfo->m_ClientId].m_aName, -1) > w-163.0f-PingWidth)
+			--FontSizeResize;
 		CGameClient::CClientData currentData = m_pClient->m_aClients[pInfo->m_ClientId];
 			TextRender()->TextColor(
 				(float)(m_PredefinedColors[pInfo->m_ClientId].r)/255.0f,
@@ -280,37 +284,22 @@
 		if(m_pClient->m_IsRace)
 		{
 			CTextCursor Cursor;
-			TextRender()->SetCursor(&Cursor, x+128+DataOffset, y+(FontSize-FontSizeName)/2, FontSizeName, TEXTFLAG_RENDER|TEXTFLAG_STOP_AT_END);
+			TextRender()->SetCursor(&Cursor, x+128+DataOffset, y+(FontSize-FontSizeResize)/2, FontSizeResize, TEXTFLAG_RENDER|TEXTFLAG_STOP_AT_END);
 			Cursor.m_LineWidth = 400;
 			TextRender()->TextEx(&Cursor, m_pClient->m_aClients[pInfo->m_ClientId].m_aName, -1);
 		}
 		else
-			TextRender()->Text(0, x+128+DataOffset, y+(FontSize-FontSizeName)/2, FontSizeName, m_pClient->m_aClients[pInfo->m_ClientId].m_aName, -1);
+			TextRender()->Text(0, x+128+DataOffset, y+(FontSize-FontSizeResize)/2, FontSizeResize, m_pClient->m_aClients[pInfo->m_ClientId].m_aName, -1);
 			
 		str_format(aBuf, sizeof(aBuf), "%4d", pInfo->m_Latency);
 		float tw = TextRender()->TextWidth(0, FontSize, aBuf, -1);
-		TextRender()->Text(0, x+w-tw-35, y, FontSize, aBuf, -1);
-=======
-		float FontSizeResize = FontSize;
-		float Width;
-		const float ScoreWidth = 60.0f;
-		const float PingWidth = 60.0f;
-		str_format(aBuf, sizeof(aBuf), "%d", clamp(pInfo->m_Score, -9999, 9999));
-		while((Width = TextRender()->TextWidth(0, FontSizeResize, aBuf, -1)) > ScoreWidth)
-			--FontSizeResize;
-		TextRender()->Text(0, x+ScoreWidth-Width, y+(FontSize-FontSizeResize)/2, FontSizeResize, aBuf, -1);
-		
-		FontSizeResize = FontSize;
-		while(TextRender()->TextWidth(0, FontSizeResize, m_pClient->m_aClients[pInfo->m_ClientId].m_aName, -1) > w-163.0f-PingWidth)
-			--FontSizeResize;
+		//TextRender()->Text(0, x+w-tw-35, y, FontSize, aBuf, -1);
 		TextRender()->Text(0, x+128.0f, y+(FontSize-FontSizeResize)/2, FontSizeResize, m_pClient->m_aClients[pInfo->m_ClientId].m_aName, -1);
-
 		FontSizeResize = FontSize;
 		str_format(aBuf, sizeof(aBuf), "%d", clamp(pInfo->m_Latency, -9999, 9999));
 		while((Width = TextRender()->TextWidth(0, FontSizeResize, aBuf, -1)) > PingWidth)
 			--FontSizeResize;
 		TextRender()->Text(0, x+w-35.0f-Width, y+(FontSize-FontSizeResize)/2, FontSizeResize, aBuf, -1);
->>>>>>> c52ee7ba
 
 		// render avatar
 		if((m_pClient->m_Snap.m_paFlags[0] && m_pClient->m_Snap.m_paFlags[0]->m_CarriedBy == pInfo->m_ClientId) ||
