/* (c) Magnus Auvinen. See licence.txt in the root of the distribution for more information. */
/* If you are missing that file, acquire a complete release at teeworlds.com.                */

#include <vector>

#include <base/tl/array.h>

#include <cmath>

#include <base/math.h>
#include <base/system.h>
#include <base/vmath.h>

#include <engine/config.h>
#include <engine/editor.h>
#include <engine/engine.h>
#include <engine/friends.h>
#include <engine/graphics.h>
#include <engine/keys.h>
#include <engine/serverbrowser.h>
#include <engine/shared/config.h>
#include <engine/storage.h>
#include <engine/textrender.h>

#include <game/generated/protocol.h>
#include <game/version.h>

#include <engine/client/updater.h>

#include <game/client/components/binds.h>
#include <game/client/components/console.h>
#include <game/client/components/menu_background.h>
#include <game/client/components/sounds.h>
#include <game/client/gameclient.h>
#include <game/client/lineinput.h>
#include <game/generated/client_data.h>
#include <game/localization.h>
#include <mastersrv/mastersrv.h>

#include "controls.h"
#include "countryflags.h"
#include "menus.h"
#include "skins.h"

#include <limits>

ColorRGBA CMenus::ms_GuiColor;
ColorRGBA CMenus::ms_ColorTabbarInactiveOutgame;
ColorRGBA CMenus::ms_ColorTabbarActiveOutgame;
ColorRGBA CMenus::ms_ColorTabbarHoverOutgame;
ColorRGBA CMenus::ms_ColorTabbarInactive;
ColorRGBA CMenus::ms_ColorTabbarActive = ColorRGBA(0, 0, 0, 0.5f);
ColorRGBA CMenus::ms_ColorTabbarHover;
ColorRGBA CMenus::ms_ColorTabbarInactiveIngame;
ColorRGBA CMenus::ms_ColorTabbarActiveIngame;
ColorRGBA CMenus::ms_ColorTabbarHoverIngame;

SColorPicker CMenus::ms_ColorPicker;
bool CMenus::ms_ValueSelectorTextMode;

float CMenus::ms_ButtonHeight = 25.0f;
float CMenus::ms_ListheaderHeight = 17.0f;

IInput::CEvent CMenus::m_aInputEvents[MAX_INPUTEVENTS];
int CMenus::m_NumInputEvents;

CMenus::CMenus()
{
	m_Popup = POPUP_NONE;
	m_ActivePage = PAGE_INTERNET;
	m_MenuPage = 0;
	m_GamePage = PAGE_GAME;

	m_NeedRestartGraphics = false;
	m_NeedRestartSound = false;
	m_NeedSendinfo = false;
	m_NeedSendDummyinfo = false;
	m_MenuActive = true;
	m_ShowStart = true;
	m_UseMouseButtons = true;

	m_EscapePressed = false;
	m_EnterPressed = false;
	m_DeletePressed = false;
	m_NumInputEvents = 0;

	str_copy(m_aCurrentDemoFolder, "demos", sizeof(m_aCurrentDemoFolder));
	m_aCallvoteReason[0] = 0;

	m_FriendlistSelectedIndex = -1;
	m_DoubleClickIndex = -1;

	m_DemoPlayerState = DEMOPLAYER_NONE;
	m_Dummy = false;

	m_ServerProcess.Process = 0;
	m_ServerProcess.Initialized = false;

	for(SUIAnimator &animator : m_aAnimatorsSettingsTab)
	{
		animator.m_YOffset = -2.5f;
		animator.m_HOffset = 5.0f;
		animator.m_WOffset = 5.0f;
		animator.m_RepositionLabel = true;
	}

	for(SUIAnimator &animator : m_aAnimatorsBigPage)
	{
		animator.m_YOffset = -5.0f;
		animator.m_HOffset = 5.0f;
	}

	for(SUIAnimator &animator : m_aAnimatorsSmallPage)
	{
		animator.m_YOffset = -2.5f;
		animator.m_HOffset = 2.5f;
	}
}

int CMenus::DoButton_Icon(int ImageId, int SpriteId, const CUIRect *pRect)
{
	int x = pRect->x;
	int y = pRect->y;
	int w = pRect->w;
	int h = pRect->h;

	// Square and center
	if(w > h)
	{
		x += (w - h) / 2;
		w = h;
	}
	else if(h > w)
	{
		y += (h - w) / 2;
		h = w;
	}

	Graphics()->TextureSet(g_pData->m_aImages[ImageId].m_Id);

	Graphics()->QuadsBegin();
	RenderTools()->SelectSprite(SpriteId);
	IGraphics::CQuadItem QuadItem(x, y, w, h);
	Graphics()->QuadsDrawTL(&QuadItem, 1);
	Graphics()->QuadsEnd();

	return 0;
}

int CMenus::DoButton_Toggle(const void *pID, int Checked, const CUIRect *pRect, bool Active)
{
	Graphics()->TextureSet(g_pData->m_aImages[IMAGE_GUIBUTTONS].m_Id);
	Graphics()->QuadsBegin();
	if(!Active)
		Graphics()->SetColor(1.0f, 1.0f, 1.0f, 0.5f);
	RenderTools()->SelectSprite(Checked ? SPRITE_GUIBUTTON_ON : SPRITE_GUIBUTTON_OFF);
	IGraphics::CQuadItem QuadItem(pRect->x, pRect->y, pRect->w, pRect->h);
	Graphics()->QuadsDrawTL(&QuadItem, 1);
	if(UI()->HotItem() == pID && Active)
	{
		RenderTools()->SelectSprite(SPRITE_GUIBUTTON_HOVER);
		IGraphics::CQuadItem QuadItem(pRect->x, pRect->y, pRect->w, pRect->h);
		Graphics()->QuadsDrawTL(&QuadItem, 1);
	}
	Graphics()->QuadsEnd();

	return Active ? UI()->DoButtonLogic(pID, "", Checked, pRect) : 0;
}

int CMenus::DoButton_Menu(const void *pID, const char *pText, int Checked, const CUIRect *pRect, const char *pImageName, int Corners, float r, float FontFactor, vec4 ColorHot, vec4 Color, int AlignVertically, bool CheckForActiveColorPicker)
{
	CUIRect Text = *pRect;

	bool MouseInsideColorPicker = false;

	if(CheckForActiveColorPicker)
	{
		if(ms_ColorPicker.m_Active)
		{
			CUIRect PickerRect;
			PickerRect.x = ms_ColorPicker.m_X;
			PickerRect.y = ms_ColorPicker.m_Y;
			PickerRect.w = ms_ColorPicker.ms_Width;
			PickerRect.h = ms_ColorPicker.ms_Height;

			MouseInsideColorPicker = UI()->MouseInside(&PickerRect);
		}
	}

	if(!MouseInsideColorPicker)
		Color.a *= UI()->ButtonColorMul(pID);
	RenderTools()->DrawUIRect(pRect, Color, Corners, r);

	if(pImageName)
	{
		CUIRect Image;
		pRect->VSplitRight(pRect->h * 4.0f, &Text, &Image); // always correct ratio for image

		// render image
		const CMenuImage *pImage = FindMenuImage(pImageName);
		if(pImage)
		{
			Graphics()->TextureSet(UI()->HotItem() == pID ? pImage->m_OrgTexture : pImage->m_GreyTexture);
			Graphics()->WrapClamp();
			Graphics()->QuadsBegin();
			Graphics()->SetColor(1.0f, 1.0f, 1.0f, 1.0f);
			IGraphics::CQuadItem QuadItem(Image.x, Image.y, Image.w, Image.h);
			Graphics()->QuadsDrawTL(&QuadItem, 1);
			Graphics()->QuadsEnd();
			Graphics()->WrapNormal();
		}
	}

	Text.HMargin(pRect->h >= 20.0f ? 2.0f : 1.0f, &Text);
	Text.HMargin((Text.h * FontFactor) / 2.0f, &Text);
	SLabelProperties Props;
	Props.m_AlignVertically = AlignVertically;
	UI()->DoLabel(&Text, pText, Text.h * CUI::ms_FontmodHeight, TEXTALIGN_CENTER, Props);

	if(MouseInsideColorPicker)
		return 0;

	return UI()->DoButtonLogic(pID, pText, Checked, pRect);
}

void CMenus::DoButton_KeySelect(const void *pID, const char *pText, int Checked, const CUIRect *pRect)
{
	RenderTools()->DrawUIRect(pRect, ColorRGBA(1, 1, 1, 0.5f * UI()->ButtonColorMul(pID)), CUI::CORNER_ALL, 5.0f);
	CUIRect Temp;
	pRect->HMargin(1.0f, &Temp);
	UI()->DoLabel(&Temp, pText, Temp.h * CUI::ms_FontmodHeight, TEXTALIGN_CENTER);
}

int CMenus::DoButton_MenuTab(const void *pID, const char *pText, int Checked, const CUIRect *pRect, int Corners, SUIAnimator *pAnimator, const ColorRGBA *pDefaultColor, const ColorRGBA *pActiveColor, const ColorRGBA *pHoverColor, float EdgeRounding, int AlignVertically)
{
	bool MouseInside = UI()->MouseInside(pRect);
	CUIRect Rect = *pRect;

	if(pAnimator != NULL)
	{
		int64_t Time = time_get_microseconds();

		if(pAnimator->m_Time + (int64_t)100000 < Time)
		{
			pAnimator->m_Value = pAnimator->m_Active ? 1 : 0;
			pAnimator->m_Time = Time;
		}

		pAnimator->m_Active = Checked || MouseInside;

		if(pAnimator->m_Active)
			pAnimator->m_Value = clamp<float>(pAnimator->m_Value + (Time - pAnimator->m_Time) / 100000.f, 0, 1);
		else
			pAnimator->m_Value = clamp<float>(pAnimator->m_Value - (Time - pAnimator->m_Time) / 100000.f, 0, 1);

		Rect.w += pAnimator->m_Value * pAnimator->m_WOffset;
		Rect.h += pAnimator->m_Value * pAnimator->m_HOffset;
		Rect.x += pAnimator->m_Value * pAnimator->m_XOffset;
		Rect.y += pAnimator->m_Value * pAnimator->m_YOffset;

		pAnimator->m_Time = Time;
	}

	if(Checked)
	{
		ColorRGBA ColorMenuTab = ms_ColorTabbarActive;
		if(pActiveColor)
			ColorMenuTab = *pActiveColor;

		RenderTools()->DrawUIRect(&Rect, ColorMenuTab, Corners, EdgeRounding);
	}
	else
	{
		if(UI()->MouseInside(pRect))
		{
			ColorRGBA HoverColorMenuTab = ms_ColorTabbarHover;
			if(pHoverColor)
				HoverColorMenuTab = *pHoverColor;

			RenderTools()->DrawUIRect(&Rect, HoverColorMenuTab, Corners, EdgeRounding);
		}
		else
		{
			ColorRGBA ColorMenuTab = ms_ColorTabbarInactive;
			if(pDefaultColor)
				ColorMenuTab = *pDefaultColor;

			RenderTools()->DrawUIRect(&Rect, ColorMenuTab, Corners, EdgeRounding);
		}
	}

	CUIRect Temp;

	if(pAnimator != NULL)
	{
		if(pAnimator->m_RepositionLabel)
		{
			Rect.x += Rect.w - pRect->w + Rect.x - pRect->x;
			Rect.y += Rect.h - pRect->h + Rect.y - pRect->y;
		}

		if(!pAnimator->m_ScaleLabel)
		{
			Rect.w = pRect->w;
			Rect.h = pRect->h;
		}
	}

	Rect.HMargin(2.0f, &Temp);
	SLabelProperties Props;
	Props.m_AlignVertically = AlignVertically;
	UI()->DoLabel(&Temp, pText, Temp.h * CUI::ms_FontmodHeight, TEXTALIGN_CENTER, Props);

	return UI()->DoButtonLogic(pID, pText, Checked, pRect);
}

int CMenus::DoButton_GridHeader(const void *pID, const char *pText, int Checked, const CUIRect *pRect)
{
	if(Checked == 2)
		RenderTools()->DrawUIRect(pRect, ColorRGBA(1, 0.98f, 0.5f, 0.55f), CUI::CORNER_T, 5.0f);
	else if(Checked)
		RenderTools()->DrawUIRect(pRect, ColorRGBA(1, 1, 1, 0.5f), CUI::CORNER_T, 5.0f);
	CUIRect t;
	pRect->VSplitLeft(5.0f, 0, &t);
	UI()->DoLabel(&t, pText, pRect->h * CUI::ms_FontmodHeight, TEXTALIGN_LEFT);
	return UI()->DoButtonLogic(pID, pText, Checked, pRect);
}

int CMenus::DoButton_CheckBox_Common(const void *pID, const char *pText, const char *pBoxText, const CUIRect *pRect)
{
	CUIRect c = *pRect;
	CUIRect t = *pRect;
	c.w = c.h;
	t.x += c.w;
	t.w -= c.w;
	t.VSplitLeft(5.0f, 0, &t);

	c.Margin(2.0f, &c);
	RenderTools()->DrawUIRect(&c, ColorRGBA(1, 1, 1, 0.25f * UI()->ButtonColorMul(pID)), CUI::CORNER_ALL, 3.0f);

	bool CheckAble = *pBoxText == 'X';
	SLabelProperties Props;
	Props.m_AlignVertically = 0;
	if(CheckAble)
	{
		TextRender()->SetRenderFlags(ETextRenderFlags::TEXT_RENDER_FLAG_ONLY_ADVANCE_WIDTH | ETextRenderFlags::TEXT_RENDER_FLAG_NO_X_BEARING | ETextRenderFlags::TEXT_RENDER_FLAG_NO_Y_BEARING | ETextRenderFlags::TEXT_RENDER_FLAG_NO_OVERSIZE | ETextRenderFlags::TEXT_RENDER_FLAG_NO_PIXEL_ALIGMENT);
		TextRender()->SetCurFont(TextRender()->GetFont(TEXT_FONT_ICON_FONT));
		UI()->DoLabel(&c, "\xEE\x97\x8D", c.h * CUI::ms_FontmodHeight, TEXTALIGN_CENTER, Props);
		TextRender()->SetCurFont(NULL);
	}
	else
		UI()->DoLabel(&c, pBoxText, c.h * CUI::ms_FontmodHeight, TEXTALIGN_CENTER, Props);
	TextRender()->SetRenderFlags(0);
	UI()->DoLabel(&t, pText, c.h * CUI::ms_FontmodHeight, TEXTALIGN_LEFT);

	return UI()->DoButtonLogic(pID, pText, 0, pRect);
}

void CMenus::DoLaserPreview(const CUIRect *pRect, const ColorHSLA LaserOutlineColor, const ColorHSLA LaserInnerColor)
{
	ColorRGBA LaserRGB;
	CUIRect Section = *pRect;
	vec2 From = vec2(Section.x, Section.y + Section.h / 2.0f);
	vec2 Pos = vec2(Section.x + Section.w - 10.0f, Section.y + Section.h / 2.0f);

	Graphics()->BlendNormal();
	Graphics()->TextureClear();
	Graphics()->QuadsBegin();

	LaserRGB = color_cast<ColorRGBA, ColorHSLA>(LaserOutlineColor);
	ColorRGBA OuterColor(LaserRGB.r, LaserRGB.g, LaserRGB.b, 1.0f);
	Graphics()->SetColor(LaserRGB.r, LaserRGB.g, LaserRGB.b, 1.0f);
	vec2 Out = vec2(0.0f, -1.0f) * (3.15f);

	IGraphics::CFreeformItem Freeform(From.x - Out.x, From.y - Out.y, From.x + Out.x, From.y + Out.y, Pos.x - Out.x, Pos.y - Out.y, Pos.x + Out.x, Pos.y + Out.y);
	Graphics()->QuadsDrawFreeform(&Freeform, 1);

	LaserRGB = color_cast<ColorRGBA, ColorHSLA>(LaserInnerColor);
	ColorRGBA InnerColor(LaserRGB.r, LaserRGB.g, LaserRGB.b, 1.0f);
	Out = vec2(0.0f, -1.0f) * (2.25f);
	Graphics()->SetColor(InnerColor.r, InnerColor.g, InnerColor.b, 1.0f);

	Freeform = IGraphics::CFreeformItem(From.x - Out.x, From.y - Out.y, From.x + Out.x, From.y + Out.y, Pos.x - Out.x, Pos.y - Out.y, Pos.x + Out.x, Pos.y + Out.y);
	Graphics()->QuadsDrawFreeform(&Freeform, 1);
	Graphics()->QuadsEnd();

	Graphics()->BlendNormal();
	int SpriteIndex = time_get() % 3;
	Graphics()->TextureSet(GameClient()->m_ParticlesSkin.m_SpriteParticleSplat[SpriteIndex]);
	Graphics()->QuadsBegin();
	Graphics()->QuadsSetRotation(time_get());
	Graphics()->SetColor(OuterColor.r, OuterColor.g, OuterColor.b, 1.0f);
	IGraphics::CQuadItem QuadItem(Pos.x, Pos.y, 24, 24);
	Graphics()->QuadsDraw(&QuadItem, 1);
	Graphics()->SetColor(InnerColor.r, InnerColor.g, InnerColor.b, 1.0f);
	QuadItem = IGraphics::CQuadItem(Pos.x, Pos.y, 20, 20);
	Graphics()->QuadsDraw(&QuadItem, 1);
	Graphics()->QuadsEnd();

	Graphics()->TextureSet(GameClient()->m_GameSkin.m_SpriteWeaponLaser);
	Graphics()->QuadsBegin();
	RenderTools()->SelectSprite(SPRITE_WEAPON_LASER_BODY);
	Graphics()->QuadsSetSubset(0, 0, 1, 1);
	RenderTools()->DrawSprite(Section.x, Section.y + Section.h / 2.0f, 60.0f);
	Graphics()->QuadsEnd();
}

ColorHSLA CMenus::DoLine_ColorPicker(int *pResetID, const float LineSize, const float WantedPickerPosition, const float LabelSize, const float BottomMargin, CUIRect *pMainRect, const char *pText, unsigned int *pColorValue, const ColorRGBA DefaultColor, bool CheckBoxSpacing, bool UseCheckBox, int *pCheckBoxValue)
{
	CUIRect Section, Button, Label;

	pMainRect->HSplitTop(LineSize, &Section, pMainRect);
	pMainRect->HSplitTop(BottomMargin, 0x0, pMainRect);

	float SectionWidth = Section.w;

	if(CheckBoxSpacing || UseCheckBox)
		Section.VSplitLeft(20.0f, &Button, &Section);

	if(UseCheckBox)
	{
		CUIRect CheckBox;
		Button.Margin(2.0f, &CheckBox);

		if(DoButton_CheckBox(pCheckBoxValue, "", *pCheckBoxValue, &CheckBox))
			*pCheckBoxValue ^= 1;
	}

	Section.VSplitLeft(5.0f, 0x0, &Section);
	float LabelWidth = TextRender()->TextWidth(0, 14.0f, pText, -1, -1.0f);
	Section.VSplitLeft(LabelWidth, &Label, &Section);

	UI()->DoLabelScaled(&Label, pText, LabelSize, TEXTALIGN_LEFT);

	float Cut = WantedPickerPosition - (SectionWidth - Section.w);
	if(Cut < 5)
		Cut = 5.0f;

	Section.VSplitLeft(Cut, 0x0, &Section);
	Section.VSplitLeft(LineSize, &Button, &Section);

	ColorHSLA PickedColor = RenderHSLColorPicker(&Button, pColorValue, false);

	Section.VSplitLeft(7.5f, 0x0, &Section);
	Section.VSplitLeft(55.0f, &Button, &Section);
	Button.HSplitTop(2.0f, 0x0, &Button);
	Button.HSplitBottom(2.0f, &Button, 0x0);

	if(DoButton_Menu(pResetID, Localize("Reset"), 0, &Button, 0, CUI::CORNER_ALL, 8.0f, 0, vec4(1, 1, 1, 0.5f), vec4(1, 1, 1, 0.25f), 1, true))
	{
		ColorHSLA HSL = color_cast<ColorHSLA>(DefaultColor);
		*pColorValue = HSL.Pack(false);
	}

	return PickedColor;
}

int CMenus::DoButton_CheckBoxAutoVMarginAndSet(const void *pID, const char *pText, int *pValue, CUIRect *pRect, float VMargin)
{
	CUIRect CheckBoxRect;
	pRect->HSplitTop(VMargin, &CheckBoxRect, pRect);

	int Logic = DoButton_CheckBox_Common(pID, pText, *pValue ? "X" : "", &CheckBoxRect);

	if(Logic)
		*pValue ^= 1;

	return Logic;
}

int CMenus::DoButton_CheckBox(const void *pID, const char *pText, int Checked, const CUIRect *pRect)
{
	return DoButton_CheckBox_Common(pID, pText, Checked ? "X" : "", pRect);
}

int CMenus::DoButton_CheckBox_Number(const void *pID, const char *pText, int Checked, const CUIRect *pRect)
{
	char aBuf[16];
	str_format(aBuf, sizeof(aBuf), "%d", Checked);
	return DoButton_CheckBox_Common(pID, pText, aBuf, pRect);
}

int CMenus::DoValueSelector(void *pID, CUIRect *pRect, const char *pLabel, bool UseScroll, int Current, int Min, int Max, int Step, float Scale, bool IsHex, float Round, ColorRGBA *Color)
{
	// logic
	static float s_Value;
	static char s_NumStr[64];
	static void *s_LastTextpID = pID;
	int Inside = UI()->MouseInside(pRect);

	if(Inside)
		UI()->SetHotItem(pID);

	if(UI()->MouseButtonReleased(1) && UI()->HotItem() == pID)
	{
		s_LastTextpID = pID;
		ms_ValueSelectorTextMode = true;
		if(IsHex)
			str_format(s_NumStr, sizeof(s_NumStr), "%06X", Current);
		else
			str_format(s_NumStr, sizeof(s_NumStr), "%d", Current);
	}

	if(UI()->ActiveItem() == pID)
	{
		if(!UI()->MouseButton(0))
		{
			//m_LockMouse = false;
			UI()->SetActiveItem(0);
			ms_ValueSelectorTextMode = false;
		}
	}

	if(ms_ValueSelectorTextMode && s_LastTextpID == pID)
	{
		static float s_NumberBoxID = 0;
		UIEx()->DoEditBox(&s_NumberBoxID, pRect, s_NumStr, sizeof(s_NumStr), 10.0f, &s_NumberBoxID, false, CUI::CORNER_ALL);

		UI()->SetActiveItem(&s_NumberBoxID);

		if(Input()->KeyIsPressed(KEY_RETURN) || Input()->KeyIsPressed(KEY_KP_ENTER) ||
			((UI()->MouseButtonClicked(1) || UI()->MouseButtonClicked(0)) && !Inside))
		{
			if(IsHex)
				Current = clamp(str_toint_base(s_NumStr, 16), Min, Max);
			else
				Current = clamp(str_toint(s_NumStr), Min, Max);
			//m_LockMouse = false;
			UI()->SetActiveItem(0);
			ms_ValueSelectorTextMode = false;
		}

		if(Input()->KeyIsPressed(KEY_ESCAPE))
		{
			//m_LockMouse = false;
			UI()->SetActiveItem(0);
			ms_ValueSelectorTextMode = false;
		}
	}
	else
	{
		if(UI()->ActiveItem() == pID)
		{
			if(UseScroll)
			{
				if(UI()->MouseButton(0))
				{
					float delta = UI()->MouseDeltaX();

					if(Input()->KeyIsPressed(KEY_LSHIFT) || Input()->KeyIsPressed(KEY_RSHIFT))
						s_Value += delta * 0.05f;
					else
						s_Value += delta;

					if(absolute(s_Value) > Scale)
					{
						int Count = (int)(s_Value / Scale);
						s_Value = fmod(s_Value, Scale);
						Current += Step * Count;
						Current = clamp(Current, Min, Max);

						// Constrain to discrete steps
						if(Count > 0)
							Current = Current / Step * Step;
						else
							Current = round_ceil(Current / (float)Step) * Step;
					}
				}
			}
		}
		else if(UI()->HotItem() == pID)
		{
			if(UI()->MouseButtonClicked(0))
			{
				//m_LockMouse = true;
				s_Value = 0;
				UI()->SetActiveItem(pID);
			}
		}

		// render
		char aBuf[128];
		if(pLabel[0] != '\0')
		{
			if(IsHex)
				str_format(aBuf, sizeof(aBuf), "%s #%06X", pLabel, Current);
			else
				str_format(aBuf, sizeof(aBuf), "%s %d", pLabel, Current);
		}
		else
		{
			if(IsHex)
				str_format(aBuf, sizeof(aBuf), "#%06X", Current);
			else
				str_format(aBuf, sizeof(aBuf), "%d", Current);
		}
		RenderTools()->DrawUIRect(pRect, *Color, CUI::CORNER_ALL, Round);
		UI()->DoLabel(pRect, aBuf, 10, TEXTALIGN_CENTER);
	}

	return Current;
}

int CMenus::DoKeyReader(void *pID, const CUIRect *pRect, int Key, int ModifierCombination, int *NewModifierCombination)
{
	// process
	static void *pGrabbedID = 0;
	static bool MouseReleased = true;
	static int ButtonUsed = 0;
	int Inside = UI()->MouseInside(pRect);
	int NewKey = Key;
	*NewModifierCombination = ModifierCombination;

	if(!UI()->MouseButton(0) && !UI()->MouseButton(1) && pGrabbedID == pID)
		MouseReleased = true;

	if(UI()->ActiveItem() == pID)
	{
		if(m_Binder.m_GotKey)
		{
			// abort with escape key
			if(m_Binder.m_Key.m_Key != KEY_ESCAPE)
			{
				NewKey = m_Binder.m_Key.m_Key;
				*NewModifierCombination = m_Binder.m_ModifierCombination;
			}
			m_Binder.m_GotKey = false;
			UI()->SetActiveItem(0);
			MouseReleased = false;
			pGrabbedID = pID;
		}

		if(ButtonUsed == 1 && !UI()->MouseButton(1))
		{
			if(Inside)
				NewKey = 0;
			UI()->SetActiveItem(0);
		}
	}
	else if(UI()->HotItem() == pID)
	{
		if(MouseReleased)
		{
			if(UI()->MouseButton(0))
			{
				m_Binder.m_TakeKey = true;
				m_Binder.m_GotKey = false;
				UI()->SetActiveItem(pID);
				ButtonUsed = 0;
			}

			if(UI()->MouseButton(1))
			{
				UI()->SetActiveItem(pID);
				ButtonUsed = 1;
			}
		}
	}

	if(Inside)
		UI()->SetHotItem(pID);

	// draw
	if(UI()->ActiveItem() == pID && ButtonUsed == 0)
		DoButton_KeySelect(pID, "???", 0, pRect);
	else
	{
		if(Key)
		{
			char aBuf[64];
			if(*NewModifierCombination)
				str_format(aBuf, sizeof(aBuf), "%s%s", CBinds::GetKeyBindModifiersName(*NewModifierCombination), Input()->KeyName(Key));
			else
				str_format(aBuf, sizeof(aBuf), "%s", Input()->KeyName(Key));

			DoButton_KeySelect(pID, aBuf, 0, pRect);
		}
		else
			DoButton_KeySelect(pID, "", 0, pRect);
	}
	return NewKey;
}

int CMenus::RenderMenubar(CUIRect r)
{
	CUIRect Box = r;
	CUIRect Button;

	m_ActivePage = m_MenuPage;
	int NewPage = -1;

	if(Client()->State() != IClient::STATE_OFFLINE)
		m_ActivePage = m_GamePage;

	if(Client()->State() == IClient::STATE_OFFLINE)
	{
		Box.VSplitLeft(33.0f, &Button, &Box);
		static int s_StartButton = 0;

		TextRender()->SetCurFont(TextRender()->GetFont(TEXT_FONT_ICON_FONT));
		TextRender()->SetRenderFlags(ETextRenderFlags::TEXT_RENDER_FLAG_ONLY_ADVANCE_WIDTH | ETextRenderFlags::TEXT_RENDER_FLAG_NO_X_BEARING | ETextRenderFlags::TEXT_RENDER_FLAG_NO_Y_BEARING | ETextRenderFlags::TEXT_RENDER_FLAG_NO_PIXEL_ALIGMENT | ETextRenderFlags::TEXT_RENDER_FLAG_NO_OVERSIZE);

		bool GotNewsOrUpdate = false;

#if defined(CONF_AUTOUPDATE)
		int State = Updater()->GetCurrentState();
		bool NeedUpdate = str_comp(Client()->LatestVersion(), "0");
		if(State == IUpdater::CLEAN && NeedUpdate)
		{
			GotNewsOrUpdate = true;
		}
#endif

		GotNewsOrUpdate |= (bool)g_Config.m_UiUnreadNews;

		ColorRGBA HomeButtonColorAlert(0, 1, 0, 0.25f);
		ColorRGBA HomeButtonColorAlertHover(0, 1, 0, 0.5f);
		ColorRGBA *pHomeButtonColor = NULL;
		ColorRGBA *pHomeButtonColorHover = NULL;

		const char *pHomeScreenButtonLabel = "\xEE\xA2\x8A";
		if(GotNewsOrUpdate)
		{
			pHomeScreenButtonLabel = "\xEE\x80\xB1";
			pHomeButtonColor = &HomeButtonColorAlert;
			pHomeButtonColorHover = &HomeButtonColorAlertHover;
		}

		if(DoButton_MenuTab(&s_StartButton, pHomeScreenButtonLabel, false, &Button, CUI::CORNER_T, &m_aAnimatorsSmallPage[SMALL_TAB_HOME], pHomeButtonColor, pHomeButtonColor, pHomeButtonColorHover, 10.0f, 0))
		{
			m_ShowStart = true;
			m_DoubleClickIndex = -1;
		}

		TextRender()->SetRenderFlags(0);
		TextRender()->SetCurFont(NULL);

		Box.VSplitLeft(10.0f, 0, &Box);

		// offline menus
		if(m_ActivePage == PAGE_NEWS)
		{
			Box.VSplitLeft(100.0f, &Button, &Box);
			static int s_NewsButton = 0;
			if(DoButton_MenuTab(&s_NewsButton, Localize("News"), m_ActivePage == PAGE_NEWS, &Button, CUI::CORNER_T, &m_aAnimatorsBigPage[BIG_TAB_NEWS]))
			{
				NewPage = PAGE_NEWS;
				m_DoubleClickIndex = -1;
			}
		}
		else if(m_ActivePage == PAGE_DEMOS)
		{
			Box.VSplitLeft(100.0f, &Button, &Box);
			static int s_DemosButton = 0;
			if(DoButton_MenuTab(&s_DemosButton, Localize("Demos"), m_ActivePage == PAGE_DEMOS, &Button, CUI::CORNER_T, &m_aAnimatorsBigPage[BIG_TAB_DEMOS]))
			{
				DemolistPopulate();
				NewPage = PAGE_DEMOS;
				m_DoubleClickIndex = -1;
			}
		}
		else
		{
			Box.VSplitLeft(100.0f, &Button, &Box);
			static int s_InternetButton = 0;
			if(DoButton_MenuTab(&s_InternetButton, Localize("Internet"), m_ActivePage == PAGE_INTERNET, &Button, CUI::CORNER_T, &m_aAnimatorsBigPage[BIG_TAB_INTERNET]))
			{
				if(ServerBrowser()->GetCurrentType() != IServerBrowser::TYPE_INTERNET)
					ServerBrowser()->Refresh(IServerBrowser::TYPE_INTERNET);
				NewPage = PAGE_INTERNET;
				m_DoubleClickIndex = -1;
			}

			Box.VSplitLeft(100.0f, &Button, &Box);
			static int s_LanButton = 0;
			if(DoButton_MenuTab(&s_LanButton, Localize("LAN"), m_ActivePage == PAGE_LAN, &Button, CUI::CORNER_T, &m_aAnimatorsBigPage[BIG_TAB_LAN]))
			{
				if(ServerBrowser()->GetCurrentType() != IServerBrowser::TYPE_LAN)
					ServerBrowser()->Refresh(IServerBrowser::TYPE_LAN);
				NewPage = PAGE_LAN;
				m_DoubleClickIndex = -1;
			}

			Box.VSplitLeft(100.0f, &Button, &Box);
			static int s_FavoritesButton = 0;
			if(DoButton_MenuTab(&s_FavoritesButton, Localize("Favorites"), m_ActivePage == PAGE_FAVORITES, &Button, CUI::CORNER_T, &m_aAnimatorsBigPage[BIG_TAB_FAVORITES]))
			{
				if(ServerBrowser()->GetCurrentType() != IServerBrowser::TYPE_FAVORITES)
					ServerBrowser()->Refresh(IServerBrowser::TYPE_FAVORITES);
				NewPage = PAGE_FAVORITES;
				m_DoubleClickIndex = -1;
			}

			Box.VSplitLeft(90.0f, &Button, &Box);
			static int s_DDNetButton = 0;
			if(DoButton_MenuTab(&s_DDNetButton, "DDNet", m_ActivePage == PAGE_DDNET, &Button, CUI::CORNER_T, &m_aAnimatorsBigPage[BIG_TAB_DDNET]))
			{
				if(ServerBrowser()->GetCurrentType() != IServerBrowser::TYPE_DDNET)
				{
					Client()->RequestDDNetInfo();
					ServerBrowser()->Refresh(IServerBrowser::TYPE_DDNET);
				}
				NewPage = PAGE_DDNET;
				m_DoubleClickIndex = -1;
			}

			Box.VSplitLeft(90.0f, &Button, &Box);
			static int s_KoGButton = 0;
			if(DoButton_MenuTab(&s_KoGButton, "KoG", m_ActivePage == PAGE_KOG, &Button, CUI::CORNER_T, &m_aAnimatorsBigPage[BIG_TAB_KOG]))
			{
				if(ServerBrowser()->GetCurrentType() != IServerBrowser::TYPE_KOG)
				{
					Client()->RequestDDNetInfo();
					ServerBrowser()->Refresh(IServerBrowser::TYPE_KOG);
				}
				NewPage = PAGE_KOG;
				m_DoubleClickIndex = -1;
			}
		}
	}
	else
	{
		// online menus
		Box.VSplitLeft(90.0f, &Button, &Box);
		static int s_GameButton = 0;
		if(DoButton_MenuTab(&s_GameButton, Localize("Game"), m_ActivePage == PAGE_GAME, &Button, CUI::CORNER_TL))
			NewPage = PAGE_GAME;

		Box.VSplitLeft(90.0f, &Button, &Box);
		static int s_PlayersButton = 0;
		if(DoButton_MenuTab(&s_PlayersButton, Localize("Players"), m_ActivePage == PAGE_PLAYERS, &Button, 0))
			NewPage = PAGE_PLAYERS;

		Box.VSplitLeft(130.0f, &Button, &Box);
		static int s_ServerInfoButton = 0;
		if(DoButton_MenuTab(&s_ServerInfoButton, Localize("Server info"), m_ActivePage == PAGE_SERVER_INFO, &Button, 0))
			NewPage = PAGE_SERVER_INFO;

		Box.VSplitLeft(90.0f, &Button, &Box);
		static int s_NetworkButton = 0;
		if(DoButton_MenuTab(&s_NetworkButton, Localize("Browser"), m_ActivePage == PAGE_NETWORK, &Button, 0))
			NewPage = PAGE_NETWORK;

		{
			static int s_GhostButton = 0;
			if(GameClient()->m_GameInfo.m_Race)
			{
				Box.VSplitLeft(90.0f, &Button, &Box);
				if(DoButton_MenuTab(&s_GhostButton, Localize("Ghost"), m_ActivePage == PAGE_GHOST, &Button, 0))
					NewPage = PAGE_GHOST;
			}
		}

		Box.VSplitLeft(100.0f, &Button, &Box);
		Box.VSplitLeft(4.0f, 0, &Box);
		static int s_CallVoteButton = 0;
		if(DoButton_MenuTab(&s_CallVoteButton, Localize("Call vote"), m_ActivePage == PAGE_CALLVOTE, &Button, CUI::CORNER_TR))
		{
			NewPage = PAGE_CALLVOTE;
			m_ControlPageOpening = true;
		}
	}

	TextRender()->SetCurFont(TextRender()->GetFont(TEXT_FONT_ICON_FONT));
	TextRender()->SetRenderFlags(ETextRenderFlags::TEXT_RENDER_FLAG_ONLY_ADVANCE_WIDTH | ETextRenderFlags::TEXT_RENDER_FLAG_NO_X_BEARING | ETextRenderFlags::TEXT_RENDER_FLAG_NO_Y_BEARING | ETextRenderFlags::TEXT_RENDER_FLAG_NO_PIXEL_ALIGMENT | ETextRenderFlags::TEXT_RENDER_FLAG_NO_OVERSIZE);

	Box.VSplitRight(33.0f, &Box, &Button);
	static int s_QuitButton = 0;
	ColorRGBA QuitColor(1, 0, 0, 0.5f);
	if(DoButton_MenuTab(&s_QuitButton, "\xEE\xA2\xAC", 0, &Button, CUI::CORNER_T, &m_aAnimatorsSmallPage[SMALL_TAB_QUIT], NULL, NULL, &QuitColor, 10.0f, 0))
	{
		if(m_pClient->Editor()->HasUnsavedData() || (Client()->GetCurrentRaceTime() / 60 >= g_Config.m_ClConfirmQuitTime && g_Config.m_ClConfirmQuitTime >= 0))
		{
			m_Popup = POPUP_QUIT;
		}
		else
		{
			Client()->Quit();
		}
	}

	Box.VSplitRight(10.0f, &Box, &Button);
	Box.VSplitRight(33.0f, &Box, &Button);
	static int s_SettingsButton = 0;

	if(DoButton_MenuTab(&s_SettingsButton, "\xEE\xA2\xB8", m_ActivePage == PAGE_SETTINGS, &Button, CUI::CORNER_T, &m_aAnimatorsSmallPage[SMALL_TAB_SETTINGS], NULL, NULL, NULL, 10.0f, 0))
		NewPage = PAGE_SETTINGS;

	Box.VSplitRight(10.0f, &Box, &Button);
	Box.VSplitRight(33.0f, &Box, &Button);
	static int s_EditorButton = 0;
	if(DoButton_MenuTab(&s_EditorButton, "\xEE\x8F\x89", 0, &Button, CUI::CORNER_T, &m_aAnimatorsSmallPage[SMALL_TAB_EDITOR], NULL, NULL, NULL, 10.0f, 0))
	{
		g_Config.m_ClEditor = 1;
	}

	if(Client()->State() == IClient::STATE_OFFLINE)
	{
		Box.VSplitRight(10.0f, &Box, &Button);
		Box.VSplitRight(33.0f, &Box, &Button);
		static int s_DemoButton = 0;

		if(DoButton_MenuTab(&s_DemoButton, "\xEE\x80\xAC", m_ActivePage == PAGE_DEMOS, &Button, CUI::CORNER_T, &m_aAnimatorsSmallPage[SMALL_TAB_DEMOBUTTON], NULL, NULL, NULL, 10.0f, 0))
			NewPage = PAGE_DEMOS;

		Box.VSplitRight(10.0f, &Box, &Button);
		Box.VSplitRight(33.0f, &Box, &Button);
		static int s_ServerButton = 0;

		if(DoButton_MenuTab(&s_ServerButton, "\xEE\xA0\x8B", m_ActivePage == g_Config.m_UiPage, &Button, CUI::CORNER_T, &m_aAnimatorsSmallPage[SMALL_TAB_SERVER], NULL, NULL, NULL, 10.0f, 0))
			NewPage = g_Config.m_UiPage;
	}

	TextRender()->SetRenderFlags(0);
	TextRender()->SetCurFont(NULL);

	if(NewPage != -1)
	{
		if(Client()->State() == IClient::STATE_OFFLINE)
			SetMenuPage(NewPage);
		else
			m_GamePage = NewPage;
	}

	return 0;
}

void CMenus::RenderLoading()
{
	// TODO: not supported right now due to separate render thread

	static int64_t LastLoadRender = 0;
	float Percent = m_LoadCurrent++ / (float)m_LoadTotal;

	// make sure that we don't render for each little thing we load
	// because that will slow down loading if we have vsync
	if(time_get() - LastLoadRender < time_freq() / 60)
		return;

	LastLoadRender = time_get();

	// need up date this here to get correct
	ms_GuiColor = color_cast<ColorRGBA>(ColorHSLA(g_Config.m_UiColor, true));

	CUIRect Screen = *UI()->Screen();
	UI()->MapScreen();

	if(!m_pBackground->Render())
	{
		RenderBackground();
	}

	float w = 700;
	float h = 200;
	float x = Screen.w / 2 - w / 2;
	float y = Screen.h / 2 - h / 2;

	Graphics()->BlendNormal();

	Graphics()->TextureClear();
	Graphics()->QuadsBegin();
	Graphics()->SetColor(0, 0, 0, 0.50f);
	RenderTools()->DrawRoundRect(x, y, w, h, 40.0f);
	Graphics()->QuadsEnd();

	const char *pCaption = "Loading chillerbot-ux";
	const char *apMsg[] = {
		"fng > gores",
		"I was a faithful friend...",
		"MAPLE MAPLE MAPLE",
		"you zooz you loose",
		"I am LIBAN",
		"das große ßßßßßß",
		"ddnet++ > ddnet"};
	static int len = sizeof(apMsg) / sizeof(*apMsg);
	static int index = rand() % len;

	CUIRect r;
	r.x = x;
	r.y = y + 20;
	r.w = w;
	r.h = h - 130;
<<<<<<< HEAD
	UI()->DoLabel(&r, pCaption, 48.0f, TEXTALIGN_CENTER, -1);
	r.y += 42;
	UI()->DoLabel(&r, apMsg[index], 20.0f, TEXTALIGN_CENTER, -1);
=======
	UI()->DoLabel(&r, pCaption, 48.0f, TEXTALIGN_CENTER);
>>>>>>> 86bc8853

	Graphics()->TextureClear();
	Graphics()->QuadsBegin();
	Graphics()->SetColor(1, 1, 1, 0.75f);
	RenderTools()->DrawRoundRect(x + 40, y + h - 75, (w - 80) * Percent, 25, 5.0f);
	Graphics()->QuadsEnd();

	Graphics()->Swap();
}

void CMenus::RenderNews(CUIRect MainView)
{
	g_Config.m_UiUnreadNews = false;

	RenderTools()->DrawUIRect(&MainView, ms_ColorTabbarActive, CUI::CORNER_B, 10.0f);

	MainView.HSplitTop(15.0f, 0, &MainView);
	MainView.VSplitLeft(15.0f, 0, &MainView);

	CUIRect Label;

	const char *pStr = Client()->m_aNews;
	char aLine[256];
	while((pStr = str_next_token(pStr, "\n", aLine, sizeof(aLine))))
	{
		const int Len = str_length(aLine);
		if(Len > 0 && aLine[0] == '|' && aLine[Len - 1] == '|')
		{
			MainView.HSplitTop(30.0f, &Label, &MainView);
			aLine[Len - 1] = '\0';
			UI()->DoLabelScaled(&Label, aLine + 1, 20.0f, TEXTALIGN_LEFT);
		}
		else
		{
			MainView.HSplitTop(20.0f, &Label, &MainView);
			UI()->DoLabelScaled(&Label, aLine, 15.f, TEXTALIGN_LEFT);
		}
	}
}

void CMenus::OnInit()
{
	if(g_Config.m_ClShowWelcome)
		m_Popup = POPUP_LANGUAGE;
	if(g_Config.m_ClSkipStartMenu)
		m_ShowStart = false;

	UIEx()->Init(UI(), Kernel(), RenderTools(), m_aInputEvents, &m_NumInputEvents);

	m_RefreshButton.Init(UI(), -1);
	m_ConnectButton.Init(UI(), -1);

	Console()->Chain("add_favorite", ConchainServerbrowserUpdate, this);
	Console()->Chain("remove_favorite", ConchainServerbrowserUpdate, this);
	Console()->Chain("add_friend", ConchainFriendlistUpdate, this);
	Console()->Chain("remove_friend", ConchainFriendlistUpdate, this);

	Console()->Chain("cl_assets_entities", ConchainAssetsEntities, this);
	Console()->Chain("cl_asset_game", ConchainAssetGame, this);
	Console()->Chain("cl_asset_emoticons", ConchainAssetEmoticons, this);
	Console()->Chain("cl_asset_particles", ConchainAssetParticles, this);

	m_TextureBlob = Graphics()->LoadTexture("blob.png", IStorage::TYPE_ALL, CImageInfo::FORMAT_AUTO, 0);

	// setup load amount
	const int NumMenuImages = 5;
	m_LoadCurrent = 0;
	m_LoadTotal = g_pData->m_NumImages + NumMenuImages;
	if(!g_Config.m_ClThreadsoundloading)
		m_LoadTotal += g_pData->m_NumSounds;

	// load menu images
	m_lMenuImages.clear();
	Storage()->ListDirectory(IStorage::TYPE_ALL, "menuimages", MenuImageScan, this);
}

void CMenus::PopupMessage(const char *pTopic, const char *pBody, const char *pButton)
{
	// reset active item
	UI()->SetActiveItem(0);

	str_copy(m_aMessageTopic, pTopic, sizeof(m_aMessageTopic));
	str_copy(m_aMessageBody, pBody, sizeof(m_aMessageBody));
	str_copy(m_aMessageButton, pButton, sizeof(m_aMessageButton));
	m_Popup = POPUP_MESSAGE;
}

void CMenus::PopupWarning(const char *pTopic, const char *pBody, const char *pButton, int64_t Duration)
{
	dbg_msg(pTopic, "%s", pBody);

	// reset active item
	UI()->SetActiveItem(0);

	str_copy(m_aMessageTopic, pTopic, sizeof(m_aMessageTopic));
	str_copy(m_aMessageBody, pBody, sizeof(m_aMessageBody));
	str_copy(m_aMessageButton, pButton, sizeof(m_aMessageButton));
	m_Popup = POPUP_WARNING;
	SetActive(true);

	m_PopupWarningDuration = Duration;
	m_PopupWarningLastTime = time_get_microseconds();
}

bool CMenus::CanDisplayWarning()
{
	return m_Popup == POPUP_NONE;
}

void CMenus::RenderColorPicker()
{
	if(m_EscapePressed)
	{
		ms_ColorPicker.m_Active = false;
		ms_ValueSelectorTextMode = false;
		UI()->SetActiveItem(0);
	}

	if(!ms_ColorPicker.m_Active)
		return;

	// First check if we should disable color picker
	CUIRect PickerRect;
	PickerRect.x = ms_ColorPicker.m_X;
	PickerRect.y = ms_ColorPicker.m_Y;
	PickerRect.w = ms_ColorPicker.ms_Width;
	PickerRect.h = ms_ColorPicker.ms_Height;

	if(UI()->MouseButtonClicked(0) && !UI()->MouseInside(&PickerRect) && !UI()->MouseInside(&ms_ColorPicker.m_AttachedRect))
	{
		ms_ColorPicker.m_Active = false;
		ms_ValueSelectorTextMode = false;
		UI()->SetActiveItem(0);
		return;
	}

	// Render
	ColorRGBA BackgroundColor(0.1f, 0.1f, 0.1f, 1.0f);
	RenderTools()->DrawUIRect(&PickerRect, BackgroundColor, 0, 0);

	CUIRect ColorsArea, HueArea, ValuesHitbox, BottomArea, HSVHRect, HSVSRect, HSVVRect, HEXRect, ALPHARect;
	PickerRect.Margin(3, &ColorsArea);

	ColorsArea.HSplitBottom(ms_ColorPicker.ms_Height - 140.0f, &ColorsArea, &ValuesHitbox);
	ColorsArea.VSplitRight(20, &ColorsArea, &HueArea);

	BottomArea = ValuesHitbox;
	BottomArea.HSplitTop(3, 0x0, &BottomArea);
	HueArea.VSplitLeft(3, 0x0, &HueArea);

	BottomArea.HSplitTop(20, &HSVHRect, &BottomArea);
	BottomArea.HSplitTop(3, 0x0, &BottomArea);

	constexpr float ValuePadding = 5.0f;
	const float HSVValueWidth = (HSVHRect.w - ValuePadding * 2) / 3.0f;
	const float HEXValueWidth = HSVValueWidth * 2 + ValuePadding;

	HSVHRect.VSplitLeft(HSVValueWidth, &HSVHRect, &HSVSRect);
	HSVSRect.VSplitLeft(ValuePadding, 0x0, &HSVSRect);
	HSVSRect.VSplitLeft(HSVValueWidth, &HSVSRect, &HSVVRect);
	HSVVRect.VSplitLeft(ValuePadding, 0x0, &HSVVRect);

	BottomArea.HSplitTop(20, &HEXRect, &BottomArea);
	HEXRect.VSplitLeft(HEXValueWidth, &HEXRect, &ALPHARect);
	ALPHARect.VSplitLeft(ValuePadding, 0x0, &ALPHARect);

	if(UI()->MouseButtonReleased(1) && !UI()->MouseInside(&ValuesHitbox))
	{
		ms_ColorPicker.m_Active = false;
		ms_ValueSelectorTextMode = false;
		UI()->SetActiveItem(0);
		return;
	}

	ColorRGBA BlackColor(0, 0, 0, 0.5f);

	RenderTools()->DrawUIRect(&HueArea, BlackColor, 0, 0);
	HueArea.Margin(1, &HueArea);

	RenderTools()->DrawUIRect(&ColorsArea, BlackColor, 0, 0);
	ColorsArea.Margin(1, &ColorsArea);

	unsigned int H = ms_ColorPicker.m_HSVColor / (1 << 16);
	unsigned int S = (ms_ColorPicker.m_HSVColor - (H << 16)) / (1 << 8);
	unsigned int V = ms_ColorPicker.m_HSVColor % (1 << 8);

	ColorHSVA PickerColorHSV(ms_ColorPicker.m_HSVColor);

	// Color Area
	ColorRGBA rgb;
	rgb = color_cast<ColorRGBA, ColorHSVA>(ColorHSVA(PickerColorHSV.x, 0.0f, 1.0f));
	vec4 TL(rgb.r, rgb.g, rgb.b, 1.0f);
	rgb = color_cast<ColorRGBA, ColorHSVA>(ColorHSVA(PickerColorHSV.x, 1.0f, 1.0f));
	vec4 TR(rgb.r, rgb.g, rgb.b, 1.0f);
	rgb = color_cast<ColorRGBA, ColorHSVA>(ColorHSVA(PickerColorHSV.x, 0.0f, 1.0f));
	vec4 BL(rgb.r, rgb.g, rgb.b, 1.0f);
	rgb = color_cast<ColorRGBA, ColorHSVA>(ColorHSVA(PickerColorHSV.x, 1.0f, 1.0f));
	vec4 BR(rgb.r, rgb.g, rgb.b, 1.0f);

	RenderTools()->DrawUIRect4NoRounding(&ColorsArea, TL, TR, BL, BR);

	TL = vec4(0.0f, 0.0f, 0.0f, 0.0f);
	TR = vec4(0.0f, 0.0f, 0.0f, 0.0f);
	BL = vec4(0.0f, 0.0f, 0.0f, 1.0f);
	BR = vec4(0.0f, 0.0f, 0.0f, 1.0f);

	RenderTools()->DrawUIRect4NoRounding(&ColorsArea, TL, TR, BL, BR);

	// Hue Area
	static const float s_aColorIndices[7][3] = {
		{1.0f, 0.0f, 0.0f}, // red
		{1.0f, 0.0f, 1.0f}, // magenta
		{0.0f, 0.0f, 1.0f}, // blue
		{0.0f, 1.0f, 1.0f}, // cyan
		{0.0f, 1.0f, 0.0f}, // green
		{1.0f, 1.0f, 0.0f}, // yellow
		{1.0f, 0.0f, 0.0f} // red
	};

	float HuePickerOffset = HueArea.h / 6.0f;
	CUIRect HuePartialArea = HueArea;
	HuePartialArea.h = HuePickerOffset;

	for(int j = 0; j < 6; j++)
	{
		TL = vec4(s_aColorIndices[j][0], s_aColorIndices[j][1], s_aColorIndices[j][2], 1.0f);
		BL = vec4(s_aColorIndices[j + 1][0], s_aColorIndices[j + 1][1], s_aColorIndices[j + 1][2], 1.0f);

		HuePartialArea.y = HueArea.y + HuePickerOffset * j;
		RenderTools()->DrawUIRect4NoRounding(&HuePartialArea, TL, TL, BL, BL);
	}

	//Editboxes Area
	ColorRGBA EditboxBackground(0, 0, 0, 0.4f);

	static int RGBRID = 0;
	static int RGBGID = 0;
	static int RGBBID = 0;

	H = DoValueSelector(&RGBRID, &HSVHRect, "H:", true, H, 0, 255, 1, 1, false, 5.0f, &EditboxBackground);
	S = DoValueSelector(&RGBGID, &HSVSRect, "S:", true, S, 0, 255, 1, 1, false, 5.0f, &EditboxBackground);
	V = DoValueSelector(&RGBBID, &HSVVRect, "V:", true, V, 0, 255, 1, 1, false, 5.0f, &EditboxBackground);

	PickerColorHSV = ColorHSVA((H << 16) + (S << 8) + V);

	unsigned int HEX = color_cast<ColorRGBA, ColorHSVA>(PickerColorHSV).Pack(false);
	static int HEXID = 0;

	unsigned int NEWHEX = DoValueSelector(&HEXID, &HEXRect, "HEX:", false, HEX, 0, 0xFFFFFF, 1, 1, true, 5.0f, &EditboxBackground);

	if(HEX != NEWHEX)
		PickerColorHSV = color_cast<ColorHSVA, ColorRGBA>(NEWHEX);

	// TODO : ALPHA SUPPORT
	//static int ALPHAID = 0;
	UI()->DoLabel(&ALPHARect, "A: 255", 10, TEXTALIGN_CENTER);
	RenderTools()->DrawUIRect(&ALPHARect, ColorRGBA(0, 0, 0, 0.65f), CUI::CORNER_ALL, 5.0f);

	// Logic
	float PickerX, PickerY;

	static int ColorPickerID = 0;
	static int HuePickerID = 0;

	if(UI()->DoPickerLogic(&ColorPickerID, &ColorsArea, &PickerX, &PickerY))
	{
		PickerColorHSV.y = PickerX / ColorsArea.w;
		PickerColorHSV.z = 1.0f - PickerY / ColorsArea.h;
	}

	if(UI()->DoPickerLogic(&HuePickerID, &HueArea, &PickerX, &PickerY))
		PickerColorHSV.x = 1.0f - PickerY / HueArea.h;

	// Marker Color Area
	float MarkerX = ColorsArea.x + ColorsArea.w * PickerColorHSV.y;
	float MarkerY = ColorsArea.y + ColorsArea.h * (1.0f - PickerColorHSV.z);

	int MarkerOutlineInd = PickerColorHSV.z > 0.5f ? 0.0f : 1.0f;
	ColorRGBA MarkerOutline(MarkerOutlineInd, MarkerOutlineInd, MarkerOutlineInd, 1.0f);

	Graphics()->TextureClear();
	Graphics()->QuadsBegin();
	Graphics()->SetColor(MarkerOutline);
	RenderTools()->DrawCircle(MarkerX, MarkerY, 4.5f, 32);
	Graphics()->SetColor(color_cast<ColorRGBA, ColorHSVA>(PickerColorHSV));
	RenderTools()->DrawCircle(MarkerX, MarkerY, 3.5f, 32);
	Graphics()->QuadsEnd();

	// Marker Hue Area
	CUIRect HueMarker;
	HueArea.Margin(-2.5f, &HueMarker);
	HueMarker.h = 6.5f;
	HueMarker.y = (HueArea.y + HueArea.h * (1.0f - PickerColorHSV.x)) - HueMarker.h / 2.0f;

	ColorRGBA HueMarkerColor = color_cast<ColorRGBA, ColorHSVA>(ColorHSVA(PickerColorHSV.x, 1, 1, 1));
	const float HMOColor = PickerColorHSV.x > 0.75f ? 1.0f : 0.0f;
	ColorRGBA HueMarkerOutline(HMOColor, HMOColor, HMOColor, 1);

	RenderTools()->DrawUIRect(&HueMarker, HueMarkerOutline, CUI::CORNER_ALL, 1.2f);
	HueMarker.Margin(1.2f, &HueMarker);
	RenderTools()->DrawUIRect(&HueMarker, HueMarkerColor, CUI::CORNER_ALL, 1.2f);

	ms_ColorPicker.m_HSVColor = PickerColorHSV.Pack(false);
	*ms_ColorPicker.m_pColor = color_cast<ColorHSLA, ColorHSVA>(PickerColorHSV).Pack(false);
}

int CMenus::Render()
{
	if(Client()->State() == IClient::STATE_DEMOPLAYBACK && m_Popup == POPUP_NONE)
		return 0;

	CUIRect Screen = *UI()->Screen();
	UI()->MapScreen();
	UIEx()->ResetMouseSlow();

	static int s_Frame = 0;
	if(s_Frame == 0)
	{
		m_MenuPage = g_Config.m_UiPage;
		s_Frame++;
	}
	else if(s_Frame == 1)
	{
		m_pClient->m_Sounds.Enqueue(CSounds::CHN_MUSIC, SOUND_MENU);
		s_Frame++;
		m_DoubleClickIndex = -1;

		if(g_Config.m_UiPage == PAGE_INTERNET)
			ServerBrowser()->Refresh(IServerBrowser::TYPE_INTERNET);
		else if(g_Config.m_UiPage == PAGE_LAN)
			ServerBrowser()->Refresh(IServerBrowser::TYPE_LAN);
		else if(g_Config.m_UiPage == PAGE_FAVORITES)
			ServerBrowser()->Refresh(IServerBrowser::TYPE_FAVORITES);
		else if(g_Config.m_UiPage == PAGE_DDNET)
			ServerBrowser()->Refresh(IServerBrowser::TYPE_DDNET);
		else if(g_Config.m_UiPage == PAGE_KOG)
			ServerBrowser()->Refresh(IServerBrowser::TYPE_KOG);
	}

	if(Client()->State() >= IClient::STATE_ONLINE)
	{
		ms_ColorTabbarInactive = ms_ColorTabbarInactiveIngame;
		ms_ColorTabbarActive = ms_ColorTabbarActiveIngame;
		ms_ColorTabbarHover = ms_ColorTabbarHoverIngame;
	}
	else
	{
		if(!m_pBackground->Render())
		{
			RenderBackground();
		}
		ms_ColorTabbarInactive = ms_ColorTabbarInactiveOutgame;
		ms_ColorTabbarActive = ms_ColorTabbarActiveOutgame;
		ms_ColorTabbarHover = ms_ColorTabbarHoverOutgame;
	}

	CUIRect TabBar;
	CUIRect MainView;

	// some margin around the screen
	Screen.Margin(10.0f, &Screen);

	static bool s_SoundCheck = false;
	if(!s_SoundCheck && m_Popup == POPUP_NONE)
	{
		if(Client()->SoundInitFailed())
			m_Popup = POPUP_SOUNDERROR;
		s_SoundCheck = true;
	}

	if(m_Popup == POPUP_NONE)
	{
		if(m_ShowStart && Client()->State() == IClient::STATE_OFFLINE)
		{
			m_pBackground->ChangePosition(CMenuBackground::POS_START);
			RenderStartMenu(Screen);
		}
		else
		{
			Screen.HSplitTop(24.0f, &TabBar, &MainView);

			if(Client()->State() == IClient::STATE_OFFLINE && m_EscapePressed)
			{
				m_ShowStart = true;
			}

			// render news
			if(m_MenuPage < PAGE_NEWS || m_MenuPage > PAGE_SETTINGS || (Client()->State() == IClient::STATE_OFFLINE && m_MenuPage >= PAGE_GAME && m_MenuPage <= PAGE_CALLVOTE))
			{
				ServerBrowser()->Refresh(IServerBrowser::TYPE_INTERNET);
				SetMenuPage(PAGE_INTERNET);
				m_DoubleClickIndex = -1;
			}

			// render current page
			if(Client()->State() != IClient::STATE_OFFLINE)
			{
				if(m_GamePage == PAGE_GAME)
					RenderGame(MainView);
				else if(m_GamePage == PAGE_PLAYERS)
					RenderPlayers(MainView);
				else if(m_GamePage == PAGE_SERVER_INFO)
					RenderServerInfo(MainView);
				else if(m_GamePage == PAGE_NETWORK)
					RenderInGameNetwork(MainView);
				else if(m_GamePage == PAGE_GHOST)
					RenderGhost(MainView);
				else if(m_GamePage == PAGE_CALLVOTE)
					RenderServerControl(MainView);
				else if(m_GamePage == PAGE_SETTINGS)
					RenderSettings(MainView);
			}
			else if(m_MenuPage == PAGE_NEWS)
			{
				m_pBackground->ChangePosition(CMenuBackground::POS_NEWS);
				RenderNews(MainView);
			}
			else if(m_MenuPage == PAGE_INTERNET)
			{
				m_pBackground->ChangePosition(CMenuBackground::POS_BROWSER_INTERNET);
				RenderServerbrowser(MainView);
			}
			else if(m_MenuPage == PAGE_LAN)
			{
				m_pBackground->ChangePosition(CMenuBackground::POS_BROWSER_LAN);
				RenderServerbrowser(MainView);
			}
			else if(m_MenuPage == PAGE_DEMOS)
			{
				m_pBackground->ChangePosition(CMenuBackground::POS_DEMOS);
				RenderDemoList(MainView);
			}
			else if(m_MenuPage == PAGE_FAVORITES)
			{
				m_pBackground->ChangePosition(CMenuBackground::POS_BROWSER_FAVORITES);
				RenderServerbrowser(MainView);
			}
			else if(m_MenuPage == PAGE_DDNET)
			{
				m_pBackground->ChangePosition(CMenuBackground::POS_BROWSER_CUSTOM0);
				RenderServerbrowser(MainView);
			}
			else if(m_MenuPage == PAGE_KOG)
			{
				m_pBackground->ChangePosition(CMenuBackground::POS_BROWSER_CUSTOM0 + 1);
				RenderServerbrowser(MainView);
			}
			else if(m_MenuPage == PAGE_SETTINGS)
				RenderSettings(MainView);

			// do tab bar
			RenderMenubar(TabBar);
		}
	}
	else
	{
		// make sure that other windows doesn't do anything funnay!
		//UI()->SetHotItem(0);
		//UI()->SetActiveItem(0);
		char aBuf[1536];
		const char *pTitle = "";
		const char *pExtraText = "";
		const char *pButtonText = "";
		int ExtraAlign = 0;

		ColorRGBA BgColor = ColorRGBA(0.0f, 0.0f, 0.0f, 0.5f);
		if(m_Popup == POPUP_MESSAGE)
		{
			pTitle = m_aMessageTopic;
			pExtraText = m_aMessageBody;
			pButtonText = m_aMessageButton;
		}
		else if(m_Popup == POPUP_CONNECTING)
		{
			pTitle = Localize("Connecting to");
			pExtraText = Client()->ServerAddress();
			pButtonText = Localize("Abort");
			if(Client()->MapDownloadTotalsize() > 0)
			{
				str_format(aBuf, sizeof(aBuf), "%s: %s", Localize("Downloading map"), Client()->MapDownloadName());
				pTitle = aBuf;
				pExtraText = "";
			}
		}
		else if(m_Popup == POPUP_DISCONNECTED)
		{
			pTitle = Localize("Disconnected");
			pExtraText = Client()->ErrorString();
			pButtonText = Localize("Ok");
			if(Client()->m_ReconnectTime > 0)
			{
				str_format(aBuf, sizeof(aBuf), Localize("Reconnect in %d sec"), (int)((Client()->m_ReconnectTime - time_get()) / time_freq()));
				pTitle = Client()->ErrorString();
				pExtraText = aBuf;
				pButtonText = Localize("Abort");
			}
			ExtraAlign = 0;
		}
		else if(m_Popup == POPUP_PURE)
		{
			pTitle = Localize("Disconnected");
			pExtraText = Localize("The server is running a non-standard tuning on a pure game type.");
			pButtonText = Localize("Ok");
			ExtraAlign = -1;
		}
		else if(m_Popup == POPUP_DELETE_DEMO)
		{
			pTitle = Localize("Delete demo");
			pExtraText = Localize("Are you sure that you want to delete the demo?");
			ExtraAlign = -1;
		}
		else if(m_Popup == POPUP_RENAME_DEMO)
		{
			pTitle = Localize("Rename demo");
			pExtraText = "";
			ExtraAlign = -1;
		}
#if defined(CONF_VIDEORECORDER)
		else if(m_Popup == POPUP_RENDER_DEMO)
		{
			pTitle = Localize("Render demo");
			pExtraText = "";
			ExtraAlign = -1;
		}
		else if(m_Popup == POPUP_REPLACE_VIDEO)
		{
			pTitle = Localize("Replace video");
			pExtraText = Localize("File already exists, do you want to overwrite it?");
			ExtraAlign = -1;
		}
#endif
		else if(m_Popup == POPUP_REMOVE_FRIEND)
		{
			pTitle = Localize("Remove friend");
			pExtraText = Localize("Are you sure that you want to remove the player from your friends list?");
			ExtraAlign = -1;
		}
		else if(m_Popup == POPUP_SOUNDERROR)
		{
			pTitle = Localize("Sound error");
			pExtraText = Localize("The audio device couldn't be initialised.");
			pButtonText = Localize("Ok");
			ExtraAlign = -1;
		}
		else if(m_Popup == POPUP_PASSWORD)
		{
			pTitle = Localize("Password incorrect");
			pExtraText = "";
			pButtonText = Localize("Try again");
		}
		else if(m_Popup == POPUP_QUIT)
		{
			pTitle = Localize("Quit");
			pExtraText = Localize("Are you sure that you want to quit?");
			ExtraAlign = -1;
		}
		else if(m_Popup == POPUP_DISCONNECT)
		{
			pTitle = Localize("Disconnect");
			pExtraText = Localize("Are you sure that you want to disconnect?");
			ExtraAlign = -1;
		}
		else if(m_Popup == POPUP_DISCONNECT_DUMMY)
		{
			pTitle = Localize("Disconnect Dummy");
			pExtraText = Localize("Are you sure that you want to disconnect your dummy?");
			ExtraAlign = -1;
		}
		else if(m_Popup == POPUP_FIRST_LAUNCH)
		{
			pTitle = Localize("Welcome to DDNet");
			str_format(aBuf, sizeof(aBuf), "%s\n\n%s\n\n%s\n\n%s\n\n%s\n\n%s\n\n%s\n\n%s",
				Localize("DDraceNetwork is a cooperative online game where the goal is for you and your group of tees to reach the finish line of the map. As a newcomer you should start on Novice servers, which host the easiest maps. Consider the ping to choose a server close to you."),
				Localize("The maps contain freeze, which temporarily make a tee unable to move. You have to work together to get through these parts."),
				Localize("The mouse wheel changes weapons. Hammer (left mouse) can be used to hit other tees and wake them up from being frozen."),
				Localize("Hook (right mouse) can be used to swing through the map and to hook other tees to you."),
				Localize("Most importantly communication is key: There is no tutorial so you'll have to chat (t key) with other players to learn the basics and tricks of the game."),
				Localize("Use k key to kill (restart), q to pause and watch other players. See settings for other key binds."),
				Localize("It's recommended that you check the settings to adjust them to your liking before joining a server."),
				Localize("Please enter your nickname below."));
			pExtraText = aBuf;
			pButtonText = Localize("Ok");
			ExtraAlign = -1;
		}
		else if(m_Popup == POPUP_POINTS)
		{
			pTitle = Localize("Existing Player");
			if(Client()->m_Points > 50)
			{
				str_format(aBuf, sizeof(aBuf), Localize("Your nickname '%s' is already used (%d points). Do you still want to use it?"), Client()->PlayerName(), Client()->m_Points);
				pExtraText = aBuf;
			}
			else if(Client()->m_Points >= 0)
			{
				m_Popup = POPUP_NONE;
			}
			else
			{
				pExtraText = Localize("Checking for existing player with your name");
			}
			ExtraAlign = -1;
		}
		else if(m_Popup == POPUP_WARNING)
		{
			BgColor = ColorRGBA(0.5f, 0.0f, 0.0f, 0.7f);
			pTitle = m_aMessageTopic;
			pExtraText = m_aMessageBody;
			pButtonText = m_aMessageButton;
			ExtraAlign = -1;
		}
		else if(m_Popup == POPUP_SWITCH_SERVER)
		{
			pTitle = Localize("Disconnect");
			pExtraText = Localize("Are you sure that you want to disconnect and switch to a different server?");
			ExtraAlign = -1;
		}

		CUIRect Box, Part;
		Box = Screen;
		if(m_Popup != POPUP_FIRST_LAUNCH)
		{
			Box.VMargin(150.0f / UI()->Scale(), &Box);
			Box.HMargin(150.0f / UI()->Scale(), &Box);
		}

		// render the box
		RenderTools()->DrawUIRect(&Box, BgColor, CUI::CORNER_ALL, 15.0f);

		Box.HSplitTop(20.f / UI()->Scale(), &Part, &Box);
		Box.HSplitTop(24.f / UI()->Scale(), &Part, &Box);
		Part.VMargin(20.f / UI()->Scale(), &Part);
		SLabelProperties Props;
		Props.m_MaxWidth = (int)Part.w;
		if(TextRender()->TextWidth(0, 24.f, pTitle, -1, -1.0f) > Part.w)
			UI()->DoLabelScaled(&Part, pTitle, 24.f, TEXTALIGN_LEFT, Props);
		else
			UI()->DoLabelScaled(&Part, pTitle, 24.f, TEXTALIGN_CENTER);
		Box.HSplitTop(20.f / UI()->Scale(), &Part, &Box);
		Box.HSplitTop(24.f / UI()->Scale(), &Part, &Box);
		Part.VMargin(20.f / UI()->Scale(), &Part);

		float FontSize = m_Popup == POPUP_FIRST_LAUNCH ? 16.0f : 20.f;

		Props.m_MaxWidth = (int)Part.w;
		if(ExtraAlign == -1)
			UI()->DoLabelScaled(&Part, pExtraText, FontSize, TEXTALIGN_LEFT, Props);
		else
		{
			if(TextRender()->TextWidth(0, FontSize, pExtraText, -1, -1.0f) > Part.w)
				UI()->DoLabelScaled(&Part, pExtraText, FontSize, TEXTALIGN_LEFT, Props);
			else
				UI()->DoLabelScaled(&Part, pExtraText, FontSize, TEXTALIGN_CENTER);
		}

		if(m_Popup == POPUP_QUIT)
		{
			CUIRect Yes, No;
			Box.HSplitBottom(20.f, &Box, &Part);
			Box.HSplitBottom(24.f, &Box, &Part);

			// additional info
			Box.VMargin(20.f / UI()->Scale(), &Box);
			if(m_pClient->Editor()->HasUnsavedData())
			{
				char aBuf[256];
				str_format(aBuf, sizeof(aBuf), "%s\n%s", Localize("There's an unsaved map in the editor, you might want to save it before you quit the game."), Localize("Quit anyway?"));
				Props.m_MaxWidth = Part.w - 20.0f;
				UI()->DoLabelScaled(&Box, aBuf, 20.f, TEXTALIGN_LEFT, Props);
			}

			// buttons
			Part.VMargin(80.0f, &Part);
			Part.VSplitMid(&No, &Yes);
			Yes.VMargin(20.0f, &Yes);
			No.VMargin(20.0f, &No);

			static int s_ButtonAbort = 0;
			if(DoButton_Menu(&s_ButtonAbort, Localize("No"), 0, &No) || m_EscapePressed)
				m_Popup = POPUP_NONE;

			static int s_ButtonTryAgain = 0;
			if(DoButton_Menu(&s_ButtonTryAgain, Localize("Yes"), 0, &Yes) || m_EnterPressed)
			{
				m_Popup = POPUP_NONE;
				Client()->Quit();
			}
		}
		else if(m_Popup == POPUP_DISCONNECT)
		{
			CUIRect Yes, No;
			Box.HSplitBottom(20.f, &Box, &Part);
			Box.HSplitBottom(24.f, &Box, &Part);

			// buttons
			Part.VMargin(80.0f, &Part);
			Part.VSplitMid(&No, &Yes);
			Yes.VMargin(20.0f, &Yes);
			No.VMargin(20.0f, &No);

			static int s_ButtonAbort = 0;
			if(DoButton_Menu(&s_ButtonAbort, Localize("No"), 0, &No) || m_EscapePressed)
				m_Popup = POPUP_NONE;

			static int s_ButtonTryAgain = 0;
			if(DoButton_Menu(&s_ButtonTryAgain, Localize("Yes"), 0, &Yes) || m_EnterPressed)
				Client()->Disconnect();
		}
		else if(m_Popup == POPUP_DISCONNECT_DUMMY)
		{
			CUIRect Yes, No;
			Box.HSplitBottom(20.f, &Box, &Part);
			Box.HSplitBottom(24.f, &Box, &Part);

			// buttons
			Part.VMargin(80.0f, &Part);
			Part.VSplitMid(&No, &Yes);
			Yes.VMargin(20.0f, &Yes);
			No.VMargin(20.0f, &No);

			static int s_ButtonAbort = 0;
			if(DoButton_Menu(&s_ButtonAbort, Localize("No"), 0, &No) || m_EscapePressed)
				m_Popup = POPUP_NONE;

			static int s_ButtonTryAgain = 0;
			if(DoButton_Menu(&s_ButtonTryAgain, Localize("Yes"), 0, &Yes) || m_EnterPressed)
			{
				Client()->DummyDisconnect(0);
				m_Popup = POPUP_NONE;
				SetActive(false);
			}
		}
		else if(m_Popup == POPUP_PASSWORD)
		{
			CUIRect Label, TextBox, TryAgain, Abort;

			Box.HSplitBottom(20.f, &Box, &Part);
			Box.HSplitBottom(24.f, &Box, &Part);
			Part.VMargin(80.0f, &Part);

			Part.VSplitMid(&Abort, &TryAgain);

			TryAgain.VMargin(20.0f, &TryAgain);
			Abort.VMargin(20.0f, &Abort);

			static int s_ButtonAbort = 0;
			if(DoButton_Menu(&s_ButtonAbort, Localize("Abort"), 0, &Abort) || m_EscapePressed)
				m_Popup = POPUP_NONE;

			static int s_ButtonTryAgain = 0;
			if(DoButton_Menu(&s_ButtonTryAgain, Localize("Try again"), 0, &TryAgain) || m_EnterPressed)
			{
				Client()->Connect(g_Config.m_UiServerAddress, g_Config.m_Password);
			}

			Box.HSplitBottom(60.f, &Box, &Part);
			Box.HSplitBottom(24.f, &Box, &Part);

			Part.VSplitLeft(60.0f, 0, &Label);
			Label.VSplitLeft(100.0f, 0, &TextBox);
			TextBox.VSplitLeft(20.0f, 0, &TextBox);
			TextBox.VSplitRight(60.0f, &TextBox, 0);
			UI()->DoLabel(&Label, Localize("Password"), 18.0f, TEXTALIGN_LEFT);
			static float s_Offset = 0.0f;
			UIEx()->DoEditBox(&g_Config.m_Password, &TextBox, g_Config.m_Password, sizeof(g_Config.m_Password), 12.0f, &s_Offset, true);
		}
		else if(m_Popup == POPUP_CONNECTING)
		{
			Box = Screen;
			Box.VMargin(150.0f, &Box);
			Box.HMargin(150.0f, &Box);
			Box.HSplitBottom(20.f, &Box, &Part);
			Box.HSplitBottom(24.f, &Box, &Part);
			Part.VMargin(120.0f, &Part);

			static int s_Button = 0;
			if(DoButton_Menu(&s_Button, pButtonText, 0, &Part) || m_EscapePressed || (m_EnterPressed && m_Popup != POPUP_CONNECTING))
			{
				Client()->Disconnect();
				m_Popup = POPUP_NONE;
			}

			if(Client()->MapDownloadTotalsize() > 0)
			{
				int64_t Now = time_get();
				if(Now - m_DownloadLastCheckTime >= time_freq())
				{
					if(m_DownloadLastCheckSize > Client()->MapDownloadAmount())
					{
						// map downloaded restarted
						m_DownloadLastCheckSize = 0;
					}

					// update download speed
					float Diff = (Client()->MapDownloadAmount() - m_DownloadLastCheckSize) / ((int)((Now - m_DownloadLastCheckTime) / time_freq()));
					float StartDiff = m_DownloadLastCheckSize - 0.0f;
					if(StartDiff + Diff > 0.0f)
						m_DownloadSpeed = (Diff / (StartDiff + Diff)) * (Diff / 1.0f) + (StartDiff / (Diff + StartDiff)) * m_DownloadSpeed;
					else
						m_DownloadSpeed = 0.0f;
					m_DownloadLastCheckTime = Now;
					m_DownloadLastCheckSize = Client()->MapDownloadAmount();
				}

				Box.HSplitTop(64.f, 0, &Box);
				Box.HSplitTop(24.f, &Part, &Box);
				str_format(aBuf, sizeof(aBuf), "%d/%d KiB (%.1f KiB/s)", Client()->MapDownloadAmount() / 1024, Client()->MapDownloadTotalsize() / 1024, m_DownloadSpeed / 1024.0f);
				UI()->DoLabel(&Part, aBuf, 20.f, TEXTALIGN_CENTER);

				// time left
				int TimeLeft = maximum(1, m_DownloadSpeed > 0.0f ? static_cast<int>((Client()->MapDownloadTotalsize() - Client()->MapDownloadAmount()) / m_DownloadSpeed) : 1);
				if(TimeLeft >= 60)
				{
					TimeLeft /= 60;
					str_format(aBuf, sizeof(aBuf), TimeLeft == 1 ? Localize("%i minute left") : Localize("%i minutes left"), TimeLeft);
				}
				else
				{
					str_format(aBuf, sizeof(aBuf), TimeLeft == 1 ? Localize("%i second left") : Localize("%i seconds left"), TimeLeft);
				}
				Box.HSplitTop(20.f, 0, &Box);
				Box.HSplitTop(24.f, &Part, &Box);
				UI()->DoLabel(&Part, aBuf, 20.f, TEXTALIGN_CENTER);

				// progress bar
				Box.HSplitTop(20.f, 0, &Box);
				Box.HSplitTop(24.f, &Part, &Box);
				Part.VMargin(40.0f, &Part);
				RenderTools()->DrawUIRect(&Part, ColorRGBA(1.0f, 1.0f, 1.0f, 0.25f), CUI::CORNER_ALL, 5.0f);
				Part.w = maximum(10.0f, (Part.w * Client()->MapDownloadAmount()) / Client()->MapDownloadTotalsize());
				RenderTools()->DrawUIRect(&Part, ColorRGBA(1.0f, 1.0f, 1.0f, 0.5f), CUI::CORNER_ALL, 5.0f);
			}
		}
		else if(m_Popup == POPUP_LANGUAGE)
		{
			Box = Screen;
			Box.VMargin(150.0f, &Box);
			Box.HMargin(150.0f, &Box);
			Box.HSplitTop(20.f, &Part, &Box);
			Box.HSplitBottom(20.f, &Box, &Part);
			Box.HSplitBottom(24.f, &Box, &Part);
			Box.HSplitBottom(20.f, &Box, 0);
			Box.VMargin(20.0f, &Box);
			RenderLanguageSelection(Box);
			Part.VMargin(120.0f, &Part);

			static int s_Button = 0;
			if(DoButton_Menu(&s_Button, Localize("Ok"), 0, &Part) || m_EscapePressed || m_EnterPressed)
				m_Popup = POPUP_FIRST_LAUNCH;
		}
		else if(m_Popup == POPUP_COUNTRY)
		{
			Box = Screen;
			Box.VMargin(150.0f, &Box);
			Box.HMargin(150.0f, &Box);
			Box.HSplitTop(20.f, &Part, &Box);
			Box.HSplitBottom(20.f, &Box, &Part);
			Box.HSplitBottom(24.f, &Box, &Part);
			Box.HSplitBottom(20.f, &Box, 0);
			Box.VMargin(20.0f, &Box);

			static int ActSelection = -2;
			if(ActSelection == -2)
				ActSelection = g_Config.m_BrFilterCountryIndex;
			static float s_ScrollValue = 0.0f;
			int OldSelected = -1;
			UiDoListboxStart(&s_ScrollValue, &Box, 50.0f, Localize("Country / Region"), "", m_pClient->m_CountryFlags.Num(), 6, OldSelected, s_ScrollValue);

			for(int i = 0; i < m_pClient->m_CountryFlags.Num(); ++i)
			{
				const CCountryFlags::CCountryFlag *pEntry = m_pClient->m_CountryFlags.GetByIndex(i);
				if(pEntry->m_CountryCode == ActSelection)
					OldSelected = i;

				CListboxItem Item = UiDoListboxNextItem(&pEntry->m_CountryCode, OldSelected == i);
				if(Item.m_Visible)
				{
					CUIRect Label;
					Item.m_Rect.Margin(5.0f, &Item.m_Rect);
					Item.m_Rect.HSplitBottom(10.0f, &Item.m_Rect, &Label);
					float OldWidth = Item.m_Rect.w;
					Item.m_Rect.w = Item.m_Rect.h * 2;
					Item.m_Rect.x += (OldWidth - Item.m_Rect.w) / 2.0f;
					ColorRGBA Color(1.0f, 1.0f, 1.0f, 1.0f);
					m_pClient->m_CountryFlags.Render(pEntry->m_CountryCode, &Color, Item.m_Rect.x, Item.m_Rect.y, Item.m_Rect.w, Item.m_Rect.h);
					UI()->DoLabel(&Label, pEntry->m_aCountryCodeString, 10.0f, TEXTALIGN_CENTER);
				}
			}

			const int NewSelected = UiDoListboxEnd(&s_ScrollValue, 0);
			if(OldSelected != NewSelected)
				ActSelection = m_pClient->m_CountryFlags.GetByIndex(NewSelected)->m_CountryCode;

			Part.VMargin(120.0f, &Part);

			static int s_Button = 0;
			if(DoButton_Menu(&s_Button, Localize("Ok"), 0, &Part) || m_EnterPressed)
			{
				g_Config.m_BrFilterCountryIndex = ActSelection;
				Client()->ServerBrowserUpdate();
				m_Popup = POPUP_NONE;
			}

			if(m_EscapePressed)
			{
				ActSelection = g_Config.m_BrFilterCountryIndex;
				m_Popup = POPUP_NONE;
			}
		}
		else if(m_Popup == POPUP_DELETE_DEMO)
		{
			CUIRect Yes, No;
			Box.HSplitBottom(20.f, &Box, &Part);
			Box.HSplitBottom(24.f, &Box, &Part);
			Part.VMargin(80.0f, &Part);

			Part.VSplitMid(&No, &Yes);

			Yes.VMargin(20.0f, &Yes);
			No.VMargin(20.0f, &No);

			static int s_ButtonAbort = 0;
			if(DoButton_Menu(&s_ButtonAbort, Localize("No"), 0, &No) || m_EscapePressed)
				m_Popup = POPUP_NONE;

			static int s_ButtonTryAgain = 0;
			if(DoButton_Menu(&s_ButtonTryAgain, Localize("Yes"), 0, &Yes) || m_EnterPressed)
			{
				m_Popup = POPUP_NONE;
				// delete demo
				if(m_DemolistSelectedIndex >= 0 && !m_DemolistSelectedIsDir)
				{
					char aBuf[512];
					str_format(aBuf, sizeof(aBuf), "%s/%s", m_aCurrentDemoFolder, m_lDemos[m_DemolistSelectedIndex].m_aFilename);
					if(Storage()->RemoveFile(aBuf, m_lDemos[m_DemolistSelectedIndex].m_StorageType))
					{
						DemolistPopulate();
						DemolistOnUpdate(false);
					}
					else
						PopupMessage(Localize("Error"), Localize("Unable to delete the demo"), Localize("Ok"));
				}
			}
		}
		else if(m_Popup == POPUP_RENAME_DEMO)
		{
			CUIRect Label, TextBox, Ok, Abort;

			Box.HSplitBottom(20.f, &Box, &Part);
			Box.HSplitBottom(24.f, &Box, &Part);
			Part.VMargin(80.0f, &Part);

			Part.VSplitMid(&Abort, &Ok);

			Ok.VMargin(20.0f, &Ok);
			Abort.VMargin(20.0f, &Abort);

			static int s_ButtonAbort = 0;
			if(DoButton_Menu(&s_ButtonAbort, Localize("Abort"), 0, &Abort) || m_EscapePressed)
				m_Popup = POPUP_NONE;

			static int s_ButtonOk = 0;
			if(DoButton_Menu(&s_ButtonOk, Localize("Ok"), 0, &Ok) || m_EnterPressed)
			{
				m_Popup = POPUP_NONE;
				// rename demo
				if(m_DemolistSelectedIndex >= 0 && !m_DemolistSelectedIsDir)
				{
					char aBufOld[512];
					str_format(aBufOld, sizeof(aBufOld), "%s/%s", m_aCurrentDemoFolder, m_lDemos[m_DemolistSelectedIndex].m_aFilename);
					int Length = str_length(m_aCurrentDemoFile);
					char aBufNew[512];
					if(Length <= 4 || m_aCurrentDemoFile[Length - 5] != '.' || str_comp_nocase(m_aCurrentDemoFile + Length - 4, "demo"))
						str_format(aBufNew, sizeof(aBufNew), "%s/%s.demo", m_aCurrentDemoFolder, m_aCurrentDemoFile);
					else
						str_format(aBufNew, sizeof(aBufNew), "%s/%s", m_aCurrentDemoFolder, m_aCurrentDemoFile);
					if(Storage()->RenameFile(aBufOld, aBufNew, m_lDemos[m_DemolistSelectedIndex].m_StorageType))
					{
						DemolistPopulate();
						DemolistOnUpdate(false);
					}
					else
						PopupMessage(Localize("Error"), Localize("Unable to rename the demo"), Localize("Ok"));
				}
			}

			Box.HSplitBottom(60.f, &Box, &Part);
			Box.HSplitBottom(24.f, &Box, &Part);

			Part.VSplitLeft(60.0f, 0, &Label);
			Label.VSplitLeft(120.0f, 0, &TextBox);
			TextBox.VSplitLeft(20.0f, 0, &TextBox);
			TextBox.VSplitRight(60.0f, &TextBox, 0);
			UI()->DoLabel(&Label, Localize("New name:"), 18.0f, TEXTALIGN_LEFT);
			static float s_Offset = 0.0f;
			UIEx()->DoEditBox(&s_Offset, &TextBox, m_aCurrentDemoFile, sizeof(m_aCurrentDemoFile), 12.0f, &s_Offset);
		}
#if defined(CONF_VIDEORECORDER)
		else if(m_Popup == POPUP_RENDER_DEMO)
		{
			CUIRect Label, TextBox, Ok, Abort, IncSpeed, DecSpeed, Button;

			Box.HSplitBottom(20.f, &Box, &Part);
#if defined(__ANDROID__)
			Box.HSplitBottom(60.f, &Box, &Part);
#else
			Box.HSplitBottom(24.f, &Box, &Part);
#endif
			Part.VMargin(80.0f, &Part);

			Part.VSplitMid(&Abort, &Ok);

			Ok.VMargin(20.0f, &Ok);
			Abort.VMargin(20.0f, &Abort);

			static int s_ButtonAbort = 0;
			if(DoButton_Menu(&s_ButtonAbort, Localize("Abort"), 0, &Abort) || m_EscapePressed)
				m_Popup = POPUP_NONE;

			static int s_ButtonOk = 0;
			if(DoButton_Menu(&s_ButtonOk, Localize("Ok"), 0, &Ok) || m_EnterPressed)
			{
				m_Popup = POPUP_NONE;
				// name video
				if(m_DemolistSelectedIndex >= 0 && !m_DemolistSelectedIsDir)
				{
					char aBufOld[512];
					str_format(aBufOld, sizeof(aBufOld), "%s/%s", m_aCurrentDemoFolder, m_lDemos[m_DemolistSelectedIndex].m_aFilename);
					int Length = str_length(m_aCurrentDemoFile);
					char aBufNew[512];
					if(Length <= 3 || m_aCurrentDemoFile[Length - 4] != '.' || str_comp_nocase(m_aCurrentDemoFile + Length - 3, "mp4"))
						str_format(aBufNew, sizeof(aBufNew), "%s.mp4", m_aCurrentDemoFile);
					else
						str_format(aBufNew, sizeof(aBufNew), "%s", m_aCurrentDemoFile);
					char aWholePath[1024];
					// store new video filename to origin buffer
					str_copy(m_aCurrentDemoFile, aBufNew, sizeof(m_aCurrentDemoFile));
					if(Storage()->FindFile(m_aCurrentDemoFile, "videos", IStorage::TYPE_ALL, aWholePath, sizeof(aWholePath)))
					{
						PopupMessage(Localize("Error"), Localize("Destination file already exist"), Localize("Ok"));
						m_Popup = POPUP_REPLACE_VIDEO;
					}
					else
					{
						const char *pError = Client()->DemoPlayer_Render(aBufOld, m_lDemos[m_DemolistSelectedIndex].m_StorageType, m_aCurrentDemoFile, m_Speed);
						m_Speed = 4;
						//Console()->Print(IConsole::OUTPUT_LEVEL_DEBUG, "demo_render_path", aWholePath);
						if(pError)
							PopupMessage(Localize("Error"), str_comp(pError, "error loading demo") ? pError : Localize("Error loading demo"), Localize("Ok"));
					}
				}
			}
			Box.HSplitBottom(30.f, &Box, 0);
			Box.HSplitBottom(20.f, &Box, &Part);
			Box.HSplitBottom(10.f, &Box, 0);

			float ButtonSize = 20.0f;
			Part.VSplitLeft(113.0f, 0, &Part);
			Part.VSplitLeft(ButtonSize, &Button, &Part);
			if(DoButton_CheckBox(&g_Config.m_ClVideoShowChat, Localize("Show chat"), g_Config.m_ClVideoShowChat, &Button))
				g_Config.m_ClVideoShowChat ^= 1;
			Part.VSplitLeft(112.0f, 0, &Part);
			Part.VSplitLeft(ButtonSize, &Button, &Part);
			if(DoButton_CheckBox(&g_Config.m_ClVideoSndEnable, Localize("Use sounds"), g_Config.m_ClVideoSndEnable, &Button))
				g_Config.m_ClVideoSndEnable ^= 1;

			Box.HSplitBottom(20.f, &Box, &Part);
			Part.VSplitLeft(60.0f, 0, &Part);
			Part.VSplitLeft(60.0f, 0, &Label);
			Part.VSplitMid(&IncSpeed, &DecSpeed);

			IncSpeed.VMargin(20.0f, &IncSpeed);
			DecSpeed.VMargin(20.0f, &DecSpeed);

			Part.VSplitLeft(20.0f, &Button, &Part);
			bool IncDemoSpeed = false, DecDemoSpeed = false;
			// slowdown
			Part.VSplitLeft(5.0f, 0, &Part);
			Part.VSplitLeft(ButtonSize, &Button, &Part);
			static int s_SlowDownButton = 0;
			if(DoButton_Sprite(&s_SlowDownButton, IMAGE_DEMOBUTTONS, SPRITE_DEMOBUTTON_SLOWER, 0, &Button, CUI::CORNER_ALL))
				DecDemoSpeed = true;

			// fastforward
			Part.VSplitLeft(5.0f, 0, &Part);
			Part.VSplitLeft(ButtonSize, &Button, &Part);
			static int s_FastForwardButton = 0;
			if(DoButton_Sprite(&s_FastForwardButton, IMAGE_DEMOBUTTONS, SPRITE_DEMOBUTTON_FASTER, 0, &Button, CUI::CORNER_ALL))
				IncDemoSpeed = true;

			// speed meter
			Part.VSplitLeft(8.0f, 0, &Part);
			char aBuffer[64];
			str_format(aBuffer, sizeof(aBuffer), "%s: ×%g", Localize("Speed"), g_aSpeeds[m_Speed]);
			UI()->DoLabel(&Part, aBuffer, 12.8f, TEXTALIGN_LEFT);

			if(IncDemoSpeed)
				m_Speed = clamp(m_Speed + 1, 0, (int)(sizeof(g_aSpeeds) / sizeof(g_aSpeeds[0]) - 1));
			else if(DecDemoSpeed)
				m_Speed = clamp(m_Speed - 1, 0, (int)(sizeof(g_aSpeeds) / sizeof(g_aSpeeds[0]) - 1));

			Part.VSplitLeft(107.0f, 0, &Part);
			Part.VSplitLeft(ButtonSize, &Button, &Part);
			if(DoButton_CheckBox(&g_Config.m_ClVideoShowhud, Localize("Show ingame HUD"), g_Config.m_ClVideoShowhud, &Button))
				g_Config.m_ClVideoShowhud ^= 1;

			Box.HSplitBottom(20.f, &Box, &Part);
#if defined(__ANDROID__)
			Box.HSplitBottom(60.f, &Box, &Part);
#else
			Box.HSplitBottom(24.f, &Box, &Part);
#endif

			Part.VSplitLeft(60.0f, 0, &Label);
			Label.VSplitLeft(120.0f, 0, &TextBox);
			TextBox.VSplitLeft(20.0f, 0, &TextBox);
			TextBox.VSplitRight(60.0f, &TextBox, 0);
			UI()->DoLabel(&Label, Localize("Video name:"), 18.0f, TEXTALIGN_LEFT);
			static float s_Offset = 0.0f;
			UIEx()->DoEditBox(&s_Offset, &TextBox, m_aCurrentDemoFile, sizeof(m_aCurrentDemoFile), 12.0f, &s_Offset);
		}
		else if(m_Popup == POPUP_REPLACE_VIDEO)
		{
			CUIRect Yes, No;
			Box.HSplitBottom(20.f, &Box, &Part);
#if defined(__ANDROID__)
			Box.HSplitBottom(60.f, &Box, &Part);
#else
			Box.HSplitBottom(24.f, &Box, &Part);
#endif
			Part.VMargin(80.0f, &Part);

			Part.VSplitMid(&No, &Yes);

			Yes.VMargin(20.0f, &Yes);
			No.VMargin(20.0f, &No);

			static int s_ButtonAbort = 0;
			if(DoButton_Menu(&s_ButtonAbort, Localize("No"), 0, &No) || m_EscapePressed)
				m_Popup = POPUP_RENDER_DEMO;

			static int s_ButtonTryAgain = 0;
			if(DoButton_Menu(&s_ButtonTryAgain, Localize("Yes"), 0, &Yes) || m_EnterPressed)
			{
				m_Popup = POPUP_NONE;
				// render video
				char aBuf[512];
				str_format(aBuf, sizeof(aBuf), "%s/%s", m_aCurrentDemoFolder, m_lDemos[m_DemolistSelectedIndex].m_aFilename);
				const char *pError = Client()->DemoPlayer_Render(aBuf, m_lDemos[m_DemolistSelectedIndex].m_StorageType, m_aCurrentDemoFile, m_Speed);
				m_Speed = 4;
				if(pError)
					PopupMessage(Localize("Error"), str_comp(pError, "error loading demo") ? pError : Localize("Error loading demo"), Localize("Ok"));
			}
		}
#endif
		else if(m_Popup == POPUP_REMOVE_FRIEND)
		{
			CUIRect Yes, No;
			Box.HSplitBottom(20.f, &Box, &Part);
			Box.HSplitBottom(24.f, &Box, &Part);
			Part.VMargin(80.0f, &Part);

			Part.VSplitMid(&No, &Yes);

			Yes.VMargin(20.0f, &Yes);
			No.VMargin(20.0f, &No);

			static int s_ButtonAbort = 0;
			if(DoButton_Menu(&s_ButtonAbort, Localize("No"), 0, &No) || m_EscapePressed)
				m_Popup = POPUP_NONE;

			static int s_ButtonTryAgain = 0;
			if(DoButton_Menu(&s_ButtonTryAgain, Localize("Yes"), 0, &Yes) || m_EnterPressed)
			{
				m_Popup = POPUP_NONE;
				// remove friend
				if(m_FriendlistSelectedIndex >= 0)
				{
					m_pClient->Friends()->RemoveFriend(m_lFriends[m_FriendlistSelectedIndex].m_pFriendInfo->m_aName,
						m_lFriends[m_FriendlistSelectedIndex].m_pFriendInfo->m_aClan);
					FriendlistOnUpdate();
					Client()->ServerBrowserUpdate();
				}
			}
		}
		else if(m_Popup == POPUP_FIRST_LAUNCH)
		{
			CUIRect Label, TextBox;

			Box.HSplitBottom(20.f, &Box, &Part);
			Box.HSplitBottom(24.f, &Box, &Part);
			Part.VMargin(80.0f, &Part);

			static int s_EnterButton = 0;
			if(DoButton_Menu(&s_EnterButton, Localize("Enter"), 0, &Part) || m_EnterPressed)
			{
				Client()->RequestDDNetInfo();
				if(g_Config.m_BrIndicateFinished)
					m_Popup = POPUP_POINTS;
				else
				{
					m_Popup = POPUP_NONE;
				}
			}

			Box.HSplitBottom(20.f, &Box, &Part);
			Box.HSplitBottom(24.f, &Box, &Part);

			Part.VSplitLeft(30.0f, 0, &Part);
			char aBuf[128];
			str_format(aBuf, sizeof(aBuf), "%s\n(%s)",
				Localize("Show DDNet map finishes in server browser"),
				Localize("transmits your player name to info2.ddnet.tw"));

			if(DoButton_CheckBox(&g_Config.m_BrIndicateFinished, aBuf, g_Config.m_BrIndicateFinished, &Part))
				g_Config.m_BrIndicateFinished ^= 1;

			Box.HSplitBottom(20.f, &Box, &Part);
			Box.HSplitBottom(24.f, &Box, &Part);

			Part.VSplitLeft(60.0f, 0, &Label);
			Label.VSplitLeft(100.0f, 0, &TextBox);
			TextBox.VSplitLeft(20.0f, 0, &TextBox);
			TextBox.VSplitRight(60.0f, &TextBox, 0);
			UI()->DoLabel(&Label, Localize("Nickname"), 16.0f, TEXTALIGN_LEFT);
			static float s_Offset = 0.0f;
			UIEx()->DoEditBox(&g_Config.m_PlayerName, &TextBox, g_Config.m_PlayerName, sizeof(g_Config.m_PlayerName), 12.0f, &s_Offset, false, CUI::CORNER_ALL, Client()->PlayerName());
		}
		else if(m_Popup == POPUP_POINTS)
		{
			CUIRect Yes, No;

			Box.HSplitBottom(20.f, &Box, &Part);
			Box.HSplitBottom(24.f, &Box, &Part);
			Part.VMargin(80.0f, &Part);

			Part.VSplitMid(&No, &Yes);

			Yes.VMargin(20.0f, &Yes);
			No.VMargin(20.0f, &No);

			static int s_ButtonNo = 0;
			if(DoButton_Menu(&s_ButtonNo, Localize("No"), 0, &No) || m_EscapePressed)
				m_Popup = POPUP_FIRST_LAUNCH;

			static int s_ButtonYes = 0;
			if(DoButton_Menu(&s_ButtonYes, Localize("Yes"), 0, &Yes) || m_EnterPressed)
				m_Popup = POPUP_NONE;
		}
		else if(m_Popup == POPUP_WARNING)
		{
			Box.HSplitBottom(20.f, &Box, &Part);
			Box.HSplitBottom(24.f, &Box, &Part);
			Part.VMargin(120.0f, &Part);

			static int s_Button = 0;
			if(DoButton_Menu(&s_Button, pButtonText, 0, &Part) || m_EscapePressed || m_EnterPressed || (time_get_microseconds() - m_PopupWarningLastTime >= m_PopupWarningDuration))
			{
				m_Popup = POPUP_NONE;
				SetActive(false);
			}
		}
		else if(m_Popup == POPUP_SWITCH_SERVER)
		{
			CUIRect Yes, No;
			Box.HSplitBottom(20.f, &Box, &Part);
			Box.HSplitBottom(24.f, &Box, &Part);

			// buttons
			Part.VMargin(80.0f, &Part);
			Part.VSplitMid(&No, &Yes);
			Yes.VMargin(20.0f, &Yes);
			No.VMargin(20.0f, &No);

			static int s_ButtonAbort = 0;
			if(DoButton_Menu(&s_ButtonAbort, Localize("No"), 0, &No) || m_EscapePressed)
			{
				m_Popup = POPUP_NONE;
				m_aNextServer[0] = '\0';
			}

			static int s_ButtonTryAgain = 0;
			if(DoButton_Menu(&s_ButtonTryAgain, Localize("Yes"), 0, &Yes) || m_EnterPressed)
				Client()->Connect(m_aNextServer);
		}
		else
		{
			Box.HSplitBottom(20.f, &Box, &Part);
			Box.HSplitBottom(24.f, &Box, &Part);
			Part.VMargin(120.0f, &Part);

			static int s_Button = 0;
			if(DoButton_Menu(&s_Button, pButtonText, 0, &Part) || m_EscapePressed || m_EnterPressed)
			{
				if(m_Popup == POPUP_DISCONNECTED && Client()->m_ReconnectTime > 0)
					Client()->m_ReconnectTime = 0;
				m_Popup = POPUP_NONE;
			}
		}

		if(m_Popup == POPUP_NONE)
			UI()->SetActiveItem(0);
	}
	return 0;
}

void CMenus::RenderThemeSelection(CUIRect MainView, bool Header)
{
	std::vector<CTheme> &ThemesRef = m_pBackground->GetThemes();

	int SelectedTheme = -1;
	for(int i = 0; i < (int)ThemesRef.size(); i++)
	{
		if(str_comp(ThemesRef[i].m_Name, g_Config.m_ClMenuMap) == 0)
		{
			SelectedTheme = i;
			break;
		}
	}

	static int s_ListBox = 0;
	static float s_ScrollValue = 0.0f;
	UiDoListboxStart(&s_ListBox, &MainView, 26.0f, Localize("Theme"), "", ThemesRef.size(), 1, -1, s_ScrollValue);

	for(int i = 0; i < (int)ThemesRef.size(); i++)
	{
		CListboxItem Item = UiDoListboxNextItem(&ThemesRef[i].m_Name, i == SelectedTheme);

		CTheme &Theme = ThemesRef[i];

		if(!Item.m_Visible)
			continue;

		CUIRect Icon;
		Item.m_Rect.VSplitLeft(Item.m_Rect.h * 2.0f, &Icon, &Item.m_Rect);

		// draw icon if it exists
		if(Theme.m_IconTexture.IsValid())
		{
			Icon.VMargin(6.0f, &Icon);
			Icon.HMargin(3.0f, &Icon);
			Graphics()->TextureSet(Theme.m_IconTexture);
			Graphics()->QuadsBegin();
			Graphics()->SetColor(1.0f, 1.0f, 1.0f, 1.0f);
			IGraphics::CQuadItem QuadItem(Icon.x, Icon.y, Icon.w, Icon.h);
			Graphics()->QuadsDrawTL(&QuadItem, 1);
			Graphics()->QuadsEnd();
		}

		char aName[128];
		if(!Theme.m_Name[0])
			str_copy(aName, "(none)", sizeof(aName));
		else if(str_comp(Theme.m_Name, "auto") == 0)
			str_copy(aName, "(seasons)", sizeof(aName));
		else if(str_comp(Theme.m_Name, "rand") == 0)
			str_copy(aName, "(random)", sizeof(aName));
		else if(Theme.m_HasDay && Theme.m_HasNight)
			str_format(aName, sizeof(aName), "%s", Theme.m_Name.cstr());
		else if(Theme.m_HasDay && !Theme.m_HasNight)
			str_format(aName, sizeof(aName), "%s (day)", Theme.m_Name.cstr());
		else if(!Theme.m_HasDay && Theme.m_HasNight)
			str_format(aName, sizeof(aName), "%s (night)", Theme.m_Name.cstr());
		else // generic
			str_format(aName, sizeof(aName), "%s", Theme.m_Name.cstr());

		UI()->DoLabel(&Item.m_Rect, aName, 16 * CUI::ms_FontmodHeight, TEXTALIGN_LEFT);
	}

	bool ItemActive = false;
	int NewSelected = UiDoListboxEnd(&s_ScrollValue, 0, &ItemActive);

	if(ItemActive && NewSelected != SelectedTheme)
	{
		str_format(g_Config.m_ClMenuMap, sizeof(g_Config.m_ClMenuMap), "%s", ThemesRef[NewSelected].m_Name.cstr());
		m_pBackground->LoadMenuBackground(ThemesRef[NewSelected].m_HasDay, ThemesRef[NewSelected].m_HasNight);
	}
}

void CMenus::SetActive(bool Active)
{
	if(Active != m_MenuActive)
	{
		ms_ColorPicker.m_Active = false;
		Input()->SetIMEState(Active);
	}
	m_MenuActive = Active;
	if(!m_MenuActive)
	{
		if(m_NeedSendinfo)
		{
			m_pClient->SendInfo(false);
			m_NeedSendinfo = false;
		}

		if(m_NeedSendDummyinfo)
		{
			m_pClient->SendDummyInfo(false);
			m_NeedSendDummyinfo = false;
		}

		if(Client()->State() == IClient::STATE_ONLINE)
		{
			m_pClient->OnRelease();
		}
	}
	else if(Client()->State() == IClient::STATE_DEMOPLAYBACK)
	{
		m_pClient->OnRelease();
	}
}

void CMenus::OnReset()
{
}

void CMenus::OnShutdown()
{
	KillServer();
}

bool CMenus::OnMouseMove(float x, float y)
{
	if(!m_MenuActive)
		return false;

	UIEx()->ConvertMouseMove(&x, &y);

	m_MousePos.x = clamp(m_MousePos.x + x, 0.f, (float)Graphics()->WindowWidth());
	m_MousePos.y = clamp(m_MousePos.y + y, 0.f, (float)Graphics()->WindowHeight());

	return true;
}

bool CMenus::OnInput(IInput::CEvent e)
{
	// special handle esc and enter for popup purposes
	if(e.m_Flags & IInput::FLAG_PRESS)
	{
		if(e.m_Key == KEY_ESCAPE)
		{
			m_EscapePressed = true;
			if(m_Popup == POPUP_NONE)
				SetActive(!IsActive());
			return true;
		}
	}

	if(IsActive())
	{
		if(e.m_Flags & IInput::FLAG_PRESS)
		{
			// special for popups
			if(e.m_Key == KEY_RETURN || e.m_Key == KEY_KP_ENTER)
				m_EnterPressed = true;
			else if(e.m_Key == KEY_DELETE)
				m_DeletePressed = true;
		}

		if(m_NumInputEvents < MAX_INPUTEVENTS)
			m_aInputEvents[m_NumInputEvents++] = e;
		return true;
	}
	return false;
}

void CMenus::OnStateChange(int NewState, int OldState)
{
	// reset active item
	UI()->SetActiveItem(0);

	if(NewState == IClient::STATE_OFFLINE)
	{
		if(OldState >= IClient::STATE_ONLINE && NewState < IClient::STATE_QUITTING)
			m_pClient->m_Sounds.Play(CSounds::CHN_MUSIC, SOUND_MENU, 1.0f);
		m_Popup = POPUP_NONE;
		if(Client()->ErrorString() && Client()->ErrorString()[0] != 0)
		{
			if(str_find(Client()->ErrorString(), "password"))
			{
				m_Popup = POPUP_PASSWORD;
				UI()->SetHotItem(&g_Config.m_Password);
				UI()->SetActiveItem(&g_Config.m_Password);
			}
			else
				m_Popup = POPUP_DISCONNECTED;
		}
	}
	else if(NewState == IClient::STATE_LOADING)
	{
		m_Popup = POPUP_CONNECTING;
		m_DownloadLastCheckTime = time_get();
		m_DownloadLastCheckSize = 0;
		m_DownloadSpeed = 0.0f;
	}
	else if(NewState == IClient::STATE_CONNECTING)
		m_Popup = POPUP_CONNECTING;
	else if(NewState == IClient::STATE_ONLINE || NewState == IClient::STATE_DEMOPLAYBACK)
	{
		if(m_Popup != POPUP_WARNING)
		{
			m_Popup = POPUP_NONE;
			SetActive(false);
		}
	}
}

void CMenus::OnRender()
{
	if(Client()->State() != IClient::STATE_ONLINE && Client()->State() != IClient::STATE_DEMOPLAYBACK)
		SetActive(true);

	if(Client()->State() == IClient::STATE_DEMOPLAYBACK)
	{
		UI()->MapScreen();
		RenderDemoPlayer(*UI()->Screen());
	}

	if(Client()->State() == IClient::STATE_ONLINE && m_pClient->m_ServerMode == m_pClient->SERVERMODE_PUREMOD)
	{
		Client()->Disconnect();
		SetActive(true);
		m_Popup = POPUP_PURE;
	}

	if(!IsActive())
	{
		m_EscapePressed = false;
		m_EnterPressed = false;
		m_DeletePressed = false;
		m_NumInputEvents = 0;
		return;
	}

	// update colors
	ms_GuiColor = color_cast<ColorRGBA>(ColorHSLA(g_Config.m_UiColor, true));

	ms_ColorTabbarInactiveOutgame = ColorRGBA(0, 0, 0, 0.25f);
	ms_ColorTabbarActiveOutgame = ColorRGBA(0, 0, 0, 0.5f);
	ms_ColorTabbarHoverOutgame = ColorRGBA(1, 1, 1, 0.25f);

	float ColorIngameScaleI = 0.5f;
	float ColorIngameAcaleA = 0.2f;

	ms_ColorTabbarInactiveIngame = ColorRGBA(
		ms_GuiColor.r * ColorIngameScaleI,
		ms_GuiColor.g * ColorIngameScaleI,
		ms_GuiColor.b * ColorIngameScaleI,
		ms_GuiColor.a * 0.8f);

	ms_ColorTabbarActiveIngame = ColorRGBA(
		ms_GuiColor.r * ColorIngameAcaleA,
		ms_GuiColor.g * ColorIngameAcaleA,
		ms_GuiColor.b * ColorIngameAcaleA,
		ms_GuiColor.a);

	ms_ColorTabbarHoverIngame = ColorRGBA(1, 1, 1, 0.75f);

	// update the ui
	CUIRect *pScreen = UI()->Screen();
	float mx = (m_MousePos.x / (float)Graphics()->WindowWidth()) * pScreen->w;
	float my = (m_MousePos.y / (float)Graphics()->WindowHeight()) * pScreen->h;

	int Buttons = 0;
	if(m_UseMouseButtons)
	{
		if(Input()->KeyIsPressed(KEY_MOUSE_1))
			Buttons |= 1;
		if(Input()->KeyIsPressed(KEY_MOUSE_2))
			Buttons |= 2;
		if(Input()->KeyIsPressed(KEY_MOUSE_3))
			Buttons |= 4;
	}

	UI()->Update(mx, my, mx * 3.0f, my * 3.0f, Buttons);

	// render
	Render();

	// render cursor
	Graphics()->WrapClamp();
	Graphics()->TextureSet(g_pData->m_aImages[IMAGE_CURSOR].m_Id);
	Graphics()->QuadsBegin();
	Graphics()->SetColor(1, 1, 1, 1);
	IGraphics::CQuadItem QuadItem(mx, my, 24, 24);
	Graphics()->QuadsDrawTL(&QuadItem, 1);
	Graphics()->QuadsEnd();
	Graphics()->WrapNormal();

	// render debug information
	if(g_Config.m_Debug)
	{
		UI()->MapScreen();

		char aBuf[512];
		str_format(aBuf, sizeof(aBuf), "%p %p %p", UI()->HotItem(), UI()->ActiveItem(), UI()->LastActiveItem());
		CTextCursor Cursor;
		TextRender()->SetCursor(&Cursor, 10, 10, 10, TEXTFLAG_RENDER);
		TextRender()->TextEx(&Cursor, aBuf, -1);
	}

	m_EscapePressed = false;
	m_EnterPressed = false;
	m_DeletePressed = false;
	m_NumInputEvents = 0;
}

void CMenus::RenderBackground()
{
	Graphics()->BlendNormal();

	float sw = 300 * Graphics()->ScreenAspect();
	float sh = 300;
	Graphics()->MapScreen(0, 0, sw, sh);

	// render background color
	Graphics()->TextureClear();
	Graphics()->QuadsBegin();
	ColorRGBA Bottom(ms_GuiColor.r, ms_GuiColor.g, ms_GuiColor.b, 1.0f);
	ColorRGBA Top(ms_GuiColor.r, ms_GuiColor.g, ms_GuiColor.b, 1.0f);
	IGraphics::CColorVertex Array[4] = {
		IGraphics::CColorVertex(0, Top.r, Top.g, Top.b, Top.a),
		IGraphics::CColorVertex(1, Top.r, Top.g, Top.b, Top.a),
		IGraphics::CColorVertex(2, Bottom.r, Bottom.g, Bottom.b, Bottom.a),
		IGraphics::CColorVertex(3, Bottom.r, Bottom.g, Bottom.b, Bottom.a)};
	Graphics()->SetColorVertex(Array, 4);
	IGraphics::CQuadItem QuadItem(0, 0, sw, sh);
	Graphics()->QuadsDrawTL(&QuadItem, 1);
	Graphics()->QuadsEnd();

	// render the tiles
	Graphics()->TextureClear();
	Graphics()->QuadsBegin();
	float Size = 15.0f;
	float OffsetTime = fmod(LocalTime() * 0.15f, 2.0f);
	for(int y = -2; y < (int)(sw / Size); y++)
		for(int x = -2; x < (int)(sh / Size); x++)
		{
			Graphics()->SetColor(0, 0, 0, 0.045f);
			IGraphics::CQuadItem QuadItem((x - OffsetTime) * Size * 2 + (y & 1) * Size, (y + OffsetTime) * Size, Size, Size);
			Graphics()->QuadsDrawTL(&QuadItem, 1);
		}
	Graphics()->QuadsEnd();

	// render border fade
	Graphics()->TextureSet(m_TextureBlob);
	Graphics()->QuadsBegin();
	Graphics()->SetColor(1, 1, 1, 1);
	QuadItem = IGraphics::CQuadItem(-100, -100, sw + 200, sh + 200);
	Graphics()->QuadsDrawTL(&QuadItem, 1);
	Graphics()->QuadsEnd();

	// restore screen
	UI()->MapScreen();
}

bool CMenus::CheckHotKey(int Key) const
{
	return m_Popup == POPUP_NONE &&
	       !Input()->KeyIsPressed(KEY_LSHIFT) && !Input()->KeyIsPressed(KEY_RSHIFT) && !Input()->ModifierIsPressed() && // no modifier
	       Input()->KeyIsPressed(Key) && m_pClient->m_GameConsole.IsClosed();
}

int CMenus::DoButton_CheckBox_DontCare(const void *pID, const char *pText, int Checked, const CUIRect *pRect)
{
	switch(Checked)
	{
	case 0:
		return DoButton_CheckBox_Common(pID, pText, "", pRect);
	case 1:
		return DoButton_CheckBox_Common(pID, pText, "X", pRect);
	case 2:
		return DoButton_CheckBox_Common(pID, pText, "O", pRect);
	default:
		return DoButton_CheckBox_Common(pID, pText, "", pRect);
	}
}

void CMenus::RenderUpdating(const char *pCaption, int current, int total)
{
	// make sure that we don't render for each little thing we load
	// because that will slow down loading if we have vsync
	static int64_t LastLoadRender = 0;
	if(time_get() - LastLoadRender < time_freq() / 60)
		return;
	LastLoadRender = time_get();

	// need up date this here to get correct
	ms_GuiColor = color_cast<ColorRGBA>(ColorHSLA(g_Config.m_UiColor, true));

	CUIRect Screen = *UI()->Screen();
	UI()->MapScreen();

	RenderBackground();

	float w = 700;
	float h = 200;
	float x = Screen.w / 2 - w / 2;
	float y = Screen.h / 2 - h / 2;

	Graphics()->TextureClear();
	Graphics()->QuadsBegin();
	Graphics()->SetColor(0, 0, 0, 0.50f);
	RenderTools()->DrawRoundRect(0, y, Screen.w, h, 0.0f);
	Graphics()->QuadsEnd();

	CUIRect r;
	r.x = x;
	r.y = y + 20;
	r.w = w;
	r.h = h;
	UI()->DoLabel(&r, Localize(pCaption), 32.0f, TEXTALIGN_CENTER);

	if(total > 0)
	{
		float Percent = current / (float)total;
		Graphics()->TextureClear();
		Graphics()->QuadsBegin();
		Graphics()->SetColor(0.15f, 0.15f, 0.15f, 0.75f);
		RenderTools()->DrawRoundRect(x + 40, y + h - 75, w - 80, 30, 5.0f);
		Graphics()->SetColor(1, 1, 1, 0.75f);
		RenderTools()->DrawRoundRect(x + 45, y + h - 70, (w - 85) * Percent, 20, 5.0f);
		Graphics()->QuadsEnd();
	}

	Graphics()->Swap();
}

int CMenus::MenuImageScan(const char *pName, int IsDir, int DirType, void *pUser)
{
	CMenus *pSelf = (CMenus *)pUser;
	if(IsDir || !str_endswith(pName, ".png"))
		return 0;

	char aBuf[IO_MAX_PATH_LENGTH];
	str_format(aBuf, sizeof(aBuf), "menuimages/%s", pName);
	CImageInfo Info;
	if(!pSelf->Graphics()->LoadPNG(&Info, aBuf, DirType))
	{
		str_format(aBuf, sizeof(aBuf), "failed to load menu image from %s", pName);
		pSelf->Console()->Print(IConsole::OUTPUT_LEVEL_ADDINFO, "game", aBuf);
		return 0;
	}

	CMenuImage MenuImage;
	MenuImage.m_OrgTexture = pSelf->Graphics()->LoadTextureRaw(Info.m_Width, Info.m_Height, Info.m_Format, Info.m_pData, Info.m_Format, 0);

	unsigned char *d = (unsigned char *)Info.m_pData;
	//int Pitch = Info.m_Width*4;

	// create colorless version
	int Step = Info.m_Format == CImageInfo::FORMAT_RGBA ? 4 : 3;

	// make the texture gray scale
	for(int i = 0; i < Info.m_Width * Info.m_Height; i++)
	{
		int v = (d[i * Step] + d[i * Step + 1] + d[i * Step + 2]) / 3;
		d[i * Step] = v;
		d[i * Step + 1] = v;
		d[i * Step + 2] = v;
	}

	/* same grey like sinks
	int Freq[256] = {0};
	int OrgWeight = 0;
	int NewWeight = 192;

	// find most common frequence
	for(int y = 0; y < Info.m_Height; y++)
		for(int x = 0; x < Info.m_Width; x++)
		{
			if(d[y*Pitch+x*4+3] > 128)
				Freq[d[y*Pitch+x*4]]++;
		}

	for(int i = 1; i < 256; i++)
	{
		if(Freq[OrgWeight] < Freq[i])
			OrgWeight = i;
	}

	// reorder
	int InvOrgWeight = 255-OrgWeight;
	int InvNewWeight = 255-NewWeight;
	for(int y = 0; y < Info.m_Height; y++)
		for(int x = 0; x < Info.m_Width; x++)
		{
			int v = d[y*Pitch+x*4];
			if(v <= OrgWeight)
				v = (int)(((v/(float)OrgWeight) * NewWeight));
			else
				v = (int)(((v-OrgWeight)/(float)InvOrgWeight)*InvNewWeight + NewWeight);
			d[y*Pitch+x*4] = v;
			d[y*Pitch+x*4+1] = v;
			d[y*Pitch+x*4+2] = v;
		}
	*/

	MenuImage.m_GreyTexture = pSelf->Graphics()->LoadTextureRaw(Info.m_Width, Info.m_Height, Info.m_Format, Info.m_pData, Info.m_Format, 0);
	pSelf->Graphics()->FreePNG(&Info);

	// set menu image data
	str_truncate(MenuImage.m_aName, sizeof(MenuImage.m_aName), pName, str_length(pName) - 4);
	pSelf->m_lMenuImages.add(MenuImage);
	pSelf->RenderLoading();

	return 0;
}

const CMenus::CMenuImage *CMenus::FindMenuImage(const char *pName)
{
	for(int i = 0; i < m_lMenuImages.size(); i++)
	{
		if(str_comp(m_lMenuImages[i].m_aName, pName) == 0)
			return &m_lMenuImages[i];
	}
	return 0;
}

void CMenus::SetMenuPage(int NewPage)
{
	m_MenuPage = NewPage;
	if(NewPage >= PAGE_INTERNET && NewPage <= PAGE_KOG)
		g_Config.m_UiPage = NewPage;
}

bool CMenus::HandleListInputs(const CUIRect &View, float &ScrollValue, const float ScrollAmount, int *pScrollOffset, const float ElemHeight, int &SelectedIndex, const int NumElems)
{
	if(NumElems == 0)
	{
		ScrollValue = 0;
		SelectedIndex = 0;
		return false;
	}

	int NewIndex = -1;
	int Num = (int)(View.h / ElemHeight);
	int ScrollNum = maximum(NumElems - Num, 0);
	if(ScrollNum > 0)
	{
		if(pScrollOffset && *pScrollOffset >= 0)
		{
			ScrollValue = (float)(*pScrollOffset) / ScrollNum;
			*pScrollOffset = -1;
		}
		if(Input()->KeyPress(KEY_MOUSE_WHEEL_UP) && UI()->MouseInside(&View))
			ScrollValue -= 3.0f / ScrollNum;
		if(Input()->KeyPress(KEY_MOUSE_WHEEL_DOWN) && UI()->MouseInside(&View))
			ScrollValue += 3.0f / ScrollNum;
	}

	ScrollValue = clamp(ScrollValue, 0.0f, 1.0f);
	SelectedIndex = clamp(SelectedIndex, 0, NumElems - 1);

	for(int i = 0; i < m_NumInputEvents; i++)
	{
		if(m_aInputEvents[i].m_Flags & IInput::FLAG_PRESS)
		{
			if(UI()->LastActiveItem() == &g_Config.m_UiServerAddress)
				return false;
			else if(m_aInputEvents[i].m_Key == KEY_DOWN)
				NewIndex = minimum(SelectedIndex + 1, NumElems - 1);
			else if(m_aInputEvents[i].m_Key == KEY_UP)
				NewIndex = maximum(SelectedIndex - 1, 0);
			else if(m_aInputEvents[i].m_Key == KEY_PAGEUP)
				NewIndex = maximum(SelectedIndex - 25, 0);
			else if(m_aInputEvents[i].m_Key == KEY_PAGEDOWN)
				NewIndex = minimum(SelectedIndex + 25, NumElems - 1);
			else if(m_aInputEvents[i].m_Key == KEY_HOME)
				NewIndex = 0;
			else if(m_aInputEvents[i].m_Key == KEY_END)
				NewIndex = NumElems - 1;
		}
		if(NewIndex > -1 && NewIndex < NumElems)
		{
			//scroll
			float IndexY = View.y - ScrollValue * ScrollNum * ElemHeight + NewIndex * ElemHeight;
			int Scroll = View.y > IndexY ? -1 : View.y + View.h < IndexY + ElemHeight ? 1 : 0;
			if(Scroll)
			{
				if(Scroll < 0)
				{
					int NumScrolls = (View.y - IndexY + ElemHeight - 1.0f) / ElemHeight;
					ScrollValue -= (1.0f / ScrollNum) * NumScrolls;
				}
				else
				{
					int NumScrolls = (IndexY + ElemHeight - (View.y + View.h) + ElemHeight - 1.0f) / ElemHeight;
					ScrollValue += (1.0f / ScrollNum) * NumScrolls;
				}
			}

			SelectedIndex = NewIndex;
		}
	}

	return NewIndex != -1;
}<|MERGE_RESOLUTION|>--- conflicted
+++ resolved
@@ -980,13 +980,9 @@
 	r.y = y + 20;
 	r.w = w;
 	r.h = h - 130;
-<<<<<<< HEAD
-	UI()->DoLabel(&r, pCaption, 48.0f, TEXTALIGN_CENTER, -1);
+	UI()->DoLabel(&r, pCaption, 48.0f, TEXTALIGN_CENTER);
 	r.y += 42;
-	UI()->DoLabel(&r, apMsg[index], 20.0f, TEXTALIGN_CENTER, -1);
-=======
-	UI()->DoLabel(&r, pCaption, 48.0f, TEXTALIGN_CENTER);
->>>>>>> 86bc8853
+	UI()->DoLabel(&r, apMsg[index], 20.0f, TEXTALIGN_CENTER);
 
 	Graphics()->TextureClear();
 	Graphics()->QuadsBegin();
