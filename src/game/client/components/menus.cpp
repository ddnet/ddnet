--- conflicted
+++ resolved
@@ -1023,7 +1023,6 @@
 	RenderTools()->DrawRoundRect(x, y, w, h, 40.0f);
 	Graphics()->QuadsEnd();
 
-<<<<<<< HEAD
 	const char *pCaption = "Loading chillerbot-ux";
 	const char *apMsg[] = {
 		"fng > gores",
@@ -1036,9 +1035,6 @@
 	};
 	static int len = sizeof(apMsg) / sizeof(*apMsg);
 	static int index = rand() % len;
-=======
-	const char *pCaption = Localize("Loading DDNet Client");
->>>>>>> 32c77fae
 
 	CUIRect r;
 	r.x = x;
