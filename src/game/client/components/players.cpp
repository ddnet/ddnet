/* (c) Magnus Auvinen. See licence.txt in the root of the distribution for more information. */
/* If you are missing that file, acquire a complete release at teeworlds.com.                */

#include <base/tl/sorted_array.h>

#include <engine/demo.h>
#include <engine/engine.h>
#include <engine/graphics.h>
#include <engine/serverbrowser.h>
#include <engine/shared/config.h>
#include <game/generated/client_data.h>
#include <game/generated/protocol.h>

#include <game/client/animstate.h>
#include <game/client/gameclient.h>
#include <game/client/render.h>
#include <game/client/ui.h>

#include <game/client/components/controls.h>
#include <game/client/components/effects.h>
#include <game/client/components/flow.h>
#include <game/client/components/skins.h>
#include <game/client/components/sounds.h>

#include <engine/textrender.h>

#include "players.h"

#include <base/color.h>

void CPlayers::RenderHand(CTeeRenderInfo *pInfo, vec2 CenterPos, vec2 Dir, float AngleOffset, vec2 PostRotOffset, float Alpha)
{
	vec2 HandPos = CenterPos + Dir;
	float Angle = angle(Dir);
	if(Dir.x < 0)
		Angle -= AngleOffset;
	else
		Angle += AngleOffset;

	vec2 DirX = Dir;
	vec2 DirY(-Dir.y, Dir.x);

	if(Dir.x < 0)
		DirY = -DirY;

	HandPos += DirX * PostRotOffset.x;
	HandPos += DirY * PostRotOffset.y;

	const CSkin::SSkinTextures *pSkinTextures = pInfo->m_CustomColoredSkin ? &pInfo->m_ColorableRenderSkin : &pInfo->m_OriginalRenderSkin;

	Graphics()->SetColor(pInfo->m_ColorBody.r, pInfo->m_ColorBody.g, pInfo->m_ColorBody.b, Alpha);

	// two passes
	for(int i = 0; i < 2; i++)
	{
		int QuadOffset = NUM_WEAPONS * 2 + i;
		Graphics()->QuadsSetRotation(Angle);
		Graphics()->TextureSet(i == 0 ? pSkinTextures->m_HandsOutline : pSkinTextures->m_Hands);
		Graphics()->RenderQuadContainerAsSprite(m_WeaponEmoteQuadContainerIndex, QuadOffset, HandPos.x, HandPos.y);
	}
}

inline float NormalizeAngular(float f)
{
	return fmod(f + pi * 2, pi * 2);
}

inline float AngularMixDirection(float Src, float Dst) { return sinf(Dst - Src) > 0 ? 1 : -1; }
inline float AngularDistance(float Src, float Dst) { return asinf(sinf(Dst - Src)); }

inline float AngularApproach(float Src, float Dst, float Amount)
{
	float d = AngularMixDirection(Src, Dst);
	float n = Src + Amount * d;
	if(AngularMixDirection(n, Dst) != d)
		return Dst;
	return n;
}

void CPlayers::RenderHook(
	const CNetObj_Character *pPrevChar,
	const CNetObj_Character *pPlayerChar,
	const CTeeRenderInfo *pRenderInfo,
	int ClientID,
	float Intra)
{
	CNetObj_Character Prev;
	CNetObj_Character Player;
	Prev = *pPrevChar;
	Player = *pPlayerChar;

	CTeeRenderInfo RenderInfo = *pRenderInfo;

	// don't render hooks to not active character cores
	if(pPlayerChar->m_HookedPlayer != -1 && !m_pClient->m_Snap.m_aCharacters[pPlayerChar->m_HookedPlayer].m_Active)
		return;

	float IntraTick = Intra;
	if(ClientID >= 0)
		IntraTick = (m_pClient->m_aClients[ClientID].m_IsPredicted) ? Client()->PredIntraGameTick(g_Config.m_ClDummy) : Client()->IntraGameTick(g_Config.m_ClDummy);

	bool OtherTeam = m_pClient->IsOtherTeam(ClientID);

	RenderInfo.m_Size = 64.0f;

	vec2 Position;
	if(in_range(ClientID, MAX_CLIENTS - 1))
		Position = m_pClient->m_aClients[ClientID].m_RenderPos;
	else
		Position = mix(vec2(Prev.m_X, Prev.m_Y), vec2(Player.m_X, Player.m_Y), IntraTick);

	// draw hook
	if(Prev.m_HookState > 0 && Player.m_HookState > 0)
	{
		Graphics()->SetColor(1.0f, 1.0f, 1.0f, 1.0f);
		if(ClientID < 0)
			Graphics()->SetColor(1.0f, 1.0f, 1.0f, 0.5f);

		vec2 Pos = Position;
		vec2 HookPos;

		if(in_range(pPlayerChar->m_HookedPlayer, MAX_CLIENTS - 1))
			HookPos = m_pClient->m_aClients[pPlayerChar->m_HookedPlayer].m_RenderPos;
		else
			HookPos = mix(vec2(Prev.m_HookX, Prev.m_HookY), vec2(Player.m_HookX, Player.m_HookY), IntraTick);

		float d = distance(Pos, HookPos);
		vec2 Dir = normalize(Pos - HookPos);

		Graphics()->TextureSet(GameClient()->m_GameSkin.m_SpriteHookHead);
		Graphics()->QuadsSetRotation(angle(Dir) + pi);
		// render head
		int QuadOffset = NUM_WEAPONS * 2 + 2;
		if(OtherTeam)
			Graphics()->SetColor(1.0f, 1.0f, 1.0f, g_Config.m_ClShowOthersAlpha / 100.0f);
		Graphics()->RenderQuadContainerAsSprite(m_WeaponEmoteQuadContainerIndex, QuadOffset, HookPos.x, HookPos.y);

		// render chain
		++QuadOffset;
		static IGraphics::SRenderSpriteInfo s_HookChainRenderInfo[1024];
		int HookChainCount = 0;
		for(float f = 24; f < d && HookChainCount < 1024; f += 24, ++HookChainCount)
		{
			vec2 p = HookPos + Dir * f;
			s_HookChainRenderInfo[HookChainCount].m_Pos[0] = p.x;
			s_HookChainRenderInfo[HookChainCount].m_Pos[1] = p.y;

			s_HookChainRenderInfo[HookChainCount].m_Scale = 1;
			s_HookChainRenderInfo[HookChainCount].m_Rotation = angle(Dir) + pi;
		}
		Graphics()->TextureSet(GameClient()->m_GameSkin.m_SpriteHookChain);
		Graphics()->RenderQuadContainerAsSpriteMultiple(m_WeaponEmoteQuadContainerIndex, QuadOffset, HookChainCount, s_HookChainRenderInfo);

		Graphics()->QuadsSetRotation(0);
		Graphics()->SetColor(1.0f, 1.0f, 1.0f, 1.0f);

		RenderHand(&RenderInfo, Position, normalize(HookPos - Pos), -pi / 2, vec2(20, 0), OtherTeam ? g_Config.m_ClShowOthersAlpha / 100.0f : 1.0f);
	}
}

void CPlayers::RenderPlayer(
	const CNetObj_Character *pPrevChar,
	const CNetObj_Character *pPlayerChar,
	const CTeeRenderInfo *pRenderInfo,
	int ClientID,
	float Intra)
{
	CNetObj_Character Prev;
	CNetObj_Character Player;
	Prev = *pPrevChar;
	Player = *pPlayerChar;

	CTeeRenderInfo RenderInfo = *pRenderInfo;

	bool Local = m_pClient->m_Snap.m_LocalClientID == ClientID;
	bool OtherTeam = m_pClient->IsOtherTeam(ClientID);
	float Alpha = (OtherTeam || ClientID < 0) ? g_Config.m_ClShowOthersAlpha / 100.0f : 1.0f;

	// set size
	RenderInfo.m_Size = 64.0f;

	float IntraTick = Intra;
	if(ClientID >= 0)
		IntraTick = m_pClient->m_aClients[ClientID].m_IsPredicted ? Client()->PredIntraGameTick(g_Config.m_ClDummy) : Client()->IntraGameTick(g_Config.m_ClDummy);

	static float s_LastGameTickTime = Client()->GameTickTime(g_Config.m_ClDummy);
	static float s_LastPredIntraTick = Client()->PredIntraGameTick(g_Config.m_ClDummy);
	if(m_pClient->m_Snap.m_pGameInfoObj && !(m_pClient->m_Snap.m_pGameInfoObj->m_GameStateFlags & GAMESTATEFLAG_PAUSED))
	{
		s_LastGameTickTime = Client()->GameTickTime(g_Config.m_ClDummy);
		s_LastPredIntraTick = Client()->PredIntraGameTick(g_Config.m_ClDummy);
	}

	bool PredictLocalWeapons = false;
	float AttackTime = (Client()->PrevGameTick(g_Config.m_ClDummy) - Player.m_AttackTick) / (float)SERVER_TICK_SPEED + Client()->GameTickTime(g_Config.m_ClDummy);
	float LastAttackTime = (Client()->PrevGameTick(g_Config.m_ClDummy) - Player.m_AttackTick) / (float)SERVER_TICK_SPEED + s_LastGameTickTime;
	if(ClientID >= 0 && m_pClient->m_aClients[ClientID].m_IsPredictedLocal && m_pClient->AntiPingGunfire())
	{
		PredictLocalWeapons = true;
		AttackTime = (Client()->PredIntraGameTick(g_Config.m_ClDummy) + (Client()->PredGameTick(g_Config.m_ClDummy) - 1 - Player.m_AttackTick)) / (float)SERVER_TICK_SPEED;
		LastAttackTime = (s_LastPredIntraTick + (Client()->PredGameTick(g_Config.m_ClDummy) - 1 - Player.m_AttackTick)) / (float)SERVER_TICK_SPEED;
	}
	float AttackTicksPassed = AttackTime * (float)SERVER_TICK_SPEED;

	float Angle;
	if(Local && Client()->State() != IClient::STATE_DEMOPLAYBACK)
	{
		// just use the direct input if it's the local player we are rendering
		Angle = angle(m_pClient->m_Controls.m_MousePos[g_Config.m_ClDummy]);
	}
	else
	{
		float AngleIntraTick = IntraTick;
		// using unpredicted angle when rendering other players in-game
		if(ClientID >= 0)
			AngleIntraTick = Client()->IntraGameTick(g_Config.m_ClDummy);
		// If the player moves their weapon through top, then change
		// the end angle by 2*Pi, so that the mix function will use the
		// short path and not the long one.
		if(Player.m_Angle > (256.0f * pi) && Prev.m_Angle < 0)
			Player.m_Angle -= 256.0f * 2 * pi;
		else if(Player.m_Angle < 0 && Prev.m_Angle > (256.0f * pi))
			Player.m_Angle += 256.0f * 2 * pi;

		Angle = mix((float)Prev.m_Angle, (float)Player.m_Angle, AngleIntraTick) / 256.0f;
	}

	vec2 Direction = direction(Angle);
	vec2 Position;
	if(in_range(ClientID, MAX_CLIENTS - 1))
		Position = m_pClient->m_aClients[ClientID].m_RenderPos;
	else
		Position = mix(vec2(Prev.m_X, Prev.m_Y), vec2(Player.m_X, Player.m_Y), IntraTick);

	vec2 Vel = mix(vec2(Prev.m_VelX / 256.0f, Prev.m_VelY / 256.0f), vec2(Player.m_VelX / 256.0f, Player.m_VelY / 256.0f), IntraTick);

	m_pClient->m_Flow.Add(Position, Vel * 100.0f, 10.0f);

	RenderInfo.m_GotAirJump = Player.m_Jumped & 2 ? 0 : 1;

	bool Stationary = Player.m_VelX <= 1 && Player.m_VelX >= -1;
	bool InAir = !Collision()->CheckPoint(Player.m_X, Player.m_Y + 16);
	bool WantOtherDir = (Player.m_Direction == -1 && Vel.x > 0) || (Player.m_Direction == 1 && Vel.x < 0);

	// evaluate animation
	float WalkTime = fmod(absolute(Position.x), 100.0f) / 100.0f;
	CAnimState State;
	State.Set(&g_pData->m_aAnimations[ANIM_BASE], 0);

	if(InAir)
		State.Add(&g_pData->m_aAnimations[ANIM_INAIR], 0, 1.0f); // TODO: some sort of time here
	else if(Stationary)
		State.Add(&g_pData->m_aAnimations[ANIM_IDLE], 0, 1.0f); // TODO: some sort of time here
	else if(!WantOtherDir)
		State.Add(&g_pData->m_aAnimations[ANIM_WALK], WalkTime, 1.0f);

	if(Player.m_Weapon == WEAPON_HAMMER)
		State.Add(&g_pData->m_aAnimations[ANIM_HAMMER_SWING], clamp(LastAttackTime * 5.0f, 0.0f, 1.0f), 1.0f);
	if(Player.m_Weapon == WEAPON_NINJA)
		State.Add(&g_pData->m_aAnimations[ANIM_NINJA_SWING], clamp(LastAttackTime * 2.0f, 0.0f, 1.0f), 1.0f);

	// do skidding
	if(!InAir && WantOtherDir && length(Vel * 50) > 500.0f)
	{
		static int64_t SkidSoundTime = 0;
		if(time() - SkidSoundTime > time_freq() / 10)
		{
			if(g_Config.m_SndGame)
				m_pClient->m_Sounds.PlayAt(CSounds::CHN_WORLD, SOUND_PLAYER_SKID, 0.25f, Position);
			SkidSoundTime = time();
		}

		m_pClient->m_Effects.SkidTrail(
			Position + vec2(-Player.m_Direction * 6, 12),
			vec2(-Player.m_Direction * 100 * length(Vel), -50));
	}

	// draw gun
	{
		bool AlwaysRenderHookColl = GameClient()->m_GameInfo.m_AllowHookColl && (Local ? g_Config.m_ClShowHookCollOwn : g_Config.m_ClShowHookCollOther) == 2;
		bool RenderHookCollPlayer = ClientID >= 0 && Player.m_PlayerFlags & PLAYERFLAG_AIM && (Local ? g_Config.m_ClShowHookCollOwn : g_Config.m_ClShowHookCollOther) > 0;
		bool RenderHookCollVideo = true;
#if defined(CONF_VIDEORECORDER)
		RenderHookCollVideo = !IVideo::Current() || g_Config.m_ClVideoShowHookCollOther || Local;
#endif
		if((AlwaysRenderHookColl || RenderHookCollPlayer) && RenderHookCollVideo)
		{
			vec2 ExDirection = Direction;
			if(Local && Client()->State() != IClient::STATE_DEMOPLAYBACK)
				ExDirection = normalize(vec2((int)m_pClient->m_Controls.m_MousePos[g_Config.m_ClDummy].x, (int)m_pClient->m_Controls.m_MousePos[g_Config.m_ClDummy].y));

			Graphics()->TextureClear();
			vec2 InitPos = Position;
			vec2 FinishPos = InitPos + ExDirection * (m_pClient->m_Tuning[g_Config.m_ClDummy].m_HookLength - 42.0f);

			if(g_Config.m_ClHookLineSize > 0)
				Graphics()->QuadsBegin();
			else
				Graphics()->LinesBegin();

			ColorRGBA HookCollColor = color_cast<ColorRGBA>(ColorHSLA(g_Config.m_ClHookCollColorNoColl));

			float PhysSize = 28.0f;

			vec2 OldPos = InitPos + ExDirection * PhysSize * 1.5f;
			vec2 NewPos = OldPos;

			bool DoBreak = false;
			int Hit = 0;

			do
			{
				OldPos = NewPos;
				NewPos = OldPos + ExDirection * m_pClient->m_Tuning[g_Config.m_ClDummy].m_HookFireSpeed;

				if(distance(InitPos, NewPos) > m_pClient->m_Tuning[g_Config.m_ClDummy].m_HookLength)
				{
					NewPos = InitPos + normalize(NewPos - InitPos) * m_pClient->m_Tuning[g_Config.m_ClDummy].m_HookLength;
					DoBreak = true;
				}

				int TeleNr = 0;
				Hit = Collision()->IntersectLineTeleHook(OldPos, NewPos, &FinishPos, 0x0, &TeleNr);

				if(!DoBreak && Hit)
				{
					if(Hit != TILE_NOHOOK)
					{
						HookCollColor = color_cast<ColorRGBA>(ColorHSLA(g_Config.m_ClHookCollColorHookableColl));
					}
				}

				if(m_pClient->IntersectCharacter(OldPos, FinishPos, FinishPos, ClientID) != -1)
				{
					HookCollColor = color_cast<ColorRGBA>(ColorHSLA(g_Config.m_ClHookCollColorTeeColl));
					break;
				}

				if(Hit)
					break;

				NewPos.x = round_to_int(NewPos.x);
				NewPos.y = round_to_int(NewPos.y);

				if(OldPos == NewPos)
					break;

				ExDirection.x = round_to_int(ExDirection.x * 256.0f) / 256.0f;
				ExDirection.y = round_to_int(ExDirection.y * 256.0f) / 256.0f;
			} while(!DoBreak);

			if(AlwaysRenderHookColl && RenderHookCollPlayer)
			{
				// invert the hook coll colors when using cl_show_hook_coll_always and +showhookcoll is pressed
				HookCollColor = color_invert(HookCollColor);
			}
			Graphics()->SetColor(HookCollColor.WithAlpha(Alpha));

			if(g_Config.m_ClHookLineSize > 0)
			{
				float LineWidth = 0.5f+(float)g_Config.m_ClHookLineSize*0.25f;
				vec2 PerpToAngle = normalize(vec2(ExDirection.y, -ExDirection.x)) * (float)g_Config.m_ClWhatsMyZoom / 100.0f;
				//These variable names only serve as a mental reference for the up right direction case
				vec2 TopLeftPos = FinishPos + PerpToAngle * -LineWidth;
				vec2 TopRightPos = FinishPos + PerpToAngle * LineWidth;
				vec2 BotLeftPos = InitPos + PerpToAngle * -LineWidth;
				vec2 BotRightPos = InitPos + PerpToAngle * LineWidth;
				IGraphics::CFreeformItem FreeformItem(TopLeftPos.x, TopLeftPos.y, TopRightPos.x, TopRightPos.y, BotLeftPos.x, BotLeftPos.y, BotRightPos.x, BotRightPos.y);
				Graphics()->QuadsDrawFreeform(&FreeformItem, 1);
				Graphics()->QuadsEnd();
			}
			else
			{
				IGraphics::CLineItem LineItem(InitPos.x, InitPos.y, FinishPos.x, FinishPos.y);
				Graphics()->LinesDraw(&LineItem, 1);
				Graphics()->LinesEnd();
			}
		}

		Graphics()->SetColor(1.0f, 1.0f, 1.0f, 1.0f);
		Graphics()->QuadsSetRotation(State.GetAttach()->m_Angle * pi * 2 + Angle);

		if(ClientID < 0)
			Graphics()->SetColor(1.0f, 1.0f, 1.0f, 0.5f);

		// normal weapons
		int iw = clamp(Player.m_Weapon, 0, NUM_WEAPONS - 1);
		Graphics()->TextureSet(GameClient()->m_GameSkin.m_SpriteWeapons[iw]);
		int QuadOffset = iw * 2 + (Direction.x < 0 ? 1 : 0);

		Graphics()->SetColor(1.0f, 1.0f, 1.0f, Alpha);

		vec2 Dir = Direction;
		float Recoil = 0.0f;
		vec2 p;
		if(Player.m_Weapon == WEAPON_HAMMER)
		{
			// Static position for hammer
			p = Position + vec2(State.GetAttach()->m_X, State.GetAttach()->m_Y);
			p.y += g_pData->m_Weapons.m_aId[iw].m_Offsety;
			// if attack is under way, bash stuffs
			if(Direction.x < 0)
			{
				Graphics()->QuadsSetRotation(-pi / 2 - State.GetAttach()->m_Angle * pi * 2);
				p.x -= g_pData->m_Weapons.m_aId[iw].m_Offsetx;
			}
			else
			{
				Graphics()->QuadsSetRotation(-pi / 2 + State.GetAttach()->m_Angle * pi * 2);
			}
			Graphics()->RenderQuadContainerAsSprite(m_WeaponEmoteQuadContainerIndex, QuadOffset, p.x, p.y);
		}
		else if(Player.m_Weapon == WEAPON_NINJA)
		{
			p = Position;
			p.y += g_pData->m_Weapons.m_aId[iw].m_Offsety;

			if(Direction.x < 0)
			{
				Graphics()->QuadsSetRotation(-pi / 2 - State.GetAttach()->m_Angle * pi * 2);
				p.x -= g_pData->m_Weapons.m_aId[iw].m_Offsetx;
				m_pClient->m_Effects.PowerupShine(p + vec2(32, 0), vec2(32, 12));
			}
			else
			{
				Graphics()->QuadsSetRotation(-pi / 2 + State.GetAttach()->m_Angle * pi * 2);
				m_pClient->m_Effects.PowerupShine(p - vec2(32, 0), vec2(32, 12));
			}
			Graphics()->RenderQuadContainerAsSprite(m_WeaponEmoteQuadContainerIndex, QuadOffset, p.x, p.y);

			// HADOKEN
			if(AttackTime <= 1 / 6.f && g_pData->m_Weapons.m_aId[iw].m_NumSpriteMuzzles)
			{
				int IteX = rand() % g_pData->m_Weapons.m_aId[iw].m_NumSpriteMuzzles;
				static int s_LastIteX = IteX;
				if(Client()->State() == IClient::STATE_DEMOPLAYBACK)
				{
					const IDemoPlayer::CInfo *pInfo = DemoPlayer()->BaseInfo();
					if(pInfo->m_Paused)
						IteX = s_LastIteX;
					else
						s_LastIteX = IteX;
				}
				else
				{
					if(m_pClient->m_Snap.m_pGameInfoObj && m_pClient->m_Snap.m_pGameInfoObj->m_GameStateFlags & GAMESTATEFLAG_PAUSED)
						IteX = s_LastIteX;
					else
						s_LastIteX = IteX;
				}
				if(g_pData->m_Weapons.m_aId[iw].m_aSpriteMuzzles[IteX])
				{
					vec2 Dir;
					if(PredictLocalWeapons)
						Dir = vec2(pPlayerChar->m_X, pPlayerChar->m_Y) - vec2(pPrevChar->m_X, pPrevChar->m_Y);
					else
						Dir = vec2(m_pClient->m_Snap.m_aCharacters[ClientID].m_Cur.m_X, m_pClient->m_Snap.m_aCharacters[ClientID].m_Cur.m_Y) - vec2(m_pClient->m_Snap.m_aCharacters[ClientID].m_Prev.m_X, m_pClient->m_Snap.m_aCharacters[ClientID].m_Prev.m_Y);
					float HadOkenAngle = 0;
					if(absolute(Dir.x) > 0.0001f || absolute(Dir.y) > 0.0001f)
					{
						Dir = normalize(Dir);
						HadOkenAngle = angle(Dir);
					}
					else
					{
						Dir = vec2(1, 0);
					}
					Graphics()->QuadsSetRotation(HadOkenAngle);
					int QuadOffset = IteX * 2;
					vec2 DirY(-Dir.y, Dir.x);
					p = Position;
					float OffsetX = g_pData->m_Weapons.m_aId[iw].m_Muzzleoffsetx;
					p -= Dir * OffsetX;
					Graphics()->TextureSet(GameClient()->m_GameSkin.m_SpriteWeaponsMuzzles[iw][IteX]);
					Graphics()->RenderQuadContainerAsSprite(m_WeaponSpriteMuzzleQuadContainerIndex[iw], QuadOffset, p.x, p.y);
				}
			}
		}
		else
		{
			// TODO: should be an animation
			Recoil = 0;
			float a = AttackTicksPassed / 5.0f;
			if(a < 1)
				Recoil = sinf(a * pi);
			p = Position + Dir * g_pData->m_Weapons.m_aId[iw].m_Offsetx - Dir * Recoil * 10.0f;
			p.y += g_pData->m_Weapons.m_aId[iw].m_Offsety;
			if(Player.m_Weapon == WEAPON_GUN && g_Config.m_ClOldGunPosition)
				p.y -= 8;
			Graphics()->RenderQuadContainerAsSprite(m_WeaponEmoteQuadContainerIndex, QuadOffset, p.x, p.y);
		}

		if(RenderInfo.m_ShineDecoration)
		{
			if(Direction.x < 0)
			{
				m_pClient->m_Effects.PowerupShine(p + vec2(32, 0), vec2(32, 12));
			}
			else
			{
				m_pClient->m_Effects.PowerupShine(p - vec2(32, 0), vec2(32, 12));
			}
		}

		if(Player.m_Weapon == WEAPON_GUN || Player.m_Weapon == WEAPON_SHOTGUN)
		{
			// check if we're firing stuff
			if(g_pData->m_Weapons.m_aId[iw].m_NumSpriteMuzzles) //prev.attackticks)
			{
				float AlphaMuzzle = 0.0f;
				if(AttackTicksPassed < g_pData->m_Weapons.m_aId[iw].m_Muzzleduration + 3)
				{
					float t = AttackTicksPassed / g_pData->m_Weapons.m_aId[iw].m_Muzzleduration;
					AlphaMuzzle = mix(2.0f, 0.0f, minimum(1.0f, maximum(0.0f, t)));
				}

				int IteX = rand() % g_pData->m_Weapons.m_aId[iw].m_NumSpriteMuzzles;
				static int s_LastIteX = IteX;
				if(Client()->State() == IClient::STATE_DEMOPLAYBACK)
				{
					const IDemoPlayer::CInfo *pInfo = DemoPlayer()->BaseInfo();
					if(pInfo->m_Paused)
						IteX = s_LastIteX;
					else
						s_LastIteX = IteX;
				}
				else
				{
					if(m_pClient->m_Snap.m_pGameInfoObj && m_pClient->m_Snap.m_pGameInfoObj->m_GameStateFlags & GAMESTATEFLAG_PAUSED)
						IteX = s_LastIteX;
					else
						s_LastIteX = IteX;
				}
				if(AlphaMuzzle > 0.0f && g_pData->m_Weapons.m_aId[iw].m_aSpriteMuzzles[IteX])
				{
					float OffsetY = -g_pData->m_Weapons.m_aId[iw].m_Muzzleoffsety;
					int QuadOffset = IteX * 2 + (Direction.x < 0 ? 1 : 0);
					if(Direction.x < 0)
						OffsetY = -OffsetY;

					vec2 DirY(-Dir.y, Dir.x);
					vec2 MuzzlePos = p + Dir * g_pData->m_Weapons.m_aId[iw].m_Muzzleoffsetx + DirY * OffsetY;
					Graphics()->TextureSet(GameClient()->m_GameSkin.m_SpriteWeaponsMuzzles[iw][IteX]);
					Graphics()->RenderQuadContainerAsSprite(m_WeaponSpriteMuzzleQuadContainerIndex[iw], QuadOffset, MuzzlePos.x, MuzzlePos.y);
				}
			}
		}
		Graphics()->SetColor(1.0f, 1.0f, 1.0f, 1.0f);
		Graphics()->QuadsSetRotation(0);

		switch(Player.m_Weapon)
		{
		case WEAPON_GUN: RenderHand(&RenderInfo, p, Direction, -3 * pi / 4, vec2(-15, 4), Alpha); break;
		case WEAPON_SHOTGUN: RenderHand(&RenderInfo, p, Direction, -pi / 2, vec2(-5, 4), Alpha); break;
		case WEAPON_GRENADE: RenderHand(&RenderInfo, p, Direction, -pi / 2, vec2(-4, 7), Alpha); break;
		}
	}

	// render the "shadow" tee
	if(Local && ((g_Config.m_Debug && g_Config.m_ClUnpredictedShadow >= 0) || g_Config.m_ClUnpredictedShadow == 1))
	{
		vec2 GhostPosition = Position;
		if(ClientID >= 0)
			GhostPosition = mix(
				vec2(m_pClient->m_Snap.m_aCharacters[ClientID].m_Prev.m_X, m_pClient->m_Snap.m_aCharacters[ClientID].m_Prev.m_Y),
				vec2(m_pClient->m_Snap.m_aCharacters[ClientID].m_Cur.m_X, m_pClient->m_Snap.m_aCharacters[ClientID].m_Cur.m_Y),
				Client()->IntraGameTick(g_Config.m_ClDummy));

		CTeeRenderInfo Ghost = RenderInfo;
		RenderTools()->RenderTee(&State, &Ghost, Player.m_Emote, Direction, GhostPosition, 0.5f); // render ghost
	}

	RenderInfo.m_Size = 64.0f; // force some settings

	RenderTools()->RenderTee(&State, &RenderInfo, Player.m_Emote, Direction, Position, Alpha);

	int QuadOffsetToEmoticon = NUM_WEAPONS * 2 + 2 + 2;
	if((Player.m_PlayerFlags & PLAYERFLAG_CHATTING) && !m_pClient->m_aClients[ClientID].m_Afk)
	{
		int CurEmoticon = (SPRITE_DOTDOT - SPRITE_OOP);
		Graphics()->TextureSet(GameClient()->m_EmoticonsSkin.m_SpriteEmoticons[CurEmoticon]);
		int QuadOffset = QuadOffsetToEmoticon + CurEmoticon;
		Graphics()->SetColor(1.0f, 1.0f, 1.0f, Alpha);
		Graphics()->RenderQuadContainerAsSprite(m_WeaponEmoteQuadContainerIndex, QuadOffset, Position.x + 24.f, Position.y - 40.f);

		Graphics()->SetColor(1.0f, 1.0f, 1.0f, 1.0f);
		Graphics()->QuadsSetRotation(0);
	}

	if(ClientID < 0)
		return;

	if(g_Config.m_ClAfkEmote && m_pClient->m_aClients[ClientID].m_Afk && !(Client()->DummyConnected() && ClientID == m_pClient->m_LocalIDs[!g_Config.m_ClDummy]))
	{
		int CurEmoticon = (SPRITE_ZZZ - SPRITE_OOP);
		Graphics()->TextureSet(GameClient()->m_EmoticonsSkin.m_SpriteEmoticons[CurEmoticon]);
		int QuadOffset = QuadOffsetToEmoticon + CurEmoticon;
		Graphics()->SetColor(1.0f, 1.0f, 1.0f, Alpha);
		Graphics()->RenderQuadContainerAsSprite(m_WeaponEmoteQuadContainerIndex, QuadOffset, Position.x + 24.f, Position.y - 40.f);

		Graphics()->SetColor(1.0f, 1.0f, 1.0f, 1.0f);
		Graphics()->QuadsSetRotation(0);
	}

	if(g_Config.m_ClShowEmotes && !m_pClient->m_aClients[ClientID].m_EmoticonIgnore && m_pClient->m_aClients[ClientID].m_EmoticonStartTick != -1)
	{
		float SinceStart = (Client()->GameTick(g_Config.m_ClDummy) - m_pClient->m_aClients[ClientID].m_EmoticonStartTick) + (Client()->IntraGameTickSincePrev(g_Config.m_ClDummy) - m_pClient->m_aClients[ClientID].m_EmoticonStartFraction);
		float FromEnd = (2 * Client()->GameTickSpeed()) - SinceStart;

		if(0 <= SinceStart && FromEnd > 0)
		{
			float a = 1;

			if(FromEnd < Client()->GameTickSpeed() / 5)
				a = FromEnd / (Client()->GameTickSpeed() / 5.0f);

			float h = 1;
			if(SinceStart < Client()->GameTickSpeed() / 10)
				h = SinceStart / (Client()->GameTickSpeed() / 10.0f);

			float Wiggle = 0;
			if(SinceStart < Client()->GameTickSpeed() / 5)
				Wiggle = SinceStart / (Client()->GameTickSpeed() / 5.0f);

			float WiggleAngle = sinf(5 * Wiggle);

			Graphics()->QuadsSetRotation(pi / 6 * WiggleAngle);

			Graphics()->SetColor(1.0f, 1.0f, 1.0f, a * Alpha);
			// client_datas::emoticon is an offset from the first emoticon
			int QuadOffset = QuadOffsetToEmoticon + m_pClient->m_aClients[ClientID].m_Emoticon;
			Graphics()->TextureSet(GameClient()->m_EmoticonsSkin.m_SpriteEmoticons[m_pClient->m_aClients[ClientID].m_Emoticon]);
			Graphics()->RenderQuadContainerAsSprite(m_WeaponEmoteQuadContainerIndex, QuadOffset, Position.x, Position.y - 23.f - 32.f * h, 1.f, (64.f * h) / 64.f);

			Graphics()->SetColor(1.0f, 1.0f, 1.0f, 1.0f);
			Graphics()->QuadsSetRotation(0);
		}
	}
}

inline bool CPlayers::IsPlayerInfoAvailable(int ClientID) const
{
	const void *pPrevInfo = Client()->SnapFindItem(IClient::SNAP_PREV, NETOBJTYPE_PLAYERINFO, ClientID);
	const void *pInfo = Client()->SnapFindItem(IClient::SNAP_CURRENT, NETOBJTYPE_PLAYERINFO, ClientID);
	return pPrevInfo && pInfo;
}

void CPlayers::OnRender()
{
	// update RenderInfo for ninja
	bool IsTeamplay = false;
	if(m_pClient->m_Snap.m_pGameInfoObj)
		IsTeamplay = (m_pClient->m_Snap.m_pGameInfoObj->m_GameFlags & GAMEFLAG_TEAMS) != 0;
	for(int i = 0; i < MAX_CLIENTS; ++i)
	{
		m_aRenderInfo[i] = m_pClient->m_aClients[i].m_RenderInfo;
		m_aRenderInfo[i].m_ShineDecoration = m_pClient->m_aClients[i].m_LiveFrozen;
		if((m_pClient->m_Snap.m_aCharacters[i].m_Cur.m_Weapon == WEAPON_NINJA || (g_Config.m_ClAmIFrozen && g_Config.m_ClFreezeUpdateFix && m_pClient->m_Snap.m_LocalClientID == i)) && g_Config.m_ClShowNinja)
		{
			// change the skin for the player to the ninja
			int Skin = m_pClient->m_Skins.Find("x_ninja");
			if(Skin != -1)
			{
				const CSkin *pSkin = m_pClient->m_Skins.Get(Skin);
				m_aRenderInfo[i].m_OriginalRenderSkin = pSkin->m_OriginalSkin;
				m_aRenderInfo[i].m_ColorableRenderSkin = pSkin->m_ColorableSkin;
				m_aRenderInfo[i].m_BloodColor = pSkin->m_BloodColor;
				m_aRenderInfo[i].m_SkinMetrics = pSkin->m_Metrics;
				m_aRenderInfo[i].m_CustomColoredSkin = IsTeamplay;
				if(!IsTeamplay)
				{
					m_aRenderInfo[i].m_ColorBody = ColorRGBA(1, 1, 1);
					m_aRenderInfo[i].m_ColorFeet = ColorRGBA(1, 1, 1);
				}
			}
		}
	}
	int Skin = m_pClient->m_Skins.Find("x_spec");
	const CSkin *pSkin = m_pClient->m_Skins.Get(Skin);
	m_RenderInfoSpec.m_OriginalRenderSkin = pSkin->m_OriginalSkin;
	m_RenderInfoSpec.m_ColorableRenderSkin = pSkin->m_ColorableSkin;
	m_RenderInfoSpec.m_BloodColor = pSkin->m_BloodColor;
	m_RenderInfoSpec.m_SkinMetrics = pSkin->m_Metrics;
	m_RenderInfoSpec.m_CustomColoredSkin = false;
	m_RenderInfoSpec.m_Size = 64.0f;
	int LocalClientID = m_pClient->m_Snap.m_LocalClientID;

	// render everyone else's hook, then our own
	for(int ClientID = 0; ClientID < MAX_CLIENTS; ClientID++)
	{
		if(ClientID == LocalClientID || !m_pClient->m_Snap.m_aCharacters[ClientID].m_Active || !IsPlayerInfoAvailable(ClientID))
		{
<<<<<<< HEAD
			// only render active characters
			if(!m_pClient->m_aClients[i].m_Active)
				continue;

			if(p % 3 == 0 && !m_pClient->m_aClients[i].m_SpecCharPresent && !g_Config.m_ClFixKoGSpec)
				continue;
			if(p % 3 != 0 && !m_pClient->m_Snap.m_aCharacters[i].m_Active)
				continue;

			if(p % 3 == 0)
			{
				if(p < 3)
				{
					continue;
				}

				vec2 Pos;
				if(!g_Config.m_ClFixKoGSpec)
					Pos = m_pClient->m_aClients[i].m_SpecChar;
				else
					Pos = m_pClient->m_aClients[i].m_RenderPos;

				bool spec = false;
				if(m_pClient->m_Snap.m_paPlayerInfos[i])
					spec = m_pClient->m_Snap.m_paPlayerInfos[i]->m_Team == TEAM_SPECTATORS && !(m_pClient->IsOtherTeam(i));
				

				if(spec)
					RenderTools()->RenderTee(CAnimState::GetIdle(), &m_RenderInfoSpec, EMOTE_BLINK, vec2(1, 0), Pos);
			}
			else
			{
				const void *pPrevInfo = Client()->SnapFindItem(IClient::SNAP_PREV, NETOBJTYPE_PLAYERINFO, i);
				const void *pInfo = Client()->SnapFindItem(IClient::SNAP_CURRENT, NETOBJTYPE_PLAYERINFO, i);
				if(!pPrevInfo || !pInfo)
				{
					continue;
				}

				bool Local = m_pClient->m_Snap.m_LocalClientID == i;
				if((p % 3) == 1 && Local)
					continue;
				if((p % 3) == 2 && !Local)
					continue;
=======
			continue;
		}
		RenderHook(&m_pClient->m_aClients[ClientID].m_RenderPrev, &m_pClient->m_aClients[ClientID].m_RenderCur, &m_aRenderInfo[ClientID], ClientID);
	}
	if(LocalClientID != -1 && m_pClient->m_Snap.m_aCharacters[LocalClientID].m_Active && IsPlayerInfoAvailable(LocalClientID))
	{
		const CGameClient::CClientData *pLocalClientData = &m_pClient->m_aClients[LocalClientID];
		RenderHook(&pLocalClientData->m_RenderPrev, &pLocalClientData->m_RenderPrev, &m_aRenderInfo[LocalClientID], LocalClientID);
	}
>>>>>>> 76cb0979

	// render spectating players
	for(auto &m_aClient : m_pClient->m_aClients)
	{
		if(!m_aClient.m_SpecCharPresent)
		{
			continue;
		}
		RenderTools()->RenderTee(CAnimState::GetIdle(), &m_RenderInfoSpec, EMOTE_BLINK, vec2(1, 0), m_aClient.m_SpecChar);
	}

<<<<<<< HEAD
				if(Local && g_Config.m_ClAmIFrozen && g_Config.m_ClFreezeUpdateFix)
				{
					CurChar.m_Weapon = WEAPON_NINJA;
					if (CurChar.m_Emote == EMOTE_NORMAL) {
						CurChar.m_Emote = EMOTE_BLINK;
					}
				}
				if (Local) {
					if(m_pClient->m_Snap.m_pLocalInfo)
						g_Config.m_ClWhatsMyPing = m_pClient->m_Snap.m_paPlayerInfos[i]->m_Latency;
				}
				if(p < 3)
				{
					RenderHook(&PrevChar, &CurChar, &m_aRenderInfo[i], i);
				}
				else
				{
					RenderPlayer(&PrevChar, &CurChar, &m_aRenderInfo[i], i);
				}
			}
=======
	// render everyone else's tee, then our own
	for(int ClientID = 0; ClientID < MAX_CLIENTS; ClientID++)
	{
		if(ClientID == LocalClientID || !m_pClient->m_Snap.m_aCharacters[ClientID].m_Active || !IsPlayerInfoAvailable(ClientID))
		{
			continue;
>>>>>>> 76cb0979
		}
		RenderPlayer(&m_pClient->m_aClients[ClientID].m_RenderPrev, &m_pClient->m_aClients[ClientID].m_RenderCur, &m_aRenderInfo[ClientID], ClientID);
	}
	if(LocalClientID != -1 && m_pClient->m_Snap.m_aCharacters[LocalClientID].m_Active && IsPlayerInfoAvailable(LocalClientID))
	{
		const CGameClient::CClientData *pLocalClientData = &m_pClient->m_aClients[LocalClientID];
		RenderPlayer(&pLocalClientData->m_RenderPrev, &pLocalClientData->m_RenderPrev, &m_aRenderInfo[LocalClientID], LocalClientID);
	}
}

void CPlayers::OnInit()
{
	m_WeaponEmoteQuadContainerIndex = Graphics()->CreateQuadContainer(false);

	Graphics()->SetColor(1.f, 1.f, 1.f, 1.f);

	for(int i = 0; i < NUM_WEAPONS; ++i)
	{
		float ScaleX, ScaleY;
		RenderTools()->GetSpriteScale(g_pData->m_Weapons.m_aId[i].m_pSpriteBody, ScaleX, ScaleY);
		Graphics()->QuadsSetSubset(0, 0, 1, 1);
		RenderTools()->QuadContainerAddSprite(m_WeaponEmoteQuadContainerIndex, g_pData->m_Weapons.m_aId[i].m_VisualSize * ScaleX, g_pData->m_Weapons.m_aId[i].m_VisualSize * ScaleY);
		Graphics()->QuadsSetSubset(0, 1, 1, 0);
		RenderTools()->QuadContainerAddSprite(m_WeaponEmoteQuadContainerIndex, g_pData->m_Weapons.m_aId[i].m_VisualSize * ScaleX, g_pData->m_Weapons.m_aId[i].m_VisualSize * ScaleY);
	}
	float ScaleX, ScaleY;

	// at the end the hand
	Graphics()->QuadsSetSubset(0, 0, 1, 1);
	RenderTools()->QuadContainerAddSprite(m_WeaponEmoteQuadContainerIndex, 20.f);
	Graphics()->QuadsSetSubset(0, 0, 1, 1);
	RenderTools()->QuadContainerAddSprite(m_WeaponEmoteQuadContainerIndex, 20.f);

	Graphics()->QuadsSetSubset(0, 0, 1, 1);
	RenderTools()->QuadContainerAddSprite(m_WeaponEmoteQuadContainerIndex, -12.f, -8.f, 24.f, 16.f);
	Graphics()->QuadsSetSubset(0, 0, 1, 1);
	RenderTools()->QuadContainerAddSprite(m_WeaponEmoteQuadContainerIndex, -12.f, -8.f, 24.f, 16.f);

	for(int i = 0; i < NUM_EMOTICONS; ++i)
	{
		Graphics()->QuadsSetSubset(0, 0, 1, 1);
		RenderTools()->QuadContainerAddSprite(m_WeaponEmoteQuadContainerIndex, 64.f);
	}
	Graphics()->QuadContainerUpload(m_WeaponEmoteQuadContainerIndex);

	for(int i = 0; i < NUM_WEAPONS; ++i)
	{
		m_WeaponSpriteMuzzleQuadContainerIndex[i] = Graphics()->CreateQuadContainer(false);
		for(int n = 0; n < g_pData->m_Weapons.m_aId[i].m_NumSpriteMuzzles; ++n)
		{
			if(g_pData->m_Weapons.m_aId[i].m_aSpriteMuzzles[n])
			{
				if(i == WEAPON_GUN || i == WEAPON_SHOTGUN)
				{
					// TODO: hardcoded for now to get the same particle size as before
					RenderTools()->GetSpriteScaleImpl(96, 64, ScaleX, ScaleY);
				}
				else
					RenderTools()->GetSpriteScale(g_pData->m_Weapons.m_aId[i].m_aSpriteMuzzles[n], ScaleX, ScaleY);
			}

			float SWidth = (g_pData->m_Weapons.m_aId[i].m_VisualSize * ScaleX) * (4.0f / 3.0f);
			float SHeight = g_pData->m_Weapons.m_aId[i].m_VisualSize * ScaleY;

			Graphics()->QuadsSetSubset(0, 0, 1, 1);
			if(WEAPON_NINJA == i)
				RenderTools()->QuadContainerAddSprite(m_WeaponSpriteMuzzleQuadContainerIndex[i], 160.f * ScaleX, 160.f * ScaleY);
			else
				RenderTools()->QuadContainerAddSprite(m_WeaponSpriteMuzzleQuadContainerIndex[i], SWidth, SHeight);

			Graphics()->QuadsSetSubset(0, 1, 1, 0);
			if(WEAPON_NINJA == i)
				RenderTools()->QuadContainerAddSprite(m_WeaponSpriteMuzzleQuadContainerIndex[i], 160.f * ScaleX, 160.f * ScaleY);
			else
				RenderTools()->QuadContainerAddSprite(m_WeaponSpriteMuzzleQuadContainerIndex[i], SWidth, SHeight);
		}
		Graphics()->QuadContainerUpload(m_WeaponSpriteMuzzleQuadContainerIndex[i]);
	}

	Graphics()->QuadsSetSubset(0.f, 0.f, 1.f, 1.f);
	Graphics()->QuadsSetRotation(0.f);
}<|MERGE_RESOLUTION|>--- conflicted
+++ resolved
@@ -690,7 +690,6 @@
 	{
 		if(ClientID == LocalClientID || !m_pClient->m_Snap.m_aCharacters[ClientID].m_Active || !IsPlayerInfoAvailable(ClientID))
 		{
-<<<<<<< HEAD
 			// only render active characters
 			if(!m_pClient->m_aClients[i].m_Active)
 				continue;
@@ -735,17 +734,6 @@
 					continue;
 				if((p % 3) == 2 && !Local)
 					continue;
-=======
-			continue;
-		}
-		RenderHook(&m_pClient->m_aClients[ClientID].m_RenderPrev, &m_pClient->m_aClients[ClientID].m_RenderCur, &m_aRenderInfo[ClientID], ClientID);
-	}
-	if(LocalClientID != -1 && m_pClient->m_Snap.m_aCharacters[LocalClientID].m_Active && IsPlayerInfoAvailable(LocalClientID))
-	{
-		const CGameClient::CClientData *pLocalClientData = &m_pClient->m_aClients[LocalClientID];
-		RenderHook(&pLocalClientData->m_RenderPrev, &pLocalClientData->m_RenderPrev, &m_aRenderInfo[LocalClientID], LocalClientID);
-	}
->>>>>>> 76cb0979
 
 	// render spectating players
 	for(auto &m_aClient : m_pClient->m_aClients)
@@ -757,7 +745,6 @@
 		RenderTools()->RenderTee(CAnimState::GetIdle(), &m_RenderInfoSpec, EMOTE_BLINK, vec2(1, 0), m_aClient.m_SpecChar);
 	}
 
-<<<<<<< HEAD
 				if(Local && g_Config.m_ClAmIFrozen && g_Config.m_ClFreezeUpdateFix)
 				{
 					CurChar.m_Weapon = WEAPON_NINJA;
@@ -778,14 +765,6 @@
 					RenderPlayer(&PrevChar, &CurChar, &m_aRenderInfo[i], i);
 				}
 			}
-=======
-	// render everyone else's tee, then our own
-	for(int ClientID = 0; ClientID < MAX_CLIENTS; ClientID++)
-	{
-		if(ClientID == LocalClientID || !m_pClient->m_Snap.m_aCharacters[ClientID].m_Active || !IsPlayerInfoAvailable(ClientID))
-		{
-			continue;
->>>>>>> 76cb0979
 		}
 		RenderPlayer(&m_pClient->m_aClients[ClientID].m_RenderPrev, &m_pClient->m_aClients[ClientID].m_RenderCur, &m_aRenderInfo[ClientID], ClientID);
 	}
