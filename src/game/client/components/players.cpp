--- conflicted
+++ resolved
@@ -293,11 +293,7 @@
 			vec2 InitPos = Position;
 			vec2 FinishPos = InitPos + ExDirection * (m_pClient->m_Tuning[g_Config.m_ClDummy].m_HookLength - 42.0f);
 
-<<<<<<< HEAD
-			if(g_Config.m_ClHookLineSize > 0)
-=======
 			if(g_Config.m_ClHookCollSize > 0)
->>>>>>> d140e05a
 				Graphics()->QuadsBegin();
 			else
 				Graphics()->LinesBegin();
@@ -359,19 +355,6 @@
 				HookCollColor = color_invert(HookCollColor);
 			}
 			Graphics()->SetColor(HookCollColor.WithAlpha(Alpha));
-<<<<<<< HEAD
-
-			if(g_Config.m_ClHookLineSize > 0)
-			{
-				float LineWidth = 0.5f+(float)g_Config.m_ClHookLineSize*0.25f;
-				vec2 PerpToAngle = normalize(vec2(ExDirection.y, -ExDirection.x)) * (float)g_Config.m_ClWhatsMyZoom / 100.0f;
-				//These variable names only serve as a mental reference for the up right direction case
-				vec2 TopLeftPos = FinishPos + PerpToAngle * -LineWidth;
-				vec2 TopRightPos = FinishPos + PerpToAngle * LineWidth;
-				vec2 BotLeftPos = InitPos + PerpToAngle * -LineWidth;
-				vec2 BotRightPos = InitPos + PerpToAngle * LineWidth;
-				IGraphics::CFreeformItem FreeformItem(TopLeftPos.x, TopLeftPos.y, TopRightPos.x, TopRightPos.y, BotLeftPos.x, BotLeftPos.y, BotRightPos.x, BotRightPos.y);
-=======
 			if(g_Config.m_ClHookCollSize > 0)
 			{
 				float LineWidth = 0.5f + (float)(g_Config.m_ClHookCollSize - 1) * 0.25f;
@@ -381,7 +364,6 @@
 				vec2 Pos2 = InitPos + PerpToAngle * -LineWidth;
 				vec2 Pos3 = InitPos + PerpToAngle * LineWidth;
 				IGraphics::CFreeformItem FreeformItem(Pos0.x, Pos0.y, Pos1.x, Pos1.y, Pos2.x, Pos2.y, Pos3.x, Pos3.y);
->>>>>>> d140e05a
 				Graphics()->QuadsDrawFreeform(&FreeformItem, 1);
 				Graphics()->QuadsEnd();
 			}
@@ -704,52 +686,6 @@
 	{
 		if(ClientID == LocalClientID || !m_pClient->m_Snap.m_aCharacters[ClientID].m_Active || !IsPlayerInfoAvailable(ClientID))
 		{
-<<<<<<< HEAD
-			// only render active characters
-			if(!m_pClient->m_aClients[i].m_Active)
-				continue;
-
-			if(p % 3 == 0 && !m_pClient->m_aClients[i].m_SpecCharPresent && !g_Config.m_ClFixKoGSpec)
-				continue;
-			if(p % 3 != 0 && !m_pClient->m_Snap.m_aCharacters[i].m_Active)
-				continue;
-
-			if(p % 3 == 0)
-			{
-				if(p < 3)
-				{
-					continue;
-				}
-
-				vec2 Pos;
-				if(!g_Config.m_ClFixKoGSpec)
-					Pos = m_pClient->m_aClients[i].m_SpecChar;
-				else
-					Pos = m_pClient->m_aClients[i].m_RenderPos;
-
-				bool spec = false;
-				if(m_pClient->m_Snap.m_paPlayerInfos[i])
-					spec = m_pClient->m_Snap.m_paPlayerInfos[i]->m_Team == TEAM_SPECTATORS && !(m_pClient->IsOtherTeam(i));
-				
-
-				if(spec)
-					RenderTools()->RenderTee(CAnimState::GetIdle(), &m_RenderInfoSpec, EMOTE_BLINK, vec2(1, 0), Pos);
-			}
-			else
-			{
-				const void *pPrevInfo = Client()->SnapFindItem(IClient::SNAP_PREV, NETOBJTYPE_PLAYERINFO, i);
-				const void *pInfo = Client()->SnapFindItem(IClient::SNAP_CURRENT, NETOBJTYPE_PLAYERINFO, i);
-				if(!pPrevInfo || !pInfo)
-				{
-					continue;
-				}
-
-				bool Local = m_pClient->m_Snap.m_LocalClientID == i;
-				if((p % 3) == 1 && Local)
-					continue;
-				if((p % 3) == 2 && !Local)
-					continue;
-=======
 			continue;
 		}
 		RenderHook(&m_pClient->m_aClients[ClientID].m_RenderPrev, &m_pClient->m_aClients[ClientID].m_RenderCur, &m_aRenderInfo[ClientID], ClientID);
@@ -759,7 +695,6 @@
 		const CGameClient::CClientData *pLocalClientData = &m_pClient->m_aClients[LocalClientID];
 		RenderHook(&pLocalClientData->m_RenderPrev, &pLocalClientData->m_RenderCur, &m_aRenderInfo[LocalClientID], LocalClientID);
 	}
->>>>>>> d140e05a
 
 	// render spectating players
 	for(auto &m_aClient : m_pClient->m_aClients)
