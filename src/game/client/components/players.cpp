/* (c) Magnus Auvinen. See licence.txt in the root of the distribution for more information. */
/* If you are missing that file, acquire a complete release at teeworlds.com.                */

#include <base/tl/sorted_array.h>

#include <engine/demo.h>
#include <engine/engine.h>
#include <engine/graphics.h>
#include <engine/serverbrowser.h>
#include <engine/shared/config.h>
#include <game/generated/client_data.h>
#include <game/generated/protocol.h>

#include <game/client/animstate.h>
#include <game/client/gameclient.h>
#include <game/client/render.h>
#include <game/client/ui.h>

#include <game/client/components/controls.h>
#include <game/client/components/effects.h>
#include <game/client/components/flow.h>
#include <game/client/components/skins.h>
#include <game/client/components/sounds.h>

#include <engine/textrender.h>

#include "players.h"

#include <base/color.h>

void CPlayers::RenderHand(CTeeRenderInfo *pInfo, vec2 CenterPos, vec2 Dir, float AngleOffset, vec2 PostRotOffset, float Alpha)
{
	vec2 HandPos = CenterPos + Dir;
	float Angle = angle(Dir);
	if(Dir.x < 0)
		Angle -= AngleOffset;
	else
		Angle += AngleOffset;

	vec2 DirX = Dir;
	vec2 DirY(-Dir.y, Dir.x);

	if(Dir.x < 0)
		DirY = -DirY;

	HandPos += DirX * PostRotOffset.x;
	HandPos += DirY * PostRotOffset.y;

	const CSkin::SSkinTextures *pSkinTextures = pInfo->m_CustomColoredSkin ? &pInfo->m_ColorableRenderSkin : &pInfo->m_OriginalRenderSkin;

	Graphics()->SetColor(pInfo->m_ColorBody.r, pInfo->m_ColorBody.g, pInfo->m_ColorBody.b, Alpha);

	// two passes
	for(int i = 0; i < 2; i++)
	{
		int QuadOffset = NUM_WEAPONS * 2 + i;
		Graphics()->QuadsSetRotation(Angle);
		Graphics()->TextureSet(i == 0 ? pSkinTextures->m_HandsOutline : pSkinTextures->m_Hands);
		Graphics()->RenderQuadContainerAsSprite(m_WeaponEmoteQuadContainerIndex, QuadOffset, HandPos.x, HandPos.y);
	}
}

inline float NormalizeAngular(float f)
{
	return fmod(f + pi * 2, pi * 2);
}

inline float AngularMixDirection(float Src, float Dst) { return sinf(Dst - Src) > 0 ? 1 : -1; }
inline float AngularDistance(float Src, float Dst) { return asinf(sinf(Dst - Src)); }

inline float AngularApproach(float Src, float Dst, float Amount)
{
	float d = AngularMixDirection(Src, Dst);
	float n = Src + Amount * d;
	if(AngularMixDirection(n, Dst) != d)
		return Dst;
	return n;
}
void CPlayers::RenderHookCollLine(
	const CNetObj_Character *pPrevChar,
	const CNetObj_Character *pPlayerChar,
	int ClientID,
	float Intra)
{
	CNetObj_Character Prev;
	CNetObj_Character Player;
	Prev = *pPrevChar;
	Player = *pPlayerChar;

	bool Local = m_pClient->m_Snap.m_LocalClientID == ClientID;
	// draw hook collision line
	{
		bool OtherTeam = m_pClient->IsOtherTeam(ClientID);
		float Alpha = (OtherTeam || ClientID < 0) ? g_Config.m_ClShowOthersAlpha / 100.0f : 1.0f;

		float IntraTick = Intra;
		if(ClientID >= 0)
			IntraTick = m_pClient->m_aClients[ClientID].m_IsPredicted ? Client()->PredIntraGameTick(g_Config.m_ClDummy) : Client()->IntraGameTick(g_Config.m_ClDummy);

		float Angle;
		if(Local && Client()->State() != IClient::STATE_DEMOPLAYBACK)
		{
			// just use the direct input if it's the local player we are rendering
			Angle = angle(m_pClient->m_Controls.m_MousePos[g_Config.m_ClDummy]);
		}
		else
		{
			float AngleIntraTick = IntraTick;
			// using unpredicted angle when rendering other players in-game
			if(ClientID >= 0)
				AngleIntraTick = Client()->IntraGameTick(g_Config.m_ClDummy);
			// If the player moves their weapon through top, then change
			// the end angle by 2*Pi, so that the mix function will use the
			// short path and not the long one.
			if(Player.m_Angle > (256.0f * pi) && Prev.m_Angle < 0)
				Player.m_Angle -= 256.0f * 2 * pi;
			else if(Player.m_Angle < 0 && Prev.m_Angle > (256.0f * pi))
				Player.m_Angle += 256.0f * 2 * pi;

			Angle = mix((float)Prev.m_Angle, (float)Player.m_Angle, AngleIntraTick) / 256.0f;
		}

		vec2 Direction = direction(Angle);
		vec2 Position;
		if(in_range(ClientID, MAX_CLIENTS - 1))
			Position = m_pClient->m_aClients[ClientID].m_RenderPos;
		else
			Position = mix(vec2(Prev.m_X, Prev.m_Y), vec2(Player.m_X, Player.m_Y), IntraTick);

		vec2 ExDirection = Direction;

		if(Local && Client()->State() != IClient::STATE_DEMOPLAYBACK)
		{
			ExDirection = normalize(vec2((int)m_pClient->m_Controls.m_MousePos[g_Config.m_ClDummy].x, (int)m_pClient->m_Controls.m_MousePos[g_Config.m_ClDummy].y));
			
			if(!(int)m_pClient->m_Controls.m_MousePos[g_Config.m_ClDummy].x && !(int)m_pClient->m_Controls.m_MousePos[g_Config.m_ClDummy].y)
			{
				ExDirection = vec2(1, 0);
			}
		}

		bool AlwaysRenderHookColl = GameClient()->m_GameInfo.m_AllowHookColl && (Local ? g_Config.m_ClShowHookCollOwn : g_Config.m_ClShowHookCollOther) == 2;
		bool RenderHookCollPlayer = ClientID >= 0 && Player.m_PlayerFlags & PLAYERFLAG_AIM && (Local ? g_Config.m_ClShowHookCollOwn : g_Config.m_ClShowHookCollOther) > 0;
		bool RenderHookCollVideo = true;
#if defined(CONF_VIDEORECORDER)
		RenderHookCollVideo = !IVideo::Current() || g_Config.m_ClVideoShowHookCollOther || Local;
#endif
		if((AlwaysRenderHookColl || RenderHookCollPlayer) && RenderHookCollVideo)
		{
<<<<<<< HEAD
=======
			vec2 ExDirection = Direction;

			if(Local && Client()->State() != IClient::STATE_DEMOPLAYBACK)
			{
				ExDirection = normalize(vec2((int)m_pClient->m_Controls.m_MousePos[g_Config.m_ClDummy].x, (int)m_pClient->m_Controls.m_MousePos[g_Config.m_ClDummy].y));
>>>>>>> b84a3478

				// fix direction if mouse is exactly in the center
				if(!(int)m_pClient->m_Controls.m_MousePos[g_Config.m_ClDummy].x && !(int)m_pClient->m_Controls.m_MousePos[g_Config.m_ClDummy].y)
					ExDirection = vec2(1, 0);
			}
			Graphics()->TextureClear();
			vec2 InitPos = Position;
			vec2 FinishPos = InitPos + ExDirection * (m_pClient->m_Tuning[g_Config.m_ClDummy].m_HookLength - 42.0f);

			if(g_Config.m_ClHookCollSize > 0)
				Graphics()->QuadsBegin();
			else
				Graphics()->LinesBegin();

			ColorRGBA HookCollColor = color_cast<ColorRGBA>(ColorHSLA(g_Config.m_ClHookCollColorNoColl));

			float PhysSize = 28.0f;

			vec2 OldPos = InitPos + ExDirection * PhysSize * 1.5f;
			vec2 NewPos = OldPos;

			bool DoBreak = false;
			int Hit = 0;

			do
			{
				OldPos = NewPos;
				NewPos = OldPos + ExDirection * m_pClient->m_Tuning[g_Config.m_ClDummy].m_HookFireSpeed;

				if(distance(InitPos, NewPos) > m_pClient->m_Tuning[g_Config.m_ClDummy].m_HookLength)
				{
					NewPos = InitPos + normalize(NewPos - InitPos) * m_pClient->m_Tuning[g_Config.m_ClDummy].m_HookLength;
					DoBreak = true;
				}

				int TeleNr = 0;
				Hit = Collision()->IntersectLineTeleHook(OldPos, NewPos, &FinishPos, 0x0, &TeleNr);

				if(!DoBreak && Hit)
				{
					if(Hit != TILE_NOHOOK)
					{
						HookCollColor = color_cast<ColorRGBA>(ColorHSLA(g_Config.m_ClHookCollColorHookableColl));
					}
				}

				if(m_pClient->IntersectCharacter(OldPos, FinishPos, FinishPos, ClientID) != -1)
				{
					HookCollColor = color_cast<ColorRGBA>(ColorHSLA(g_Config.m_ClHookCollColorTeeColl));
					break;
				}

				if(Hit)
					break;

				NewPos.x = round_to_int(NewPos.x);
				NewPos.y = round_to_int(NewPos.y);

				if(OldPos == NewPos)
					break;

				ExDirection.x = round_to_int(ExDirection.x * 256.0f) / 256.0f;
				ExDirection.y = round_to_int(ExDirection.y * 256.0f) / 256.0f;
			} while(!DoBreak);

			if(AlwaysRenderHookColl && RenderHookCollPlayer)
			{
				// invert the hook coll colors when using cl_show_hook_coll_always and +showhookcoll is pressed
				HookCollColor = color_invert(HookCollColor);
			}
			Graphics()->SetColor(HookCollColor.WithAlpha(Alpha));
			if(g_Config.m_ClHookCollSize > 0)
			{
				float LineWidth = 0.5f + (float)(g_Config.m_ClHookCollSize - 1) * 0.25f;
				vec2 PerpToAngle = normalize(vec2(ExDirection.y, -ExDirection.x)) * GameClient()->m_Camera.m_Zoom;
				vec2 Pos0 = FinishPos + PerpToAngle * -LineWidth;
				vec2 Pos1 = FinishPos + PerpToAngle * LineWidth;
				vec2 Pos2 = InitPos + PerpToAngle * -LineWidth;
				vec2 Pos3 = InitPos + PerpToAngle * LineWidth;
				IGraphics::CFreeformItem FreeformItem(Pos0.x, Pos0.y, Pos1.x, Pos1.y, Pos2.x, Pos2.y, Pos3.x, Pos3.y);
				Graphics()->QuadsDrawFreeform(&FreeformItem, 1);
				Graphics()->QuadsEnd();
			}
			else
			{
				IGraphics::CLineItem LineItem(InitPos.x, InitPos.y, FinishPos.x, FinishPos.y);
				Graphics()->LinesDraw(&LineItem, 1);
				Graphics()->LinesEnd();
			}
		}
	}
}
void CPlayers::RenderHook(
	const CNetObj_Character *pPrevChar,
	const CNetObj_Character *pPlayerChar,
	const CTeeRenderInfo *pRenderInfo,
	int ClientID,
	float Intra)
{
	CNetObj_Character Prev;
	CNetObj_Character Player;
	Prev = *pPrevChar;
	Player = *pPlayerChar;

	CTeeRenderInfo RenderInfo = *pRenderInfo;

	// don't render hooks to not active character cores
	if(pPlayerChar->m_HookedPlayer != -1 && !m_pClient->m_Snap.m_aCharacters[pPlayerChar->m_HookedPlayer].m_Active)
		return;

	float IntraTick = Intra;
	if(ClientID >= 0)
		IntraTick = (m_pClient->m_aClients[ClientID].m_IsPredicted) ? Client()->PredIntraGameTick(g_Config.m_ClDummy) : Client()->IntraGameTick(g_Config.m_ClDummy);

	bool OtherTeam = m_pClient->IsOtherTeam(ClientID);
	float Alpha = (OtherTeam || ClientID < 0) ? g_Config.m_ClShowOthersAlpha / 100.0f : 1.0f;

	RenderInfo.m_Size = 64.0f;

	vec2 Position;
	if(in_range(ClientID, MAX_CLIENTS - 1))
		Position = m_pClient->m_aClients[ClientID].m_RenderPos;
	else
		Position = mix(vec2(Prev.m_X, Prev.m_Y), vec2(Player.m_X, Player.m_Y), IntraTick);

	// draw hook
	if(Prev.m_HookState > 0 && Player.m_HookState > 0)
	{
		Graphics()->SetColor(1.0f, 1.0f, 1.0f, 1.0f);
		if(ClientID < 0)
			Graphics()->SetColor(1.0f, 1.0f, 1.0f, 0.5f);

		vec2 Pos = Position;
		vec2 HookPos;

		if(in_range(pPlayerChar->m_HookedPlayer, MAX_CLIENTS - 1))
			HookPos = m_pClient->m_aClients[pPlayerChar->m_HookedPlayer].m_RenderPos;
		else
			HookPos = mix(vec2(Prev.m_HookX, Prev.m_HookY), vec2(Player.m_HookX, Player.m_HookY), IntraTick);

		float d = distance(Pos, HookPos);
		vec2 Dir = normalize(Pos - HookPos);

		Graphics()->TextureSet(GameClient()->m_GameSkin.m_SpriteHookHead);
		Graphics()->QuadsSetRotation(angle(Dir) + pi);
		// render head
		int QuadOffset = NUM_WEAPONS * 2 + 2;
		Graphics()->SetColor(1.0f, 1.0f, 1.0f, Alpha);
		Graphics()->RenderQuadContainerAsSprite(m_WeaponEmoteQuadContainerIndex, QuadOffset, HookPos.x, HookPos.y);

		// render chain
		++QuadOffset;
		static IGraphics::SRenderSpriteInfo s_HookChainRenderInfo[1024];
		int HookChainCount = 0;
		for(float f = 24; f < d && HookChainCount < 1024; f += 24, ++HookChainCount)
		{
			vec2 p = HookPos + Dir * f;
			s_HookChainRenderInfo[HookChainCount].m_Pos[0] = p.x;
			s_HookChainRenderInfo[HookChainCount].m_Pos[1] = p.y;

			s_HookChainRenderInfo[HookChainCount].m_Scale = 1;
			s_HookChainRenderInfo[HookChainCount].m_Rotation = angle(Dir) + pi;
		}
		Graphics()->TextureSet(GameClient()->m_GameSkin.m_SpriteHookChain);
		Graphics()->RenderQuadContainerAsSpriteMultiple(m_WeaponEmoteQuadContainerIndex, QuadOffset, HookChainCount, s_HookChainRenderInfo);

		Graphics()->QuadsSetRotation(0);
		Graphics()->SetColor(1.0f, 1.0f, 1.0f, 1.0f);

		RenderHand(&RenderInfo, Position, normalize(HookPos - Pos), -pi / 2, vec2(20, 0), Alpha);
	}
}

void CPlayers::RenderPlayer(
	const CNetObj_Character *pPrevChar,
	const CNetObj_Character *pPlayerChar,
	const CTeeRenderInfo *pRenderInfo,
	int ClientID,
	float Intra)
{
	CNetObj_Character Prev;
	CNetObj_Character Player;
	Prev = *pPrevChar;
	Player = *pPlayerChar;

	CTeeRenderInfo RenderInfo = *pRenderInfo;

	bool Local = m_pClient->m_Snap.m_LocalClientID == ClientID;
	bool OtherTeam = m_pClient->IsOtherTeam(ClientID);
	float Alpha = (OtherTeam || ClientID < 0) ? g_Config.m_ClShowOthersAlpha / 100.0f : 1.0f;

	// set size
	RenderInfo.m_Size = 64.0f;

	float IntraTick = Intra;
	if(ClientID >= 0)
		IntraTick = m_pClient->m_aClients[ClientID].m_IsPredicted ? Client()->PredIntraGameTick(g_Config.m_ClDummy) : Client()->IntraGameTick(g_Config.m_ClDummy);

	static float s_LastGameTickTime = Client()->GameTickTime(g_Config.m_ClDummy);
	static float s_LastPredIntraTick = Client()->PredIntraGameTick(g_Config.m_ClDummy);
	if(m_pClient->m_Snap.m_pGameInfoObj && !(m_pClient->m_Snap.m_pGameInfoObj->m_GameStateFlags & GAMESTATEFLAG_PAUSED))
	{
		s_LastGameTickTime = Client()->GameTickTime(g_Config.m_ClDummy);
		s_LastPredIntraTick = Client()->PredIntraGameTick(g_Config.m_ClDummy);
	}

	bool PredictLocalWeapons = false;
	float AttackTime = (Client()->PrevGameTick(g_Config.m_ClDummy) - Player.m_AttackTick) / (float)SERVER_TICK_SPEED + Client()->GameTickTime(g_Config.m_ClDummy);
	float LastAttackTime = (Client()->PrevGameTick(g_Config.m_ClDummy) - Player.m_AttackTick) / (float)SERVER_TICK_SPEED + s_LastGameTickTime;
	if(ClientID >= 0 && m_pClient->m_aClients[ClientID].m_IsPredictedLocal && m_pClient->AntiPingGunfire())
	{
		PredictLocalWeapons = true;
		AttackTime = (Client()->PredIntraGameTick(g_Config.m_ClDummy) + (Client()->PredGameTick(g_Config.m_ClDummy) - 1 - Player.m_AttackTick)) / (float)SERVER_TICK_SPEED;
		LastAttackTime = (s_LastPredIntraTick + (Client()->PredGameTick(g_Config.m_ClDummy) - 1 - Player.m_AttackTick)) / (float)SERVER_TICK_SPEED;
	}
	float AttackTicksPassed = AttackTime * (float)SERVER_TICK_SPEED;

	float Angle;
	if(Local && Client()->State() != IClient::STATE_DEMOPLAYBACK)
	{
		// just use the direct input if it's the local player we are rendering
		Angle = angle(m_pClient->m_Controls.m_MousePos[g_Config.m_ClDummy]);
	}
	else
	{
		float AngleIntraTick = IntraTick;
		// using unpredicted angle when rendering other players in-game
		if(ClientID >= 0)
			AngleIntraTick = Client()->IntraGameTick(g_Config.m_ClDummy);
		// If the player moves their weapon through top, then change
		// the end angle by 2*Pi, so that the mix function will use the
		// short path and not the long one.
		if(Player.m_Angle > (256.0f * pi) && Prev.m_Angle < 0)
			Player.m_Angle -= 256.0f * 2 * pi;
		else if(Player.m_Angle < 0 && Prev.m_Angle > (256.0f * pi))
			Player.m_Angle += 256.0f * 2 * pi;

		Angle = mix((float)Prev.m_Angle, (float)Player.m_Angle, AngleIntraTick) / 256.0f;
	}

	vec2 Direction = direction(Angle);
	vec2 Position;
	if(in_range(ClientID, MAX_CLIENTS - 1))
		Position = m_pClient->m_aClients[ClientID].m_RenderPos;
	else
		Position = mix(vec2(Prev.m_X, Prev.m_Y), vec2(Player.m_X, Player.m_Y), IntraTick);
	vec2 Vel = mix(vec2(Prev.m_VelX / 256.0f, Prev.m_VelY / 256.0f), vec2(Player.m_VelX / 256.0f, Player.m_VelY / 256.0f), IntraTick);

	m_pClient->m_Flow.Add(Position, Vel * 100.0f, 10.0f);

	RenderInfo.m_GotAirJump = Player.m_Jumped & 2 ? 0 : 1;

	bool Stationary = Player.m_VelX <= 1 && Player.m_VelX >= -1;
	bool InAir = !Collision()->CheckPoint(Player.m_X, Player.m_Y + 16);
	bool WantOtherDir = (Player.m_Direction == -1 && Vel.x > 0) || (Player.m_Direction == 1 && Vel.x < 0);

	// evaluate animation
	float WalkTime = fmod(absolute(Position.x), 100.0f) / 100.0f;
	CAnimState State;
	State.Set(&g_pData->m_aAnimations[ANIM_BASE], 0);

	if(InAir)
		State.Add(&g_pData->m_aAnimations[ANIM_INAIR], 0, 1.0f); // TODO: some sort of time here
	else if(Stationary)
		State.Add(&g_pData->m_aAnimations[ANIM_IDLE], 0, 1.0f); // TODO: some sort of time here
	else if(!WantOtherDir)
		State.Add(&g_pData->m_aAnimations[ANIM_WALK], WalkTime, 1.0f);

	if(Player.m_Weapon == WEAPON_HAMMER)
		State.Add(&g_pData->m_aAnimations[ANIM_HAMMER_SWING], clamp(LastAttackTime * 5.0f, 0.0f, 1.0f), 1.0f);
	if(Player.m_Weapon == WEAPON_NINJA)
		State.Add(&g_pData->m_aAnimations[ANIM_NINJA_SWING], clamp(LastAttackTime * 2.0f, 0.0f, 1.0f), 1.0f);

	// do skidding
	if(!InAir && WantOtherDir && length(Vel * 50) > 500.0f)
	{
		static int64_t SkidSoundTime = 0;
		if(time() - SkidSoundTime > time_freq() / 10)
		{
			if(g_Config.m_SndGame)
				m_pClient->m_Sounds.PlayAt(CSounds::CHN_WORLD, SOUND_PLAYER_SKID, 0.25f, Position);
			SkidSoundTime = time();
		}

		m_pClient->m_Effects.SkidTrail(
			Position + vec2(-Player.m_Direction * 6, 12),
			vec2(-Player.m_Direction * 100 * length(Vel), -50));
	}

	// draw gun
	{
		Graphics()->SetColor(1.0f, 1.0f, 1.0f, 1.0f);
		Graphics()->QuadsSetRotation(State.GetAttach()->m_Angle * pi * 2 + Angle);

		if(ClientID < 0)
			Graphics()->SetColor(1.0f, 1.0f, 1.0f, 0.5f);

		// normal weapons
		int iw = clamp(Player.m_Weapon, 0, NUM_WEAPONS - 1);
		Graphics()->TextureSet(GameClient()->m_GameSkin.m_SpriteWeapons[iw]);
		int QuadOffset = iw * 2 + (Direction.x < 0 ? 1 : 0);

		Graphics()->SetColor(1.0f, 1.0f, 1.0f, Alpha);

		vec2 Dir = Direction;
		float Recoil = 0.0f;
		vec2 p;
		if(Player.m_Weapon == WEAPON_HAMMER)
		{
			// Static position for hammer
			p = Position + vec2(State.GetAttach()->m_X, State.GetAttach()->m_Y);
			p.y += g_pData->m_Weapons.m_aId[iw].m_Offsety;
			// if attack is under way, bash stuffs
			if(Direction.x < 0)
			{
				Graphics()->QuadsSetRotation(-pi / 2 - State.GetAttach()->m_Angle * pi * 2);
				p.x -= g_pData->m_Weapons.m_aId[iw].m_Offsetx;
			}
			else
			{
				Graphics()->QuadsSetRotation(-pi / 2 + State.GetAttach()->m_Angle * pi * 2);
			}
			Graphics()->RenderQuadContainerAsSprite(m_WeaponEmoteQuadContainerIndex, QuadOffset, p.x, p.y);
		}
		else if(Player.m_Weapon == WEAPON_NINJA)
		{
			p = Position;
			p.y += g_pData->m_Weapons.m_aId[iw].m_Offsety;

			if(Direction.x < 0)
			{
				Graphics()->QuadsSetRotation(-pi / 2 - State.GetAttach()->m_Angle * pi * 2);
				p.x -= g_pData->m_Weapons.m_aId[iw].m_Offsetx;
				m_pClient->m_Effects.PowerupShine(p + vec2(32, 0), vec2(32, 12));
			}
			else
			{
				Graphics()->QuadsSetRotation(-pi / 2 + State.GetAttach()->m_Angle * pi * 2);
				m_pClient->m_Effects.PowerupShine(p - vec2(32, 0), vec2(32, 12));
			}
			Graphics()->RenderQuadContainerAsSprite(m_WeaponEmoteQuadContainerIndex, QuadOffset, p.x, p.y);

			// HADOKEN
			if(AttackTime <= 1 / 6.f && g_pData->m_Weapons.m_aId[iw].m_NumSpriteMuzzles)
			{
				int IteX = rand() % g_pData->m_Weapons.m_aId[iw].m_NumSpriteMuzzles;
				static int s_LastIteX = IteX;
				if(Client()->State() == IClient::STATE_DEMOPLAYBACK)
				{
					const IDemoPlayer::CInfo *pInfo = DemoPlayer()->BaseInfo();
					if(pInfo->m_Paused)
						IteX = s_LastIteX;
					else
						s_LastIteX = IteX;
				}
				else
				{
					if(m_pClient->m_Snap.m_pGameInfoObj && m_pClient->m_Snap.m_pGameInfoObj->m_GameStateFlags & GAMESTATEFLAG_PAUSED)
						IteX = s_LastIteX;
					else
						s_LastIteX = IteX;
				}
				if(g_pData->m_Weapons.m_aId[iw].m_aSpriteMuzzles[IteX])
				{
					if(PredictLocalWeapons)
						Dir = vec2(pPlayerChar->m_X, pPlayerChar->m_Y) - vec2(pPrevChar->m_X, pPrevChar->m_Y);
					else
						Dir = vec2(m_pClient->m_Snap.m_aCharacters[ClientID].m_Cur.m_X, m_pClient->m_Snap.m_aCharacters[ClientID].m_Cur.m_Y) - vec2(m_pClient->m_Snap.m_aCharacters[ClientID].m_Prev.m_X, m_pClient->m_Snap.m_aCharacters[ClientID].m_Prev.m_Y);
					float HadOkenAngle = 0;
					if(absolute(Dir.x) > 0.0001f || absolute(Dir.y) > 0.0001f)
					{
						Dir = normalize(Dir);
						HadOkenAngle = angle(Dir);
					}
					else
					{
						Dir = vec2(1, 0);
					}
					Graphics()->QuadsSetRotation(HadOkenAngle);
					QuadOffset = IteX * 2;
					vec2 DirY(-Dir.y, Dir.x);
					p = Position;
					float OffsetX = g_pData->m_Weapons.m_aId[iw].m_Muzzleoffsetx;
					p -= Dir * OffsetX;
					Graphics()->TextureSet(GameClient()->m_GameSkin.m_SpriteWeaponsMuzzles[iw][IteX]);
					Graphics()->RenderQuadContainerAsSprite(m_WeaponSpriteMuzzleQuadContainerIndex[iw], QuadOffset, p.x, p.y);
				}
			}
		}
		else
		{
			// TODO: should be an animation
			Recoil = 0;
			float a = AttackTicksPassed / 5.0f;
			if(a < 1)
				Recoil = sinf(a * pi);
			p = Position + Dir * g_pData->m_Weapons.m_aId[iw].m_Offsetx - Dir * Recoil * 10.0f;
			p.y += g_pData->m_Weapons.m_aId[iw].m_Offsety;
			if(Player.m_Weapon == WEAPON_GUN && g_Config.m_ClOldGunPosition)
				p.y -= 8;
			Graphics()->RenderQuadContainerAsSprite(m_WeaponEmoteQuadContainerIndex, QuadOffset, p.x, p.y);
		}

		if(RenderInfo.m_ShineDecoration)
		{
			if(Direction.x < 0)
			{
				m_pClient->m_Effects.PowerupShine(p + vec2(32, 0), vec2(32, 12));
			}
			else
			{
				m_pClient->m_Effects.PowerupShine(p - vec2(32, 0), vec2(32, 12));
			}
		}

		if(Player.m_Weapon == WEAPON_GUN || Player.m_Weapon == WEAPON_SHOTGUN)
		{
			// check if we're firing stuff
			if(g_pData->m_Weapons.m_aId[iw].m_NumSpriteMuzzles) //prev.attackticks)
			{
				float Alpha = 0.0f;
				if(AttackTicksPassed < g_pData->m_Weapons.m_aId[iw].m_Muzzleduration + 3)
				{
					float t = AttackTicksPassed / g_pData->m_Weapons.m_aId[iw].m_Muzzleduration;
					Alpha = mix(2.0f, 0.0f, minimum(1.0f, maximum(0.0f, t)));
				}

				int IteX = rand() % g_pData->m_Weapons.m_aId[iw].m_NumSpriteMuzzles;
				static int s_LastIteX = IteX;
				if(Client()->State() == IClient::STATE_DEMOPLAYBACK)
				{
					const IDemoPlayer::CInfo *pInfo = DemoPlayer()->BaseInfo();
					if(pInfo->m_Paused)
						IteX = s_LastIteX;
					else
						s_LastIteX = IteX;
				}
				else
				{
					if(m_pClient->m_Snap.m_pGameInfoObj && m_pClient->m_Snap.m_pGameInfoObj->m_GameStateFlags & GAMESTATEFLAG_PAUSED)
						IteX = s_LastIteX;
					else
						s_LastIteX = IteX;
				}
				if(Alpha > 0.0f && g_pData->m_Weapons.m_aId[iw].m_aSpriteMuzzles[IteX])
				{
					float OffsetY = -g_pData->m_Weapons.m_aId[iw].m_Muzzleoffsety;
					QuadOffset = IteX * 2 + (Direction.x < 0 ? 1 : 0);
					if(Direction.x < 0)
						OffsetY = -OffsetY;

					vec2 DirY(-Dir.y, Dir.x);
					vec2 MuzzlePos = p + Dir * g_pData->m_Weapons.m_aId[iw].m_Muzzleoffsetx + DirY * OffsetY;
					Graphics()->TextureSet(GameClient()->m_GameSkin.m_SpriteWeaponsMuzzles[iw][IteX]);
					Graphics()->RenderQuadContainerAsSprite(m_WeaponSpriteMuzzleQuadContainerIndex[iw], QuadOffset, MuzzlePos.x, MuzzlePos.y);
				}
			}
		}
		Graphics()->SetColor(1.0f, 1.0f, 1.0f, 1.0f);
		Graphics()->QuadsSetRotation(0);

		switch(Player.m_Weapon)
		{
		case WEAPON_GUN: RenderHand(&RenderInfo, p, Direction, -3 * pi / 4, vec2(-15, 4), Alpha); break;
		case WEAPON_SHOTGUN: RenderHand(&RenderInfo, p, Direction, -pi / 2, vec2(-5, 4), Alpha); break;
		case WEAPON_GRENADE: RenderHand(&RenderInfo, p, Direction, -pi / 2, vec2(-4, 7), Alpha); break;
		}
	}

	// render the "shadow" tee
	if(Local && ((g_Config.m_Debug && g_Config.m_ClUnpredictedShadow >= 0) || g_Config.m_ClUnpredictedShadow == 1))
	{
		vec2 GhostPosition = Position;
		if(ClientID >= 0)
			GhostPosition = mix(
				vec2(m_pClient->m_Snap.m_aCharacters[ClientID].m_Prev.m_X, m_pClient->m_Snap.m_aCharacters[ClientID].m_Prev.m_Y),
				vec2(m_pClient->m_Snap.m_aCharacters[ClientID].m_Cur.m_X, m_pClient->m_Snap.m_aCharacters[ClientID].m_Cur.m_Y),
				Client()->IntraGameTick(g_Config.m_ClDummy));

		CTeeRenderInfo Ghost = RenderInfo;
		RenderTools()->RenderTee(&State, &Ghost, Player.m_Emote, Direction, GhostPosition, 0.5f); // render ghost
	}

	RenderTools()->RenderTee(&State, &RenderInfo, Player.m_Emote, Direction, Position, Alpha);

	int QuadOffsetToEmoticon = NUM_WEAPONS * 2 + 2 + 2;
	if((Player.m_PlayerFlags & PLAYERFLAG_CHATTING) && !m_pClient->m_aClients[ClientID].m_Afk)
	{
		int CurEmoticon = (SPRITE_DOTDOT - SPRITE_OOP);
		Graphics()->TextureSet(GameClient()->m_EmoticonsSkin.m_SpriteEmoticons[CurEmoticon]);
		int QuadOffset = QuadOffsetToEmoticon + CurEmoticon;
		Graphics()->SetColor(1.0f, 1.0f, 1.0f, Alpha);
		Graphics()->RenderQuadContainerAsSprite(m_WeaponEmoteQuadContainerIndex, QuadOffset, Position.x + 24.f, Position.y - 40.f);

		Graphics()->SetColor(1.0f, 1.0f, 1.0f, 1.0f);
		Graphics()->QuadsSetRotation(0);
	}

	if(ClientID < 0)
		return;

	if(g_Config.m_ClAfkEmote && m_pClient->m_aClients[ClientID].m_Afk && !(Client()->DummyConnected() && ClientID == m_pClient->m_LocalIDs[!g_Config.m_ClDummy]))
	{
		int CurEmoticon = (SPRITE_ZZZ - SPRITE_OOP);
		Graphics()->TextureSet(GameClient()->m_EmoticonsSkin.m_SpriteEmoticons[CurEmoticon]);
		int QuadOffset = QuadOffsetToEmoticon + CurEmoticon;
		Graphics()->SetColor(1.0f, 1.0f, 1.0f, Alpha);
		Graphics()->RenderQuadContainerAsSprite(m_WeaponEmoteQuadContainerIndex, QuadOffset, Position.x + 24.f, Position.y - 40.f);

		Graphics()->SetColor(1.0f, 1.0f, 1.0f, 1.0f);
		Graphics()->QuadsSetRotation(0);
	}

	if(g_Config.m_ClShowEmotes && !m_pClient->m_aClients[ClientID].m_EmoticonIgnore && m_pClient->m_aClients[ClientID].m_EmoticonStartTick != -1)
	{
		float SinceStart = (Client()->GameTick(g_Config.m_ClDummy) - m_pClient->m_aClients[ClientID].m_EmoticonStartTick) + (Client()->IntraGameTickSincePrev(g_Config.m_ClDummy) - m_pClient->m_aClients[ClientID].m_EmoticonStartFraction);
		float FromEnd = (2 * Client()->GameTickSpeed()) - SinceStart;

		if(0 <= SinceStart && FromEnd > 0)
		{
			float a = 1;

			if(FromEnd < Client()->GameTickSpeed() / 5)
				a = FromEnd / (Client()->GameTickSpeed() / 5.0f);

			float h = 1;
			if(SinceStart < Client()->GameTickSpeed() / 10)
				h = SinceStart / (Client()->GameTickSpeed() / 10.0f);

			float Wiggle = 0;
			if(SinceStart < Client()->GameTickSpeed() / 5)
				Wiggle = SinceStart / (Client()->GameTickSpeed() / 5.0f);

			float WiggleAngle = sinf(5 * Wiggle);

			Graphics()->QuadsSetRotation(pi / 6 * WiggleAngle);

			Graphics()->SetColor(1.0f, 1.0f, 1.0f, a * Alpha);
			// client_datas::emoticon is an offset from the first emoticon
			int QuadOffset = QuadOffsetToEmoticon + m_pClient->m_aClients[ClientID].m_Emoticon;
			Graphics()->TextureSet(GameClient()->m_EmoticonsSkin.m_SpriteEmoticons[m_pClient->m_aClients[ClientID].m_Emoticon]);
			Graphics()->RenderQuadContainerAsSprite(m_WeaponEmoteQuadContainerIndex, QuadOffset, Position.x, Position.y - 23.f - 32.f * h, 1.f, (64.f * h) / 64.f);

			Graphics()->SetColor(1.0f, 1.0f, 1.0f, 1.0f);
			Graphics()->QuadsSetRotation(0);
		}
	}
}
inline bool CPlayers::IsPlayerInfoAvailable(int ClientID) const
{
	const void *pPrevInfo = Client()->SnapFindItem(IClient::SNAP_PREV, NETOBJTYPE_PLAYERINFO, ClientID);
	const void *pInfo = Client()->SnapFindItem(IClient::SNAP_CURRENT, NETOBJTYPE_PLAYERINFO, ClientID);
	return pPrevInfo && pInfo;
}

void CPlayers::OnRender()
{
	// update RenderInfo for ninja
	bool IsTeamplay = false;
	if(m_pClient->m_Snap.m_pGameInfoObj)
		IsTeamplay = (m_pClient->m_Snap.m_pGameInfoObj->m_GameFlags & GAMEFLAG_TEAMS) != 0;
	for(int i = 0; i < MAX_CLIENTS; ++i)
	{
		m_aRenderInfo[i] = m_pClient->m_aClients[i].m_RenderInfo;
		m_aRenderInfo[i].m_ShineDecoration = m_pClient->m_aClients[i].m_LiveFrozen;
		if(m_pClient->m_Snap.m_aCharacters[i].m_Cur.m_Weapon == WEAPON_NINJA && g_Config.m_ClShowNinja || (g_Config.m_ClAmIFrozen && g_Config.m_ClFreezeUpdateFix && m_pClient->m_Snap.m_LocalClientID == i && g_Config.m_ClShowNinja))
			{
				// change the skin for the player to the ninja
				int Skin = m_pClient->m_Skins.Find("x_ninja");
				if(Skin != -1)
				{
					const CSkin *pSkin = m_pClient->m_Skins.Get(Skin);
					m_aRenderInfo[i].m_OriginalRenderSkin = pSkin->m_OriginalSkin;
					m_aRenderInfo[i].m_ColorableRenderSkin = pSkin->m_ColorableSkin;
					m_aRenderInfo[i].m_BloodColor = pSkin->m_BloodColor;
					m_aRenderInfo[i].m_SkinMetrics = pSkin->m_Metrics;
					m_aRenderInfo[i].m_CustomColoredSkin = IsTeamplay;
					if(!IsTeamplay)
					{
						m_aRenderInfo[i].m_ColorBody = ColorRGBA(1, 1, 1);
						m_aRenderInfo[i].m_ColorFeet = ColorRGBA(1, 1, 1);
					}
				}
			}
	}
	int Skin = m_pClient->m_Skins.Find("x_spec");
	const CSkin *pSkin = m_pClient->m_Skins.Get(Skin);
	m_RenderInfoSpec.m_OriginalRenderSkin = pSkin->m_OriginalSkin;
	m_RenderInfoSpec.m_ColorableRenderSkin = pSkin->m_ColorableSkin;
	m_RenderInfoSpec.m_BloodColor = pSkin->m_BloodColor;
	m_RenderInfoSpec.m_SkinMetrics = pSkin->m_Metrics;
	m_RenderInfoSpec.m_CustomColoredSkin = false;
	m_RenderInfoSpec.m_Size = 64.0f;
	int LocalClientID = m_pClient->m_Snap.m_LocalClientID;

	// get screen edges to avoid rendering offscreen
	float ScreenX0, ScreenY0, ScreenX1, ScreenY1;
	Graphics()->GetScreen(&ScreenX0, &ScreenY0, &ScreenX1, &ScreenY1);
	// expand the edges to prevent popping in/out onscreen
	//
	// it is assumed that the tee, all its weapons, and emotes fit into a 200x200 box centered on the tee
	// this may need to be changed or calculated differently in the future
	float BorderBuffer = 100;
	ScreenX0 -= BorderBuffer;
	ScreenX1 += BorderBuffer;
	ScreenY0 -= BorderBuffer;
	ScreenY1 += BorderBuffer;

	// render everyone else's hook, then our own
	for(int ClientID = 0; ClientID < MAX_CLIENTS; ClientID++)
	{
		if(ClientID == LocalClientID || !m_pClient->m_Snap.m_aCharacters[ClientID].m_Active || !IsPlayerInfoAvailable(ClientID))
		{
			continue;
		}
		RenderHook(&m_pClient->m_aClients[ClientID].m_RenderPrev, &m_pClient->m_aClients[ClientID].m_RenderCur, &m_aRenderInfo[ClientID], ClientID);
	}
	if(LocalClientID != -1 && m_pClient->m_Snap.m_aCharacters[LocalClientID].m_Active && IsPlayerInfoAvailable(LocalClientID))
	{
		const CGameClient::CClientData *pLocalClientData = &m_pClient->m_aClients[LocalClientID];
		RenderHook(&pLocalClientData->m_RenderPrev, &pLocalClientData->m_RenderCur, &m_aRenderInfo[LocalClientID], LocalClientID);
	}

	// render spectating players
	for(int ClientID = 0; ClientID < MAX_CLIENTS; ClientID++)
	{
		auto &m_aClient = m_pClient->m_aClients[ClientID];

		if(!IsPlayerInfoAvailable(ClientID))
		{
			continue;
		}
		if(!m_aClient.m_SpecCharPresent && !g_Config.m_ClFixKoGSpec)
		{
			continue;
		}
		
		vec2 Pos;
		if(g_Config.m_ClFixKoGSpec)
			Pos = m_aClient.m_RenderPos;
		else
			Pos = m_aClient.m_SpecChar;

		bool spec = false;
		spec = (m_aClient.m_Team == TEAM_SPECTATORS || m_aClient.m_SpecCharPresent) && !(m_pClient->IsOtherTeam(ClientID));

		if(spec)
			RenderTools()->RenderTee(CAnimState::GetIdle(), &m_RenderInfoSpec, EMOTE_BLINK, vec2(1, 0), Pos);
	}

	// render everyone else's tee, then our own
	for(int ClientID = 0; ClientID < MAX_CLIENTS; ClientID++)
	{
		if(ClientID == LocalClientID || !m_pClient->m_Snap.m_aCharacters[ClientID].m_Active || !IsPlayerInfoAvailable(ClientID))
		{
			continue;
		}

		
		RenderHookCollLine(&m_pClient->m_aClients[ClientID].m_RenderPrev, &m_pClient->m_aClients[ClientID].m_RenderCur, ClientID);

		//don't render offscreen
		vec2 *pRenderPos = &m_pClient->m_aClients[ClientID].m_RenderPos;
		if(pRenderPos->x < ScreenX0 || pRenderPos->x > ScreenX1 || pRenderPos->y < ScreenY0 || pRenderPos->y > ScreenY1)
		{
			continue;
		}
		RenderPlayer(&m_pClient->m_aClients[ClientID].m_RenderPrev, &m_pClient->m_aClients[ClientID].m_RenderCur, &m_aRenderInfo[ClientID], ClientID);
	}
	if(LocalClientID != -1 && m_pClient->m_Snap.m_aCharacters[LocalClientID].m_Active && IsPlayerInfoAvailable(LocalClientID))
	{
		if(m_pClient->m_Snap.m_pLocalInfo)
			g_Config.m_ClWhatsMyPing = m_pClient->m_Snap.m_paPlayerInfos[LocalClientID]->m_Latency;
		RenderHookCollLine(&m_pClient->m_aClients[LocalClientID].m_RenderPrev, &m_pClient->m_aClients[LocalClientID].m_RenderCur, LocalClientID);
		const CGameClient::CClientData *pLocalClientData = &m_pClient->m_aClients[LocalClientID];
		CNetObj_Character CurChar = pLocalClientData->m_RenderCur;
		if(g_Config.m_ClAmIFrozen && g_Config.m_ClFreezeUpdateFix)
		{
			CurChar.m_Weapon = WEAPON_NINJA;
			if(CurChar.m_Emote == EMOTE_NORMAL)
			{
				CurChar.m_Emote = EMOTE_BLINK;
			}
		}
		RenderPlayer(&pLocalClientData->m_RenderPrev, &CurChar, &m_aRenderInfo[LocalClientID], LocalClientID);
	}
}

void CPlayers::OnInit()
{
	m_WeaponEmoteQuadContainerIndex = Graphics()->CreateQuadContainer(false);

	Graphics()->SetColor(1.f, 1.f, 1.f, 1.f);

	for(int i = 0; i < NUM_WEAPONS; ++i)
	{
		float ScaleX, ScaleY;
		RenderTools()->GetSpriteScale(g_pData->m_Weapons.m_aId[i].m_pSpriteBody, ScaleX, ScaleY);
		Graphics()->QuadsSetSubset(0, 0, 1, 1);
		RenderTools()->QuadContainerAddSprite(m_WeaponEmoteQuadContainerIndex, g_pData->m_Weapons.m_aId[i].m_VisualSize * ScaleX, g_pData->m_Weapons.m_aId[i].m_VisualSize * ScaleY);
		Graphics()->QuadsSetSubset(0, 1, 1, 0);
		RenderTools()->QuadContainerAddSprite(m_WeaponEmoteQuadContainerIndex, g_pData->m_Weapons.m_aId[i].m_VisualSize * ScaleX, g_pData->m_Weapons.m_aId[i].m_VisualSize * ScaleY);
	}
	float ScaleX, ScaleY;

	// at the end the hand
	Graphics()->QuadsSetSubset(0, 0, 1, 1);
	RenderTools()->QuadContainerAddSprite(m_WeaponEmoteQuadContainerIndex, 20.f);
	Graphics()->QuadsSetSubset(0, 0, 1, 1);
	RenderTools()->QuadContainerAddSprite(m_WeaponEmoteQuadContainerIndex, 20.f);

	Graphics()->QuadsSetSubset(0, 0, 1, 1);
	RenderTools()->QuadContainerAddSprite(m_WeaponEmoteQuadContainerIndex, -12.f, -8.f, 24.f, 16.f);
	Graphics()->QuadsSetSubset(0, 0, 1, 1);
	RenderTools()->QuadContainerAddSprite(m_WeaponEmoteQuadContainerIndex, -12.f, -8.f, 24.f, 16.f);

	for(int i = 0; i < NUM_EMOTICONS; ++i)
	{
		Graphics()->QuadsSetSubset(0, 0, 1, 1);
		RenderTools()->QuadContainerAddSprite(m_WeaponEmoteQuadContainerIndex, 64.f);
	}
	Graphics()->QuadContainerUpload(m_WeaponEmoteQuadContainerIndex);

	for(int i = 0; i < NUM_WEAPONS; ++i)
	{
		m_WeaponSpriteMuzzleQuadContainerIndex[i] = Graphics()->CreateQuadContainer(false);
		for(int n = 0; n < g_pData->m_Weapons.m_aId[i].m_NumSpriteMuzzles; ++n)
		{
			if(g_pData->m_Weapons.m_aId[i].m_aSpriteMuzzles[n])
			{
				if(i == WEAPON_GUN || i == WEAPON_SHOTGUN)
				{
					// TODO: hardcoded for now to get the same particle size as before
					RenderTools()->GetSpriteScaleImpl(96, 64, ScaleX, ScaleY);
				}
				else
					RenderTools()->GetSpriteScale(g_pData->m_Weapons.m_aId[i].m_aSpriteMuzzles[n], ScaleX, ScaleY);
			}

			float SWidth = (g_pData->m_Weapons.m_aId[i].m_VisualSize * ScaleX) * (4.0f / 3.0f);
			float SHeight = g_pData->m_Weapons.m_aId[i].m_VisualSize * ScaleY;

			Graphics()->QuadsSetSubset(0, 0, 1, 1);
			if(WEAPON_NINJA == i)
				RenderTools()->QuadContainerAddSprite(m_WeaponSpriteMuzzleQuadContainerIndex[i], 160.f * ScaleX, 160.f * ScaleY);
			else
				RenderTools()->QuadContainerAddSprite(m_WeaponSpriteMuzzleQuadContainerIndex[i], SWidth, SHeight);

			Graphics()->QuadsSetSubset(0, 1, 1, 0);
			if(WEAPON_NINJA == i)
				RenderTools()->QuadContainerAddSprite(m_WeaponSpriteMuzzleQuadContainerIndex[i], 160.f * ScaleX, 160.f * ScaleY);
			else
				RenderTools()->QuadContainerAddSprite(m_WeaponSpriteMuzzleQuadContainerIndex[i], SWidth, SHeight);
		}
		Graphics()->QuadContainerUpload(m_WeaponSpriteMuzzleQuadContainerIndex[i]);
	}

	Graphics()->QuadsSetSubset(0.f, 0.f, 1.f, 1.f);
	Graphics()->QuadsSetRotation(0.f);
}<|MERGE_RESOLUTION|>--- conflicted
+++ resolved
@@ -147,14 +147,11 @@
 #endif
 		if((AlwaysRenderHookColl || RenderHookCollPlayer) && RenderHookCollVideo)
 		{
-<<<<<<< HEAD
-=======
 			vec2 ExDirection = Direction;
 
 			if(Local && Client()->State() != IClient::STATE_DEMOPLAYBACK)
 			{
 				ExDirection = normalize(vec2((int)m_pClient->m_Controls.m_MousePos[g_Config.m_ClDummy].x, (int)m_pClient->m_Controls.m_MousePos[g_Config.m_ClDummy].y));
->>>>>>> b84a3478
 
 				// fix direction if mouse is exactly in the center
 				if(!(int)m_pClient->m_Controls.m_MousePos[g_Config.m_ClDummy].x && !(int)m_pClient->m_Controls.m_MousePos[g_Config.m_ClDummy].y)
