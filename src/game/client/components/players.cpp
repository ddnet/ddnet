--- conflicted
+++ resolved
@@ -88,25 +88,7 @@
 	Player = *pPlayerChar;
 
 	bool Local = m_pClient->m_Snap.m_LocalClientID == ClientID;
-<<<<<<< HEAD
 	// draw hook collision line
-=======
-	bool OtherTeam = m_pClient->IsOtherTeam(ClientID);
-	float Alpha = (OtherTeam || ClientID < 0) ? g_Config.m_ClShowOthersAlpha / 100.0f : 1.0f;
-	Alpha *= (float)g_Config.m_ClHookCollAlpha / 100;
-
-	float IntraTick = Intra;
-	if(ClientID >= 0)
-		IntraTick = m_pClient->m_aClients[ClientID].m_IsPredicted ? Client()->PredIntraGameTick(g_Config.m_ClDummy) : Client()->IntraGameTick(g_Config.m_ClDummy);
-
-	float Angle;
-	if(Local && Client()->State() != IClient::STATE_DEMOPLAYBACK)
-	{
-		// just use the direct input if it's the local player we are rendering
-		Angle = angle(m_pClient->m_Controls.m_MousePos[g_Config.m_ClDummy]);
-	}
-	else
->>>>>>> 070975a1
 	{
 		bool OtherTeam = m_pClient->IsOtherTeam(ClientID);
 		float Alpha = (OtherTeam || ClientID < 0) ? g_Config.m_ClShowOthersAlpha / 100.0f : 1.0f;
@@ -165,13 +147,6 @@
 #endif
 		if((AlwaysRenderHookColl || RenderHookCollPlayer) && RenderHookCollVideo)
 		{
-<<<<<<< HEAD
-=======
-			vec2 ExDirection = Direction;
-
-			if(Local && Client()->State() != IClient::STATE_DEMOPLAYBACK)
-				ExDirection = normalize(vec2((int)m_pClient->m_Controls.m_MousePos[g_Config.m_ClDummy].x, (int)m_pClient->m_Controls.m_MousePos[g_Config.m_ClDummy].y));
->>>>>>> 070975a1
 
 			Graphics()->TextureClear();
 			vec2 InitPos = Position;
