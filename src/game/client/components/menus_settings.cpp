/* (c) Magnus Auvinen. See licence.txt in the root of the distribution for more information. */
/* If you are missing that file, acquire a complete release at teeworlds.com.                */
#include <base/log.h>
#include <base/math.h>
#include <base/system.h>

#include <engine/graphics.h>
#include <engine/shared/config.h>
#include <engine/shared/linereader.h>
#include <engine/shared/localization.h>
#include <engine/shared/protocol7.h>
#include <engine/storage.h>
#include <engine/textrender.h>
#include <engine/updater.h>

#include <game/generated/protocol.h>

#include <game/client/animstate.h>
#include <game/client/components/chat.h>
#include <game/client/components/menu_background.h>
#include <game/client/components/sounds.h>
#include <game/client/gameclient.h>
#include <game/client/render.h>
#include <game/client/skin.h>
#include <game/client/ui.h>
#include <game/client/ui_listbox.h>
#include <game/client/ui_scrollregion.h>
#include <game/localization.h>

#include "binds.h"
#include "countryflags.h"
#include "menus.h"
#include "skins.h"

#include <array>
#include <chrono>
#include <memory>
#include <numeric>
#include <string>
#include <vector>

using namespace FontIcons;
using namespace std::chrono_literals;

CMenusKeyBinder CMenus::m_Binder;

CMenusKeyBinder::CMenusKeyBinder()
{
	m_pKeyReaderId = nullptr;
	m_TakeKey = false;
	m_GotKey = false;
	m_ModifierCombination = CBinds::MODIFIER_NONE;
}

bool CMenusKeyBinder::OnInput(const IInput::CEvent &Event)
{
	if(m_TakeKey)
	{
		int TriggeringEvent = (Event.m_Key == KEY_MOUSE_1) ? IInput::FLAG_PRESS : IInput::FLAG_RELEASE;
		if(Event.m_Flags & TriggeringEvent)
		{
			m_Key = Event;
			m_GotKey = true;
			m_TakeKey = false;

			m_ModifierCombination = CBinds::GetModifierMask(Input());
			if(m_ModifierCombination == CBinds::GetModifierMaskOfKey(Event.m_Key))
			{
				m_ModifierCombination = CBinds::MODIFIER_NONE;
			}
		}
		return true;
	}

	return false;
}

void CMenus::RenderSettingsGeneral(CUIRect MainView)
{
	char aBuf[128 + IO_MAX_PATH_LENGTH];
	CUIRect Label, Button, Left, Right, Game, ClientSettings;
	MainView.HSplitTop(150.0f, &Game, &ClientSettings);

	// game
	{
		// headline
		Game.HSplitTop(30.0f, &Label, &Game);
		Ui()->DoLabel(&Label, Localize("Game"), 20.0f, TEXTALIGN_ML);
		Game.HSplitTop(5.0f, nullptr, &Game);
		Game.VSplitMid(&Left, nullptr, 20.0f);

		// dynamic camera
		Left.HSplitTop(20.0f, &Button, &Left);
		const bool IsDyncam = g_Config.m_ClDyncam || g_Config.m_ClMouseFollowfactor > 0;
		if(DoButton_CheckBox(&g_Config.m_ClDyncam, Localize("Dynamic Camera"), IsDyncam, &Button))
		{
			if(IsDyncam)
			{
				g_Config.m_ClDyncam = 0;
				g_Config.m_ClMouseFollowfactor = 0;
			}
			else
			{
				g_Config.m_ClDyncam = 1;
			}
		}

		// smooth dynamic camera
		Left.HSplitTop(5.0f, nullptr, &Left);
		Left.HSplitTop(20.0f, &Button, &Left);
		if(g_Config.m_ClDyncam)
		{
			if(DoButton_CheckBox(&g_Config.m_ClDyncamSmoothness, Localize("Smooth Dynamic Camera"), g_Config.m_ClDyncamSmoothness, &Button))
			{
				if(g_Config.m_ClDyncamSmoothness)
				{
					g_Config.m_ClDyncamSmoothness = 0;
				}
				else
				{
					g_Config.m_ClDyncamSmoothness = 50;
					g_Config.m_ClDyncamStabilizing = 50;
				}
			}
		}

		// weapon pickup
		Left.HSplitTop(5.0f, nullptr, &Left);
		Left.HSplitTop(20.0f, &Button, &Left);
		if(DoButton_CheckBox(&g_Config.m_ClAutoswitchWeapons, Localize("Switch weapon on pickup"), g_Config.m_ClAutoswitchWeapons, &Button))
			g_Config.m_ClAutoswitchWeapons ^= 1;

		// weapon out of ammo autoswitch
		Left.HSplitTop(5.0f, nullptr, &Left);
		Left.HSplitTop(20.0f, &Button, &Left);
		if(DoButton_CheckBox(&g_Config.m_ClAutoswitchWeaponsOutOfAmmo, Localize("Switch weapon when out of ammo"), g_Config.m_ClAutoswitchWeaponsOutOfAmmo, &Button))
			g_Config.m_ClAutoswitchWeaponsOutOfAmmo ^= 1;
	}

	// client
	{
		// headline
		ClientSettings.HSplitTop(30.0f, &Label, &ClientSettings);
		Ui()->DoLabel(&Label, Localize("Client"), 20.0f, TEXTALIGN_ML);
		ClientSettings.HSplitTop(5.0f, nullptr, &ClientSettings);
		ClientSettings.VSplitMid(&Left, &Right, 20.0f);

		// skip main menu
		Left.HSplitTop(20.0f, &Button, &Left);
		if(DoButton_CheckBox(&g_Config.m_ClSkipStartMenu, Localize("Skip the main menu"), g_Config.m_ClSkipStartMenu, &Button))
			g_Config.m_ClSkipStartMenu ^= 1;

		Left.HSplitTop(10.0f, nullptr, &Left);
		Left.HSplitTop(20.0f, &Button, &Left);
		str_copy(aBuf, " ");
		str_append(aBuf, Localize("Hz", "Hertz"));
		Ui()->DoScrollbarOption(&g_Config.m_ClRefreshRate, &g_Config.m_ClRefreshRate, &Button, Localize("Refresh Rate"), 10, 10000, &CUi::ms_LogarithmicScrollbarScale, CUi::SCROLLBAR_OPTION_INFINITE, aBuf);
		Left.HSplitTop(5.0f, nullptr, &Left);
		Left.HSplitTop(20.0f, &Button, &Left);
		static int s_LowerRefreshRate;
		if(DoButton_CheckBox(&s_LowerRefreshRate, Localize("Save power by lowering refresh rate (higher input latency)"), g_Config.m_ClRefreshRate <= 480 && g_Config.m_ClRefreshRate != 0, &Button))
			g_Config.m_ClRefreshRate = g_Config.m_ClRefreshRate > 480 || g_Config.m_ClRefreshRate == 0 ? 480 : 0;

		CUIRect SettingsButton;
		Left.HSplitBottom(20.0f, &Left, &SettingsButton);
		Left.HSplitBottom(5.0f, &Left, nullptr);
		static CButtonContainer s_SettingsButtonId;
		if(DoButton_Menu(&s_SettingsButtonId, Localize("Settings file"), 0, &SettingsButton))
		{
			Storage()->GetCompletePath(IStorage::TYPE_SAVE, CONFIG_FILE, aBuf, sizeof(aBuf));
			Client()->ViewFile(aBuf);
		}
		GameClient()->m_Tooltips.DoToolTip(&s_SettingsButtonId, &SettingsButton, Localize("Open the settings file"));

		CUIRect SavesButton;
		Left.HSplitBottom(20.0f, &Left, &SavesButton);
		Left.HSplitBottom(5.0f, &Left, nullptr);
		static CButtonContainer s_SavesButtonId;
		if(DoButton_Menu(&s_SavesButtonId, Localize("Saves file"), 0, &SavesButton))
		{
			Storage()->GetCompletePath(IStorage::TYPE_SAVE, SAVES_FILE, aBuf, sizeof(aBuf));
			Client()->ViewFile(aBuf);
		}
		GameClient()->m_Tooltips.DoToolTip(&s_SavesButtonId, &SavesButton, Localize("Open the saves file"));

		CUIRect ConfigButton;
		Left.HSplitBottom(20.0f, &Left, &ConfigButton);
		Left.HSplitBottom(5.0f, &Left, nullptr);
		static CButtonContainer s_ConfigButtonId;
		if(DoButton_Menu(&s_ConfigButtonId, Localize("Config directory"), 0, &ConfigButton))
		{
			Storage()->GetCompletePath(IStorage::TYPE_SAVE, "", aBuf, sizeof(aBuf));
			Client()->ViewFile(aBuf);
		}
		GameClient()->m_Tooltips.DoToolTip(&s_ConfigButtonId, &ConfigButton, Localize("Open the directory that contains the configuration and user files"));

		CUIRect DirectoryButton;
		Left.HSplitBottom(20.0f, &Left, &DirectoryButton);
		Left.HSplitBottom(5.0f, &Left, nullptr);
		static CButtonContainer s_ThemesButtonId;
		if(DoButton_Menu(&s_ThemesButtonId, Localize("Themes directory"), 0, &DirectoryButton))
		{
			Storage()->GetCompletePath(IStorage::TYPE_SAVE, "themes", aBuf, sizeof(aBuf));
			Storage()->CreateFolder("themes", IStorage::TYPE_SAVE);
			Client()->ViewFile(aBuf);
		}
		GameClient()->m_Tooltips.DoToolTip(&s_ThemesButtonId, &DirectoryButton, Localize("Open the directory to add custom themes"));

		Left.HSplitTop(20.0f, nullptr, &Left);
		RenderThemeSelection(Left);

		// auto demo settings
		{
			Right.HSplitTop(40.0f, nullptr, &Right);
			Right.HSplitTop(20.0f, &Button, &Right);
			if(DoButton_CheckBox(&g_Config.m_ClAutoDemoRecord, Localize("Automatically record demos"), g_Config.m_ClAutoDemoRecord, &Button))
				g_Config.m_ClAutoDemoRecord ^= 1;

			Right.HSplitTop(2 * 20.0f, &Button, &Right);
			if(g_Config.m_ClAutoDemoRecord)
				Ui()->DoScrollbarOption(&g_Config.m_ClAutoDemoMax, &g_Config.m_ClAutoDemoMax, &Button, Localize("Max demos"), 1, 1000, &CUi::ms_LinearScrollbarScale, CUi::SCROLLBAR_OPTION_INFINITE | CUi::SCROLLBAR_OPTION_MULTILINE);

			Right.HSplitTop(10.0f, nullptr, &Right);
			Right.HSplitTop(20.0f, &Button, &Right);
			if(DoButton_CheckBox(&g_Config.m_ClAutoScreenshot, Localize("Automatically take game over screenshot"), g_Config.m_ClAutoScreenshot, &Button))
				g_Config.m_ClAutoScreenshot ^= 1;

			Right.HSplitTop(2 * 20.0f, &Button, &Right);
			if(g_Config.m_ClAutoScreenshot)
				Ui()->DoScrollbarOption(&g_Config.m_ClAutoScreenshotMax, &g_Config.m_ClAutoScreenshotMax, &Button, Localize("Max Screenshots"), 1, 1000, &CUi::ms_LinearScrollbarScale, CUi::SCROLLBAR_OPTION_INFINITE | CUi::SCROLLBAR_OPTION_MULTILINE);
		}

		// auto statboard screenshot
		{
			Right.HSplitTop(10.0f, nullptr, &Right);
			Right.HSplitTop(20.0f, &Button, &Right);
			if(DoButton_CheckBox(&g_Config.m_ClAutoStatboardScreenshot, Localize("Automatically take statboard screenshot"), g_Config.m_ClAutoStatboardScreenshot, &Button))
			{
				g_Config.m_ClAutoStatboardScreenshot ^= 1;
			}

			Right.HSplitTop(2 * 20.0f, &Button, &Right);
			if(g_Config.m_ClAutoStatboardScreenshot)
				Ui()->DoScrollbarOption(&g_Config.m_ClAutoStatboardScreenshotMax, &g_Config.m_ClAutoStatboardScreenshotMax, &Button, Localize("Max Screenshots"), 1, 1000, &CUi::ms_LinearScrollbarScale, CUi::SCROLLBAR_OPTION_INFINITE | CUi::SCROLLBAR_OPTION_MULTILINE);
		}

		// auto statboard csv
		{
			Right.HSplitTop(10.0f, nullptr, &Right);
			Right.HSplitTop(20.0f, &Button, &Right);
			if(DoButton_CheckBox(&g_Config.m_ClAutoCSV, Localize("Automatically create statboard csv"), g_Config.m_ClAutoCSV, &Button))
			{
				g_Config.m_ClAutoCSV ^= 1;
			}

			Right.HSplitTop(2 * 20.0f, &Button, &Right);
			if(g_Config.m_ClAutoCSV)
				Ui()->DoScrollbarOption(&g_Config.m_ClAutoCSVMax, &g_Config.m_ClAutoCSVMax, &Button, Localize("Max CSVs"), 1, 1000, &CUi::ms_LinearScrollbarScale, CUi::SCROLLBAR_OPTION_INFINITE | CUi::SCROLLBAR_OPTION_MULTILINE);
		}
	}
}

void CMenus::SetNeedSendInfo()
{
	if(m_Dummy)
		m_NeedSendDummyinfo = true;
	else
		m_NeedSendinfo = true;
}

void CMenus::RenderSettingsPlayer(CUIRect MainView)
{
	CUIRect TabBar, PlayerTab, DummyTab, ChangeInfo, QuickSearch;
	MainView.HSplitTop(20.0f, &TabBar, &MainView);
	TabBar.VSplitMid(&TabBar, &ChangeInfo, 20.f);
	TabBar.VSplitMid(&PlayerTab, &DummyTab);
	MainView.HSplitTop(10.0f, nullptr, &MainView);

	static CButtonContainer s_PlayerTabButton;
	if(DoButton_MenuTab(&s_PlayerTabButton, Localize("Player"), !m_Dummy, &PlayerTab, IGraphics::CORNER_L, nullptr, nullptr, nullptr, nullptr, 4.0f))
	{
		m_Dummy = false;
	}

	static CButtonContainer s_DummyTabButton;
	if(DoButton_MenuTab(&s_DummyTabButton, Localize("Dummy"), m_Dummy, &DummyTab, IGraphics::CORNER_R, nullptr, nullptr, nullptr, nullptr, 4.0f))
	{
		m_Dummy = true;
	}

	if(Client()->State() == IClient::STATE_ONLINE && m_pClient->m_NextChangeInfo && m_pClient->m_NextChangeInfo > Client()->GameTick(g_Config.m_ClDummy))
	{
		char aChangeInfo[128], aTimeLeft[32];
		str_format(aTimeLeft, sizeof(aTimeLeft), Localize("%ds left"), (m_pClient->m_NextChangeInfo - Client()->GameTick(g_Config.m_ClDummy) + Client()->GameTickSpeed() - 1) / Client()->GameTickSpeed());
		str_format(aChangeInfo, sizeof(aChangeInfo), "%s: %s", Localize("Player info change cooldown"), aTimeLeft);
		Ui()->DoLabel(&ChangeInfo, aChangeInfo, 10.f, TEXTALIGN_ML);
	}

	static CLineInput s_NameInput;
	static CLineInput s_ClanInput;

	int *pCountry;
	if(!m_Dummy)
	{
		pCountry = &g_Config.m_PlayerCountry;
		s_NameInput.SetBuffer(g_Config.m_PlayerName, sizeof(g_Config.m_PlayerName));
		s_NameInput.SetEmptyText(Client()->PlayerName());
		s_ClanInput.SetBuffer(g_Config.m_PlayerClan, sizeof(g_Config.m_PlayerClan));
	}
	else
	{
		pCountry = &g_Config.m_ClDummyCountry;
		s_NameInput.SetBuffer(g_Config.m_ClDummyName, sizeof(g_Config.m_ClDummyName));
		s_NameInput.SetEmptyText(Client()->DummyName());
		s_ClanInput.SetBuffer(g_Config.m_ClDummyClan, sizeof(g_Config.m_ClDummyClan));
	}

	// player name
	CUIRect Button, Label;
	MainView.HSplitTop(20.0f, &Button, &MainView);
	Button.VSplitLeft(80.0f, &Label, &Button);
	Button.VSplitLeft(150.0f, &Button, nullptr);
	char aBuf[128];
	str_format(aBuf, sizeof(aBuf), "%s:", Localize("Name"));
	Ui()->DoLabel(&Label, aBuf, 14.0f, TEXTALIGN_ML);
	if(Ui()->DoEditBox(&s_NameInput, &Button, 14.0f))
	{
		SetNeedSendInfo();
	}

	// player clan
	MainView.HSplitTop(5.0f, nullptr, &MainView);
	MainView.HSplitTop(20.0f, &Button, &MainView);
	Button.VSplitLeft(80.0f, &Label, &Button);
	Button.VSplitLeft(150.0f, &Button, nullptr);
	str_format(aBuf, sizeof(aBuf), "%s:", Localize("Clan"));
	Ui()->DoLabel(&Label, aBuf, 14.0f, TEXTALIGN_ML);
	if(Ui()->DoEditBox(&s_ClanInput, &Button, 14.0f))
	{
		SetNeedSendInfo();
	}

	// country flag selector
	static CLineInputBuffered<25> s_FlagFilterInput;

	std::vector<const CCountryFlags::CCountryFlag *> vpFilteredFlags;
	for(size_t i = 0; i < m_pClient->m_CountryFlags.Num(); ++i)
	{
		const CCountryFlags::CCountryFlag *pEntry = m_pClient->m_CountryFlags.GetByIndex(i);
		if(!str_find_nocase(pEntry->m_aCountryCodeString, s_FlagFilterInput.GetString()))
			continue;
		vpFilteredFlags.push_back(pEntry);
	}

	MainView.HSplitTop(10.0f, nullptr, &MainView);
	MainView.HSplitBottom(20.0f, &MainView, &QuickSearch);
	MainView.HSplitBottom(5.0f, &MainView, nullptr);
	QuickSearch.VSplitLeft(220.0f, &QuickSearch, nullptr);

	int OldSelected = -1;
	static CListBox s_ListBox;
	s_ListBox.DoStart(48.0f, vpFilteredFlags.size(), 10, 3, OldSelected, &MainView);

	for(size_t i = 0; i < vpFilteredFlags.size(); i++)
	{
		const CCountryFlags::CCountryFlag *pEntry = vpFilteredFlags[i];

		if(pEntry->m_CountryCode == *pCountry)
			OldSelected = i;

		const CListboxItem Item = s_ListBox.DoNextItem(&pEntry->m_CountryCode, OldSelected >= 0 && (size_t)OldSelected == i);
		if(!Item.m_Visible)
			continue;

		CUIRect FlagRect;
		Item.m_Rect.Margin(5.0f, &FlagRect);
		FlagRect.HSplitBottom(12.0f, &FlagRect, &Label);
		Label.HSplitTop(2.0f, nullptr, &Label);
		const float OldWidth = FlagRect.w;
		FlagRect.w = FlagRect.h * 2;
		FlagRect.x += (OldWidth - FlagRect.w) / 2.0f;
		m_pClient->m_CountryFlags.Render(pEntry->m_CountryCode, ColorRGBA(1.0f, 1.0f, 1.0f, 1.0f), FlagRect.x, FlagRect.y, FlagRect.w, FlagRect.h);

		if(pEntry->m_Texture.IsValid())
		{
			Ui()->DoLabel(&Label, pEntry->m_aCountryCodeString, 10.0f, TEXTALIGN_MC);
		}
	}

	const int NewSelected = s_ListBox.DoEnd();
	if(OldSelected != NewSelected)
	{
		*pCountry = vpFilteredFlags[NewSelected]->m_CountryCode;
		SetNeedSendInfo();
	}

	Ui()->DoEditBox_Search(&s_FlagFilterInput, &QuickSearch, 14.0f, !Ui()->IsPopupOpen() && !m_pClient->m_GameConsole.IsActive());
}

struct CUISkin
{
	const CSkin *m_pSkin;

	CUISkin() :
		m_pSkin(nullptr) {}
	CUISkin(const CSkin *pSkin) :
		m_pSkin(pSkin) {}

	bool operator<(const CUISkin &Other) const { return str_comp_nocase(m_pSkin->GetName(), Other.m_pSkin->GetName()) < 0; }

	bool operator<(const char *pOther) const { return str_comp_nocase(m_pSkin->GetName(), pOther) < 0; }
	bool operator==(const char *pOther) const { return !str_comp_nocase(m_pSkin->GetName(), pOther); }
};

void CMenus::Con_AddFavoriteSkin(IConsole::IResult *pResult, void *pUserData)
{
	auto *pSelf = (CMenus *)pUserData;
	const char *pStr = pResult->GetString(0);
	if(!CSkin::IsValidName(pStr))
	{
		log_error("menus/settings", "Favorite skin name '%s' is not valid", pStr);
		log_error("menus/settings", "%s", CSkin::m_aSkinNameRestrictions);
		return;
	}
	pSelf->m_SkinFavorites.emplace(pStr);
	pSelf->m_SkinListLastRefreshTime = std::nullopt;
}

void CMenus::Con_RemFavoriteSkin(IConsole::IResult *pResult, void *pUserData)
{
	auto *pSelf = (CMenus *)pUserData;
	const auto it = pSelf->m_SkinFavorites.find(pResult->GetString(0));
	if(it != pSelf->m_SkinFavorites.end())
	{
		pSelf->m_SkinFavorites.erase(it);
		pSelf->m_SkinListLastRefreshTime = std::nullopt;
	}
}

void CMenus::ConfigSaveCallback(IConfigManager *pConfigManager, void *pUserData)
{
	auto *pSelf = (CMenus *)pUserData;
	pSelf->OnConfigSave(pConfigManager);
}

void CMenus::OnConfigSave(IConfigManager *pConfigManager)
{
	for(const auto &Entry : m_SkinFavorites)
	{
		char aBuffer[256];
		str_format(aBuffer, std::size(aBuffer), "add_favorite_skin \"%s\"", Entry.c_str());
		pConfigManager->WriteLine(aBuffer);
	}
}

void CMenus::RenderSettingsTee(CUIRect MainView)
{
	CUIRect TabBar, PlayerTab, DummyTab, ChangeInfo;
	MainView.HSplitTop(20.0f, &TabBar, &MainView);
	TabBar.VSplitMid(&TabBar, &ChangeInfo, 20.f);
	TabBar.VSplitMid(&PlayerTab, &DummyTab);
	MainView.HSplitTop(10.0f, nullptr, &MainView);

	static CButtonContainer s_PlayerTabButton;
	if(DoButton_MenuTab(&s_PlayerTabButton, Localize("Player"), !m_Dummy, &PlayerTab, IGraphics::CORNER_L, nullptr, nullptr, nullptr, nullptr, 4.0f))
	{
		m_Dummy = false;
		m_SkinListScrollToSelected = true;
	}

	static CButtonContainer s_DummyTabButton;
	if(DoButton_MenuTab(&s_DummyTabButton, Localize("Dummy"), m_Dummy, &DummyTab, IGraphics::CORNER_R, nullptr, nullptr, nullptr, nullptr, 4.0f))
	{
		m_Dummy = true;
		m_SkinListScrollToSelected = true;
	}

	if(Client()->State() == IClient::STATE_ONLINE && m_pClient->m_NextChangeInfo && m_pClient->m_NextChangeInfo > Client()->GameTick(g_Config.m_ClDummy))
	{
		char aChangeInfo[128], aTimeLeft[32];
		str_format(aTimeLeft, sizeof(aTimeLeft), Localize("%ds left"), (m_pClient->m_NextChangeInfo - Client()->GameTick(g_Config.m_ClDummy) + Client()->GameTickSpeed() - 1) / Client()->GameTickSpeed());
		str_format(aChangeInfo, sizeof(aChangeInfo), "%s: %s", Localize("Player info change cooldown"), aTimeLeft);
		Ui()->DoLabel(&ChangeInfo, aChangeInfo, 10.f, TEXTALIGN_ML);
	}

	char *pSkinName;
	size_t SkinNameSize;
	int *pUseCustomColor;
	unsigned *pColorBody;
	unsigned *pColorFeet;
	int *pEmote;
	if(!m_Dummy)
	{
		pSkinName = g_Config.m_ClPlayerSkin;
		SkinNameSize = sizeof(g_Config.m_ClPlayerSkin);
		pUseCustomColor = &g_Config.m_ClPlayerUseCustomColor;
		pColorBody = &g_Config.m_ClPlayerColorBody;
		pColorFeet = &g_Config.m_ClPlayerColorFeet;
		pEmote = &g_Config.m_ClPlayerDefaultEyes;
	}
	else
	{
		pSkinName = g_Config.m_ClDummySkin;
		SkinNameSize = sizeof(g_Config.m_ClDummySkin);
		pUseCustomColor = &g_Config.m_ClDummyUseCustomColor;
		pColorBody = &g_Config.m_ClDummyColorBody;
		pColorFeet = &g_Config.m_ClDummyColorFeet;
		pEmote = &g_Config.m_ClDummyDefaultEyes;
	}

	const float EyeButtonSize = 40.0f;
	const bool RenderEyesBelow = MainView.w < 750.0f;
	CUIRect YourSkin, Checkboxes, SkinPrefix, Eyes, Button, Label;
	MainView.HSplitTop(90.0f, &YourSkin, &MainView);
	if(RenderEyesBelow)
	{
		YourSkin.VSplitLeft(MainView.w * 0.45f, &YourSkin, &Checkboxes);
		Checkboxes.VSplitLeft(MainView.w * 0.35f, &Checkboxes, &SkinPrefix);
		MainView.HSplitTop(5.0f, nullptr, &MainView);
		MainView.HSplitTop(EyeButtonSize, &Eyes, &MainView);
		Eyes.VSplitRight(EyeButtonSize * NUM_EMOTES + 5.0f * (NUM_EMOTES - 1), nullptr, &Eyes);
	}
	else
	{
		YourSkin.VSplitRight(3 * EyeButtonSize + 2 * 5.0f, &YourSkin, &Eyes);
		const float RemainderWidth = YourSkin.w;
		YourSkin.VSplitLeft(RemainderWidth * 0.4f, &YourSkin, &Checkboxes);
		Checkboxes.VSplitLeft(RemainderWidth * 0.35f, &Checkboxes, &SkinPrefix);
		SkinPrefix.VSplitRight(20.0f, &SkinPrefix, nullptr);
	}
	YourSkin.VSplitRight(20.0f, &YourSkin, nullptr);
	Checkboxes.VSplitRight(20.0f, &Checkboxes, nullptr);

	// Checkboxes
	Checkboxes.HSplitTop(20.0f, &Button, &Checkboxes);
	if(DoButton_CheckBox(&g_Config.m_ClDownloadSkins, Localize("Download skins"), g_Config.m_ClDownloadSkins, &Button))
	{
		g_Config.m_ClDownloadSkins ^= 1;
		m_pClient->RefreshSkins(CSkinDescriptor::FLAG_SIX);
	}

	Checkboxes.HSplitTop(20.0f, &Button, &Checkboxes);
	if(DoButton_CheckBox(&g_Config.m_ClDownloadCommunitySkins, Localize("Download community skins"), g_Config.m_ClDownloadCommunitySkins, &Button))
	{
		g_Config.m_ClDownloadCommunitySkins ^= 1;
		m_pClient->RefreshSkins(CSkinDescriptor::FLAG_SIX);
	}

	Checkboxes.HSplitTop(20.0f, &Button, &Checkboxes);
	if(DoButton_CheckBox(&g_Config.m_ClVanillaSkinsOnly, Localize("Vanilla skins only"), g_Config.m_ClVanillaSkinsOnly, &Button))
	{
		g_Config.m_ClVanillaSkinsOnly ^= 1;
		m_pClient->RefreshSkins(CSkinDescriptor::FLAG_SIX);
	}

	Checkboxes.HSplitTop(20.0f, &Button, &Checkboxes);
	if(DoButton_CheckBox(&g_Config.m_ClFatSkins, Localize("Fat skins (DDFat)"), g_Config.m_ClFatSkins, &Button))
	{
		g_Config.m_ClFatSkins ^= 1;
	}

	// Skin prefix
	{
		SkinPrefix.HSplitTop(20.0f, &Label, &SkinPrefix);
		Ui()->DoLabel(&Label, Localize("Skin prefix"), 14.0f, TEXTALIGN_ML);

		SkinPrefix.HSplitTop(20.0f, &Button, &SkinPrefix);
		static CLineInput s_SkinPrefixInput(g_Config.m_ClSkinPrefix, sizeof(g_Config.m_ClSkinPrefix));
		Ui()->DoClearableEditBox(&s_SkinPrefixInput, &Button, 14.0f);

		SkinPrefix.HSplitTop(2.0f, nullptr, &SkinPrefix);

		static const char *s_apSkinPrefixes[] = {"kitty", "santa"};
		static CButtonContainer s_aPrefixButtons[std::size(s_apSkinPrefixes)];
		for(size_t i = 0; i < std::size(s_apSkinPrefixes); i++)
		{
			SkinPrefix.HSplitTop(20.0f, &Button, &SkinPrefix);
			Button.HMargin(2.0f, &Button);
			if(DoButton_Menu(&s_aPrefixButtons[i], s_apSkinPrefixes[i], 0, &Button))
			{
				str_copy(g_Config.m_ClSkinPrefix, s_apSkinPrefixes[i]);
			}
		}
	}

	// Player skin area
	CUIRect CustomColorsButton, RandomSkinButton;
	YourSkin.HSplitTop(20.0f, &Label, &YourSkin);
	YourSkin.HSplitBottom(20.0f, &YourSkin, &CustomColorsButton);
	CustomColorsButton.VSplitRight(30.0f, &CustomColorsButton, &RandomSkinButton);
	CustomColorsButton.VSplitRight(20.0f, &CustomColorsButton, nullptr);
	YourSkin.VSplitLeft(65.0f, &YourSkin, &Button);
	Button.VSplitLeft(5.0f, nullptr, &Button);
	Button.HMargin((Button.h - 20.0f) / 2.0f, &Button);

	char aBuf[128 + IO_MAX_PATH_LENGTH];
	str_format(aBuf, sizeof(aBuf), "%s:", Localize("Your skin"));
	Ui()->DoLabel(&Label, aBuf, 14.0f, TEXTALIGN_ML);

	// Note: get the skin info after the settings buttons, because they can trigger a refresh
	// which invalidates the skin.
	CTeeRenderInfo OwnSkinInfo;
	OwnSkinInfo.Apply(m_pClient->m_Skins.Find(pSkinName));
	OwnSkinInfo.ApplyColors(*pUseCustomColor, *pColorBody, *pColorFeet);
	OwnSkinInfo.m_Size = 50.0f;

	// Tee
	{
		vec2 OffsetToMid;
		CRenderTools::GetRenderTeeOffsetToRenderedTee(CAnimState::GetIdle(), &OwnSkinInfo, OffsetToMid);
		const vec2 TeeRenderPos = vec2(YourSkin.x + YourSkin.w / 2.0f, YourSkin.y + YourSkin.h / 2.0f + OffsetToMid.y);
		RenderTools()->RenderTee(CAnimState::GetIdle(), &OwnSkinInfo, *pEmote, vec2(1.0f, 0.0f), TeeRenderPos);
	}

	// Skin name
	static CLineInput s_SkinInput;
	s_SkinInput.SetBuffer(pSkinName, SkinNameSize);
	s_SkinInput.SetEmptyText("default");
	if(Ui()->DoClearableEditBox(&s_SkinInput, &Button, 14.0f))
	{
		SetNeedSendInfo();
		m_SkinListScrollToSelected = true;
	}

	// Random skin button
	static CButtonContainer s_RandomSkinButton;
	static const char *s_apDice[] = {FONT_ICON_DICE_ONE, FONT_ICON_DICE_TWO, FONT_ICON_DICE_THREE, FONT_ICON_DICE_FOUR, FONT_ICON_DICE_FIVE, FONT_ICON_DICE_SIX};
	static int s_CurrentDie = rand() % std::size(s_apDice);
	TextRender()->SetFontPreset(EFontPreset::ICON_FONT);
	TextRender()->SetRenderFlags(ETextRenderFlags::TEXT_RENDER_FLAG_ONLY_ADVANCE_WIDTH | ETextRenderFlags::TEXT_RENDER_FLAG_NO_X_BEARING | ETextRenderFlags::TEXT_RENDER_FLAG_NO_Y_BEARING | ETextRenderFlags::TEXT_RENDER_FLAG_NO_PIXEL_ALIGMENT | ETextRenderFlags::TEXT_RENDER_FLAG_NO_OVERSIZE);
	if(DoButton_Menu(&s_RandomSkinButton, s_apDice[s_CurrentDie], 0, &RandomSkinButton, BUTTONFLAG_LEFT, nullptr, IGraphics::CORNER_ALL, 5.0f, -0.2f))
	{
		GameClient()->m_Skins.RandomizeSkin(m_Dummy);
		SetNeedSendInfo();
		m_SkinListScrollToSelected = true;
		s_CurrentDie = rand() % std::size(s_apDice);
	}
	TextRender()->SetRenderFlags(0);
	TextRender()->SetFontPreset(EFontPreset::DEFAULT_FONT);
	GameClient()->m_Tooltips.DoToolTip(&s_RandomSkinButton, &RandomSkinButton, Localize("Create a random skin"));

	// Custom colors button
	if(DoButton_CheckBox(pUseCustomColor, Localize("Custom colors"), *pUseCustomColor, &CustomColorsButton))
	{
		*pUseCustomColor = *pUseCustomColor ? 0 : 1;
		SetNeedSendInfo();
	}

	// Default eyes
	{
		CTeeRenderInfo EyeSkinInfo = OwnSkinInfo;
		EyeSkinInfo.m_Size = EyeButtonSize;
		vec2 OffsetToMid;
		CRenderTools::GetRenderTeeOffsetToRenderedTee(CAnimState::GetIdle(), &EyeSkinInfo, OffsetToMid);

		CUIRect EyesRow;
		Eyes.HSplitTop(EyeButtonSize, &EyesRow, &Eyes);
		static CButtonContainer s_aEyeButtons[NUM_EMOTES];
		for(int CurrentEyeEmote = 0; CurrentEyeEmote < NUM_EMOTES; CurrentEyeEmote++)
		{
			EyesRow.VSplitLeft(EyeButtonSize, &Button, &EyesRow);
			EyesRow.VSplitLeft(5.0f, nullptr, &EyesRow);
			if(!RenderEyesBelow && (CurrentEyeEmote + 1) % 3 == 0)
			{
				Eyes.HSplitTop(5.0f, nullptr, &Eyes);
				Eyes.HSplitTop(EyeButtonSize, &EyesRow, &Eyes);
			}

			const ColorRGBA EyeButtonColor = ColorRGBA(1.0f, 1.0f, 1.0f, 0.25f + (*pEmote == CurrentEyeEmote ? 0.25f : 0.0f));
			if(DoButton_Menu(&s_aEyeButtons[CurrentEyeEmote], "", 0, &Button, BUTTONFLAG_LEFT, nullptr, IGraphics::CORNER_ALL, 5.0f, 0.0f, EyeButtonColor))
			{
				*pEmote = CurrentEyeEmote;
				if((int)m_Dummy == g_Config.m_ClDummy)
					GameClient()->m_Emoticon.EyeEmote(CurrentEyeEmote);
			}
			GameClient()->m_Tooltips.DoToolTip(&s_aEyeButtons[CurrentEyeEmote], &Button, Localize("Choose default eyes when joining a server"));
			RenderTools()->RenderTee(CAnimState::GetIdle(), &EyeSkinInfo, CurrentEyeEmote, vec2(1.0f, 0.0f), vec2(Button.x + Button.w / 2.0f, Button.y + Button.h / 2.0f + OffsetToMid.y));
		}
	}

	// Custom color pickers
	MainView.HSplitTop(5.0f, nullptr, &MainView);
	if(*pUseCustomColor)
	{
		CUIRect CustomColors;
		MainView.HSplitTop(95.0f, &CustomColors, &MainView);
		CUIRect aRects[2];
		CustomColors.VSplitMid(&aRects[0], &aRects[1], 20.0f);

		unsigned *apColors[] = {pColorBody, pColorFeet};
		const char *apParts[] = {Localize("Body"), Localize("Feet")};

		for(int i = 0; i < 2; i++)
		{
			aRects[i].HSplitTop(20.0f, &Label, &aRects[i]);
			Ui()->DoLabel(&Label, apParts[i], 14.0f, TEXTALIGN_ML);
			if(RenderHslaScrollbars(&aRects[i], apColors[i], false, ColorHSLA::DARKEST_LGT))
			{
				SetNeedSendInfo();
			}
		}
	}
	MainView.HSplitTop(5.0f, nullptr, &MainView);

	// Layout bottom controls and use remainder for skin selector
	CUIRect QuickSearch, DatabaseButton, DirectoryButton, RefreshButton;
	MainView.HSplitBottom(20.0f, &MainView, &QuickSearch);
	MainView.HSplitBottom(5.0f, &MainView, nullptr);
	QuickSearch.VSplitLeft(220.0f, &QuickSearch, &DatabaseButton);
	DatabaseButton.VSplitLeft(10.0f, nullptr, &DatabaseButton);
	DatabaseButton.VSplitLeft(150.0f, &DatabaseButton, &DirectoryButton);
	DirectoryButton.VSplitRight(175.0f, nullptr, &DirectoryButton);
	DirectoryButton.VSplitRight(25.0f, &DirectoryButton, &RefreshButton);
	DirectoryButton.VSplitRight(10.0f, &DirectoryButton, nullptr);

	// Skin selector
	static std::vector<CUISkin> s_vSkinList;
	static std::vector<CUISkin> s_vSkinListHelper;
	static std::vector<CUISkin> s_vFavoriteSkinListHelper;
	static CListBox s_ListBox;

	// be nice to the CPU
	if(!m_SkinListLastRefreshTime.has_value() || m_SkinListLastRefreshTime.value() != m_pClient->m_Skins.LastRefreshTime())
	{
		m_SkinListLastRefreshTime = m_pClient->m_Skins.LastRefreshTime();
		s_vSkinList.clear();
		s_vSkinListHelper.clear();
		s_vFavoriteSkinListHelper.clear();

		auto &&SkinNotFiltered = [&](const CSkin *pSkinToBeSelected) {
			// filter quick search
			if(g_Config.m_ClSkinFilterString[0] != '\0' && !str_utf8_find_nocase(pSkinToBeSelected->GetName(), g_Config.m_ClSkinFilterString))
				return false;

			// no special skins
			if(CSkins::IsSpecialSkin(pSkinToBeSelected->GetName()))
				return false;

			return true;
		};

		for(const auto &it : m_SkinFavorites)
		{
			const CSkin *pSkinToBeSelected = m_pClient->m_Skins.FindOrNullptr(it.c_str(), true);

			if(pSkinToBeSelected == nullptr || !SkinNotFiltered(pSkinToBeSelected))
				continue;

			s_vFavoriteSkinListHelper.emplace_back(pSkinToBeSelected);
		}
		for(const auto &SkinIt : m_pClient->m_Skins.GetSkinsUnsafe())
		{
			const auto &pSkinToBeSelected = SkinIt.second;
			if(!SkinNotFiltered(pSkinToBeSelected.get()))
				continue;

			if(std::find(m_SkinFavorites.begin(), m_SkinFavorites.end(), pSkinToBeSelected->GetName()) == m_SkinFavorites.end())
				s_vSkinListHelper.emplace_back(pSkinToBeSelected.get());
		}
		std::sort(s_vSkinListHelper.begin(), s_vSkinListHelper.end());
		std::sort(s_vFavoriteSkinListHelper.begin(), s_vFavoriteSkinListHelper.end());
		s_vSkinList = s_vFavoriteSkinListHelper;
		s_vSkinList.insert(s_vSkinList.end(), s_vSkinListHelper.begin(), s_vSkinListHelper.end());
	}

	int OldSelected = -1;
	s_ListBox.DoStart(50.0f, s_vSkinList.size(), 4, 1, OldSelected, &MainView);
	for(size_t i = 0; i < s_vSkinList.size(); ++i)
	{
		const CSkin *pSkinToBeDraw = s_vSkinList[i].m_pSkin;
		if(str_comp(pSkinToBeDraw->GetName(), pSkinName) == 0)
		{
			OldSelected = i;
			if(m_SkinListScrollToSelected)
			{
				s_ListBox.ScrollToSelected();
				m_SkinListScrollToSelected = false;
			}
		}

		const CListboxItem Item = s_ListBox.DoNextItem(pSkinToBeDraw, OldSelected >= 0 && (size_t)OldSelected == i);
		if(!Item.m_Visible)
			continue;

		Item.m_Rect.VSplitLeft(60.0f, &Button, &Label);

		CTeeRenderInfo Info = OwnSkinInfo;
		Info.Apply(pSkinToBeDraw);

		vec2 OffsetToMid;
		CRenderTools::GetRenderTeeOffsetToRenderedTee(CAnimState::GetIdle(), &Info, OffsetToMid);
		const vec2 TeeRenderPos = vec2(Button.x + Button.w / 2.0f, Button.y + Button.h / 2 + OffsetToMid.y);
		RenderTools()->RenderTee(CAnimState::GetIdle(), &Info, *pEmote, vec2(1.0f, 0.0f), TeeRenderPos);

		SLabelProperties Props;
		Props.m_MaxWidth = Label.w - 5.0f;
		Ui()->DoLabel(&Label, pSkinToBeDraw->GetName(), 12.0f, TEXTALIGN_ML, Props);

		if(g_Config.m_Debug)
		{
			const ColorRGBA BloodColor = *pUseCustomColor ? color_cast<ColorRGBA>(ColorHSLA(*pColorBody).UnclampLighting(ColorHSLA::DARKEST_LGT)) : pSkinToBeDraw->m_BloodColor;
			Graphics()->TextureClear();
			Graphics()->QuadsBegin();
			Graphics()->SetColor(BloodColor.r, BloodColor.g, BloodColor.b, 1.0f);
			IGraphics::CQuadItem QuadItem(Label.x, Label.y, 12.0f, 12.0f);
			Graphics()->QuadsDrawTL(&QuadItem, 1);
			Graphics()->QuadsEnd();
		}

		// render skin favorite icon
		{
			const auto SkinItFav = m_SkinFavorites.find(pSkinToBeDraw->GetName());
			const bool IsFav = SkinItFav != m_SkinFavorites.end();
			CUIRect FavIcon;
			Item.m_Rect.HSplitTop(20.0f, &FavIcon, nullptr);
			FavIcon.VSplitRight(20.0f, nullptr, &FavIcon);
			if(DoButton_Favorite(&pSkinToBeDraw->m_Metrics.m_Body, pSkinToBeDraw, IsFav, &FavIcon))
			{
				if(IsFav)
				{
					m_SkinFavorites.erase(SkinItFav);
				}
				else
				{
					m_SkinFavorites.emplace(pSkinToBeDraw->GetName());
				}
				m_SkinListLastRefreshTime = std::nullopt;
			}
		}
	}

	const int NewSelected = s_ListBox.DoEnd();
	if(OldSelected != NewSelected)
	{
		str_copy(pSkinName, s_vSkinList[NewSelected].m_pSkin->GetName(), SkinNameSize);
		SetNeedSendInfo();
	}

	static CLineInput s_SkinFilterInput(g_Config.m_ClSkinFilterString, sizeof(g_Config.m_ClSkinFilterString));
	if(Ui()->DoEditBox_Search(&s_SkinFilterInput, &QuickSearch, 14.0f, !Ui()->IsPopupOpen() && !m_pClient->m_GameConsole.IsActive()))
	{
		m_SkinListLastRefreshTime = std::nullopt;
	}

	static CButtonContainer s_SkinDatabaseButton;
	if(DoButton_Menu(&s_SkinDatabaseButton, Localize("Skin Database"), 0, &DatabaseButton))
	{
		Client()->ViewLink("https://ddnet.org/skins/");
	}

	static CButtonContainer s_DirectoryButton;
	if(DoButton_Menu(&s_DirectoryButton, Localize("Skins directory"), 0, &DirectoryButton))
	{
		Storage()->GetCompletePath(IStorage::TYPE_SAVE, "skins", aBuf, sizeof(aBuf));
		Storage()->CreateFolder("skins", IStorage::TYPE_SAVE);
		Client()->ViewFile(aBuf);
	}
	GameClient()->m_Tooltips.DoToolTip(&s_DirectoryButton, &DirectoryButton, Localize("Open the directory to add custom skins"));

	TextRender()->SetFontPreset(EFontPreset::ICON_FONT);
	TextRender()->SetRenderFlags(ETextRenderFlags::TEXT_RENDER_FLAG_ONLY_ADVANCE_WIDTH | ETextRenderFlags::TEXT_RENDER_FLAG_NO_X_BEARING | ETextRenderFlags::TEXT_RENDER_FLAG_NO_Y_BEARING | ETextRenderFlags::TEXT_RENDER_FLAG_NO_PIXEL_ALIGMENT | ETextRenderFlags::TEXT_RENDER_FLAG_NO_OVERSIZE);
	static CButtonContainer s_SkinRefreshButton;
	if(DoButton_Menu(&s_SkinRefreshButton, FONT_ICON_ARROW_ROTATE_RIGHT, 0, &RefreshButton) || Input()->KeyPress(KEY_F5) || (Input()->KeyPress(KEY_R) && Input()->ModifierIsPressed()))
	{
		// reset render flags for possible loading screen
		TextRender()->SetRenderFlags(0);
		TextRender()->SetFontPreset(EFontPreset::DEFAULT_FONT);
		m_pClient->RefreshSkins(CSkinDescriptor::FLAG_SIX);
	}
	TextRender()->SetRenderFlags(0);
	TextRender()->SetFontPreset(EFontPreset::DEFAULT_FONT);
}

typedef struct
{
	const char *m_pName;
	const char *m_pCommand;
	int m_KeyId;
	int m_ModifierCombination;
} CKeyInfo;

static CKeyInfo gs_aKeys[] =
	{
		{Localizable("Move left"), "+left", 0, 0},
		{Localizable("Move right"), "+right", 0, 0},
		{Localizable("Jump"), "+jump", 0, 0},
		{Localizable("Fire"), "+fire", 0, 0},
		{Localizable("Hook"), "+hook", 0, 0},
		{Localizable("Hook collisions"), "+showhookcoll", 0, 0},
		{Localizable("Pause"), "say /pause", 0, 0},
		{Localizable("Kill"), "kill", 0, 0},
		{Localizable("Zoom in"), "zoom+", 0, 0},
		{Localizable("Zoom out"), "zoom-", 0, 0},
		{Localizable("Default zoom"), "zoom", 0, 0},
		{Localizable("Show others"), "say /showothers", 0, 0},
		{Localizable("Show all"), "say /showall", 0, 0},
		{Localizable("Toggle dyncam"), "toggle cl_dyncam 0 1", 0, 0},
		{Localizable("Toggle ghost"), "toggle cl_race_show_ghost 0 1", 0, 0},

		{Localizable("Hammer"), "+weapon1", 0, 0},
		{Localizable("Pistol"), "+weapon2", 0, 0},
		{Localizable("Shotgun"), "+weapon3", 0, 0},
		{Localizable("Grenade"), "+weapon4", 0, 0},
		{Localizable("Laser"), "+weapon5", 0, 0},
		{Localizable("Next weapon"), "+nextweapon", 0, 0},
		{Localizable("Prev. weapon"), "+prevweapon", 0, 0},

		{Localizable("Vote yes"), "vote yes", 0, 0},
		{Localizable("Vote no"), "vote no", 0, 0},

		{Localizable("Chat"), "+show_chat; chat all", 0, 0},
		{Localizable("Team chat"), "+show_chat; chat team", 0, 0},
		{Localizable("Converse"), "+show_chat; chat all /c ", 0, 0},
		{Localizable("Chat command"), "+show_chat; chat all /", 0, 0},
		{Localizable("Show chat"), "+show_chat", 0, 0},

		{Localizable("Toggle dummy"), "toggle cl_dummy 0 1", 0, 0},
		{Localizable("Dummy copy"), "toggle cl_dummy_copy_moves 0 1", 0, 0},
		{Localizable("Hammerfly dummy"), "toggle cl_dummy_hammer 0 1", 0, 0},

		{Localizable("Emoticon"), "+emote", 0, 0},
		{Localizable("Spectator mode"), "+spectate", 0, 0},
		{Localizable("Spectate next"), "spectate_next", 0, 0},
		{Localizable("Spectate previous"), "spectate_previous", 0, 0},
		{Localizable("Console"), "toggle_local_console", 0, 0},
		{Localizable("Remote console"), "toggle_remote_console", 0, 0},
		{Localizable("Screenshot"), "screenshot", 0, 0},
		{Localizable("Scoreboard"), "+scoreboard", 0, 0},
		{Localizable("Statboard"), "+statboard", 0, 0},
		{Localizable("Lock team"), "say /lock", 0, 0},
		{Localizable("Show entities"), "toggle cl_overlay_entities 0 100", 0, 0},
		{Localizable("Show HUD"), "toggle cl_showhud 0 1", 0, 0},
};

void CMenus::DoSettingsControlsButtons(int Start, int Stop, CUIRect View)
{
	for(int i = Start; i < Stop; i++)
	{
		const CKeyInfo &Key = gs_aKeys[i];

		CUIRect Button, Label;
		View.HSplitTop(20.0f, &Button, &View);
		Button.VSplitLeft(135.0f, &Label, &Button);

		char aBuf[64];
		str_format(aBuf, sizeof(aBuf), "%s:", Localize(Key.m_pName));

		Ui()->DoLabel(&Label, aBuf, 13.0f, TEXTALIGN_ML);
		int OldId = Key.m_KeyId, OldModifierCombination = Key.m_ModifierCombination, NewModifierCombination;
		int NewId = DoKeyReader(&Key.m_KeyId, &Button, OldId, OldModifierCombination, &NewModifierCombination);
		if(NewId != OldId || NewModifierCombination != OldModifierCombination)
		{
			if(OldId != 0 || NewId == 0)
				m_pClient->m_Binds.Bind(OldId, "", false, OldModifierCombination);
			if(NewId != 0)
				m_pClient->m_Binds.Bind(NewId, Key.m_pCommand, false, NewModifierCombination);
		}

		View.HSplitTop(2.0f, nullptr, &View);
	}
}

float CMenus::RenderSettingsControlsJoystick(CUIRect View)
{
	bool JoystickEnabled = g_Config.m_InpControllerEnable;
	int NumJoysticks = Input()->NumJoysticks();
	int NumOptions = 1; // expandable header
	if(JoystickEnabled)
	{
		NumOptions++; // message or joystick name/selection
		if(NumJoysticks > 0)
		{
			NumOptions += 3; // mode, ui sens, tolerance
			if(!g_Config.m_InpControllerAbsolute)
				NumOptions++; // ingame sens
			NumOptions += Input()->GetActiveJoystick()->GetNumAxes() + 1; // axis selection + header
		}
	}
	const float ButtonHeight = 20.0f;
	const float Spacing = 2.0f;
	const float BackgroundHeight = NumOptions * (ButtonHeight + Spacing) + (NumOptions == 1 ? 0.0f : Spacing);
	if(View.h < BackgroundHeight)
		return BackgroundHeight;

	View.HSplitTop(BackgroundHeight, &View, nullptr);

	CUIRect Button;
	View.HSplitTop(Spacing, nullptr, &View);
	View.HSplitTop(ButtonHeight, &Button, &View);
	if(DoButton_CheckBox(&g_Config.m_InpControllerEnable, Localize("Enable controller"), g_Config.m_InpControllerEnable, &Button))
	{
		g_Config.m_InpControllerEnable ^= 1;
	}
	if(JoystickEnabled)
	{
		if(NumJoysticks > 0)
		{
			// show joystick device selection if more than one available or just the joystick name if there is only one
			{
				CUIRect JoystickDropDown;
				View.HSplitTop(Spacing, nullptr, &View);
				View.HSplitTop(ButtonHeight, &JoystickDropDown, &View);
				if(NumJoysticks > 1)
				{
					static std::vector<std::string> s_vJoystickNames;
					static std::vector<const char *> s_vpJoystickNames;
					s_vJoystickNames.resize(NumJoysticks);
					s_vpJoystickNames.resize(NumJoysticks);

					for(int i = 0; i < NumJoysticks; ++i)
					{
						char aBuf[256];
						str_format(aBuf, sizeof(aBuf), "%s %d: %s", Localize("Controller"), i, Input()->GetJoystick(i)->GetName());
						s_vJoystickNames[i] = aBuf;
						s_vpJoystickNames[i] = s_vJoystickNames[i].c_str();
					}

					static CUi::SDropDownState s_JoystickDropDownState;
					static CScrollRegion s_JoystickDropDownScrollRegion;
					s_JoystickDropDownState.m_SelectionPopupContext.m_pScrollRegion = &s_JoystickDropDownScrollRegion;
					const int CurrentJoystick = Input()->GetActiveJoystick()->GetIndex();
					const int NewJoystick = Ui()->DoDropDown(&JoystickDropDown, CurrentJoystick, s_vpJoystickNames.data(), s_vpJoystickNames.size(), s_JoystickDropDownState);
					if(NewJoystick != CurrentJoystick)
					{
						Input()->SetActiveJoystick(NewJoystick);
					}
				}
				else
				{
					char aBuf[256];
					str_format(aBuf, sizeof(aBuf), "%s 0: %s", Localize("Controller"), Input()->GetJoystick(0)->GetName());
					Ui()->DoLabel(&JoystickDropDown, aBuf, 13.0f, TEXTALIGN_ML);
				}
			}

			DoLine_RadioMenu(View, Localize("Ingame controller mode"),
				vButtonsContainersJoystickAbsolute,
				{Localize("Relative", "Ingame controller mode"), Localize("Absolute", "Ingame controller mode")},
				{0, 1},
				g_Config.m_InpControllerAbsolute);

			if(!g_Config.m_InpControllerAbsolute)
			{
				View.HSplitTop(Spacing, nullptr, &View);
				View.HSplitTop(ButtonHeight, &Button, &View);
				Ui()->DoScrollbarOption(&g_Config.m_InpControllerSens, &g_Config.m_InpControllerSens, &Button, Localize("Ingame controller sens."), 1, 500, &CUi::ms_LogarithmicScrollbarScale, CUi::SCROLLBAR_OPTION_NOCLAMPVALUE);
			}

			View.HSplitTop(Spacing, nullptr, &View);
			View.HSplitTop(ButtonHeight, &Button, &View);
			Ui()->DoScrollbarOption(&g_Config.m_UiControllerSens, &g_Config.m_UiControllerSens, &Button, Localize("UI controller sens."), 1, 500, &CUi::ms_LogarithmicScrollbarScale, CUi::SCROLLBAR_OPTION_NOCLAMPVALUE);

			View.HSplitTop(Spacing, nullptr, &View);
			View.HSplitTop(ButtonHeight, &Button, &View);
			Ui()->DoScrollbarOption(&g_Config.m_InpControllerTolerance, &g_Config.m_InpControllerTolerance, &Button, Localize("Controller jitter tolerance"), 0, 50);

			View.HSplitTop(Spacing, nullptr, &View);
			View.Draw(ColorRGBA(0.0f, 0.0f, 0.0f, 0.125f), IGraphics::CORNER_ALL, 5.0f);
			DoJoystickAxisPicker(View);
		}
		else
		{
			View.HSplitTop(View.h - ButtonHeight, nullptr, &View);
			View.HSplitTop(ButtonHeight, &Button, &View);
			Ui()->DoLabel(&Button, Localize("No controller found. Plug in a controller."), 13.0f, TEXTALIGN_ML);
		}
	}

	return BackgroundHeight;
}

void CMenus::DoJoystickAxisPicker(CUIRect View)
{
	const float FontSize = 13.0f;
	const float RowHeight = 20.0f;
	const float SpacingH = 2.0f;
	const float AxisWidth = 0.2f * View.w;
	const float StatusWidth = 0.4f * View.w;
	const float AimBindWidth = 90.0f;
	const float SpacingV = (View.w - AxisWidth - StatusWidth - AimBindWidth) / 2.0f;

	CUIRect Row, Axis, Status, AimBind;
	View.HSplitTop(SpacingH, nullptr, &View);
	View.HSplitTop(RowHeight, &Row, &View);
	Row.VSplitLeft(AxisWidth, &Axis, &Row);
	Row.VSplitLeft(SpacingV, nullptr, &Row);
	Row.VSplitLeft(StatusWidth, &Status, &Row);
	Row.VSplitLeft(SpacingV, nullptr, &Row);
	Row.VSplitLeft(AimBindWidth, &AimBind, &Row);

	Ui()->DoLabel(&Axis, Localize("Axis"), FontSize, TEXTALIGN_MC);
	Ui()->DoLabel(&Status, Localize("Status"), FontSize, TEXTALIGN_MC);
	Ui()->DoLabel(&AimBind, Localize("Aim bind"), FontSize, TEXTALIGN_MC);

	IInput::IJoystick *pJoystick = Input()->GetActiveJoystick();
	static int s_aActive[NUM_JOYSTICK_AXES][2];
	for(int i = 0; i < minimum<int>(pJoystick->GetNumAxes(), NUM_JOYSTICK_AXES); i++)
	{
		const bool Active = g_Config.m_InpControllerX == i || g_Config.m_InpControllerY == i;

		View.HSplitTop(SpacingH, nullptr, &View);
		View.HSplitTop(RowHeight, &Row, &View);
		Row.Draw(ColorRGBA(0.0f, 0.0f, 0.0f, 0.125f), IGraphics::CORNER_ALL, 5.0f);
		Row.VSplitLeft(AxisWidth, &Axis, &Row);
		Row.VSplitLeft(SpacingV, nullptr, &Row);
		Row.VSplitLeft(StatusWidth, &Status, &Row);
		Row.VSplitLeft(SpacingV, nullptr, &Row);
		Row.VSplitLeft(AimBindWidth, &AimBind, &Row);

		// Axis label
		char aBuf[16];
		str_format(aBuf, sizeof(aBuf), "%d", i + 1);
		if(Active)
			TextRender()->TextColor(TextRender()->DefaultTextColor());
		else
			TextRender()->TextColor(0.7f, 0.7f, 0.7f, 1.0f);
		Ui()->DoLabel(&Axis, aBuf, FontSize, TEXTALIGN_MC);

		// Axis status
		Status.HMargin(7.0f, &Status);
		DoJoystickBar(&Status, (pJoystick->GetAxisValue(i) + 1.0f) / 2.0f, g_Config.m_InpControllerTolerance / 50.0f, Active);

		// Bind to X/Y
		CUIRect AimBindX, AimBindY;
		AimBind.VSplitMid(&AimBindX, &AimBindY);
		if(DoButton_CheckBox(&s_aActive[i][0], "X", g_Config.m_InpControllerX == i, &AimBindX))
		{
			if(g_Config.m_InpControllerY == i)
				g_Config.m_InpControllerY = g_Config.m_InpControllerX;
			g_Config.m_InpControllerX = i;
		}
		if(DoButton_CheckBox(&s_aActive[i][1], "Y", g_Config.m_InpControllerY == i, &AimBindY))
		{
			if(g_Config.m_InpControllerX == i)
				g_Config.m_InpControllerX = g_Config.m_InpControllerY;
			g_Config.m_InpControllerY = i;
		}
	}
	TextRender()->TextColor(TextRender()->DefaultTextColor());
}

void CMenus::DoJoystickBar(const CUIRect *pRect, float Current, float Tolerance, bool Active)
{
	CUIRect Handle;
	pRect->VSplitLeft(pRect->h, &Handle, nullptr); // Slider size
	Handle.x += (pRect->w - Handle.w) * Current;

	pRect->Draw(ColorRGBA(1.0f, 1.0f, 1.0f, Active ? 0.25f : 0.125f), IGraphics::CORNER_ALL, pRect->h / 2.0f);

	CUIRect ToleranceArea = *pRect;
	ToleranceArea.w *= Tolerance;
	ToleranceArea.x += (pRect->w - ToleranceArea.w) / 2.0f;
	const ColorRGBA ToleranceColor = Active ? ColorRGBA(0.8f, 0.35f, 0.35f, 1.0f) : ColorRGBA(0.7f, 0.5f, 0.5f, 1.0f);
	ToleranceArea.Draw(ToleranceColor, IGraphics::CORNER_ALL, ToleranceArea.h / 2.0f);

	const ColorRGBA SliderColor = Active ? ColorRGBA(0.95f, 0.95f, 0.95f, 1.0f) : ColorRGBA(0.8f, 0.8f, 0.8f, 1.0f);
	Handle.Draw(SliderColor, IGraphics::CORNER_ALL, Handle.h / 2.0f);
}

void CMenus::RenderSettingsControls(CUIRect MainView)
{
	// this is kinda slow, but whatever
	for(auto &Key : gs_aKeys)
		Key.m_KeyId = Key.m_ModifierCombination = 0;

	for(int Mod = 0; Mod < CBinds::MODIFIER_COMBINATION_COUNT; Mod++)
	{
		for(int KeyId = 0; KeyId < KEY_LAST; KeyId++)
		{
			const char *pBind = m_pClient->m_Binds.Get(KeyId, Mod);
			if(!pBind[0])
				continue;

			for(auto &Key : gs_aKeys)
				if(str_comp(pBind, Key.m_pCommand) == 0)
				{
					Key.m_KeyId = KeyId;
					Key.m_ModifierCombination = Mod;
					break;
				}
		}
	}

	// scrollable controls
	static float s_JoystickSettingsHeight = 0.0f; // we calculate this later and don't render until enough space is available
	static CScrollRegion s_ScrollRegion;
	vec2 ScrollOffset(0.0f, 0.0f);
	CScrollRegionParams ScrollParams;
	ScrollParams.m_ScrollUnit = 120.0f;
	s_ScrollRegion.Begin(&MainView, &ScrollOffset, &ScrollParams);
	MainView.y += ScrollOffset.y;

	const float FontSize = 14.0f;
	const float Margin = 10.0f;
	const float HeaderHeight = FontSize + 5.0f + Margin;

	CUIRect MouseSettings, MovementSettings, WeaponSettings, VotingSettings, ChatSettings, DummySettings, MiscSettings, JoystickSettings, ResetButton, Button;
	MainView.VSplitMid(&MouseSettings, &VotingSettings);

	// mouse settings
	{
		MouseSettings.VMargin(5.0f, &MouseSettings);
		MouseSettings.HSplitTop(80.0f, &MouseSettings, &JoystickSettings);
		if(s_ScrollRegion.AddRect(MouseSettings))
		{
			MouseSettings.Draw(ColorRGBA(1, 1, 1, 0.25f), IGraphics::CORNER_ALL, 10.0f);
			MouseSettings.VMargin(10.0f, &MouseSettings);

			MouseSettings.HSplitTop(HeaderHeight, &Button, &MouseSettings);
			Ui()->DoLabel(&Button, Localize("Mouse"), FontSize, TEXTALIGN_ML);

			MouseSettings.HSplitTop(20.0f, &Button, &MouseSettings);
			Ui()->DoScrollbarOption(&g_Config.m_InpMousesens, &g_Config.m_InpMousesens, &Button, Localize("Ingame mouse sens."), 1, 500, &CUi::ms_LogarithmicScrollbarScale, CUi::SCROLLBAR_OPTION_NOCLAMPVALUE);

			MouseSettings.HSplitTop(2.0f, nullptr, &MouseSettings);

			MouseSettings.HSplitTop(20.0f, &Button, &MouseSettings);
			Ui()->DoScrollbarOption(&g_Config.m_UiMousesens, &g_Config.m_UiMousesens, &Button, Localize("UI mouse sens."), 1, 500, &CUi::ms_LogarithmicScrollbarScale, CUi::SCROLLBAR_OPTION_NOCLAMPVALUE);
		}
	}

	// joystick settings
	{
		JoystickSettings.HSplitTop(Margin, nullptr, &JoystickSettings);
		JoystickSettings.HSplitTop(s_JoystickSettingsHeight + HeaderHeight + Margin, &JoystickSettings, &MovementSettings);
		if(s_ScrollRegion.AddRect(JoystickSettings))
		{
			JoystickSettings.Draw(ColorRGBA(1, 1, 1, 0.25f), IGraphics::CORNER_ALL, 10.0f);
			JoystickSettings.VMargin(Margin, &JoystickSettings);

			JoystickSettings.HSplitTop(HeaderHeight, &Button, &JoystickSettings);
			Ui()->DoLabel(&Button, Localize("Controller"), FontSize, TEXTALIGN_ML);

			s_JoystickSettingsHeight = RenderSettingsControlsJoystick(JoystickSettings);
		}
	}

	// movement settings
	{
		MovementSettings.HSplitTop(Margin, nullptr, &MovementSettings);
		MovementSettings.HSplitTop(365.0f, &MovementSettings, &WeaponSettings);
		if(s_ScrollRegion.AddRect(MovementSettings))
		{
			MovementSettings.Draw(ColorRGBA(1, 1, 1, 0.25f), IGraphics::CORNER_ALL, 10.0f);
			MovementSettings.VMargin(Margin, &MovementSettings);

			MovementSettings.HSplitTop(HeaderHeight, &Button, &MovementSettings);
			Ui()->DoLabel(&Button, Localize("Movement"), FontSize, TEXTALIGN_ML);

			DoSettingsControlsButtons(0, 15, MovementSettings);
		}
	}

	// weapon settings
	{
		WeaponSettings.HSplitTop(Margin, nullptr, &WeaponSettings);
		WeaponSettings.HSplitTop(190.0f, &WeaponSettings, &ResetButton);
		if(s_ScrollRegion.AddRect(WeaponSettings))
		{
			WeaponSettings.Draw(ColorRGBA(1, 1, 1, 0.25f), IGraphics::CORNER_ALL, 10.0f);
			WeaponSettings.VMargin(Margin, &WeaponSettings);

			WeaponSettings.HSplitTop(HeaderHeight, &Button, &WeaponSettings);
			Ui()->DoLabel(&Button, Localize("Weapon"), FontSize, TEXTALIGN_ML);

			DoSettingsControlsButtons(15, 22, WeaponSettings);
		}
	}

	// defaults
	{
		ResetButton.HSplitTop(Margin, nullptr, &ResetButton);
		ResetButton.HSplitTop(40.0f, &ResetButton, nullptr);
		if(s_ScrollRegion.AddRect(ResetButton))
		{
			ResetButton.Draw(ColorRGBA(1, 1, 1, 0.25f), IGraphics::CORNER_ALL, 10.0f);
			ResetButton.Margin(10.0f, &ResetButton);
			static CButtonContainer s_DefaultButton;
			if(DoButton_Menu(&s_DefaultButton, Localize("Reset to defaults"), 0, &ResetButton))
			{
				PopupConfirm(Localize("Reset controls"), Localize("Are you sure that you want to reset the controls to their defaults?"),
					Localize("Reset"), Localize("Cancel"), &CMenus::ResetSettingsControls);
			}
		}
	}

	// voting settings
	{
		VotingSettings.VMargin(5.0f, &VotingSettings);
		VotingSettings.HSplitTop(80.0f, &VotingSettings, &ChatSettings);
		if(s_ScrollRegion.AddRect(VotingSettings))
		{
			VotingSettings.Draw(ColorRGBA(1, 1, 1, 0.25f), IGraphics::CORNER_ALL, 10.0f);
			VotingSettings.VMargin(Margin, &VotingSettings);

			VotingSettings.HSplitTop(HeaderHeight, &Button, &VotingSettings);
			Ui()->DoLabel(&Button, Localize("Voting"), FontSize, TEXTALIGN_ML);

			DoSettingsControlsButtons(22, 24, VotingSettings);
		}
	}

	// chat settings
	{
		ChatSettings.HSplitTop(Margin, nullptr, &ChatSettings);
		ChatSettings.HSplitTop(145.0f, &ChatSettings, &DummySettings);
		if(s_ScrollRegion.AddRect(ChatSettings))
		{
			ChatSettings.Draw(ColorRGBA(1, 1, 1, 0.25f), IGraphics::CORNER_ALL, 10.0f);
			ChatSettings.VMargin(Margin, &ChatSettings);

			ChatSettings.HSplitTop(HeaderHeight, &Button, &ChatSettings);
			Ui()->DoLabel(&Button, Localize("Chat"), FontSize, TEXTALIGN_ML);

			DoSettingsControlsButtons(24, 29, ChatSettings);
		}
	}

	// dummy settings
	{
		DummySettings.HSplitTop(Margin, nullptr, &DummySettings);
		DummySettings.HSplitTop(100.0f, &DummySettings, &MiscSettings);
		if(s_ScrollRegion.AddRect(DummySettings))
		{
			DummySettings.Draw(ColorRGBA(1, 1, 1, 0.25f), IGraphics::CORNER_ALL, 10.0f);
			DummySettings.VMargin(Margin, &DummySettings);

			DummySettings.HSplitTop(HeaderHeight, &Button, &DummySettings);
			Ui()->DoLabel(&Button, Localize("Dummy"), FontSize, TEXTALIGN_ML);

			DoSettingsControlsButtons(29, 32, DummySettings);
		}
	}

	// misc settings
	{
		MiscSettings.HSplitTop(Margin, nullptr, &MiscSettings);
		MiscSettings.HSplitTop(300.0f, &MiscSettings, nullptr);
		if(s_ScrollRegion.AddRect(MiscSettings))
		{
			MiscSettings.Draw(ColorRGBA(1, 1, 1, 0.25f), IGraphics::CORNER_ALL, 10.0f);
			MiscSettings.VMargin(Margin, &MiscSettings);

			MiscSettings.HSplitTop(HeaderHeight, &Button, &MiscSettings);
			Ui()->DoLabel(&Button, Localize("Miscellaneous"), FontSize, TEXTALIGN_ML);

			DoSettingsControlsButtons(32, 44, MiscSettings);
		}
	}

	s_ScrollRegion.End();
}

void CMenus::ResetSettingsControls()
{
	m_pClient->m_Binds.SetDefaults();

	g_Config.m_InpMousesens = 200;
	g_Config.m_UiMousesens = 200;

	g_Config.m_InpControllerEnable = 0;
	g_Config.m_InpControllerGUID[0] = '\0';
	g_Config.m_InpControllerAbsolute = 0;
	g_Config.m_InpControllerSens = 100;
	g_Config.m_InpControllerX = 0;
	g_Config.m_InpControllerY = 1;
	g_Config.m_InpControllerTolerance = 5;
	g_Config.m_UiControllerSens = 100;
}

void CMenus::RenderSettingsGraphics(CUIRect MainView)
{
	CUIRect Button;
	char aBuf[128];
	bool CheckSettings = false;

	static const int MAX_RESOLUTIONS = 256;
	static CVideoMode s_aModes[MAX_RESOLUTIONS];
	static int s_NumNodes = Graphics()->GetVideoModes(s_aModes, MAX_RESOLUTIONS, g_Config.m_GfxScreen);
	static int s_GfxFsaaSamples = g_Config.m_GfxFsaaSamples;
	static bool s_GfxBackendChanged = false;
	static bool s_GfxGpuChanged = false;
	static int s_GfxHighdpi = g_Config.m_GfxHighdpi;

	static int s_InitDisplayAllVideoModes = g_Config.m_GfxDisplayAllVideoModes;

	static bool s_WasInit = false;
	static bool s_ModesReload = false;
	if(!s_WasInit)
	{
		s_WasInit = true;

		Graphics()->AddWindowPropChangeListener([]() {
			s_ModesReload = true;
		});
	}

	if(s_ModesReload || g_Config.m_GfxDisplayAllVideoModes != s_InitDisplayAllVideoModes)
	{
		s_NumNodes = Graphics()->GetVideoModes(s_aModes, MAX_RESOLUTIONS, g_Config.m_GfxScreen);
		s_ModesReload = false;
		s_InitDisplayAllVideoModes = g_Config.m_GfxDisplayAllVideoModes;
	}

	CUIRect ModeList, ModeLabel;
	MainView.VSplitLeft(350.0f, &MainView, &ModeList);
	ModeList.HSplitTop(24.0f, &ModeLabel, &ModeList);
	MainView.VSplitLeft(340.0f, &MainView, nullptr);

	// display mode list
	static CListBox s_ListBox;
	static const float sc_RowHeightResList = 22.0f;
	static const float sc_FontSizeResListHeader = 12.0f;
	static const float sc_FontSizeResList = 10.0f;

	{
		int G = std::gcd(g_Config.m_GfxScreenWidth, g_Config.m_GfxScreenHeight);
		str_format(aBuf, sizeof(aBuf), "%s: %dx%d @%dhz %d bit (%d:%d)", Localize("Current"), (int)(g_Config.m_GfxScreenWidth * Graphics()->ScreenHiDPIScale()), (int)(g_Config.m_GfxScreenHeight * Graphics()->ScreenHiDPIScale()), g_Config.m_GfxScreenRefreshRate, g_Config.m_GfxColorDepth, g_Config.m_GfxScreenWidth / G, g_Config.m_GfxScreenHeight / G);
		Ui()->DoLabel(&ModeLabel, aBuf, sc_FontSizeResListHeader, TEXTALIGN_MC);
	}

	int OldSelected = -1;
	s_ListBox.SetActive(!Ui()->IsPopupOpen());
	s_ListBox.DoStart(sc_RowHeightResList, s_NumNodes, 1, 3, OldSelected, &ModeList);

	for(int i = 0; i < s_NumNodes; ++i)
	{
		const int Depth = s_aModes[i].m_Red + s_aModes[i].m_Green + s_aModes[i].m_Blue > 16 ? 24 : 16;
		if(g_Config.m_GfxColorDepth == Depth &&
			g_Config.m_GfxScreenWidth == s_aModes[i].m_WindowWidth &&
			g_Config.m_GfxScreenHeight == s_aModes[i].m_WindowHeight &&
			g_Config.m_GfxScreenRefreshRate == s_aModes[i].m_RefreshRate)
		{
			OldSelected = i;
		}

		const CListboxItem Item = s_ListBox.DoNextItem(&s_aModes[i], OldSelected == i);
		if(!Item.m_Visible)
			continue;

		int G = std::gcd(s_aModes[i].m_CanvasWidth, s_aModes[i].m_CanvasHeight);
		str_format(aBuf, sizeof(aBuf), " %dx%d @%dhz %d bit (%d:%d)", s_aModes[i].m_CanvasWidth, s_aModes[i].m_CanvasHeight, s_aModes[i].m_RefreshRate, Depth, s_aModes[i].m_CanvasWidth / G, s_aModes[i].m_CanvasHeight / G);
		Ui()->DoLabel(&Item.m_Rect, aBuf, sc_FontSizeResList, TEXTALIGN_ML);
	}

	const int NewSelected = s_ListBox.DoEnd();
	if(OldSelected != NewSelected)
	{
		const int Depth = s_aModes[NewSelected].m_Red + s_aModes[NewSelected].m_Green + s_aModes[NewSelected].m_Blue > 16 ? 24 : 16;
		g_Config.m_GfxColorDepth = Depth;
		g_Config.m_GfxScreenWidth = s_aModes[NewSelected].m_WindowWidth;
		g_Config.m_GfxScreenHeight = s_aModes[NewSelected].m_WindowHeight;
		g_Config.m_GfxScreenRefreshRate = s_aModes[NewSelected].m_RefreshRate;
		Graphics()->ResizeToScreen();
	}

	// switches
	CUIRect WindowModeDropDown;
	MainView.HSplitTop(20.0f, &WindowModeDropDown, &MainView);

	const char *apWindowModes[] = {Localize("Windowed"), Localize("Windowed borderless"), Localize("Windowed fullscreen"), Localize("Desktop fullscreen"), Localize("Fullscreen")};
	static const int s_NumWindowMode = std::size(apWindowModes);

	const int OldWindowMode = (g_Config.m_GfxFullscreen ? (g_Config.m_GfxFullscreen == 1 ? 4 : (g_Config.m_GfxFullscreen == 2 ? 3 : 2)) : (g_Config.m_GfxBorderless ? 1 : 0));

	static CUi::SDropDownState s_WindowModeDropDownState;
	static CScrollRegion s_WindowModeDropDownScrollRegion;
	s_WindowModeDropDownState.m_SelectionPopupContext.m_pScrollRegion = &s_WindowModeDropDownScrollRegion;
	const int NewWindowMode = Ui()->DoDropDown(&WindowModeDropDown, OldWindowMode, apWindowModes, s_NumWindowMode, s_WindowModeDropDownState);
	if(OldWindowMode != NewWindowMode)
	{
		if(NewWindowMode == 0)
			Client()->SetWindowParams(0, false);
		else if(NewWindowMode == 1)
			Client()->SetWindowParams(0, true);
		else if(NewWindowMode == 2)
			Client()->SetWindowParams(3, false);
		else if(NewWindowMode == 3)
			Client()->SetWindowParams(2, false);
		else if(NewWindowMode == 4)
			Client()->SetWindowParams(1, false);
	}

	if(Graphics()->GetNumScreens() > 1)
	{
		CUIRect ScreenDropDown;
		MainView.HSplitTop(2.0f, nullptr, &MainView);
		MainView.HSplitTop(20.0f, &ScreenDropDown, &MainView);

		const int NumScreens = Graphics()->GetNumScreens();
		static std::vector<std::string> s_vScreenNames;
		static std::vector<const char *> s_vpScreenNames;
		s_vScreenNames.resize(NumScreens);
		s_vpScreenNames.resize(NumScreens);

		for(int i = 0; i < NumScreens; ++i)
		{
			str_format(aBuf, sizeof(aBuf), "%s %d: %s", Localize("Screen"), i, Graphics()->GetScreenName(i));
			s_vScreenNames[i] = aBuf;
			s_vpScreenNames[i] = s_vScreenNames[i].c_str();
		}

		static CUi::SDropDownState s_ScreenDropDownState;
		static CScrollRegion s_ScreenDropDownScrollRegion;
		s_ScreenDropDownState.m_SelectionPopupContext.m_pScrollRegion = &s_ScreenDropDownScrollRegion;
		const int NewScreen = Ui()->DoDropDown(&ScreenDropDown, g_Config.m_GfxScreen, s_vpScreenNames.data(), s_vpScreenNames.size(), s_ScreenDropDownState);
		if(NewScreen != g_Config.m_GfxScreen)
			Client()->SwitchWindowScreen(NewScreen);
	}

	MainView.HSplitTop(2.0f, nullptr, &MainView);
	MainView.HSplitTop(20.0f, &Button, &MainView);
	str_format(aBuf, sizeof(aBuf), "%s (%s)", Localize("V-Sync"), Localize("may cause delay"));
	if(DoButton_CheckBox(&g_Config.m_GfxVsync, aBuf, g_Config.m_GfxVsync, &Button))
	{
		Client()->ToggleWindowVSync();
	}

	bool MultiSamplingChanged = false;
	MainView.HSplitTop(20.0f, &Button, &MainView);
	str_format(aBuf, sizeof(aBuf), "%s (%s)", Localize("FSAA samples"), Localize("may cause delay"));
	int GfxFsaaSamplesMouseButton = DoButton_CheckBox_Number(&g_Config.m_GfxFsaaSamples, aBuf, g_Config.m_GfxFsaaSamples, &Button);
	int CurFSAA = g_Config.m_GfxFsaaSamples == 0 ? 1 : g_Config.m_GfxFsaaSamples;
	if(GfxFsaaSamplesMouseButton == 1) // inc
	{
		g_Config.m_GfxFsaaSamples = std::pow(2, (int)std::log2(CurFSAA) + 1);
		if(g_Config.m_GfxFsaaSamples > 64)
			g_Config.m_GfxFsaaSamples = 0;
		MultiSamplingChanged = true;
	}
	else if(GfxFsaaSamplesMouseButton == 2) // dec
	{
		if(CurFSAA == 1)
			g_Config.m_GfxFsaaSamples = 64;
		else if(CurFSAA == 2)
			g_Config.m_GfxFsaaSamples = 0;
		else
			g_Config.m_GfxFsaaSamples = std::pow(2, (int)std::log2(CurFSAA) - 1);
		MultiSamplingChanged = true;
	}

	uint32_t MultiSamplingCountBackend = 0;
	if(MultiSamplingChanged)
	{
		if(Graphics()->SetMultiSampling(g_Config.m_GfxFsaaSamples, MultiSamplingCountBackend))
		{
			// try again with 0 if mouse click was increasing multi sampling
			// else just accept the current value as is
			if((uint32_t)g_Config.m_GfxFsaaSamples > MultiSamplingCountBackend && GfxFsaaSamplesMouseButton == 1)
				Graphics()->SetMultiSampling(0, MultiSamplingCountBackend);
			g_Config.m_GfxFsaaSamples = (int)MultiSamplingCountBackend;
		}
		else
		{
			CheckSettings = true;
		}
	}

	MainView.HSplitTop(20.0f, &Button, &MainView);
	if(DoButton_CheckBox(&g_Config.m_GfxHighDetail, Localize("High Detail"), g_Config.m_GfxHighDetail, &Button))
		g_Config.m_GfxHighDetail ^= 1;
	GameClient()->m_Tooltips.DoToolTip(&g_Config.m_GfxHighDetail, &Button, Localize("Allows maps to render with more detail"));

	MainView.HSplitTop(20.0f, &Button, &MainView);
	if(DoButton_CheckBox(&g_Config.m_ClShowfps, Localize("Show FPS"), g_Config.m_ClShowfps, &Button))
		g_Config.m_ClShowfps ^= 1;
	GameClient()->m_Tooltips.DoToolTip(&g_Config.m_ClShowfps, &Button, Localize("Renders your frame rate in the top right"));

	MainView.HSplitTop(20.0f, &Button, &MainView);
	if(DoButton_CheckBox(&g_Config.m_GfxHighdpi, Localize("Use high DPI"), g_Config.m_GfxHighdpi, &Button))
	{
		CheckSettings = true;
		g_Config.m_GfxHighdpi ^= 1;
	}

	MainView.HSplitTop(20.0f, &Button, &MainView);
	str_copy(aBuf, " ");
	str_append(aBuf, Localize("Hz", "Hertz"));
	Ui()->DoScrollbarOption(&g_Config.m_GfxRefreshRate, &g_Config.m_GfxRefreshRate, &Button, Localize("Refresh Rate"), 10, 1000, &CUi::ms_LinearScrollbarScale, CUi::SCROLLBAR_OPTION_INFINITE | CUi::SCROLLBAR_OPTION_NOCLAMPVALUE, aBuf);

	MainView.HSplitTop(2.0f, nullptr, &MainView);
	static CButtonContainer s_UiColorResetId;
	DoLine_ColorPicker(&s_UiColorResetId, 25.0f, 13.0f, 2.0f, &MainView, Localize("UI Color"), &g_Config.m_UiColor, color_cast<ColorRGBA>(ColorHSLA(0xE4A046AFU, true)), false, nullptr, true);

	// Backend list
	struct SMenuBackendInfo
	{
		int m_Major = 0;
		int m_Minor = 0;
		int m_Patch = 0;
		const char *m_pBackendName = "";
		bool m_Found = false;
	};
	std::array<std::array<SMenuBackendInfo, EGraphicsDriverAgeType::GRAPHICS_DRIVER_AGE_TYPE_COUNT>, EBackendType::BACKEND_TYPE_COUNT> aaSupportedBackends{};
	uint32_t FoundBackendCount = 0;
	for(uint32_t i = 0; i < BACKEND_TYPE_COUNT; ++i)
	{
		if(EBackendType(i) == BACKEND_TYPE_AUTO)
			continue;
		for(uint32_t n = 0; n < GRAPHICS_DRIVER_AGE_TYPE_COUNT; ++n)
		{
			auto &Info = aaSupportedBackends[i][n];
			if(Graphics()->GetDriverVersion(EGraphicsDriverAgeType(n), Info.m_Major, Info.m_Minor, Info.m_Patch, Info.m_pBackendName, EBackendType(i)))
			{
				// don't count blocked opengl drivers
				if(EBackendType(i) != BACKEND_TYPE_OPENGL || EGraphicsDriverAgeType(n) == GRAPHICS_DRIVER_AGE_TYPE_LEGACY || g_Config.m_GfxDriverIsBlocked == 0)
				{
					Info.m_Found = true;
					++FoundBackendCount;
				}
			}
		}
	}

	if(FoundBackendCount > 1)
	{
		CUIRect Text, BackendDropDown;
		MainView.HSplitTop(10.0f, nullptr, &MainView);
		MainView.HSplitTop(20.0f, &Text, &MainView);
		MainView.HSplitTop(2.0f, nullptr, &MainView);
		MainView.HSplitTop(20.0f, &BackendDropDown, &MainView);
		Ui()->DoLabel(&Text, Localize("Renderer"), 16.0f, TEXTALIGN_MC);

		static std::vector<std::string> s_vBackendIdNames;
		static std::vector<const char *> s_vpBackendIdNamesCStr;
		static std::vector<SMenuBackendInfo> s_vBackendInfos;

		size_t BackendCount = FoundBackendCount + 1;
		s_vBackendIdNames.resize(BackendCount);
		s_vpBackendIdNamesCStr.resize(BackendCount);
		s_vBackendInfos.resize(BackendCount);

		char aTmpBackendName[256];

		auto IsInfoDefault = [](const SMenuBackendInfo &CheckInfo) {
			return str_comp_nocase(CheckInfo.m_pBackendName, CConfig::ms_pGfxBackend) == 0 && CheckInfo.m_Major == CConfig::ms_GfxGLMajor && CheckInfo.m_Minor == CConfig::ms_GfxGLMinor && CheckInfo.m_Patch == CConfig::ms_GfxGLPatch;
		};

		int OldSelectedBackend = -1;
		uint32_t CurCounter = 0;
		for(uint32_t i = 0; i < BACKEND_TYPE_COUNT; ++i)
		{
			for(uint32_t n = 0; n < GRAPHICS_DRIVER_AGE_TYPE_COUNT; ++n)
			{
				auto &Info = aaSupportedBackends[i][n];
				if(Info.m_Found)
				{
					bool IsDefault = IsInfoDefault(Info);
					str_format(aTmpBackendName, sizeof(aTmpBackendName), "%s (%d.%d.%d)%s%s", Info.m_pBackendName, Info.m_Major, Info.m_Minor, Info.m_Patch, IsDefault ? " - " : "", IsDefault ? Localize("default") : "");
					s_vBackendIdNames[CurCounter] = aTmpBackendName;
					s_vpBackendIdNamesCStr[CurCounter] = s_vBackendIdNames[CurCounter].c_str();
					if(str_comp_nocase(Info.m_pBackendName, g_Config.m_GfxBackend) == 0 && g_Config.m_GfxGLMajor == Info.m_Major && g_Config.m_GfxGLMinor == Info.m_Minor && g_Config.m_GfxGLPatch == Info.m_Patch)
					{
						OldSelectedBackend = CurCounter;
					}

					s_vBackendInfos[CurCounter] = Info;
					++CurCounter;
				}
			}
		}

		if(OldSelectedBackend != -1)
		{
			// no custom selected
			BackendCount -= 1;
		}
		else
		{
			// custom selected one
			str_format(aTmpBackendName, sizeof(aTmpBackendName), "%s (%s %d.%d.%d)", Localize("custom"), g_Config.m_GfxBackend, g_Config.m_GfxGLMajor, g_Config.m_GfxGLMinor, g_Config.m_GfxGLPatch);
			s_vBackendIdNames[CurCounter] = aTmpBackendName;
			s_vpBackendIdNamesCStr[CurCounter] = s_vBackendIdNames[CurCounter].c_str();
			OldSelectedBackend = CurCounter;

			s_vBackendInfos[CurCounter].m_pBackendName = "custom";
			s_vBackendInfos[CurCounter].m_Major = g_Config.m_GfxGLMajor;
			s_vBackendInfos[CurCounter].m_Minor = g_Config.m_GfxGLMinor;
			s_vBackendInfos[CurCounter].m_Patch = g_Config.m_GfxGLPatch;
		}

		static int s_OldSelectedBackend = -1;
		if(s_OldSelectedBackend == -1)
			s_OldSelectedBackend = OldSelectedBackend;

		static CUi::SDropDownState s_BackendDropDownState;
		static CScrollRegion s_BackendDropDownScrollRegion;
		s_BackendDropDownState.m_SelectionPopupContext.m_pScrollRegion = &s_BackendDropDownScrollRegion;
		const int NewBackend = Ui()->DoDropDown(&BackendDropDown, OldSelectedBackend, s_vpBackendIdNamesCStr.data(), BackendCount, s_BackendDropDownState);
		if(OldSelectedBackend != NewBackend)
		{
			str_copy(g_Config.m_GfxBackend, s_vBackendInfos[NewBackend].m_pBackendName);
			g_Config.m_GfxGLMajor = s_vBackendInfos[NewBackend].m_Major;
			g_Config.m_GfxGLMinor = s_vBackendInfos[NewBackend].m_Minor;
			g_Config.m_GfxGLPatch = s_vBackendInfos[NewBackend].m_Patch;

			CheckSettings = true;
			s_GfxBackendChanged = s_OldSelectedBackend != NewBackend;
		}
	}

	// GPU list
	const auto &GpuList = Graphics()->GetGpus();
	if(GpuList.m_vGpus.size() > 1)
	{
		CUIRect Text, GpuDropDown;
		MainView.HSplitTop(10.0f, nullptr, &MainView);
		MainView.HSplitTop(20.0f, &Text, &MainView);
		MainView.HSplitTop(2.0f, nullptr, &MainView);
		MainView.HSplitTop(20.0f, &GpuDropDown, &MainView);
		Ui()->DoLabel(&Text, Localize("Graphics card"), 16.0f, TEXTALIGN_MC);

		static std::vector<const char *> s_vpGpuIdNames;

		size_t GpuCount = GpuList.m_vGpus.size() + 1;
		s_vpGpuIdNames.resize(GpuCount);

		char aCurDeviceName[256 + 4];

		int OldSelectedGpu = -1;
		for(size_t i = 0; i < GpuCount; ++i)
		{
			if(i == 0)
			{
				str_format(aCurDeviceName, sizeof(aCurDeviceName), "%s (%s)", Localize("auto"), GpuList.m_AutoGpu.m_aName);
				s_vpGpuIdNames[i] = aCurDeviceName;
				if(str_comp("auto", g_Config.m_GfxGpuName) == 0)
				{
					OldSelectedGpu = 0;
				}
			}
			else
			{
				s_vpGpuIdNames[i] = GpuList.m_vGpus[i - 1].m_aName;
				if(str_comp(GpuList.m_vGpus[i - 1].m_aName, g_Config.m_GfxGpuName) == 0)
				{
					OldSelectedGpu = i;
				}
			}
		}

		static int s_OldSelectedGpu = -1;
		if(s_OldSelectedGpu == -1)
			s_OldSelectedGpu = OldSelectedGpu;

		static CUi::SDropDownState s_GpuDropDownState;
		static CScrollRegion s_GpuDropDownScrollRegion;
		s_GpuDropDownState.m_SelectionPopupContext.m_pScrollRegion = &s_GpuDropDownScrollRegion;
		const int NewGpu = Ui()->DoDropDown(&GpuDropDown, OldSelectedGpu, s_vpGpuIdNames.data(), GpuCount, s_GpuDropDownState);
		if(OldSelectedGpu != NewGpu)
		{
			if(NewGpu == 0)
				str_copy(g_Config.m_GfxGpuName, "auto");
			else
				str_copy(g_Config.m_GfxGpuName, GpuList.m_vGpus[NewGpu - 1].m_aName);
			CheckSettings = true;
			s_GfxGpuChanged = NewGpu != s_OldSelectedGpu;
		}
	}

	// check if the new settings require a restart
	if(CheckSettings)
	{
		m_NeedRestartGraphics = !(s_GfxFsaaSamples == g_Config.m_GfxFsaaSamples &&
					  !s_GfxBackendChanged &&
					  !s_GfxGpuChanged &&
					  s_GfxHighdpi == g_Config.m_GfxHighdpi);
	}
}

void CMenus::RenderSettingsSound(CUIRect MainView)
{
	static int s_SndEnable = g_Config.m_SndEnable;

	CUIRect Button;
	MainView.HSplitTop(20.0f, &Button, &MainView);
	if(DoButton_CheckBox(&g_Config.m_SndEnable, Localize("Use sounds"), g_Config.m_SndEnable, &Button))
	{
		g_Config.m_SndEnable ^= 1;
		UpdateMusicState();
		m_NeedRestartSound = g_Config.m_SndEnable && !s_SndEnable;
	}

	if(!g_Config.m_SndEnable)
		return;

	MainView.HSplitTop(20.0f, &Button, &MainView);
	if(DoButton_CheckBox(&g_Config.m_SndMusic, Localize("Play background music"), g_Config.m_SndMusic, &Button))
	{
		g_Config.m_SndMusic ^= 1;
		UpdateMusicState();
	}

	MainView.HSplitTop(20.0f, &Button, &MainView);
	if(DoButton_CheckBox(&g_Config.m_SndNonactiveMute, Localize("Mute when not active"), g_Config.m_SndNonactiveMute, &Button))
		g_Config.m_SndNonactiveMute ^= 1;

	MainView.HSplitTop(20.0f, &Button, &MainView);
	if(DoButton_CheckBox(&g_Config.m_SndGame, Localize("Enable game sounds"), g_Config.m_SndGame, &Button))
		g_Config.m_SndGame ^= 1;

	MainView.HSplitTop(20.0f, &Button, &MainView);
	if(DoButton_CheckBox(&g_Config.m_SndGun, Localize("Enable gun sound"), g_Config.m_SndGun, &Button))
		g_Config.m_SndGun ^= 1;

	MainView.HSplitTop(20.0f, &Button, &MainView);
	if(DoButton_CheckBox(&g_Config.m_SndLongPain, Localize("Enable long pain sound (used when shooting in freeze)"), g_Config.m_SndLongPain, &Button))
		g_Config.m_SndLongPain ^= 1;

	MainView.HSplitTop(20.0f, &Button, &MainView);
	if(DoButton_CheckBox(&g_Config.m_SndServerMessage, Localize("Enable server message sound"), g_Config.m_SndServerMessage, &Button))
		g_Config.m_SndServerMessage ^= 1;

	MainView.HSplitTop(20.0f, &Button, &MainView);
	if(DoButton_CheckBox(&g_Config.m_SndChat, Localize("Enable regular chat sound"), g_Config.m_SndChat, &Button))
		g_Config.m_SndChat ^= 1;

	MainView.HSplitTop(20.0f, &Button, &MainView);
	if(DoButton_CheckBox(&g_Config.m_SndTeamChat, Localize("Enable team chat sound"), g_Config.m_SndTeamChat, &Button))
		g_Config.m_SndTeamChat ^= 1;

	MainView.HSplitTop(20.0f, &Button, &MainView);
	if(DoButton_CheckBox(&g_Config.m_SndHighlight, Localize("Enable highlighted chat sound"), g_Config.m_SndHighlight, &Button))
		g_Config.m_SndHighlight ^= 1;

	// volume slider
	{
		MainView.HSplitTop(5.0f, nullptr, &MainView);
		MainView.HSplitTop(20.0f, &Button, &MainView);
		Ui()->DoScrollbarOption(&g_Config.m_SndVolume, &g_Config.m_SndVolume, &Button, Localize("Sound volume"), 0, 100, &CUi::ms_LogarithmicScrollbarScale, 0u, "%");
	}

	// volume slider game sounds
	{
		MainView.HSplitTop(5.0f, nullptr, &MainView);
		MainView.HSplitTop(20.0f, &Button, &MainView);
		Ui()->DoScrollbarOption(&g_Config.m_SndGameSoundVolume, &g_Config.m_SndGameSoundVolume, &Button, Localize("Game sound volume"), 0, 100, &CUi::ms_LogarithmicScrollbarScale, 0u, "%");
	}

	// volume slider gui sounds
	{
		MainView.HSplitTop(5.0f, nullptr, &MainView);
		MainView.HSplitTop(20.0f, &Button, &MainView);
		Ui()->DoScrollbarOption(&g_Config.m_SndChatSoundVolume, &g_Config.m_SndChatSoundVolume, &Button, Localize("Chat sound volume"), 0, 100, &CUi::ms_LogarithmicScrollbarScale, 0u, "%");
	}

	// volume slider map sounds
	{
		MainView.HSplitTop(5.0f, nullptr, &MainView);
		MainView.HSplitTop(20.0f, &Button, &MainView);
		Ui()->DoScrollbarOption(&g_Config.m_SndMapSoundVolume, &g_Config.m_SndMapSoundVolume, &Button, Localize("Map sound volume"), 0, 100, &CUi::ms_LogarithmicScrollbarScale, 0u, "%");
	}

	// volume slider background music
	{
		MainView.HSplitTop(5.0f, nullptr, &MainView);
		MainView.HSplitTop(20.0f, &Button, &MainView);
		Ui()->DoScrollbarOption(&g_Config.m_SndBackgroundMusicVolume, &g_Config.m_SndBackgroundMusicVolume, &Button, Localize("Background music volume"), 0, 100, &CUi::ms_LogarithmicScrollbarScale, 0u, "%");
	}
}

void CMenus::RenderLanguageSettings(CUIRect MainView)
{
	const float CreditsFontSize = 14.0f;
	const float CreditsMargin = 10.0f;

	CUIRect List, CreditsScroll;
	MainView.HSplitBottom(4.0f * CreditsFontSize + 2.0f * CreditsMargin + CScrollRegion::HEIGHT_MAGIC_FIX, &List, &CreditsScroll);
	List.HSplitBottom(5.0f, &List, nullptr);

	RenderLanguageSelection(List);

	CreditsScroll.Draw(ColorRGBA(0.0f, 0.0f, 0.0f, 0.25f), IGraphics::CORNER_ALL, 5.0f);

	static CScrollRegion s_CreditsScrollRegion;
	vec2 ScrollOffset(0.0f, 0.0f);
	CScrollRegionParams ScrollParams;
	ScrollParams.m_ScrollUnit = CreditsFontSize;
	s_CreditsScrollRegion.Begin(&CreditsScroll, &ScrollOffset, &ScrollParams);
	CreditsScroll.y += ScrollOffset.y;

	CTextCursor Cursor;
	TextRender()->SetCursor(&Cursor, 0.0f, 0.0f, CreditsFontSize, TEXTFLAG_RENDER);
	Cursor.m_LineWidth = CreditsScroll.w - 2.0f * CreditsMargin;

	const unsigned OldRenderFlags = TextRender()->GetRenderFlags();
	TextRender()->SetRenderFlags(OldRenderFlags | TEXT_RENDER_FLAG_ONE_TIME_USE);
	STextContainerIndex CreditsTextContainer;
	TextRender()->CreateTextContainer(CreditsTextContainer, &Cursor, Localize("English translation by the DDNet Team", "Translation credits: Add your own name here when you update translations"));
	TextRender()->SetRenderFlags(OldRenderFlags);
	if(CreditsTextContainer.Valid())
	{
		CUIRect CreditsLabel;
		CreditsScroll.HSplitTop(TextRender()->GetBoundingBoxTextContainer(CreditsTextContainer).m_H + 2.0f * CreditsMargin, &CreditsLabel, &CreditsScroll);
		s_CreditsScrollRegion.AddRect(CreditsLabel);
		CreditsLabel.Margin(CreditsMargin, &CreditsLabel);
		TextRender()->RenderTextContainer(CreditsTextContainer, TextRender()->DefaultTextColor(), TextRender()->DefaultTextOutlineColor(), CreditsLabel.x, CreditsLabel.y);
		TextRender()->DeleteTextContainer(CreditsTextContainer);
	}

	s_CreditsScrollRegion.End();
}

bool CMenus::RenderLanguageSelection(CUIRect MainView)
{
	static int s_SelectedLanguage = -2; // -2 = unloaded, -1 = unset
	static CListBox s_ListBox;

	if(s_SelectedLanguage == -2)
	{
		s_SelectedLanguage = -1;
		for(size_t i = 0; i < g_Localization.Languages().size(); i++)
		{
			if(str_comp(g_Localization.Languages()[i].m_FileName.c_str(), g_Config.m_ClLanguagefile) == 0)
			{
				s_SelectedLanguage = i;
				s_ListBox.ScrollToSelected();
				break;
			}
		}
	}

	const int OldSelected = s_SelectedLanguage;

	s_ListBox.DoStart(24.0f, g_Localization.Languages().size(), 1, 3, s_SelectedLanguage, &MainView);

	for(const auto &Language : g_Localization.Languages())
	{
		const CListboxItem Item = s_ListBox.DoNextItem(&Language.m_Name, s_SelectedLanguage != -1 && !str_comp(g_Localization.Languages()[s_SelectedLanguage].m_Name.c_str(), Language.m_Name.c_str()));
		if(!Item.m_Visible)
			continue;

		CUIRect FlagRect, Label;
		Item.m_Rect.VSplitLeft(Item.m_Rect.h * 2.0f, &FlagRect, &Label);
		FlagRect.VMargin(6.0f, &FlagRect);
		FlagRect.HMargin(3.0f, &FlagRect);
		m_pClient->m_CountryFlags.Render(Language.m_CountryCode, ColorRGBA(1.0f, 1.0f, 1.0f, 1.0f), FlagRect.x, FlagRect.y, FlagRect.w, FlagRect.h);

		Ui()->DoLabel(&Label, Language.m_Name.c_str(), 16.0f, TEXTALIGN_ML);
	}

	s_SelectedLanguage = s_ListBox.DoEnd();

	if(OldSelected != s_SelectedLanguage)
	{
		str_copy(g_Config.m_ClLanguagefile, g_Localization.Languages()[s_SelectedLanguage].m_FileName.c_str());
		GameClient()->OnLanguageChange();
	}

	return s_ListBox.WasItemActivated();
}

void CMenus::RenderSettings(CUIRect MainView)
{
	// render background
	CUIRect Button, TabBar, RestartBar;
	MainView.VSplitRight(120.0f, &MainView, &TabBar);
	MainView.Draw(ms_ColorTabbarActive, IGraphics::CORNER_B, 10.0f);
	MainView.Margin(20.0f, &MainView);

	const bool NeedRestart = m_NeedRestartGraphics || m_NeedRestartSound || m_NeedRestartUpdate;
	if(NeedRestart)
	{
		MainView.HSplitBottom(20.0f, &MainView, &RestartBar);
		MainView.HSplitBottom(10.0f, &MainView, nullptr);
	}

	TabBar.HSplitTop(50.0f, &Button, &TabBar);
	Button.Draw(ms_ColorTabbarActive, IGraphics::CORNER_BR, 10.0f);

	const char *apTabs[SETTINGS_LENGTH] = {
		Localize("Language"),
		Localize("General"),
		Localize("Player"),
		Client()->IsSixup() ? "Tee 0.7" : Localize("Tee"),
		Localize("Appearance"),
		Localize("Controls"),
		Localize("Graphics"),
		Localize("Sound"),
		Localize("DDNet"),
		Localize("Assets")};
	static CButtonContainer s_aTabButtons[SETTINGS_LENGTH];

	for(int i = 0; i < SETTINGS_LENGTH; i++)
	{
		TabBar.HSplitTop(10.0f, nullptr, &TabBar);
		TabBar.HSplitTop(26.0f, &Button, &TabBar);
		if(DoButton_MenuTab(&s_aTabButtons[i], apTabs[i], g_Config.m_UiSettingsPage == i, &Button, IGraphics::CORNER_R, &m_aAnimatorsSettingsTab[i]))
			g_Config.m_UiSettingsPage = i;
	}

	if(g_Config.m_UiSettingsPage == SETTINGS_LANGUAGE)
	{
		GameClient()->m_MenuBackground.ChangePosition(CMenuBackground::POS_SETTINGS_LANGUAGE);
		RenderLanguageSettings(MainView);
	}
	else if(g_Config.m_UiSettingsPage == SETTINGS_GENERAL)
	{
		GameClient()->m_MenuBackground.ChangePosition(CMenuBackground::POS_SETTINGS_GENERAL);
		RenderSettingsGeneral(MainView);
	}
	else if(g_Config.m_UiSettingsPage == SETTINGS_PLAYER)
	{
		GameClient()->m_MenuBackground.ChangePosition(CMenuBackground::POS_SETTINGS_PLAYER);
		RenderSettingsPlayer(MainView);
	}
	else if(g_Config.m_UiSettingsPage == SETTINGS_TEE)
	{
		GameClient()->m_MenuBackground.ChangePosition(CMenuBackground::POS_SETTINGS_TEE);
		if(Client()->IsSixup())
			RenderSettingsTee7(MainView);
		else
			RenderSettingsTee(MainView);
	}
	else if(g_Config.m_UiSettingsPage == SETTINGS_APPEARANCE)
	{
		GameClient()->m_MenuBackground.ChangePosition(CMenuBackground::POS_SETTINGS_APPEARANCE);
		RenderSettingsAppearance(MainView);
	}
	else if(g_Config.m_UiSettingsPage == SETTINGS_CONTROLS)
	{
		GameClient()->m_MenuBackground.ChangePosition(CMenuBackground::POS_SETTINGS_CONTROLS);
		RenderSettingsControls(MainView);
	}
	else if(g_Config.m_UiSettingsPage == SETTINGS_GRAPHICS)
	{
		GameClient()->m_MenuBackground.ChangePosition(CMenuBackground::POS_SETTINGS_GRAPHICS);
		RenderSettingsGraphics(MainView);
	}
	else if(g_Config.m_UiSettingsPage == SETTINGS_SOUND)
	{
		GameClient()->m_MenuBackground.ChangePosition(CMenuBackground::POS_SETTINGS_SOUND);
		RenderSettingsSound(MainView);
	}
	else if(g_Config.m_UiSettingsPage == SETTINGS_DDNET)
	{
		GameClient()->m_MenuBackground.ChangePosition(CMenuBackground::POS_SETTINGS_DDNET);
		RenderSettingsDDNet(MainView);
	}
	else if(g_Config.m_UiSettingsPage == SETTINGS_ASSETS)
	{
		GameClient()->m_MenuBackground.ChangePosition(CMenuBackground::POS_SETTINGS_ASSETS);
		RenderSettingsCustom(MainView);
	}
	else
	{
		dbg_assert(false, "ui_settings_page invalid");
	}

	if(NeedRestart)
	{
		CUIRect RestartWarning, RestartButton;
		RestartBar.VSplitRight(125.0f, &RestartWarning, &RestartButton);
		RestartWarning.VSplitRight(10.0f, &RestartWarning, nullptr);
		if(m_NeedRestartUpdate)
		{
			TextRender()->TextColor(1.0f, 0.4f, 0.4f, 1.0f);
			Ui()->DoLabel(&RestartWarning, Localize("DDNet Client needs to be restarted to complete update!"), 14.0f, TEXTALIGN_ML);
			TextRender()->TextColor(1.0f, 1.0f, 1.0f, 1.0f);
		}
		else
		{
			Ui()->DoLabel(&RestartWarning, Localize("You must restart the game for all settings to take effect."), 14.0f, TEXTALIGN_ML);
		}

		static CButtonContainer s_RestartButton;
		if(DoButton_Menu(&s_RestartButton, Localize("Restart"), 0, &RestartButton))
		{
			if(Client()->State() == IClient::STATE_ONLINE || m_pClient->Editor()->HasUnsavedData())
			{
				m_Popup = POPUP_RESTART;
			}
			else
			{
				Client()->Restart();
			}
		}
	}
}

bool CMenus::RenderHslaScrollbars(CUIRect *pRect, unsigned int *pColor, bool Alpha, float DarkestLight)
{
	const unsigned PrevPackedColor = *pColor;
	ColorHSLA Color(*pColor, Alpha);
	const ColorHSLA OriginalColor = Color;
	const char *apLabels[] = {Localize("Hue"), Localize("Sat."), Localize("Lht."), Localize("Alpha")};
	const float SizePerEntry = 20.0f;
	const float MarginPerEntry = 5.0f;
	const float PreviewMargin = 2.5f;
	const float PreviewHeight = 40.0f + 2 * PreviewMargin;
	const float OffY = (SizePerEntry + MarginPerEntry) * (3 + (Alpha ? 1 : 0)) - PreviewHeight;

	CUIRect Preview;
	pRect->VSplitLeft(PreviewHeight, &Preview, pRect);
	Preview.HSplitTop(OffY / 2.0f, nullptr, &Preview);
	Preview.HSplitTop(PreviewHeight, &Preview, nullptr);

	Preview.Draw(ColorRGBA(0.15f, 0.15f, 0.15f, 1.0f), IGraphics::CORNER_ALL, 4.0f + PreviewMargin);
	Preview.Margin(PreviewMargin, &Preview);
	Preview.Draw(color_cast<ColorRGBA>(Color.UnclampLighting(DarkestLight)), IGraphics::CORNER_ALL, 4.0f + PreviewMargin);

	auto &&RenderHueRect = [&](CUIRect *pColorRect) {
		float CurXOff = pColorRect->x;
		const float SizeColor = pColorRect->w / 6;

		// red to yellow
		{
			IGraphics::CColorVertex aColorVertices[] = {
				IGraphics::CColorVertex(0, 1, 0, 0, 1),
				IGraphics::CColorVertex(1, 1, 1, 0, 1),
				IGraphics::CColorVertex(2, 1, 0, 0, 1),
				IGraphics::CColorVertex(3, 1, 1, 0, 1)};
			Graphics()->SetColorVertex(aColorVertices, std::size(aColorVertices));

			IGraphics::CFreeformItem Freeform(
				CurXOff, pColorRect->y,
				CurXOff + SizeColor, pColorRect->y,
				CurXOff, pColorRect->y + pColorRect->h,
				CurXOff + SizeColor, pColorRect->y + pColorRect->h);
			Graphics()->QuadsDrawFreeform(&Freeform, 1);
		}

		// yellow to green
		CurXOff += SizeColor;
		{
			IGraphics::CColorVertex aColorVertices[] = {
				IGraphics::CColorVertex(0, 1, 1, 0, 1),
				IGraphics::CColorVertex(1, 0, 1, 0, 1),
				IGraphics::CColorVertex(2, 1, 1, 0, 1),
				IGraphics::CColorVertex(3, 0, 1, 0, 1)};
			Graphics()->SetColorVertex(aColorVertices, std::size(aColorVertices));

			IGraphics::CFreeformItem Freeform(
				CurXOff, pColorRect->y,
				CurXOff + SizeColor, pColorRect->y,
				CurXOff, pColorRect->y + pColorRect->h,
				CurXOff + SizeColor, pColorRect->y + pColorRect->h);
			Graphics()->QuadsDrawFreeform(&Freeform, 1);
		}

		CurXOff += SizeColor;
		// green to turquoise
		{
			IGraphics::CColorVertex aColorVertices[] = {
				IGraphics::CColorVertex(0, 0, 1, 0, 1),
				IGraphics::CColorVertex(1, 0, 1, 1, 1),
				IGraphics::CColorVertex(2, 0, 1, 0, 1),
				IGraphics::CColorVertex(3, 0, 1, 1, 1)};
			Graphics()->SetColorVertex(aColorVertices, std::size(aColorVertices));

			IGraphics::CFreeformItem Freeform(
				CurXOff, pColorRect->y,
				CurXOff + SizeColor, pColorRect->y,
				CurXOff, pColorRect->y + pColorRect->h,
				CurXOff + SizeColor, pColorRect->y + pColorRect->h);
			Graphics()->QuadsDrawFreeform(&Freeform, 1);
		}

		CurXOff += SizeColor;
		// turquoise to blue
		{
			IGraphics::CColorVertex aColorVertices[] = {
				IGraphics::CColorVertex(0, 0, 1, 1, 1),
				IGraphics::CColorVertex(1, 0, 0, 1, 1),
				IGraphics::CColorVertex(2, 0, 1, 1, 1),
				IGraphics::CColorVertex(3, 0, 0, 1, 1)};
			Graphics()->SetColorVertex(aColorVertices, std::size(aColorVertices));

			IGraphics::CFreeformItem Freeform(
				CurXOff, pColorRect->y,
				CurXOff + SizeColor, pColorRect->y,
				CurXOff, pColorRect->y + pColorRect->h,
				CurXOff + SizeColor, pColorRect->y + pColorRect->h);
			Graphics()->QuadsDrawFreeform(&Freeform, 1);
		}

		CurXOff += SizeColor;
		// blue to purple
		{
			IGraphics::CColorVertex aColorVertices[] = {
				IGraphics::CColorVertex(0, 0, 0, 1, 1),
				IGraphics::CColorVertex(1, 1, 0, 1, 1),
				IGraphics::CColorVertex(2, 0, 0, 1, 1),
				IGraphics::CColorVertex(3, 1, 0, 1, 1)};
			Graphics()->SetColorVertex(aColorVertices, std::size(aColorVertices));

			IGraphics::CFreeformItem Freeform(
				CurXOff, pColorRect->y,
				CurXOff + SizeColor, pColorRect->y,
				CurXOff, pColorRect->y + pColorRect->h,
				CurXOff + SizeColor, pColorRect->y + pColorRect->h);
			Graphics()->QuadsDrawFreeform(&Freeform, 1);
		}

		CurXOff += SizeColor;
		// purple to red
		{
			IGraphics::CColorVertex aColorVertices[] = {
				IGraphics::CColorVertex(0, 1, 0, 1, 1),
				IGraphics::CColorVertex(1, 1, 0, 0, 1),
				IGraphics::CColorVertex(2, 1, 0, 1, 1),
				IGraphics::CColorVertex(3, 1, 0, 0, 1)};
			Graphics()->SetColorVertex(aColorVertices, std::size(aColorVertices));

			IGraphics::CFreeformItem Freeform(
				CurXOff, pColorRect->y,
				CurXOff + SizeColor, pColorRect->y,
				CurXOff, pColorRect->y + pColorRect->h,
				CurXOff + SizeColor, pColorRect->y + pColorRect->h);
			Graphics()->QuadsDrawFreeform(&Freeform, 1);
		}
	};

	auto &&RenderSaturationRect = [&](CUIRect *pColorRect, const ColorRGBA &CurColor) {
		ColorHSLA LeftColor = color_cast<ColorHSLA>(CurColor);
		ColorHSLA RightColor = color_cast<ColorHSLA>(CurColor);

		LeftColor.s = 0.0f;
		RightColor.s = 1.0f;

		const ColorRGBA LeftColorRGBA = color_cast<ColorRGBA>(LeftColor);
		const ColorRGBA RightColorRGBA = color_cast<ColorRGBA>(RightColor);

		Graphics()->SetColor4(LeftColorRGBA, RightColorRGBA, RightColorRGBA, LeftColorRGBA);

		IGraphics::CFreeformItem Freeform(
			pColorRect->x, pColorRect->y,
			pColorRect->x + pColorRect->w, pColorRect->y,
			pColorRect->x, pColorRect->y + pColorRect->h,
			pColorRect->x + pColorRect->w, pColorRect->y + pColorRect->h);
		Graphics()->QuadsDrawFreeform(&Freeform, 1);
	};

	auto &&RenderLightingRect = [&](CUIRect *pColorRect, const ColorRGBA &CurColor) {
		ColorHSLA LeftColor = color_cast<ColorHSLA>(CurColor);
		ColorHSLA RightColor = color_cast<ColorHSLA>(CurColor);

		LeftColor.l = DarkestLight;
		RightColor.l = 1.0f;

		const ColorRGBA LeftColorRGBA = color_cast<ColorRGBA>(LeftColor);
		const ColorRGBA RightColorRGBA = color_cast<ColorRGBA>(RightColor);

		Graphics()->SetColor4(LeftColorRGBA, RightColorRGBA, RightColorRGBA, LeftColorRGBA);

		IGraphics::CFreeformItem Freeform(
			pColorRect->x, pColorRect->y,
			pColorRect->x + pColorRect->w, pColorRect->y,
			pColorRect->x, pColorRect->y + pColorRect->h,
			pColorRect->x + pColorRect->w, pColorRect->y + pColorRect->h);
		Graphics()->QuadsDrawFreeform(&Freeform, 1);
	};

	auto &&RenderAlphaRect = [&](CUIRect *pColorRect, const ColorRGBA &CurColorFull) {
		const ColorRGBA LeftColorRGBA = color_cast<ColorRGBA>(color_cast<ColorHSLA>(CurColorFull).WithAlpha(0.0f));
		const ColorRGBA RightColorRGBA = color_cast<ColorRGBA>(color_cast<ColorHSLA>(CurColorFull).WithAlpha(1.0f));

		Graphics()->SetColor4(LeftColorRGBA, RightColorRGBA, RightColorRGBA, LeftColorRGBA);

		IGraphics::CFreeformItem Freeform(
			pColorRect->x, pColorRect->y,
			pColorRect->x + pColorRect->w, pColorRect->y,
			pColorRect->x, pColorRect->y + pColorRect->h,
			pColorRect->x + pColorRect->w, pColorRect->y + pColorRect->h);
		Graphics()->QuadsDrawFreeform(&Freeform, 1);
	};

	for(int i = 0; i < 3 + Alpha; i++)
	{
		CUIRect Button, Label;
		pRect->HSplitTop(SizePerEntry, &Button, pRect);
		pRect->HSplitTop(MarginPerEntry, nullptr, pRect);
		Button.VSplitLeft(10.0f, nullptr, &Button);
		Button.VSplitLeft(100.0f, &Label, &Button);

		Button.Draw(ColorRGBA(0.15f, 0.15f, 0.15f, 1.0f), IGraphics::CORNER_ALL, 1.0f);

		CUIRect Rail;
		Button.Margin(2.0f, &Rail);

		char aBuf[32];
		str_format(aBuf, sizeof(aBuf), "%s: %03d", apLabels[i], round_to_int(Color[i] * 255.0f));
		Ui()->DoLabel(&Label, aBuf, 14.0f, TEXTALIGN_ML);

		ColorRGBA HandleColor;
		Graphics()->TextureClear();
		Graphics()->TrianglesBegin();
		if(i == 0)
		{
			RenderHueRect(&Rail);
			HandleColor = color_cast<ColorRGBA>(ColorHSLA(Color.h, 1.0f, 0.5f, 1.0f));
		}
		else if(i == 1)
		{
			RenderSaturationRect(&Rail, color_cast<ColorRGBA>(ColorHSLA(Color.h, 1.0f, 0.5f, 1.0f)));
			HandleColor = color_cast<ColorRGBA>(ColorHSLA(Color.h, Color.s, 0.5f, 1.0f));
		}
		else if(i == 2)
		{
			RenderLightingRect(&Rail, color_cast<ColorRGBA>(ColorHSLA(Color.h, Color.s, 0.5f, 1.0f)));
			HandleColor = color_cast<ColorRGBA>(ColorHSLA(Color.h, Color.s, Color.l, 1.0f).UnclampLighting(DarkestLight));
		}
		else if(i == 3)
		{
			RenderAlphaRect(&Rail, color_cast<ColorRGBA>(ColorHSLA(Color.h, Color.s, Color.l, 1.0f).UnclampLighting(DarkestLight)));
			HandleColor = color_cast<ColorRGBA>(Color.UnclampLighting(DarkestLight));
		}
		Graphics()->TrianglesEnd();

		Color[i] = Ui()->DoScrollbarH(&((char *)pColor)[i], &Button, Color[i], &HandleColor);
	}

	if(OriginalColor != Color)
	{
		*pColor = Color.Pack(Alpha);
	}
	return PrevPackedColor != *pColor;
}

enum
{
	APPEARANCE_TAB_HUD = 0,
	APPEARANCE_TAB_CHAT = 1,
	APPEARANCE_TAB_NAME_PLATE = 2,
	APPEARANCE_TAB_HOOK_COLLISION = 3,
	APPEARANCE_TAB_INFO_MESSAGES = 4,
	APPEARANCE_TAB_LASER = 5,
	NUMBER_OF_APPEARANCE_TABS = 6,
};

void CMenus::RenderSettingsAppearance(CUIRect MainView)
{
	char aBuf[128];
	static int s_CurTab = 0;

	CUIRect TabBar, LeftView, RightView, Button, Label;

	MainView.HSplitTop(20.0f, &TabBar, &MainView);
	const float TabWidth = TabBar.w / NUMBER_OF_APPEARANCE_TABS;
	static CButtonContainer s_aPageTabs[NUMBER_OF_APPEARANCE_TABS] = {};
	const char *apTabNames[NUMBER_OF_APPEARANCE_TABS] = {
		Localize("HUD"),
		Localize("Chat"),
		Localize("Name Plate"),
		Localize("Hook Collisions"),
		Localize("Info Messages"),
		Localize("Laser")};

	for(int Tab = APPEARANCE_TAB_HUD; Tab < NUMBER_OF_APPEARANCE_TABS; ++Tab)
	{
		TabBar.VSplitLeft(TabWidth, &Button, &TabBar);
		const int Corners = Tab == APPEARANCE_TAB_HUD ? IGraphics::CORNER_L : Tab == NUMBER_OF_APPEARANCE_TABS - 1 ? IGraphics::CORNER_R : IGraphics::CORNER_NONE;
		if(DoButton_MenuTab(&s_aPageTabs[Tab], apTabNames[Tab], s_CurTab == Tab, &Button, Corners, nullptr, nullptr, nullptr, nullptr, 4.0f))
		{
			s_CurTab = Tab;
		}
	}

	MainView.HSplitTop(10.0f, nullptr, &MainView);

	const float LineSize = 20.0f;
	const float ColorPickerLineSize = 25.0f;
	const float HeadlineFontSize = 20.0f;
	const float HeadlineHeight = 30.0f;
	const float MarginSmall = 5.0f;
	const float MarginBetweenViews = 20.0f;

	const float ColorPickerLabelSize = 13.0f;
	const float ColorPickerLineSpacing = 5.0f;

	if(s_CurTab == APPEARANCE_TAB_HUD)
	{
		MainView.VSplitMid(&LeftView, &RightView, MarginBetweenViews);

		// ***** HUD ***** //
		LeftView.HSplitTop(HeadlineHeight, &Label, &LeftView);
		Ui()->DoLabel(&Label, Localize("HUD"), HeadlineFontSize, TEXTALIGN_ML);
		LeftView.HSplitTop(MarginSmall, nullptr, &LeftView);

		// Switch of the entire HUD
		DoButton_CheckBoxAutoVMarginAndSet(&g_Config.m_ClShowhud, Localize("Show ingame HUD"), &g_Config.m_ClShowhud, &LeftView, LineSize);

		// Switches of the various normal HUD elements
		DoButton_CheckBoxAutoVMarginAndSet(&g_Config.m_ClShowhudHealthAmmo, Localize("Show health, shields and ammo"), &g_Config.m_ClShowhudHealthAmmo, &LeftView, LineSize);
		DoButton_CheckBoxAutoVMarginAndSet(&g_Config.m_ClShowhudScore, Localize("Show score"), &g_Config.m_ClShowhudScore, &LeftView, LineSize);
		DoButton_CheckBoxAutoVMarginAndSet(&g_Config.m_ClShowLocalTimeAlways, Localize("Show local time always"), &g_Config.m_ClShowLocalTimeAlways, &LeftView, LineSize);
		DoButton_CheckBoxAutoVMarginAndSet(&g_Config.m_ClSpecCursor, Localize("Show spectator cursor"), &g_Config.m_ClSpecCursor, &LeftView, LineSize);

		// Settings of the HUD element for votes
		DoButton_CheckBoxAutoVMarginAndSet(&g_Config.m_ClShowVotesAfterVoting, Localize("Show votes window after voting"), &g_Config.m_ClShowVotesAfterVoting, &LeftView, LineSize);

		// ***** Scoreboard ***** //
		LeftView.HSplitTop(MarginBetweenViews, nullptr, &LeftView);
		LeftView.HSplitTop(HeadlineHeight, &Label, &LeftView);
		Ui()->DoLabel(&Label, Localize("Scoreboard"), HeadlineFontSize, TEXTALIGN_ML);
		LeftView.HSplitTop(MarginSmall, nullptr, &LeftView);

		ColorRGBA GreenDefault(0.78f, 1.0f, 0.8f, 1.0f);
		static CButtonContainer s_AuthedColor, s_SameClanColor;
		DoLine_ColorPicker(&s_AuthedColor, ColorPickerLineSize, ColorPickerLabelSize, ColorPickerLineSpacing, &LeftView, Localize("Authed name color in scoreboard"), &g_Config.m_ClAuthedPlayerColor, GreenDefault, false);
		DoLine_ColorPicker(&s_SameClanColor, ColorPickerLineSize, ColorPickerLabelSize, ColorPickerLineSpacing, &LeftView, Localize("Same clan color in scoreboard"), &g_Config.m_ClSameClanColor, GreenDefault, false);

		// ***** DDRace HUD ***** //
		RightView.HSplitTop(HeadlineHeight, &Label, &RightView);
		Ui()->DoLabel(&Label, Localize("DDRace HUD"), HeadlineFontSize, TEXTALIGN_ML);
		RightView.HSplitTop(MarginSmall, nullptr, &RightView);

		// Switches of various DDRace HUD elements
		DoButton_CheckBoxAutoVMarginAndSet(&g_Config.m_ClShowIds, Localize("Show client IDs (scoreboard, chat, spectator)"), &g_Config.m_ClShowIds, &RightView, LineSize);
		DoButton_CheckBoxAutoVMarginAndSet(&g_Config.m_ClShowhudDDRace, Localize("Show DDRace HUD"), &g_Config.m_ClShowhudDDRace, &RightView, LineSize);
		if(g_Config.m_ClShowhudDDRace)
		{
			DoButton_CheckBoxAutoVMarginAndSet(&g_Config.m_ClShowhudJumpsIndicator, Localize("Show jumps indicator"), &g_Config.m_ClShowhudJumpsIndicator, &RightView, LineSize);
		}
		else
		{
			RightView.HSplitTop(LineSize, nullptr, &RightView); // Create empty space for hidden option
		}

		// Eye with a number of spectators
		DoButton_CheckBoxAutoVMarginAndSet(&g_Config.m_ClShowhudSpectatorCount, Localize("Show number of spectators"), &g_Config.m_ClShowhudSpectatorCount, &RightView, LineSize);

		// Switch for dummy actions display
		DoButton_CheckBoxAutoVMarginAndSet(&g_Config.m_ClShowhudDummyActions, Localize("Show dummy actions"), &g_Config.m_ClShowhudDummyActions, &RightView, LineSize);

		// Player movement information display settings
		DoButton_CheckBoxAutoVMarginAndSet(&g_Config.m_ClShowhudPlayerPosition, Localize("Show player position"), &g_Config.m_ClShowhudPlayerPosition, &RightView, LineSize);
		DoButton_CheckBoxAutoVMarginAndSet(&g_Config.m_ClShowhudPlayerSpeed, Localize("Show player speed"), &g_Config.m_ClShowhudPlayerSpeed, &RightView, LineSize);
		DoButton_CheckBoxAutoVMarginAndSet(&g_Config.m_ClShowhudPlayerAngle, Localize("Show player target angle"), &g_Config.m_ClShowhudPlayerAngle, &RightView, LineSize);

		// Freeze bar settings
		DoButton_CheckBoxAutoVMarginAndSet(&g_Config.m_ClShowFreezeBars, Localize("Show freeze bars"), &g_Config.m_ClShowFreezeBars, &RightView, LineSize);
		RightView.HSplitTop(LineSize * 2.0f, &Button, &RightView);
		if(g_Config.m_ClShowFreezeBars)
		{
			Ui()->DoScrollbarOption(&g_Config.m_ClFreezeBarsAlphaInsideFreeze, &g_Config.m_ClFreezeBarsAlphaInsideFreeze, &Button, Localize("Opacity of freeze bars inside freeze"), 0, 100, &CUi::ms_LinearScrollbarScale, CUi::SCROLLBAR_OPTION_MULTILINE, "%");
		}
	}
	else if(s_CurTab == APPEARANCE_TAB_CHAT)
	{
		CChat &Chat = GameClient()->m_Chat;
		CUIRect TopView, PreviewView;
		MainView.HSplitBottom(220.0f, &TopView, &PreviewView);
		TopView.HSplitBottom(MarginBetweenViews, &TopView, nullptr);
		TopView.VSplitMid(&LeftView, &RightView, MarginBetweenViews);

		// ***** Chat ***** //
		LeftView.HSplitTop(HeadlineHeight, &Label, &LeftView);
		Ui()->DoLabel(&Label, Localize("Chat"), HeadlineFontSize, TEXTALIGN_ML);
		LeftView.HSplitTop(MarginSmall, nullptr, &LeftView);

		// General chat settings
		LeftView.HSplitTop(LineSize, &Button, &LeftView);
		if(DoButton_CheckBox(&g_Config.m_ClShowChat, Localize("Show chat"), g_Config.m_ClShowChat, &Button))
		{
			g_Config.m_ClShowChat = g_Config.m_ClShowChat ? 0 : 1;
		}
		LeftView.HSplitTop(LineSize, &Button, &LeftView);
		if(g_Config.m_ClShowChat)
		{
			static int s_ShowChat = 0;
			if(DoButton_CheckBox(&s_ShowChat, Localize("Always show chat"), g_Config.m_ClShowChat == 2, &Button))
				g_Config.m_ClShowChat = g_Config.m_ClShowChat != 2 ? 2 : 1;
		}

		DoButton_CheckBoxAutoVMarginAndSet(&g_Config.m_ClChatTeamColors, Localize("Show names in chat in team colors"), &g_Config.m_ClChatTeamColors, &LeftView, LineSize);
		DoButton_CheckBoxAutoVMarginAndSet(&g_Config.m_ClShowChatFriends, Localize("Show only chat messages from friends"), &g_Config.m_ClShowChatFriends, &LeftView, LineSize);
		DoButton_CheckBoxAutoVMarginAndSet(&g_Config.m_ClShowChatTeamMembersOnly, Localize("Show only chat messages from team members"), &g_Config.m_ClShowChatTeamMembersOnly, &LeftView, LineSize);

		if(DoButton_CheckBoxAutoVMarginAndSet(&g_Config.m_ClChatOld, Localize("Use old chat style"), &g_Config.m_ClChatOld, &LeftView, LineSize))
			GameClient()->m_Chat.RebuildChat();

<<<<<<< HEAD
		LeftView.HSplitTop(2.0f, nullptr, &LeftView);
		// Chat censor selection
		CUIRect CensorModeDropDown;
		LeftView.HSplitTop(20.0f, &CensorModeDropDown, &LeftView);

		const char *apCensorModes[] = {Localize("Uncensored"), Localize("Censor profanity (online & local list)"), Localize("Censor profanity (local list)")};
		static const int s_NumCensorMode = std::size(apCensorModes);

		const int OldCensorMode = g_Config.m_ClCensorChat;

		static CUi::SDropDownState s_CensorModeDropDownState;
		static CScrollRegion s_CensorModeDropDownScrollRegion;
		s_CensorModeDropDownState.m_SelectionPopupContext.m_pScrollRegion = &s_CensorModeDropDownScrollRegion;
		const int NewCensorMode = Ui()->DoDropDown(&CensorModeDropDown, OldCensorMode, apCensorModes, s_NumCensorMode, s_CensorModeDropDownState);
		g_Config.m_ClCensorChat = NewCensorMode;

		LeftView.HSplitTop(2.0f, nullptr, &LeftView);

		LeftView.HSplitTop(2 * LineSize, &Button, &LeftView);
=======
		LeftView.HSplitTop(LineSize * 2.0f, &Button, &LeftView);
>>>>>>> a83f5b22
		if(Ui()->DoScrollbarOption(&g_Config.m_ClChatFontSize, &g_Config.m_ClChatFontSize, &Button, Localize("Chat font size"), 10, 100, &CUi::ms_LinearScrollbarScale, CUi::SCROLLBAR_OPTION_MULTILINE))
		{
			Chat.EnsureCoherentWidth();
			Chat.RebuildChat();
		}

		LeftView.HSplitTop(LineSize * 2.0f, &Button, &LeftView);
		if(Ui()->DoScrollbarOption(&g_Config.m_ClChatWidth, &g_Config.m_ClChatWidth, &Button, Localize("Chat width"), 120, 400, &CUi::ms_LinearScrollbarScale, CUi::SCROLLBAR_OPTION_MULTILINE))
		{
			Chat.EnsureCoherentFontSize();
			Chat.RebuildChat();
		}

		// ***** Messages ***** //
		RightView.HSplitTop(HeadlineHeight, &Label, &RightView);
		Ui()->DoLabel(&Label, Localize("Messages"), HeadlineFontSize, TEXTALIGN_ML);
		RightView.HSplitTop(MarginSmall, nullptr, &RightView);

		// Message Colors and extra settings
		static CButtonContainer s_SystemMessageColor;
		DoLine_ColorPicker(&s_SystemMessageColor, ColorPickerLineSize, ColorPickerLabelSize, ColorPickerLineSpacing, &RightView, Localize("System message"), &g_Config.m_ClMessageSystemColor, ColorRGBA(1.0f, 1.0f, 0.5f), true, &g_Config.m_ClShowChatSystem);
		static CButtonContainer s_HighlightedMessageColor;
		DoLine_ColorPicker(&s_HighlightedMessageColor, ColorPickerLineSize, ColorPickerLabelSize, ColorPickerLineSpacing, &RightView, Localize("Highlighted message"), &g_Config.m_ClMessageHighlightColor, ColorRGBA(1.0f, 0.5f, 0.5f));
		static CButtonContainer s_TeamMessageColor;
		DoLine_ColorPicker(&s_TeamMessageColor, ColorPickerLineSize, ColorPickerLabelSize, ColorPickerLineSpacing, &RightView, Localize("Team message"), &g_Config.m_ClMessageTeamColor, ColorRGBA(0.65f, 1.0f, 0.65f));
		static CButtonContainer s_FriendMessageColor;
		DoLine_ColorPicker(&s_FriendMessageColor, ColorPickerLineSize, ColorPickerLabelSize, ColorPickerLineSpacing, &RightView, Localize("Friend message"), &g_Config.m_ClMessageFriendColor, ColorRGBA(1.0f, 0.137f, 0.137f), true, &g_Config.m_ClMessageFriend);
		static CButtonContainer s_NormalMessageColor;
		DoLine_ColorPicker(&s_NormalMessageColor, ColorPickerLineSize, ColorPickerLabelSize, ColorPickerLineSpacing, &RightView, Localize("Normal message"), &g_Config.m_ClMessageColor, ColorRGBA(1.0f, 1.0f, 1.0f));

		str_format(aBuf, sizeof(aBuf), "%s (echo)", Localize("Client message"));
		static CButtonContainer s_ClientMessageColor;
		DoLine_ColorPicker(&s_ClientMessageColor, ColorPickerLineSize, ColorPickerLabelSize, ColorPickerLineSpacing, &RightView, aBuf, &g_Config.m_ClMessageClientColor, ColorRGBA(0.5f, 0.78f, 1.0f));

		// ***** Chat Preview ***** //
		PreviewView.HSplitTop(HeadlineHeight, &Label, &PreviewView);
		Ui()->DoLabel(&Label, Localize("Preview"), HeadlineFontSize, TEXTALIGN_ML);
		PreviewView.HSplitTop(MarginSmall, nullptr, &PreviewView);

		// Use the rest of the view for preview
		PreviewView.Draw(ColorRGBA(1, 1, 1, 0.1f), IGraphics::CORNER_ALL, 5.0f);
		PreviewView.Margin(MarginSmall, &PreviewView);

		ColorRGBA SystemColor = color_cast<ColorRGBA, ColorHSLA>(ColorHSLA(g_Config.m_ClMessageSystemColor));
		ColorRGBA HighlightedColor = color_cast<ColorRGBA, ColorHSLA>(ColorHSLA(g_Config.m_ClMessageHighlightColor));
		ColorRGBA TeamColor = color_cast<ColorRGBA, ColorHSLA>(ColorHSLA(g_Config.m_ClMessageTeamColor));
		ColorRGBA FriendColor = color_cast<ColorRGBA, ColorHSLA>(ColorHSLA(g_Config.m_ClMessageFriendColor));
		ColorRGBA NormalColor = color_cast<ColorRGBA, ColorHSLA>(ColorHSLA(g_Config.m_ClMessageColor));
		ColorRGBA ClientColor = color_cast<ColorRGBA, ColorHSLA>(ColorHSLA(g_Config.m_ClMessageClientColor));
		ColorRGBA DefaultNameColor(0.8f, 0.8f, 0.8f, 1.0f);

		const float RealFontSize = Chat.FontSize() * 2;
		const float RealMsgPaddingX = (!g_Config.m_ClChatOld ? Chat.MessagePaddingX() : 0) * 2;
		const float RealMsgPaddingY = (!g_Config.m_ClChatOld ? Chat.MessagePaddingY() : 0) * 2;
		const float RealMsgPaddingTee = (!g_Config.m_ClChatOld ? Chat.MessageTeeSize() + CChat::MESSAGE_TEE_PADDING_RIGHT : 0) * 2;
		const float RealOffsetY = RealFontSize + RealMsgPaddingY;

		const float X = RealMsgPaddingX / 2.0f + PreviewView.x;
		float Y = PreviewView.y;
		float LineWidth = g_Config.m_ClChatWidth * 2 - (RealMsgPaddingX * 1.5f) - RealMsgPaddingTee;

		str_copy(aBuf, Client()->PlayerName());

		const CAnimState *pIdleState = CAnimState::GetIdle();
		const float RealTeeSize = Chat.MessageTeeSize() * 2;
		const float RealTeeSizeHalved = Chat.MessageTeeSize();
		constexpr float TWSkinUnreliableOffset = -0.25f;
		const float OffsetTeeY = RealTeeSizeHalved;
		const float FullHeightMinusTee = RealOffsetY - RealTeeSize;

		struct SPreviewLine
		{
			int m_ClientId;
			bool m_Team;
			char m_aName[64];
			char m_aText[256];
			bool m_Friend;
			bool m_Player;
			bool m_Client;
			bool m_Highlighted;
			int m_TimesRepeated;

			CTeeRenderInfo m_RenderInfo;
		};

		static std::vector<SPreviewLine> s_vLines;

		enum ELineFlag
		{
			FLAG_TEAM = 1 << 0,
			FLAG_FRIEND = 1 << 1,
			FLAG_HIGHLIGHT = 1 << 2,
			FLAG_CLIENT = 1 << 3
		};
		enum
		{
			PREVIEW_SYS,
			PREVIEW_HIGHLIGHT,
			PREVIEW_TEAM,
			PREVIEW_FRIEND,
			PREVIEW_SPAMMER,
			PREVIEW_CLIENT
		};
		auto &&SetPreviewLine = [](int Index, int ClientId, const char *pName, const char *pText, int Flag, int Repeats) {
			SPreviewLine *pLine;
			if((int)s_vLines.size() <= Index)
			{
				s_vLines.emplace_back();
				pLine = &s_vLines.back();
			}
			else
			{
				pLine = &s_vLines[Index];
			}
			pLine->m_ClientId = ClientId;
			pLine->m_Team = Flag & FLAG_TEAM;
			pLine->m_Friend = Flag & FLAG_FRIEND;
			pLine->m_Player = ClientId >= 0;
			pLine->m_Highlighted = Flag & FLAG_HIGHLIGHT;
			pLine->m_Client = Flag & FLAG_CLIENT;
			pLine->m_TimesRepeated = Repeats;
			str_copy(pLine->m_aName, pName);
			str_copy(pLine->m_aText, pText);
		};
		auto &&SetLineSkin = [RealTeeSize](int Index, const CSkin *pSkin) {
			if(Index >= (int)s_vLines.size())
				return;
			s_vLines[Index].m_RenderInfo.m_Size = RealTeeSize;
			s_vLines[Index].m_RenderInfo.Apply(pSkin);
		};

		auto &&RenderPreview = [&](int LineIndex, int x, int y, bool Render = true) {
			if(LineIndex >= (int)s_vLines.size())
				return vec2(0, 0);
			CTextCursor LocalCursor;
			TextRender()->SetCursor(&LocalCursor, x, y, RealFontSize, Render ? TEXTFLAG_RENDER : 0);
			LocalCursor.m_LineWidth = LineWidth;
			const auto &Line = s_vLines[LineIndex];

			char aClientId[16] = "";
			if(g_Config.m_ClShowIds && Line.m_ClientId >= 0 && Line.m_aName[0] != '\0')
			{
				GameClient()->FormatClientId(Line.m_ClientId, aClientId, EClientIdFormat::INDENT_FORCE);
			}

			char aCount[12];
			if(Line.m_ClientId < 0)
				str_format(aCount, sizeof(aCount), "[%d] ", Line.m_TimesRepeated + 1);
			else
				str_format(aCount, sizeof(aCount), " [%d]", Line.m_TimesRepeated + 1);

			if(Line.m_Player)
			{
				LocalCursor.m_X += RealMsgPaddingTee;

				if(Line.m_Friend && g_Config.m_ClMessageFriend)
				{
					if(Render)
						TextRender()->TextColor(FriendColor);
					TextRender()->TextEx(&LocalCursor, "♥ ", -1);
				}
			}

			ColorRGBA NameColor;
			if(Line.m_Team)
				NameColor = CalculateNameColor(color_cast<ColorHSLA>(TeamColor));
			else if(Line.m_Player)
				NameColor = DefaultNameColor;
			else if(Line.m_Client)
				NameColor = ClientColor;
			else
				NameColor = SystemColor;

			if(Render)
				TextRender()->TextColor(NameColor);

			TextRender()->TextEx(&LocalCursor, aClientId);
			TextRender()->TextEx(&LocalCursor, Line.m_aName);

			if(Line.m_TimesRepeated > 0)
			{
				if(Render)
					TextRender()->TextColor(1.0f, 1.0f, 1.0f, 0.3f);
				TextRender()->TextEx(&LocalCursor, aCount, -1);
			}

			if(Line.m_ClientId >= 0 && Line.m_aName[0] != '\0')
			{
				if(Render)
					TextRender()->TextColor(NameColor);
				TextRender()->TextEx(&LocalCursor, ": ", -1);
			}

			CTextCursor AppendCursor = LocalCursor;
			AppendCursor.m_LongestLineWidth = 0.0f;
			if(!g_Config.m_ClChatOld)
			{
				AppendCursor.m_StartX = LocalCursor.m_X;
				AppendCursor.m_LineWidth -= LocalCursor.m_LongestLineWidth;
			}

			if(Render)
			{
				if(Line.m_Highlighted)
					TextRender()->TextColor(HighlightedColor);
				else if(Line.m_Team)
					TextRender()->TextColor(TeamColor);
				else if(Line.m_Player)
					TextRender()->TextColor(NormalColor);
			}

			TextRender()->TextEx(&AppendCursor, Line.m_aText, -1);
			if(Render)
				TextRender()->TextColor(TextRender()->DefaultTextColor());

			return vec2{LocalCursor.m_LongestLineWidth + AppendCursor.m_LongestLineWidth, AppendCursor.Height() + RealMsgPaddingY};
		};

		// Set preview lines
		{
			char aLineBuilder[128];

			str_format(aLineBuilder, sizeof(aLineBuilder), "'%s' entered and joined the game", aBuf);
			SetPreviewLine(PREVIEW_SYS, -1, "*** ", aLineBuilder, 0, 0);

			str_format(aLineBuilder, sizeof(aLineBuilder), "Hey, how are you %s?", aBuf);
			SetPreviewLine(PREVIEW_HIGHLIGHT, 7, "Random Tee", aLineBuilder, FLAG_HIGHLIGHT, 0);

			SetPreviewLine(PREVIEW_TEAM, 11, "Your Teammate", "Let's speedrun this!", FLAG_TEAM, 0);
			SetPreviewLine(PREVIEW_FRIEND, 8, "Friend", "Hello there", FLAG_FRIEND, 0);
			SetPreviewLine(PREVIEW_SPAMMER, 9, "Spammer", "Hey fools, I'm spamming here!", 0, 5);
			SetPreviewLine(PREVIEW_CLIENT, -1, "— ", "Echo command executed", FLAG_CLIENT, 0);
		}

		SetLineSkin(1, GameClient()->m_Skins.Find("pinky"));
		SetLineSkin(2, GameClient()->m_Skins.Find("default"));
		SetLineSkin(3, GameClient()->m_Skins.Find("cammostripes"));
		SetLineSkin(4, GameClient()->m_Skins.Find("beast"));

		// Backgrounds first
		if(!g_Config.m_ClChatOld)
		{
			Graphics()->TextureClear();
			Graphics()->QuadsBegin();
			Graphics()->SetColor(0, 0, 0, 0.12f);

			float TempY = Y;
			const float RealBackgroundRounding = Chat.MessageRounding() * 2.0f;

			auto &&RenderMessageBackground = [&](int LineIndex) {
				auto Size = RenderPreview(LineIndex, 0, 0, false);
				Graphics()->DrawRectExt(X - RealMsgPaddingX / 2.0f, TempY - RealMsgPaddingY / 2.0f, Size.x + RealMsgPaddingX * 1.5f, Size.y, RealBackgroundRounding, IGraphics::CORNER_ALL);
				return Size.y;
			};

			if(g_Config.m_ClShowChatSystem)
			{
				TempY += RenderMessageBackground(PREVIEW_SYS);
			}

			if(!g_Config.m_ClShowChatFriends)
			{
				if(!g_Config.m_ClShowChatTeamMembersOnly)
					TempY += RenderMessageBackground(PREVIEW_HIGHLIGHT);
				TempY += RenderMessageBackground(PREVIEW_TEAM);
			}

			if(!g_Config.m_ClShowChatTeamMembersOnly)
				TempY += RenderMessageBackground(PREVIEW_FRIEND);

			if(!g_Config.m_ClShowChatFriends && !g_Config.m_ClShowChatTeamMembersOnly)
			{
				TempY += RenderMessageBackground(PREVIEW_SPAMMER);
			}

			TempY += RenderMessageBackground(PREVIEW_CLIENT);

			Graphics()->QuadsEnd();
		}

		// System
		if(g_Config.m_ClShowChatSystem)
		{
			Y += RenderPreview(PREVIEW_SYS, X, Y).y;
		}

		if(!g_Config.m_ClShowChatFriends)
		{
			// Highlighted
			if(!g_Config.m_ClChatOld && !g_Config.m_ClShowChatTeamMembersOnly)
				RenderTools()->RenderTee(pIdleState, &s_vLines[PREVIEW_HIGHLIGHT].m_RenderInfo, EMOTE_NORMAL, vec2(1, 0.1f), vec2(X + RealTeeSizeHalved, Y + OffsetTeeY + FullHeightMinusTee / 2.0f + TWSkinUnreliableOffset));
			if(!g_Config.m_ClShowChatTeamMembersOnly)
				Y += RenderPreview(PREVIEW_HIGHLIGHT, X, Y).y;

			// Team
			if(!g_Config.m_ClChatOld)
				RenderTools()->RenderTee(pIdleState, &s_vLines[PREVIEW_TEAM].m_RenderInfo, EMOTE_NORMAL, vec2(1, 0.1f), vec2(X + RealTeeSizeHalved, Y + OffsetTeeY + FullHeightMinusTee / 2.0f + TWSkinUnreliableOffset));
			Y += RenderPreview(PREVIEW_TEAM, X, Y).y;
		}

		// Friend
		if(!g_Config.m_ClChatOld && !g_Config.m_ClShowChatTeamMembersOnly)
			RenderTools()->RenderTee(pIdleState, &s_vLines[PREVIEW_FRIEND].m_RenderInfo, EMOTE_NORMAL, vec2(1, 0.1f), vec2(X + RealTeeSizeHalved, Y + OffsetTeeY + FullHeightMinusTee / 2.0f + TWSkinUnreliableOffset));
		if(!g_Config.m_ClShowChatTeamMembersOnly)
			Y += RenderPreview(PREVIEW_FRIEND, X, Y).y;

		// Normal
		if(!g_Config.m_ClShowChatFriends && !g_Config.m_ClShowChatTeamMembersOnly)
		{
			if(!g_Config.m_ClChatOld)
				RenderTools()->RenderTee(pIdleState, &s_vLines[PREVIEW_SPAMMER].m_RenderInfo, EMOTE_NORMAL, vec2(1, 0.1f), vec2(X + RealTeeSizeHalved, Y + OffsetTeeY + FullHeightMinusTee / 2.0f + TWSkinUnreliableOffset));
			Y += RenderPreview(PREVIEW_SPAMMER, X, Y).y;
		}
		// Client
		RenderPreview(PREVIEW_CLIENT, X, Y);

		TextRender()->TextColor(TextRender()->DefaultTextColor());
	}
	else if(s_CurTab == APPEARANCE_TAB_NAME_PLATE)
	{
		MainView.VSplitMid(&LeftView, &RightView, MarginBetweenViews);

		// ***** Name Plate ***** //
		LeftView.HSplitTop(HeadlineHeight, &Label, &LeftView);
		Ui()->DoLabel(&Label, Localize("Name Plate"), HeadlineFontSize, TEXTALIGN_ML);
		LeftView.HSplitTop(MarginSmall, nullptr, &LeftView);

		// General name plate settings
		{
			int Pressed = (g_Config.m_ClNamePlates ? 2 : 0) + (g_Config.m_ClNamePlatesOwn ? 1 : 0);
			if(DoLine_RadioMenu(LeftView, Localize("Show name plates"),
				   vButtonsContainersNamePlateShow,
				   {Localize("None", "Show name plates"), Localize("Own", "Show name plates"), Localize("Others", "Show name plates"), Localize("All", "Show name plates")},
				   {0, 1, 2, 3},
				   Pressed))
			{
				g_Config.m_ClNamePlates = Pressed & 2 ? 1 : 0;
				g_Config.m_ClNamePlatesOwn = Pressed & 1 ? 1 : 0;
			}
		}
		LeftView.HSplitTop(LineSize, &Button, &LeftView);
		Ui()->DoScrollbarOption(&g_Config.m_ClNamePlatesSize, &g_Config.m_ClNamePlatesSize, &Button, Localize("Name plates size"), -50, 100);
		LeftView.HSplitTop(LineSize, &Button, &LeftView);
		Ui()->DoScrollbarOption(&g_Config.m_ClNamePlatesOffset, &g_Config.m_ClNamePlatesOffset, &Button, Localize("Name plates offset"), 10, 100);

		DoButton_CheckBoxAutoVMarginAndSet(&g_Config.m_ClNamePlatesClan, Localize("Show clan above name plates"), &g_Config.m_ClNamePlatesClan, &LeftView, LineSize);
		LeftView.HSplitTop(LineSize, &Button, &LeftView);
		if(g_Config.m_ClNamePlatesClan)
			Ui()->DoScrollbarOption(&g_Config.m_ClNamePlatesClanSize, &g_Config.m_ClNamePlatesClanSize, &Button, Localize("Clan plates size"), -50, 100);

		DoButton_CheckBoxAutoVMarginAndSet(&g_Config.m_ClNamePlatesTeamcolors, Localize("Use team colors for name plates"), &g_Config.m_ClNamePlatesTeamcolors, &LeftView, LineSize);
		DoButton_CheckBoxAutoVMarginAndSet(&g_Config.m_ClNamePlatesFriendMark, Localize("Show friend icon in name plates"), &g_Config.m_ClNamePlatesFriendMark, &LeftView, LineSize);

		DoButton_CheckBoxAutoVMarginAndSet(&g_Config.m_ClNamePlatesIds, Localize("Show client IDs in name plates"), &g_Config.m_ClNamePlatesIds, &LeftView, LineSize);
		if(g_Config.m_ClNamePlatesIds > 0)
			DoButton_CheckBoxAutoVMarginAndSet(&g_Config.m_ClNamePlatesIdsSeperateLine, Localize("Show client IDs on a seperate line"), &g_Config.m_ClNamePlatesIdsSeperateLine, &LeftView, LineSize);
		else
			LeftView.HSplitTop(LineSize, nullptr, &LeftView);
		LeftView.HSplitTop(LineSize, &Button, &LeftView);
		if(g_Config.m_ClNamePlatesIds > 0 && g_Config.m_ClNamePlatesIdsSeperateLine > 0)
			Ui()->DoScrollbarOption(&g_Config.m_ClNamePlatesIdsSize, &g_Config.m_ClNamePlatesIdsSize, &Button, Localize("Client IDs size"), -50, 100);

		// ***** Hook Strength ***** //
		LeftView.HSplitTop(MarginBetweenViews, nullptr, &LeftView);
		LeftView.HSplitTop(HeadlineHeight, &Label, &LeftView);
		Ui()->DoLabel(&Label, Localize("Hook Strength"), HeadlineFontSize, TEXTALIGN_ML);
		LeftView.HSplitTop(MarginSmall, nullptr, &LeftView);

		LeftView.HSplitTop(LineSize, &Button, &LeftView);
		if(DoButton_CheckBox(&g_Config.m_ClNamePlatesStrong, Localize("Show hook strength icon indicator"), g_Config.m_ClNamePlatesStrong, &Button))
		{
			g_Config.m_ClNamePlatesStrong = g_Config.m_ClNamePlatesStrong ? 0 : 1;
		}
		LeftView.HSplitTop(LineSize, &Button, &LeftView);
		if(g_Config.m_ClNamePlatesStrong)
		{
			static int s_NamePlatesStrong = 0;
			if(DoButton_CheckBox(&s_NamePlatesStrong, Localize("Show hook strength number indicator"), g_Config.m_ClNamePlatesStrong == 2, &Button))
				g_Config.m_ClNamePlatesStrong = g_Config.m_ClNamePlatesStrong != 2 ? 2 : 1;
		}

		LeftView.HSplitTop(LineSize * 2.0f, &Button, &LeftView);
		if(g_Config.m_ClNamePlatesStrong)
		{
			Ui()->DoScrollbarOption(&g_Config.m_ClNamePlatesStrongSize, &g_Config.m_ClNamePlatesStrongSize, &Button, Localize("Size of hook strength icon and number indicator"), -50, 100, &CUi::ms_LinearScrollbarScale, CUi::SCROLLBAR_OPTION_MULTILINE);
		}

		// ***** Key Presses ***** //
		LeftView.HSplitTop(MarginBetweenViews, nullptr, &LeftView);
		LeftView.HSplitTop(HeadlineHeight, &Label, &LeftView);
		Ui()->DoLabel(&Label, Localize("Key Presses"), HeadlineFontSize, TEXTALIGN_ML);
		LeftView.HSplitTop(MarginSmall, nullptr, &LeftView);

		DoLine_RadioMenu(LeftView, Localize("Show players' key presses"),
			vButtonsContainersNamePlateKeyPresses,
			{Localize("None", "Show players' key presses"), Localize("Own", "Show players' key presses"), Localize("Others", "Show players' key presses"), Localize("All", "Show players' key presses")},
			{0, 3, 1, 2},
			g_Config.m_ClShowDirection);

		LeftView.HSplitTop(LineSize, &Button, &LeftView);
		if(g_Config.m_ClShowDirection > 0)
			Ui()->DoScrollbarOption(&g_Config.m_ClDirectionSize, &g_Config.m_ClDirectionSize, &Button, Localize("Size of key press icons"), -50, 100);

		// ***** Name Plate Preview ***** //
		RightView.HSplitTop(HeadlineHeight, &Label, &RightView);
		Ui()->DoLabel(&Label, Localize("Preview"), HeadlineFontSize, TEXTALIGN_ML);
		RightView.HSplitTop(2.0f * MarginSmall, nullptr, &RightView);

		// ***** Name Plate Dummy Preview ***** //
		RightView.HSplitBottom(LineSize, &RightView, &Button);
		if(DoButton_CheckBox(&m_DummyNamePlatePreview, Localize("Preview dummy's name plate"), m_DummyNamePlatePreview, &Button))
			m_DummyNamePlatePreview = !m_DummyNamePlatePreview;

		int Dummy = g_Config.m_ClDummy != (m_DummyNamePlatePreview ? 1 : 0);

		const vec2 Position = RightView.Center();

		GameClient()->m_NamePlates.RenderNamePlatePreview(Position, Dummy);
	}
	else if(s_CurTab == APPEARANCE_TAB_HOOK_COLLISION)
	{
		MainView.VSplitMid(&LeftView, &RightView, MarginBetweenViews);

		// ***** Hookline ***** //
		LeftView.HSplitTop(HeadlineHeight, &Label, &LeftView);
		Ui()->DoLabel(&Label, Localize("Hook collision line"), HeadlineFontSize, TEXTALIGN_ML);
		LeftView.HSplitTop(MarginSmall, nullptr, &LeftView);

		// General hookline settings
		LeftView.HSplitTop(LineSize, &Button, &LeftView);
		if(DoButton_CheckBox(&g_Config.m_ClShowHookCollOwn, Localize("Show own player's hook collision line"), g_Config.m_ClShowHookCollOwn, &Button))
		{
			g_Config.m_ClShowHookCollOwn = g_Config.m_ClShowHookCollOwn ? 0 : 1;
		}
		LeftView.HSplitTop(LineSize, &Button, &LeftView);
		if(g_Config.m_ClShowHookCollOwn)
		{
			static int s_ShowHookCollOwn = 0;
			if(DoButton_CheckBox(&s_ShowHookCollOwn, Localize("Always show own player's hook collision line"), g_Config.m_ClShowHookCollOwn == 2, &Button))
				g_Config.m_ClShowHookCollOwn = g_Config.m_ClShowHookCollOwn != 2 ? 2 : 1;
		}

		LeftView.HSplitTop(LineSize, &Button, &LeftView);
		if(DoButton_CheckBox(&g_Config.m_ClShowHookCollOther, Localize("Show other players' hook collision lines"), g_Config.m_ClShowHookCollOther, &Button))
		{
			g_Config.m_ClShowHookCollOther = g_Config.m_ClShowHookCollOther >= 1 ? 0 : 1;
		}
		LeftView.HSplitTop(LineSize, &Button, &LeftView);
		if(g_Config.m_ClShowHookCollOther)
		{
			static int s_ShowHookCollOther = 0;
			if(DoButton_CheckBox(&s_ShowHookCollOther, Localize("Always show other players' hook collision lines"), g_Config.m_ClShowHookCollOther == 2, &Button))
				g_Config.m_ClShowHookCollOther = g_Config.m_ClShowHookCollOther != 2 ? 2 : 1;
		}

		LeftView.HSplitTop(LineSize * 2.0f, &Button, &LeftView);
		Ui()->DoScrollbarOption(&g_Config.m_ClHookCollSize, &g_Config.m_ClHookCollSize, &Button, Localize("Width of your own hook collision line"), 0, 20, &CUi::ms_LinearScrollbarScale, CUi::SCROLLBAR_OPTION_MULTILINE);

		LeftView.HSplitTop(LineSize * 2.0f, &Button, &LeftView);
		Ui()->DoScrollbarOption(&g_Config.m_ClHookCollSizeOther, &g_Config.m_ClHookCollSizeOther, &Button, Localize("Width of others' hook collision line"), 0, 20, &CUi::ms_LinearScrollbarScale, CUi::SCROLLBAR_OPTION_MULTILINE);

		LeftView.HSplitTop(LineSize * 2.0f, &Button, &LeftView);
		Ui()->DoScrollbarOption(&g_Config.m_ClHookCollAlpha, &g_Config.m_ClHookCollAlpha, &Button, Localize("Hook collision line opacity"), 0, 100, &CUi::ms_LinearScrollbarScale, CUi::SCROLLBAR_OPTION_MULTILINE, "%");

		static CButtonContainer s_HookCollNoCollResetId, s_HookCollHookableCollResetId, s_HookCollTeeCollResetId;
		static int s_HookCollToolTip;

		LeftView.HSplitTop(LineSize, &Label, &LeftView);
		LeftView.HSplitTop(MarginSmall, nullptr, &LeftView);
		Ui()->DoLabel(&Label, Localize("Colors of the hook collision line, in case of a possible collision with:"), 13.0f, TEXTALIGN_ML);
		Ui()->DoButtonLogic(&s_HookCollToolTip, 0, &Label, BUTTONFLAG_NONE); // Just for the tooltip, result ignored
		GameClient()->m_Tooltips.DoToolTip(&s_HookCollToolTip, &Label, Localize("Your movements are not taken into account when calculating the line colors"));
		DoLine_ColorPicker(&s_HookCollNoCollResetId, ColorPickerLineSize, ColorPickerLabelSize, ColorPickerLineSpacing, &LeftView, Localize("Nothing hookable"), &g_Config.m_ClHookCollColorNoColl, ColorRGBA(1.0f, 0.0f, 0.0f, 1.0f), false);
		DoLine_ColorPicker(&s_HookCollHookableCollResetId, ColorPickerLineSize, ColorPickerLabelSize, ColorPickerLineSpacing, &LeftView, Localize("Something hookable"), &g_Config.m_ClHookCollColorHookableColl, ColorRGBA(130.0f / 255.0f, 232.0f / 255.0f, 160.0f / 255.0f, 1.0f), false);
		DoLine_ColorPicker(&s_HookCollTeeCollResetId, ColorPickerLineSize, ColorPickerLabelSize, ColorPickerLineSpacing, &LeftView, Localize("A Tee"), &g_Config.m_ClHookCollColorTeeColl, ColorRGBA(1.0f, 1.0f, 0.0f, 1.0f), false);

		// ***** Hook collisions preview ***** //
		RightView.HSplitTop(HeadlineHeight, &Label, &RightView);
		Ui()->DoLabel(&Label, Localize("Preview"), HeadlineFontSize, TEXTALIGN_ML);
		RightView.HSplitTop(2 * MarginSmall, nullptr, &RightView);

		auto DoHookCollision = [this](const vec2 &Pos, const float &Length, const int &Size, const ColorRGBA &Color, const bool &Invert) {
			ColorRGBA ColorModified = Color;
			if(Invert)
				ColorModified = color_invert(ColorModified);
			ColorModified = ColorModified.WithAlpha((float)g_Config.m_ClHookCollAlpha / 100);
			Graphics()->TextureClear();
			if(Size > 0)
			{
				Graphics()->QuadsBegin();
				Graphics()->SetColor(ColorModified);
				float LineWidth = 0.5f + (float)(Size - 1) * 0.25f;
				IGraphics::CQuadItem QuadItem(Pos.x, Pos.y - LineWidth, Length, LineWidth * 2.f);
				Graphics()->QuadsDrawTL(&QuadItem, 1);
				Graphics()->QuadsEnd();
			}
			else
			{
				Graphics()->LinesBegin();
				Graphics()->SetColor(ColorModified);
				IGraphics::CLineItem LineItem(Pos.x, Pos.y, Pos.x + Length, Pos.y);
				Graphics()->LinesDraw(&LineItem, 1);
				Graphics()->LinesEnd();
			}
		};

		CTeeRenderInfo OwnSkinInfo;
		OwnSkinInfo.Apply(m_pClient->m_Skins.Find(g_Config.m_ClPlayerSkin));
		OwnSkinInfo.ApplyColors(g_Config.m_ClPlayerUseCustomColor, g_Config.m_ClPlayerColorBody, g_Config.m_ClPlayerColorFeet);
		OwnSkinInfo.m_Size = 50.0f;

		CTeeRenderInfo DummySkinInfo;
		DummySkinInfo.Apply(m_pClient->m_Skins.Find(g_Config.m_ClDummySkin));
		DummySkinInfo.ApplyColors(g_Config.m_ClDummyUseCustomColor, g_Config.m_ClDummyColorBody, g_Config.m_ClDummyColorFeet);
		DummySkinInfo.m_Size = 50.0f;

		vec2 TeeRenderPos, DummyRenderPos;

		const float LineLength = 150.f;
		const float LeftMargin = 30.f;

		const int TileScale = 32.0f;

		// Toggled via checkbox later, inverts some previews
		static bool s_HookCollPressed = false;

		CUIRect PreviewColl;

		// ***** Unhookable Tile Preview *****
		CUIRect PreviewNoColl;
		RightView.HSplitTop(50.0f, &PreviewNoColl, &RightView);
		RightView.HSplitTop(4 * MarginSmall, nullptr, &RightView);
		TeeRenderPos = vec2(PreviewNoColl.x + LeftMargin, PreviewNoColl.y + PreviewNoColl.h / 2.0f);
		DoHookCollision(TeeRenderPos, PreviewNoColl.w - LineLength, g_Config.m_ClHookCollSize, color_cast<ColorRGBA>(ColorHSLA(g_Config.m_ClHookCollColorNoColl)), s_HookCollPressed);
		RenderTools()->RenderTee(CAnimState::GetIdle(), &OwnSkinInfo, 0, vec2(1.0f, 0.0f), TeeRenderPos);

		CUIRect NoHookTileRect;
		PreviewNoColl.VSplitRight(LineLength, &PreviewNoColl, &NoHookTileRect);
		NoHookTileRect.VSplitLeft(50.0f, &NoHookTileRect, nullptr);
		NoHookTileRect.Margin(10.0f, &NoHookTileRect);

		// Render unhookable tile
		Graphics()->TextureClear();
		Graphics()->TextureSet(m_pClient->m_MapImages.GetEntities(MAP_IMAGE_ENTITY_LAYER_TYPE_ALL_EXCEPT_SWITCH));
		Graphics()->BlendNormal();
		Graphics()->SetColor(1.0f, 1.0f, 1.0f, 1.0f);
		RenderTools()->RenderTile(NoHookTileRect.x, NoHookTileRect.y, TILE_NOHOOK, TileScale, ColorRGBA(1.0f, 1.0f, 1.0f, 1.0f));

		// ***** Hookable Tile Preview *****
		RightView.HSplitTop(50.0f, &PreviewColl, &RightView);
		RightView.HSplitTop(4 * MarginSmall, nullptr, &RightView);
		TeeRenderPos = vec2(PreviewColl.x + LeftMargin, PreviewColl.y + PreviewColl.h / 2.0f);
		DoHookCollision(TeeRenderPos, PreviewColl.w - LineLength, g_Config.m_ClHookCollSize, color_cast<ColorRGBA>(ColorHSLA(g_Config.m_ClHookCollColorHookableColl)), s_HookCollPressed);
		RenderTools()->RenderTee(CAnimState::GetIdle(), &OwnSkinInfo, 0, vec2(1.0f, 0.0f), TeeRenderPos);

		CUIRect HookTileRect;
		PreviewColl.VSplitRight(LineLength, &PreviewColl, &HookTileRect);
		HookTileRect.VSplitLeft(50.0f, &HookTileRect, nullptr);
		HookTileRect.Margin(10.0f, &HookTileRect);

		// Render hookable tile
		Graphics()->TextureClear();
		Graphics()->TextureSet(m_pClient->m_MapImages.GetEntities(MAP_IMAGE_ENTITY_LAYER_TYPE_ALL_EXCEPT_SWITCH));
		Graphics()->BlendNormal();
		Graphics()->SetColor(1.0f, 1.0f, 1.0f, 1.0f);
		RenderTools()->RenderTile(HookTileRect.x, HookTileRect.y, TILE_SOLID, TileScale, ColorRGBA(1.0f, 1.0f, 1.0f, 1.0f));

		// ***** Hook Dummy Preivew *****
		RightView.HSplitTop(50.0f, &PreviewColl, &RightView);
		RightView.HSplitTop(4 * MarginSmall, nullptr, &RightView);
		TeeRenderPos = vec2(PreviewColl.x + LeftMargin, PreviewColl.y + PreviewColl.h / 2.0f);
		DummyRenderPos = vec2(PreviewColl.x + PreviewColl.w - LineLength - 5.f + LeftMargin, PreviewColl.y + PreviewColl.h / 2.0f);
		DoHookCollision(TeeRenderPos, PreviewColl.w - LineLength - 15.f, g_Config.m_ClHookCollSize, color_cast<ColorRGBA>(ColorHSLA(g_Config.m_ClHookCollColorTeeColl)), s_HookCollPressed);
		RenderTools()->RenderTee(CAnimState::GetIdle(), &DummySkinInfo, 0, vec2(1.0f, 0.0f), DummyRenderPos);
		RenderTools()->RenderTee(CAnimState::GetIdle(), &OwnSkinInfo, 0, vec2(1.0f, 0.0f), TeeRenderPos);

		// ***** Hook Dummy Reverse Preivew *****
		RightView.HSplitTop(50.0f, &PreviewColl, &RightView);
		RightView.HSplitTop(4 * MarginSmall, nullptr, &RightView);
		TeeRenderPos = vec2(PreviewColl.x + LeftMargin, PreviewColl.y + PreviewColl.h / 2.0f);
		DummyRenderPos = vec2(PreviewColl.x + PreviewColl.w - LineLength - 5.f + LeftMargin, PreviewColl.y + PreviewColl.h / 2.0f);
		DoHookCollision(TeeRenderPos, PreviewColl.w - LineLength - 15.f, g_Config.m_ClHookCollSizeOther, color_cast<ColorRGBA>(ColorHSLA(g_Config.m_ClHookCollColorTeeColl)), false);
		RenderTools()->RenderTee(CAnimState::GetIdle(), &OwnSkinInfo, 0, vec2(1.0f, 0.0f), DummyRenderPos);
		RenderTools()->RenderTee(CAnimState::GetIdle(), &DummySkinInfo, 0, vec2(1.0f, 0.0f), TeeRenderPos);

		// ***** Preview +hookcoll pressed toggle *****
		RightView.HSplitTop(LineSize, &Button, &RightView);
		if(DoButton_CheckBox(&s_HookCollPressed, Localize("Preview 'Hook collisions' being pressed"), s_HookCollPressed, &Button))
			s_HookCollPressed = !s_HookCollPressed;
	}
	else if(s_CurTab == APPEARANCE_TAB_INFO_MESSAGES)
	{
		MainView.VSplitMid(&LeftView, &RightView, MarginBetweenViews);

		// ***** Info Messages ***** //
		LeftView.HSplitTop(HeadlineHeight, &Label, &LeftView);
		Ui()->DoLabel(&Label, Localize("Info Messages"), HeadlineFontSize, TEXTALIGN_ML);
		LeftView.HSplitTop(MarginSmall, nullptr, &LeftView);

		// General info messages settings
		LeftView.HSplitTop(LineSize, &Button, &LeftView);
		if(DoButton_CheckBox(&g_Config.m_ClShowKillMessages, Localize("Show kill messages"), g_Config.m_ClShowKillMessages, &Button))
		{
			g_Config.m_ClShowKillMessages ^= 1;
		}

		LeftView.HSplitTop(LineSize, &Button, &LeftView);
		if(DoButton_CheckBox(&g_Config.m_ClShowFinishMessages, Localize("Show finish messages"), g_Config.m_ClShowFinishMessages, &Button))
		{
			g_Config.m_ClShowFinishMessages ^= 1;
		}

		static CButtonContainer s_KillMessageNormalColorId, s_KillMessageHighlightColorId;
		DoLine_ColorPicker(&s_KillMessageNormalColorId, ColorPickerLineSize, ColorPickerLabelSize, ColorPickerLineSpacing, &LeftView, Localize("Normal Color"), &g_Config.m_ClKillMessageNormalColor, ColorRGBA(1.0f, 1.0f, 1.0f), false);
		DoLine_ColorPicker(&s_KillMessageHighlightColorId, ColorPickerLineSize, ColorPickerLabelSize, ColorPickerLineSpacing, &LeftView, Localize("Highlight Color"), &g_Config.m_ClKillMessageHighlightColor, ColorRGBA(1.0f, 1.0f, 1.0f), false);
	}
	else if(s_CurTab == APPEARANCE_TAB_LASER)
	{
		MainView.VSplitMid(&LeftView, &RightView, MarginBetweenViews);

		// ***** Weapons ***** //
		LeftView.HSplitTop(HeadlineHeight, &Label, &LeftView);
		Ui()->DoLabel(&Label, Localize("Weapons"), HeadlineFontSize, TEXTALIGN_ML);
		LeftView.HSplitTop(MarginSmall, nullptr, &LeftView);

		// General weapon laser settings
		static CButtonContainer s_LaserRifleOutResetId, s_LaserRifleInResetId, s_LaserShotgunOutResetId, s_LaserShotgunInResetId;

		ColorHSLA LaserRifleOutlineColor = DoLine_ColorPicker(&s_LaserRifleOutResetId, ColorPickerLineSize, ColorPickerLabelSize, ColorPickerLineSpacing, &LeftView, Localize("Rifle Laser Outline Color"), &g_Config.m_ClLaserRifleOutlineColor, ColorRGBA(0.074402f, 0.074402f, 0.247166f, 1.0f), false);
		ColorHSLA LaserRifleInnerColor = DoLine_ColorPicker(&s_LaserRifleInResetId, ColorPickerLineSize, ColorPickerLabelSize, ColorPickerLineSpacing, &LeftView, Localize("Rifle Laser Inner Color"), &g_Config.m_ClLaserRifleInnerColor, ColorRGBA(0.498039f, 0.498039f, 1.0f, 1.0f), false);
		ColorHSLA LaserShotgunOutlineColor = DoLine_ColorPicker(&s_LaserShotgunOutResetId, ColorPickerLineSize, ColorPickerLabelSize, ColorPickerLineSpacing, &LeftView, Localize("Shotgun Laser Outline Color"), &g_Config.m_ClLaserShotgunOutlineColor, ColorRGBA(0.125490f, 0.098039f, 0.043137f, 1.0f), false);
		ColorHSLA LaserShotgunInnerColor = DoLine_ColorPicker(&s_LaserShotgunInResetId, ColorPickerLineSize, ColorPickerLabelSize, ColorPickerLineSpacing, &LeftView, Localize("Shotgun Laser Inner Color"), &g_Config.m_ClLaserShotgunInnerColor, ColorRGBA(0.570588f, 0.417647f, 0.252941f, 1.0f), false);

		// ***** Entities ***** //
		LeftView.HSplitTop(10.0f, nullptr, &LeftView);
		LeftView.HSplitTop(HeadlineHeight, &Label, &LeftView);
		Ui()->DoLabel(&Label, Localize("Entities"), HeadlineFontSize, TEXTALIGN_ML);
		LeftView.HSplitTop(MarginSmall, nullptr, &LeftView);

		// General entity laser settings
		static CButtonContainer s_LaserDoorOutResetId, s_LaserDoorInResetId, s_LaserFreezeOutResetId, s_LaserFreezeInResetId;

		ColorHSLA LaserDoorOutlineColor = DoLine_ColorPicker(&s_LaserDoorOutResetId, ColorPickerLineSize, ColorPickerLabelSize, ColorPickerLineSpacing, &LeftView, Localize("Door Laser Outline Color"), &g_Config.m_ClLaserDoorOutlineColor, ColorRGBA(0.0f, 0.131372f, 0.096078f, 1.0f), false);
		ColorHSLA LaserDoorInnerColor = DoLine_ColorPicker(&s_LaserDoorInResetId, ColorPickerLineSize, ColorPickerLabelSize, ColorPickerLineSpacing, &LeftView, Localize("Door Laser Inner Color"), &g_Config.m_ClLaserDoorInnerColor, ColorRGBA(0.262745f, 0.760784f, 0.639215f, 1.0f), false);
		ColorHSLA LaserFreezeOutlineColor = DoLine_ColorPicker(&s_LaserFreezeOutResetId, ColorPickerLineSize, ColorPickerLabelSize, ColorPickerLineSpacing, &LeftView, Localize("Freeze Laser Outline Color"), &g_Config.m_ClLaserFreezeOutlineColor, ColorRGBA(0.131372f, 0.123529f, 0.182352f, 1.0f), false);
		ColorHSLA LaserFreezeInnerColor = DoLine_ColorPicker(&s_LaserFreezeInResetId, ColorPickerLineSize, ColorPickerLabelSize, ColorPickerLineSpacing, &LeftView, Localize("Freeze Laser Inner Color"), &g_Config.m_ClLaserFreezeInnerColor, ColorRGBA(0.482352f, 0.443137f, 0.564705f, 1.0f), false);

		static CButtonContainer s_AllToRifleResetId, s_AllToDefaultResetId;

		LeftView.HSplitTop(4 * MarginSmall, nullptr, &LeftView);
		LeftView.HSplitTop(LineSize, &Button, &LeftView);
		if(DoButton_Menu(&s_AllToRifleResetId, Localize("Set all to Rifle"), 0, &Button))
		{
			g_Config.m_ClLaserShotgunOutlineColor = g_Config.m_ClLaserRifleOutlineColor;
			g_Config.m_ClLaserShotgunInnerColor = g_Config.m_ClLaserRifleInnerColor;
			g_Config.m_ClLaserDoorOutlineColor = g_Config.m_ClLaserRifleOutlineColor;
			g_Config.m_ClLaserDoorInnerColor = g_Config.m_ClLaserRifleInnerColor;
			g_Config.m_ClLaserFreezeOutlineColor = g_Config.m_ClLaserRifleOutlineColor;
			g_Config.m_ClLaserFreezeInnerColor = g_Config.m_ClLaserRifleInnerColor;
		}

		// values taken from the CL commands
		LeftView.HSplitTop(2 * MarginSmall, nullptr, &LeftView);
		LeftView.HSplitTop(LineSize, &Button, &LeftView);
		if(DoButton_Menu(&s_AllToDefaultResetId, Localize("Reset to defaults"), 0, &Button))
		{
			g_Config.m_ClLaserRifleOutlineColor = 11176233;
			g_Config.m_ClLaserRifleInnerColor = 11206591;
			g_Config.m_ClLaserShotgunOutlineColor = 1866773;
			g_Config.m_ClLaserShotgunInnerColor = 1467241;
			g_Config.m_ClLaserDoorOutlineColor = 7667473;
			g_Config.m_ClLaserDoorInnerColor = 7701379;
			g_Config.m_ClLaserFreezeOutlineColor = 11613223;
			g_Config.m_ClLaserFreezeInnerColor = 12001153;
		}

		// ***** Laser Preview ***** //
		RightView.HSplitTop(HeadlineHeight, &Label, &RightView);
		Ui()->DoLabel(&Label, Localize("Preview"), HeadlineFontSize, TEXTALIGN_ML);
		RightView.HSplitTop(MarginSmall, nullptr, &RightView);

		const float LaserPreviewHeight = 50.0f;
		CUIRect LaserPreview;
		RightView.HSplitTop(LaserPreviewHeight, &LaserPreview, &RightView);
		RightView.HSplitTop(2 * MarginSmall, nullptr, &RightView);
		DoLaserPreview(&LaserPreview, LaserRifleOutlineColor, LaserRifleInnerColor, LASERTYPE_RIFLE);

		RightView.HSplitTop(LaserPreviewHeight, &LaserPreview, &RightView);
		RightView.HSplitTop(2 * MarginSmall, nullptr, &RightView);
		DoLaserPreview(&LaserPreview, LaserShotgunOutlineColor, LaserShotgunInnerColor, LASERTYPE_SHOTGUN);

		RightView.HSplitTop(LaserPreviewHeight, &LaserPreview, &RightView);
		RightView.HSplitTop(2 * MarginSmall, nullptr, &RightView);
		DoLaserPreview(&LaserPreview, LaserDoorOutlineColor, LaserDoorInnerColor, LASERTYPE_DOOR);

		RightView.HSplitTop(LaserPreviewHeight, &LaserPreview, &RightView);
		RightView.HSplitTop(2 * MarginSmall, nullptr, &RightView);
		DoLaserPreview(&LaserPreview, LaserFreezeOutlineColor, LaserFreezeInnerColor, LASERTYPE_DOOR);
	}
}

void CMenus::RenderSettingsDDNet(CUIRect MainView)
{
	CUIRect Button, Left, Right, LeftLeft, Label;

#if defined(CONF_AUTOUPDATE)
	CUIRect UpdaterRect;
	MainView.HSplitBottom(20.0f, &MainView, &UpdaterRect);
	MainView.HSplitBottom(5.0f, &MainView, nullptr);
#endif

	// demo
	CUIRect Demo;
	MainView.HSplitTop(110.0f, &Demo, &MainView);
	Demo.HSplitTop(30.0f, &Label, &Demo);
	Ui()->DoLabel(&Label, Localize("Demo"), 20.0f, TEXTALIGN_ML);
	Label.VSplitMid(nullptr, &Label, 20.0f);
	Ui()->DoLabel(&Label, Localize("Ghost"), 20.0f, TEXTALIGN_ML);

	Demo.HSplitTop(5.0f, nullptr, &Demo);
	Demo.VSplitMid(&Left, &Right, 20.0f);

	Left.HSplitTop(20.0f, &Button, &Left);
	if(DoButton_CheckBox(&g_Config.m_ClAutoRaceRecord, Localize("Save the best demo of each race"), g_Config.m_ClAutoRaceRecord, &Button))
	{
		g_Config.m_ClAutoRaceRecord ^= 1;
	}

	Left.HSplitTop(20.0f, &Button, &Left);
	if(DoButton_CheckBox(&g_Config.m_ClReplays, Localize("Enable replays"), g_Config.m_ClReplays, &Button))
	{
		g_Config.m_ClReplays ^= 1;
		Client()->DemoRecorder_UpdateReplayRecorder();
	}

	Left.HSplitTop(20.0f, &Button, &Left);
	if(g_Config.m_ClReplays)
		Ui()->DoScrollbarOption(&g_Config.m_ClReplayLength, &g_Config.m_ClReplayLength, &Button, Localize("Default length"), 10, 600, &CUi::ms_LinearScrollbarScale, CUi::SCROLLBAR_OPTION_NOCLAMPVALUE);

	Right.HSplitTop(20.0f, &Button, &Right);
	if(DoButton_CheckBox(&g_Config.m_ClRaceGhost, Localize("Enable ghost"), g_Config.m_ClRaceGhost, &Button))
	{
		g_Config.m_ClRaceGhost ^= 1;
	}
	GameClient()->m_Tooltips.DoToolTip(&g_Config.m_ClRaceGhost, &Button, Localize("When you cross the start line, show a ghost tee replicating the movements of your best time"));

	if(g_Config.m_ClRaceGhost)
	{
		Right.HSplitTop(20.0f, &Button, &Right);
		Button.VSplitMid(&LeftLeft, &Button);
		if(DoButton_CheckBox(&g_Config.m_ClRaceShowGhost, Localize("Show ghost"), g_Config.m_ClRaceShowGhost, &LeftLeft))
		{
			g_Config.m_ClRaceShowGhost ^= 1;
		}
		Ui()->DoScrollbarOption(&g_Config.m_ClRaceGhostAlpha, &g_Config.m_ClRaceGhostAlpha, &Button, Localize("Opacity"), 0, 100, &CUi::ms_LinearScrollbarScale, 0u, "%");

		Right.HSplitTop(20.0f, &Button, &Right);
		if(DoButton_CheckBox(&g_Config.m_ClRaceSaveGhost, Localize("Save ghost"), g_Config.m_ClRaceSaveGhost, &Button))
		{
			g_Config.m_ClRaceSaveGhost ^= 1;
		}

		if(g_Config.m_ClRaceSaveGhost)
		{
			Right.HSplitTop(20.0f, &Button, &Right);
			if(DoButton_CheckBox(&g_Config.m_ClRaceGhostSaveBest, Localize("Only save improvements"), g_Config.m_ClRaceGhostSaveBest, &Button))
			{
				g_Config.m_ClRaceGhostSaveBest ^= 1;
			}
		}
	}

	// gameplay
	CUIRect Gameplay;
	MainView.HSplitTop(150.0f, &Gameplay, &MainView);
	Gameplay.HSplitTop(30.0f, &Label, &Gameplay);
	Ui()->DoLabel(&Label, Localize("Gameplay"), 20.0f, TEXTALIGN_ML);
	Gameplay.HSplitTop(5.0f, nullptr, &Gameplay);
	Gameplay.VSplitMid(&Left, &Right, 20.0f);

	Left.HSplitTop(20.0f, &Button, &Left);
	Ui()->DoScrollbarOption(&g_Config.m_ClOverlayEntities, &g_Config.m_ClOverlayEntities, &Button, Localize("Overlay entities"), 0, 100);

	Left.HSplitTop(20.0f, &Button, &Left);
	Button.VSplitMid(&LeftLeft, &Button);

	if(DoButton_CheckBox(&g_Config.m_ClTextEntities, Localize("Show text entities"), g_Config.m_ClTextEntities, &LeftLeft))
		g_Config.m_ClTextEntities ^= 1;

	if(g_Config.m_ClTextEntities)
	{
		if(Ui()->DoScrollbarOption(&g_Config.m_ClTextEntitiesSize, &g_Config.m_ClTextEntitiesSize, &Button, Localize("Size"), 0, 100))
			m_pClient->m_MapImages.SetTextureScale(g_Config.m_ClTextEntitiesSize);
	}

	Left.HSplitTop(20.0f, &Button, &Left);
	Button.VSplitMid(&LeftLeft, &Button);

	if(DoButton_CheckBox(&g_Config.m_ClShowOthers, Localize("Show others"), g_Config.m_ClShowOthers == SHOW_OTHERS_ON, &LeftLeft))
		g_Config.m_ClShowOthers = g_Config.m_ClShowOthers != SHOW_OTHERS_ON ? SHOW_OTHERS_ON : SHOW_OTHERS_OFF;

	Ui()->DoScrollbarOption(&g_Config.m_ClShowOthersAlpha, &g_Config.m_ClShowOthersAlpha, &Button, Localize("Opacity"), 0, 100, &CUi::ms_LinearScrollbarScale, 0u, "%");

	GameClient()->m_Tooltips.DoToolTip(&g_Config.m_ClShowOthersAlpha, &Button, Localize("Adjust the opacity of entities belonging to other teams, such as tees and name plates"));

	Left.HSplitTop(20.0f, &Button, &Left);
	static int s_ShowOwnTeamId = 0;
	if(DoButton_CheckBox(&s_ShowOwnTeamId, Localize("Show others (own team only)"), g_Config.m_ClShowOthers == SHOW_OTHERS_ONLY_TEAM, &Button))
	{
		g_Config.m_ClShowOthers = g_Config.m_ClShowOthers != SHOW_OTHERS_ONLY_TEAM ? SHOW_OTHERS_ONLY_TEAM : SHOW_OTHERS_OFF;
	}

	Left.HSplitTop(20.0f, &Button, &Left);
	if(DoButton_CheckBox(&g_Config.m_ClShowQuads, Localize("Show quads"), g_Config.m_ClShowQuads, &Button))
	{
		g_Config.m_ClShowQuads ^= 1;
	}
	GameClient()->m_Tooltips.DoToolTip(&g_Config.m_ClShowQuads, &Button, Localize("Quads are used for background decoration"));

	Right.HSplitTop(20.0f, &Button, &Right);
	if(Ui()->DoScrollbarOption(&g_Config.m_ClDefaultZoom, &g_Config.m_ClDefaultZoom, &Button, Localize("Default zoom"), 0, 20))
		m_pClient->m_Camera.SetZoom(CCamera::ZoomStepsToValue(g_Config.m_ClDefaultZoom - 10), g_Config.m_ClSmoothZoomTime, true);

	Right.HSplitTop(20.0f, &Button, &Right);
	if(DoButton_CheckBox(&g_Config.m_ClAntiPing, Localize("AntiPing"), g_Config.m_ClAntiPing, &Button))
	{
		g_Config.m_ClAntiPing ^= 1;
	}
	GameClient()->m_Tooltips.DoToolTip(&g_Config.m_ClAntiPing, &Button, Localize("Tries to predict other entities to give a feel of low latency"));

	if(g_Config.m_ClAntiPing)
	{
		Right.HSplitTop(20.0f, &Button, &Right);
		if(DoButton_CheckBox(&g_Config.m_ClAntiPingPlayers, Localize("AntiPing: predict other players"), g_Config.m_ClAntiPingPlayers, &Button))
		{
			g_Config.m_ClAntiPingPlayers ^= 1;
		}

		Right.HSplitTop(20.0f, &Button, &Right);
		if(DoButton_CheckBox(&g_Config.m_ClAntiPingWeapons, Localize("AntiPing: predict weapons"), g_Config.m_ClAntiPingWeapons, &Button))
		{
			g_Config.m_ClAntiPingWeapons ^= 1;
		}

		Right.HSplitTop(20.0f, &Button, &Right);
		if(DoButton_CheckBox(&g_Config.m_ClAntiPingGrenade, Localize("AntiPing: predict grenade paths"), g_Config.m_ClAntiPingGrenade, &Button))
		{
			g_Config.m_ClAntiPingGrenade ^= 1;
		}
		Right.HSplitTop(20.0f, &Button, &Right);
		Ui()->DoScrollbarOption(&g_Config.m_ClPredictionMargin, &g_Config.m_ClPredictionMargin, &Button, Localize("AntiPing: prediction margin"), 1, 300);
	}

	CUIRect Background, Miscellaneous;
	MainView.VSplitMid(&Background, &Miscellaneous, 20.0f);

	// background
	Background.HSplitTop(30.0f, &Label, &Background);
	Background.HSplitTop(5.0f, nullptr, &Background);
	Ui()->DoLabel(&Label, Localize("Background"), 20.0f, TEXTALIGN_ML);

	ColorRGBA GreyDefault(0.5f, 0.5f, 0.5f, 1);

	static CButtonContainer s_ResetId1;
	DoLine_ColorPicker(&s_ResetId1, 25.0f, 13.0f, 5.0f, &Background, Localize("Regular background color"), &g_Config.m_ClBackgroundColor, GreyDefault, false);

	static CButtonContainer s_ResetId2;
	DoLine_ColorPicker(&s_ResetId2, 25.0f, 13.0f, 5.0f, &Background, Localize("Entities background color"), &g_Config.m_ClBackgroundEntitiesColor, GreyDefault, false);

	CUIRect EditBox, ReloadButton;
	Background.HSplitTop(20.0f, &Label, &Background);
	Background.HSplitTop(2.0f, nullptr, &Background);
	Label.VSplitLeft(100.0f, &Label, &EditBox);
	EditBox.VSplitRight(60.0f, &EditBox, &Button);
	Button.VSplitMid(&ReloadButton, &Button, 5.0f);
	EditBox.VSplitRight(5.0f, &EditBox, nullptr);

	Ui()->DoLabel(&Label, Localize("Map"), 14.0f, TEXTALIGN_ML);

	static CLineInput s_BackgroundEntitiesInput(g_Config.m_ClBackgroundEntities, sizeof(g_Config.m_ClBackgroundEntities));
	Ui()->DoEditBox(&s_BackgroundEntitiesInput, &EditBox, 14.0f);

	static CButtonContainer s_BackgroundEntitiesMapPicker, s_BackgroundEntitiesReload;

	if(DoButton_FontIcon(&s_BackgroundEntitiesReload, FONT_ICON_ARROW_ROTATE_RIGHT, 0, &ReloadButton, BUTTONFLAG_LEFT))
	{
		m_pClient->m_Background.LoadBackground();
	}

	if(DoButton_FontIcon(&s_BackgroundEntitiesMapPicker, FONT_ICON_FOLDER, 0, &Button, BUTTONFLAG_LEFT))
	{
		static SPopupMenuId s_PopupMapPickerId;
		static CPopupMapPickerContext s_PopupMapPickerContext;
		s_PopupMapPickerContext.m_pMenus = this;
		s_PopupMapPickerContext.MapListPopulate();
		Ui()->DoPopupMenu(&s_PopupMapPickerId, Ui()->MouseX(), Ui()->MouseY(), 300.0f, 250.0f, &s_PopupMapPickerContext, PopupMapPicker);
	}

	Background.HSplitTop(20.0f, &Button, &Background);
	const bool UseCurrentMap = str_comp(g_Config.m_ClBackgroundEntities, CURRENT_MAP) == 0;
	static int s_UseCurrentMapId = 0;
	if(DoButton_CheckBox(&s_UseCurrentMapId, Localize("Use current map as background"), UseCurrentMap, &Button))
	{
		if(UseCurrentMap)
			g_Config.m_ClBackgroundEntities[0] = '\0';
		else
			str_copy(g_Config.m_ClBackgroundEntities, CURRENT_MAP);
		m_pClient->m_Background.LoadBackground();
	}

	Background.HSplitTop(20.0f, &Button, &Background);
	if(DoButton_CheckBox(&g_Config.m_ClBackgroundShowTilesLayers, Localize("Show tiles layers from BG map"), g_Config.m_ClBackgroundShowTilesLayers, &Button))
		g_Config.m_ClBackgroundShowTilesLayers ^= 1;

	// miscellaneous
	Miscellaneous.HSplitTop(30.0f, &Label, &Miscellaneous);
	Miscellaneous.HSplitTop(5.0f, nullptr, &Miscellaneous);

	Ui()->DoLabel(&Label, Localize("Miscellaneous"), 20.0f, TEXTALIGN_ML);

	static CButtonContainer s_ButtonTimeout;
	Miscellaneous.HSplitTop(20.0f, &Button, &Miscellaneous);
	if(DoButton_Menu(&s_ButtonTimeout, Localize("New random timeout code"), 0, &Button))
	{
		Client()->GenerateTimeoutSeed();
	}

	Miscellaneous.HSplitTop(5.0f, nullptr, &Miscellaneous);
	Miscellaneous.HSplitTop(20.0f, &Label, &Miscellaneous);
	Miscellaneous.HSplitTop(2.0f, nullptr, &Miscellaneous);
	Ui()->DoLabel(&Label, Localize("Run on join"), 14.0f, TEXTALIGN_ML);
	Miscellaneous.HSplitTop(20.0f, &Button, &Miscellaneous);
	static CLineInput s_RunOnJoinInput(g_Config.m_ClRunOnJoin, sizeof(g_Config.m_ClRunOnJoin));
	s_RunOnJoinInput.SetEmptyText(Localize("Chat command (e.g. showall 1)"));
	Ui()->DoEditBox(&s_RunOnJoinInput, &Button, 14.0f);

#if defined(CONF_FAMILY_WINDOWS)
	static CButtonContainer s_ButtonUnregisterShell;
	Miscellaneous.HSplitTop(10.0f, nullptr, &Miscellaneous);
	Miscellaneous.HSplitTop(20.0f, &Button, &Miscellaneous);
	if(DoButton_Menu(&s_ButtonUnregisterShell, Localize("Unregister protocol and file extensions"), 0, &Button))
	{
		Client()->ShellUnregister();
	}
#endif

	// Updater
#if defined(CONF_AUTOUPDATE)
	{
		bool NeedUpdate = str_comp(Client()->LatestVersion(), "0");
		IUpdater::EUpdaterState State = Updater()->GetCurrentState();

		// Update Button
		char aBuf[256];
		if(NeedUpdate && State <= IUpdater::CLEAN)
		{
			str_format(aBuf, sizeof(aBuf), Localize("DDNet %s is available:"), Client()->LatestVersion());
			UpdaterRect.VSplitLeft(TextRender()->TextWidth(14.0f, aBuf, -1, -1.0f) + 10.0f, &UpdaterRect, &Button);
			Button.VSplitLeft(100.0f, &Button, nullptr);
			static CButtonContainer s_ButtonUpdate;
			if(DoButton_Menu(&s_ButtonUpdate, Localize("Update now"), 0, &Button))
			{
				Updater()->InitiateUpdate();
			}
		}
		else if(State >= IUpdater::GETTING_MANIFEST && State < IUpdater::NEED_RESTART)
			str_copy(aBuf, Localize("Updating…"));
		else if(State == IUpdater::NEED_RESTART)
		{
			str_copy(aBuf, Localize("DDNet Client updated!"));
			m_NeedRestartUpdate = true;
		}
		else
		{
			str_copy(aBuf, Localize("No updates available"));
			UpdaterRect.VSplitLeft(TextRender()->TextWidth(14.0f, aBuf, -1, -1.0f) + 10.0f, &UpdaterRect, &Button);
			Button.VSplitLeft(100.0f, &Button, nullptr);
			static CButtonContainer s_ButtonUpdate;
			if(DoButton_Menu(&s_ButtonUpdate, Localize("Check now"), 0, &Button))
			{
				Client()->RequestDDNetInfo();
			}
		}
		Ui()->DoLabel(&UpdaterRect, aBuf, 14.0f, TEXTALIGN_ML);
		TextRender()->TextColor(1.0f, 1.0f, 1.0f, 1.0f);
	}
#endif
}

CUi::EPopupMenuFunctionResult CMenus::PopupMapPicker(void *pContext, CUIRect View, bool Active)
{
	CPopupMapPickerContext *pPopupContext = static_cast<CPopupMapPickerContext *>(pContext);
	CMenus *pMenus = pPopupContext->m_pMenus;

	static CListBox s_ListBox;
	s_ListBox.SetActive(Active);
	s_ListBox.DoStart(20.0f, pPopupContext->m_vMaps.size(), 1, 3, -1, &View, false);

	int MapIndex = 0;
	for(auto &Map : pPopupContext->m_vMaps)
	{
		MapIndex++;
		const CListboxItem Item = s_ListBox.DoNextItem(&Map, MapIndex == pPopupContext->m_Selection);
		if(!Item.m_Visible)
			continue;

		CUIRect Label, Icon;
		Item.m_Rect.VSplitLeft(20.0f, &Icon, &Label);

		char aLabelText[IO_MAX_PATH_LENGTH];
		str_copy(aLabelText, Map.m_aFilename);
		if(Map.m_IsDirectory)
			str_append(aLabelText, "/", sizeof(aLabelText));

		const char *pIconType;
		if(!Map.m_IsDirectory)
		{
			pIconType = FONT_ICON_MAP;
		}
		else
		{
			if(!str_comp(Map.m_aFilename, ".."))
				pIconType = FONT_ICON_FOLDER_TREE;
			else
				pIconType = FONT_ICON_FOLDER;
		}

		pMenus->TextRender()->SetFontPreset(EFontPreset::ICON_FONT);
		pMenus->TextRender()->SetRenderFlags(ETextRenderFlags::TEXT_RENDER_FLAG_ONLY_ADVANCE_WIDTH | ETextRenderFlags::TEXT_RENDER_FLAG_NO_X_BEARING | ETextRenderFlags::TEXT_RENDER_FLAG_NO_Y_BEARING);
		pMenus->Ui()->DoLabel(&Icon, pIconType, 12.0f, TEXTALIGN_ML);
		pMenus->TextRender()->SetRenderFlags(0);
		pMenus->TextRender()->SetFontPreset(EFontPreset::DEFAULT_FONT);

		pMenus->Ui()->DoLabel(&Label, aLabelText, 10.0f, TEXTALIGN_ML);
	}

	const int NewSelected = s_ListBox.DoEnd();
	pPopupContext->m_Selection = NewSelected >= 0 ? NewSelected : -1;
	if(s_ListBox.WasItemSelected() || s_ListBox.WasItemActivated())
	{
		const CMapListItem &SelectedItem = pPopupContext->m_vMaps[pPopupContext->m_Selection];

		if(SelectedItem.m_IsDirectory)
		{
			if(!str_comp(SelectedItem.m_aFilename, ".."))
			{
				fs_parent_dir(pPopupContext->m_aCurrentMapFolder);
			}
			else
			{
				str_append(pPopupContext->m_aCurrentMapFolder, "/", sizeof(pPopupContext->m_aCurrentMapFolder));
				str_append(pPopupContext->m_aCurrentMapFolder, SelectedItem.m_aFilename, sizeof(pPopupContext->m_aCurrentMapFolder));
			}
			pPopupContext->MapListPopulate();
		}
		else
		{
			str_format(g_Config.m_ClBackgroundEntities, sizeof(g_Config.m_ClBackgroundEntities), "%s/%s", pPopupContext->m_aCurrentMapFolder, SelectedItem.m_aFilename);
			pMenus->m_pClient->m_Background.LoadBackground();
			return CUi::POPUP_CLOSE_CURRENT;
		}
	}

	return CUi::POPUP_KEEP_OPEN;
}

void CMenus::CPopupMapPickerContext::MapListPopulate()
{
	m_vMaps.clear();
	char aTemp[IO_MAX_PATH_LENGTH];
	str_format(aTemp, sizeof(aTemp), "maps/%s", m_aCurrentMapFolder);
	m_pMenus->Storage()->ListDirectoryInfo(IStorage::TYPE_ALL, aTemp, MapListFetchCallback, this);
	std::stable_sort(m_vMaps.begin(), m_vMaps.end(), CompareFilenameAscending);
	m_Selection = -1;
}

int CMenus::CPopupMapPickerContext::MapListFetchCallback(const CFsFileInfo *pInfo, int IsDir, int StorageType, void *pUser)
{
	CPopupMapPickerContext *pRealUser = (CPopupMapPickerContext *)pUser;
	if((!IsDir && !str_endswith(pInfo->m_pName, ".map")) || !str_comp(pInfo->m_pName, ".") || (!str_comp(pInfo->m_pName, "..") && (!str_comp(pRealUser->m_aCurrentMapFolder, ""))))
		return 0;

	CMapListItem Item;
	str_copy(Item.m_aFilename, pInfo->m_pName);
	Item.m_IsDirectory = IsDir;

	pRealUser->m_vMaps.emplace_back(Item);

	return 0;
}<|MERGE_RESOLUTION|>--- conflicted
+++ resolved
@@ -2470,7 +2470,6 @@
 		if(DoButton_CheckBoxAutoVMarginAndSet(&g_Config.m_ClChatOld, Localize("Use old chat style"), &g_Config.m_ClChatOld, &LeftView, LineSize))
 			GameClient()->m_Chat.RebuildChat();
 
-<<<<<<< HEAD
 		LeftView.HSplitTop(2.0f, nullptr, &LeftView);
 		// Chat censor selection
 		CUIRect CensorModeDropDown;
@@ -2490,9 +2489,6 @@
 		LeftView.HSplitTop(2.0f, nullptr, &LeftView);
 
 		LeftView.HSplitTop(2 * LineSize, &Button, &LeftView);
-=======
-		LeftView.HSplitTop(LineSize * 2.0f, &Button, &LeftView);
->>>>>>> a83f5b22
 		if(Ui()->DoScrollbarOption(&g_Config.m_ClChatFontSize, &g_Config.m_ClChatFontSize, &Button, Localize("Chat font size"), 10, 100, &CUi::ms_LinearScrollbarScale, CUi::SCROLLBAR_OPTION_MULTILINE))
 		{
 			Chat.EnsureCoherentWidth();
