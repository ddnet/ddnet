--- conflicted
+++ resolved
@@ -1441,19 +1441,11 @@
 		if(!Item.m_Visible)
 			continue;
 
-<<<<<<< HEAD
 		int G = std::gcd(s_aModes[i].m_CanvasWidth, s_aModes[i].m_CanvasHeight);
 		if(G == 0)
 			str_format(aBuf, sizeof(aBuf), " %dx%d @%dhz %d bit", s_aModes[i].m_CanvasWidth, s_aModes[i].m_CanvasHeight, s_aModes[i].m_RefreshRate, Depth);
 		else
 			str_format(aBuf, sizeof(aBuf), " %dx%d @%dhz %d bit (%d:%d)", s_aModes[i].m_CanvasWidth, s_aModes[i].m_CanvasHeight, s_aModes[i].m_RefreshRate, Depth, s_aModes[i].m_CanvasWidth / G, s_aModes[i].m_CanvasHeight / G);
-=======
-		str_format(aBuf, sizeof(aBuf), " %dx%d @%dhz %d bit", s_aModes[i].m_CanvasWidth, s_aModes[i].m_CanvasHeight, s_aModes[i].m_RefreshRate, Depth);
-		const int Gcd = std::gcd(s_aModes[i].m_CanvasWidth, s_aModes[i].m_CanvasHeight);
-		if (Gcd > 0)
-			str_format(aBuf + str_length(aBuf), sizeof(aBuf) - str_length(aBuf), " (%d:%d)", s_aModes[i].m_CanvasWidth / Gcd, s_aModes[i].m_CanvasHeight / Gcd);
-
->>>>>>> 58727dde
 		Ui()->DoLabel(&Item.m_Rect, aBuf, sc_FontSizeResList, TEXTALIGN_ML);
 	}
 
