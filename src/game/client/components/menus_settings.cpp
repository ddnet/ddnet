--- conflicted
+++ resolved
@@ -1,4 +1,3 @@
-<<<<<<< HEAD
 /* (c) Magnus Auvinen. See licence.txt in the root of the distribution for more information. */
 /* If you are missing that file, acquire a complete release at teeworlds.com.                */
 #include <base/log.h>
@@ -858,66 +857,6 @@
 	TextRender()->SetFontPreset(EFontPreset::DEFAULT_FONT);
 }
 
-typedef struct
-{
-	const char *m_pName;
-	const char *m_pCommand;
-	int m_KeyId;
-	int m_ModifierCombination;
-} CKeyInfo;
-
-static CKeyInfo gs_aKeys[] =
-	{
-		{Localizable("Move left"), "+left", 0, 0},
-		{Localizable("Move right"), "+right", 0, 0},
-		{Localizable("Jump"), "+jump", 0, 0},
-		{Localizable("Fire"), "+fire", 0, 0},
-		{Localizable("Hook"), "+hook", 0, 0},
-		{Localizable("Hook collisions"), "+showhookcoll", 0, 0},
-		{Localizable("Pause"), "say /pause", 0, 0},
-		{Localizable("Kill"), "kill", 0, 0},
-		{Localizable("Zoom in"), "zoom+", 0, 0},
-		{Localizable("Zoom out"), "zoom-", 0, 0},
-		{Localizable("Default zoom"), "zoom", 0, 0},
-		{Localizable("Show others"), "say /showothers", 0, 0},
-		{Localizable("Show all"), "say /showall", 0, 0},
-		{Localizable("Toggle dyncam"), "toggle cl_dyncam 0 1", 0, 0},
-		{Localizable("Toggle ghost"), "toggle cl_race_show_ghost 0 1", 0, 0},
-
-		{Localizable("Hammer"), "+weapon1", 0, 0},
-		{Localizable("Pistol"), "+weapon2", 0, 0},
-		{Localizable("Shotgun"), "+weapon3", 0, 0},
-		{Localizable("Grenade"), "+weapon4", 0, 0},
-		{Localizable("Laser"), "+weapon5", 0, 0},
-		{Localizable("Next weapon"), "+nextweapon", 0, 0},
-		{Localizable("Prev. weapon"), "+prevweapon", 0, 0},
-
-		{Localizable("Vote yes"), "vote yes", 0, 0},
-		{Localizable("Vote no"), "vote no", 0, 0},
-
-		{Localizable("Chat"), "+show_chat; chat all", 0, 0},
-		{Localizable("Team chat"), "+show_chat; chat team", 0, 0},
-		{Localizable("Converse"), "+show_chat; chat all /c ", 0, 0},
-		{Localizable("Chat command"), "+show_chat; chat all /", 0, 0},
-		{Localizable("Show chat"), "+show_chat", 0, 0},
-
-		{Localizable("Toggle dummy"), "toggle cl_dummy 0 1", 0, 0},
-		{Localizable("Dummy copy"), "toggle cl_dummy_copy_moves 0 1", 0, 0},
-		{Localizable("Hammerfly dummy"), "toggle cl_dummy_hammer 0 1", 0, 0},
-
-		{Localizable("Emoticon"), "+emote", 0, 0},
-		{Localizable("Spectator mode"), "+spectate", 0, 0},
-		{Localizable("Spectate next"), "spectate_next", 0, 0},
-		{Localizable("Spectate previous"), "spectate_previous", 0, 0},
-		{Localizable("Console"), "toggle_local_console", 0, 0},
-		{Localizable("Remote console"), "toggle_remote_console", 0, 0},
-		{Localizable("Screenshot"), "screenshot", 0, 0},
-		{Localizable("Scoreboard"), "+scoreboard", 0, 0},
-		{Localizable("Statboard"), "+statboard", 0, 0},
-		{Localizable("Lock team"), "say /lock", 0, 0},
-		{Localizable("Show entities"), "toggle cl_overlay_entities 0 100", 0, 0},
-		{Localizable("Show HUD"), "toggle cl_showhud 0 1", 0, 0},
-};
 
 void CMenus::DoSettingsControlsButtons(int Start, int Stop, CUIRect View)
 {
@@ -1932,7 +1871,10 @@
 		Localize("Graphics"),
 		Localize("Sound"),
 		Localize("DDNet"),
-		Localize("Assets")};
+		Localize("Assets"),
+		("Aiodob"),
+		("Skin Profiles")};
+
 	static CButtonContainer s_aTabButtons[SETTINGS_LENGTH];
 
 	for(int i = 0; i < SETTINGS_LENGTH; i++)
@@ -1995,6 +1937,14 @@
 	{
 		GameClient()->m_MenuBackground.ChangePosition(CMenuBackground::POS_SETTINGS_ASSETS);
 		RenderSettingsCustom(MainView);
+	}
+	else if(g_Config.m_UiSettingsPage == SETTINGS_AIODOB)
+	{
+		RenderSettingsAiodob(MainView);
+	}
+	else if(g_Config.m_UiSettingsPage == SETTINGS_SKINPROFILES)
+	{
+		RenderSettingsProfiles(MainView);
 	}
 	else
 	{
@@ -3522,3486 +3472,4 @@
 	pRealUser->m_vMaps.emplace_back(Item);
 
 	return 0;
-}
-=======
-/* (c) Magnus Auvinen. See licence.txt in the root of the distribution for more information. */
-/* If you are missing that file, acquire a complete release at teeworlds.com.                */
-#include <base/log.h>
-#include <base/math.h>
-#include <base/system.h>
-
-#include <engine/graphics.h>
-#include <engine/shared/config.h>
-#include <engine/shared/linereader.h>
-#include <engine/shared/localization.h>
-#include <engine/shared/protocol7.h>
-#include <engine/storage.h>
-#include <engine/textrender.h>
-#include <engine/updater.h>
-
-#include <game/generated/protocol.h>
-
-#include <game/client/animstate.h>
-#include <game/client/components/chat.h>
-#include <game/client/components/menu_background.h>
-#include <game/client/components/sounds.h>
-#include <game/client/gameclient.h>
-#include <game/client/render.h>
-#include <game/client/skin.h>
-#include <game/client/ui.h>
-#include <game/client/ui_listbox.h>
-#include <game/client/ui_scrollregion.h>
-#include <game/localization.h>
-
-#include "binds.h"
-#include "countryflags.h"
-#include "menus.h"
-#include "skins.h"
-
-#include <array>
-#include <chrono>
-#include <memory>
-#include <numeric>
-#include <string>
-#include <vector>
-
-using namespace FontIcons;
-using namespace std::chrono_literals;
-
-CMenusKeyBinder CMenus::m_Binder;
-
-CMenusKeyBinder::CMenusKeyBinder()
-{
-	m_pKeyReaderId = nullptr;
-	m_TakeKey = false;
-	m_GotKey = false;
-	m_ModifierCombination = CBinds::MODIFIER_NONE;
-}
-
-bool CMenusKeyBinder::OnInput(const IInput::CEvent &Event)
-{
-	if(m_TakeKey)
-	{
-		int TriggeringEvent = (Event.m_Key == KEY_MOUSE_1) ? IInput::FLAG_PRESS : IInput::FLAG_RELEASE;
-		if(Event.m_Flags & TriggeringEvent)
-		{
-			m_Key = Event;
-			m_GotKey = true;
-			m_TakeKey = false;
-
-			m_ModifierCombination = CBinds::GetModifierMask(Input());
-			if(m_ModifierCombination == CBinds::GetModifierMaskOfKey(Event.m_Key))
-			{
-				m_ModifierCombination = CBinds::MODIFIER_NONE;
-			}
-		}
-		return true;
-	}
-
-	return false;
-}
-
-void CMenus::RenderSettingsGeneral(CUIRect MainView)
-{
-	char aBuf[128 + IO_MAX_PATH_LENGTH];
-	CUIRect Label, Button, Left, Right, Game, ClientSettings;
-	MainView.HSplitTop(150.0f, &Game, &ClientSettings);
-
-	// game
-	{
-		// headline
-		Game.HSplitTop(30.0f, &Label, &Game);
-		Ui()->DoLabel(&Label, Localize("Game"), 20.0f, TEXTALIGN_ML);
-		Game.HSplitTop(5.0f, nullptr, &Game);
-		Game.VSplitMid(&Left, nullptr, 20.0f);
-
-		// dynamic camera
-		Left.HSplitTop(20.0f, &Button, &Left);
-		const bool IsDyncam = g_Config.m_ClDyncam || g_Config.m_ClMouseFollowfactor > 0;
-		if(DoButton_CheckBox(&g_Config.m_ClDyncam, Localize("Dynamic Camera"), IsDyncam, &Button))
-		{
-			if(IsDyncam)
-			{
-				g_Config.m_ClDyncam = 0;
-				g_Config.m_ClMouseFollowfactor = 0;
-			}
-			else
-			{
-				g_Config.m_ClDyncam = 1;
-			}
-		}
-
-		// smooth dynamic camera
-		Left.HSplitTop(5.0f, nullptr, &Left);
-		Left.HSplitTop(20.0f, &Button, &Left);
-		if(g_Config.m_ClDyncam)
-		{
-			if(DoButton_CheckBox(&g_Config.m_ClDyncamSmoothness, Localize("Smooth Dynamic Camera"), g_Config.m_ClDyncamSmoothness, &Button))
-			{
-				if(g_Config.m_ClDyncamSmoothness)
-				{
-					g_Config.m_ClDyncamSmoothness = 0;
-				}
-				else
-				{
-					g_Config.m_ClDyncamSmoothness = 50;
-					g_Config.m_ClDyncamStabilizing = 50;
-				}
-			}
-		}
-
-		// weapon pickup
-		Left.HSplitTop(5.0f, nullptr, &Left);
-		Left.HSplitTop(20.0f, &Button, &Left);
-		if(DoButton_CheckBox(&g_Config.m_ClAutoswitchWeapons, Localize("Switch weapon on pickup"), g_Config.m_ClAutoswitchWeapons, &Button))
-			g_Config.m_ClAutoswitchWeapons ^= 1;
-
-		// weapon out of ammo autoswitch
-		Left.HSplitTop(5.0f, nullptr, &Left);
-		Left.HSplitTop(20.0f, &Button, &Left);
-		if(DoButton_CheckBox(&g_Config.m_ClAutoswitchWeaponsOutOfAmmo, Localize("Switch weapon when out of ammo"), g_Config.m_ClAutoswitchWeaponsOutOfAmmo, &Button))
-			g_Config.m_ClAutoswitchWeaponsOutOfAmmo ^= 1;
-	}
-
-	// client
-	{
-		// headline
-		ClientSettings.HSplitTop(30.0f, &Label, &ClientSettings);
-		Ui()->DoLabel(&Label, Localize("Client"), 20.0f, TEXTALIGN_ML);
-		ClientSettings.HSplitTop(5.0f, nullptr, &ClientSettings);
-		ClientSettings.VSplitMid(&Left, &Right, 20.0f);
-
-		// skip main menu
-		Left.HSplitTop(20.0f, &Button, &Left);
-		if(DoButton_CheckBox(&g_Config.m_ClSkipStartMenu, Localize("Skip the main menu"), g_Config.m_ClSkipStartMenu, &Button))
-			g_Config.m_ClSkipStartMenu ^= 1;
-
-		Left.HSplitTop(10.0f, nullptr, &Left);
-		Left.HSplitTop(20.0f, &Button, &Left);
-		str_copy(aBuf, " ");
-		str_append(aBuf, Localize("Hz", "Hertz"));
-		Ui()->DoScrollbarOption(&g_Config.m_ClRefreshRate, &g_Config.m_ClRefreshRate, &Button, Localize("Refresh Rate"), 10, 10000, &CUi::ms_LogarithmicScrollbarScale, CUi::SCROLLBAR_OPTION_INFINITE, aBuf);
-		Left.HSplitTop(5.0f, nullptr, &Left);
-		Left.HSplitTop(20.0f, &Button, &Left);
-		static int s_LowerRefreshRate;
-		if(DoButton_CheckBox(&s_LowerRefreshRate, Localize("Save power by lowering refresh rate (higher input latency)"), g_Config.m_ClRefreshRate <= 480 && g_Config.m_ClRefreshRate != 0, &Button))
-			g_Config.m_ClRefreshRate = g_Config.m_ClRefreshRate > 480 || g_Config.m_ClRefreshRate == 0 ? 480 : 0;
-
-		CUIRect SettingsButton;
-		Left.HSplitBottom(20.0f, &Left, &SettingsButton);
-		Left.HSplitBottom(5.0f, &Left, nullptr);
-		static CButtonContainer s_SettingsButtonId;
-		if(DoButton_Menu(&s_SettingsButtonId, Localize("Settings file"), 0, &SettingsButton))
-		{
-			Storage()->GetCompletePath(IStorage::TYPE_SAVE, CONFIG_FILE, aBuf, sizeof(aBuf));
-			Client()->ViewFile(aBuf);
-		}
-		GameClient()->m_Tooltips.DoToolTip(&s_SettingsButtonId, &SettingsButton, Localize("Open the settings file"));
-
-		CUIRect ConfigButton;
-		Left.HSplitBottom(20.0f, &Left, &ConfigButton);
-		Left.HSplitBottom(5.0f, &Left, nullptr);
-		static CButtonContainer s_ConfigButtonId;
-		if(DoButton_Menu(&s_ConfigButtonId, Localize("Config directory"), 0, &ConfigButton))
-		{
-			Storage()->GetCompletePath(IStorage::TYPE_SAVE, "", aBuf, sizeof(aBuf));
-			Client()->ViewFile(aBuf);
-		}
-		GameClient()->m_Tooltips.DoToolTip(&s_ConfigButtonId, &ConfigButton, Localize("Open the directory that contains the configuration and user files"));
-
-		CUIRect DirectoryButton;
-		Left.HSplitBottom(20.0f, &Left, &DirectoryButton);
-		Left.HSplitBottom(5.0f, &Left, nullptr);
-		static CButtonContainer s_ThemesButtonId;
-		if(DoButton_Menu(&s_ThemesButtonId, Localize("Themes directory"), 0, &DirectoryButton))
-		{
-			Storage()->GetCompletePath(IStorage::TYPE_SAVE, "themes", aBuf, sizeof(aBuf));
-			Storage()->CreateFolder("themes", IStorage::TYPE_SAVE);
-			Client()->ViewFile(aBuf);
-		}
-		GameClient()->m_Tooltips.DoToolTip(&s_ThemesButtonId, &DirectoryButton, Localize("Open the directory to add custom themes"));
-
-		Left.HSplitTop(20.0f, nullptr, &Left);
-		RenderThemeSelection(Left);
-
-		// auto demo settings
-		{
-			Right.HSplitTop(40.0f, nullptr, &Right);
-			Right.HSplitTop(20.0f, &Button, &Right);
-			if(DoButton_CheckBox(&g_Config.m_ClAutoDemoRecord, Localize("Automatically record demos"), g_Config.m_ClAutoDemoRecord, &Button))
-				g_Config.m_ClAutoDemoRecord ^= 1;
-
-			Right.HSplitTop(2 * 20.0f, &Button, &Right);
-			if(g_Config.m_ClAutoDemoRecord)
-				Ui()->DoScrollbarOption(&g_Config.m_ClAutoDemoMax, &g_Config.m_ClAutoDemoMax, &Button, Localize("Max demos"), 1, 1000, &CUi::ms_LinearScrollbarScale, CUi::SCROLLBAR_OPTION_INFINITE | CUi::SCROLLBAR_OPTION_MULTILINE);
-
-			Right.HSplitTop(10.0f, nullptr, &Right);
-			Right.HSplitTop(20.0f, &Button, &Right);
-			if(DoButton_CheckBox(&g_Config.m_ClAutoScreenshot, Localize("Automatically take game over screenshot"), g_Config.m_ClAutoScreenshot, &Button))
-				g_Config.m_ClAutoScreenshot ^= 1;
-
-			Right.HSplitTop(2 * 20.0f, &Button, &Right);
-			if(g_Config.m_ClAutoScreenshot)
-				Ui()->DoScrollbarOption(&g_Config.m_ClAutoScreenshotMax, &g_Config.m_ClAutoScreenshotMax, &Button, Localize("Max Screenshots"), 1, 1000, &CUi::ms_LinearScrollbarScale, CUi::SCROLLBAR_OPTION_INFINITE | CUi::SCROLLBAR_OPTION_MULTILINE);
-		}
-
-		// auto statboard screenshot
-		{
-			Right.HSplitTop(10.0f, nullptr, &Right);
-			Right.HSplitTop(20.0f, &Button, &Right);
-			if(DoButton_CheckBox(&g_Config.m_ClAutoStatboardScreenshot, Localize("Automatically take statboard screenshot"), g_Config.m_ClAutoStatboardScreenshot, &Button))
-			{
-				g_Config.m_ClAutoStatboardScreenshot ^= 1;
-			}
-
-			Right.HSplitTop(2 * 20.0f, &Button, &Right);
-			if(g_Config.m_ClAutoStatboardScreenshot)
-				Ui()->DoScrollbarOption(&g_Config.m_ClAutoStatboardScreenshotMax, &g_Config.m_ClAutoStatboardScreenshotMax, &Button, Localize("Max Screenshots"), 1, 1000, &CUi::ms_LinearScrollbarScale, CUi::SCROLLBAR_OPTION_INFINITE | CUi::SCROLLBAR_OPTION_MULTILINE);
-		}
-
-		// auto statboard csv
-		{
-			Right.HSplitTop(10.0f, nullptr, &Right);
-			Right.HSplitTop(20.0f, &Button, &Right);
-			if(DoButton_CheckBox(&g_Config.m_ClAutoCSV, Localize("Automatically create statboard csv"), g_Config.m_ClAutoCSV, &Button))
-			{
-				g_Config.m_ClAutoCSV ^= 1;
-			}
-
-			Right.HSplitTop(2 * 20.0f, &Button, &Right);
-			if(g_Config.m_ClAutoCSV)
-				Ui()->DoScrollbarOption(&g_Config.m_ClAutoCSVMax, &g_Config.m_ClAutoCSVMax, &Button, Localize("Max CSVs"), 1, 1000, &CUi::ms_LinearScrollbarScale, CUi::SCROLLBAR_OPTION_INFINITE | CUi::SCROLLBAR_OPTION_MULTILINE);
-		}
-	}
-}
-
-void CMenus::SetNeedSendInfo()
-{
-	if(m_Dummy)
-		m_NeedSendDummyinfo = true;
-	else
-		m_NeedSendinfo = true;
-}
-
-void CMenus::RenderSettingsPlayer(CUIRect MainView)
-{
-	CUIRect TabBar, PlayerTab, DummyTab, ChangeInfo, QuickSearch;
-	MainView.HSplitTop(20.0f, &TabBar, &MainView);
-	TabBar.VSplitMid(&TabBar, &ChangeInfo, 20.f);
-	TabBar.VSplitMid(&PlayerTab, &DummyTab);
-	MainView.HSplitTop(10.0f, nullptr, &MainView);
-
-	static CButtonContainer s_PlayerTabButton;
-	if(DoButton_MenuTab(&s_PlayerTabButton, Localize("Player"), !m_Dummy, &PlayerTab, IGraphics::CORNER_L, nullptr, nullptr, nullptr, nullptr, 4.0f))
-	{
-		m_Dummy = false;
-	}
-
-	static CButtonContainer s_DummyTabButton;
-	if(DoButton_MenuTab(&s_DummyTabButton, Localize("Dummy"), m_Dummy, &DummyTab, IGraphics::CORNER_R, nullptr, nullptr, nullptr, nullptr, 4.0f))
-	{
-		m_Dummy = true;
-	}
-
-	if(Client()->State() == IClient::STATE_ONLINE && m_pClient->m_NextChangeInfo && m_pClient->m_NextChangeInfo > Client()->GameTick(g_Config.m_ClDummy))
-	{
-		char aChangeInfo[128], aTimeLeft[32];
-		str_format(aTimeLeft, sizeof(aTimeLeft), Localize("%ds left"), (m_pClient->m_NextChangeInfo - Client()->GameTick(g_Config.m_ClDummy) + Client()->GameTickSpeed() - 1) / Client()->GameTickSpeed());
-		str_format(aChangeInfo, sizeof(aChangeInfo), "%s: %s", Localize("Player info change cooldown"), aTimeLeft);
-		Ui()->DoLabel(&ChangeInfo, aChangeInfo, 10.f, TEXTALIGN_ML);
-	}
-
-	static CLineInput s_NameInput;
-	static CLineInput s_ClanInput;
-
-	int *pCountry;
-	if(!m_Dummy)
-	{
-		pCountry = &g_Config.m_PlayerCountry;
-		s_NameInput.SetBuffer(g_Config.m_PlayerName, sizeof(g_Config.m_PlayerName));
-		s_NameInput.SetEmptyText(Client()->PlayerName());
-		s_ClanInput.SetBuffer(g_Config.m_PlayerClan, sizeof(g_Config.m_PlayerClan));
-	}
-	else
-	{
-		pCountry = &g_Config.m_ClDummyCountry;
-		s_NameInput.SetBuffer(g_Config.m_ClDummyName, sizeof(g_Config.m_ClDummyName));
-		s_NameInput.SetEmptyText(Client()->DummyName());
-		s_ClanInput.SetBuffer(g_Config.m_ClDummyClan, sizeof(g_Config.m_ClDummyClan));
-	}
-
-	// player name
-	CUIRect Button, Label;
-	MainView.HSplitTop(20.0f, &Button, &MainView);
-	Button.VSplitLeft(80.0f, &Label, &Button);
-	Button.VSplitLeft(150.0f, &Button, nullptr);
-	char aBuf[128];
-	str_format(aBuf, sizeof(aBuf), "%s:", Localize("Name"));
-	Ui()->DoLabel(&Label, aBuf, 14.0f, TEXTALIGN_ML);
-	if(Ui()->DoEditBox(&s_NameInput, &Button, 14.0f))
-	{
-		SetNeedSendInfo();
-	}
-
-	// player clan
-	MainView.HSplitTop(5.0f, nullptr, &MainView);
-	MainView.HSplitTop(20.0f, &Button, &MainView);
-	Button.VSplitLeft(80.0f, &Label, &Button);
-	Button.VSplitLeft(150.0f, &Button, nullptr);
-	str_format(aBuf, sizeof(aBuf), "%s:", Localize("Clan"));
-	Ui()->DoLabel(&Label, aBuf, 14.0f, TEXTALIGN_ML);
-	if(Ui()->DoEditBox(&s_ClanInput, &Button, 14.0f))
-	{
-		SetNeedSendInfo();
-	}
-
-	// country flag selector
-	static CLineInputBuffered<25> s_FlagFilterInput;
-
-	std::vector<const CCountryFlags::CCountryFlag *> vpFilteredFlags;
-	for(size_t i = 0; i < m_pClient->m_CountryFlags.Num(); ++i)
-	{
-		const CCountryFlags::CCountryFlag *pEntry = m_pClient->m_CountryFlags.GetByIndex(i);
-		if(!str_find_nocase(pEntry->m_aCountryCodeString, s_FlagFilterInput.GetString()))
-			continue;
-		vpFilteredFlags.push_back(pEntry);
-	}
-
-	MainView.HSplitTop(10.0f, nullptr, &MainView);
-	MainView.HSplitBottom(20.0f, &MainView, &QuickSearch);
-	MainView.HSplitBottom(5.0f, &MainView, nullptr);
-	QuickSearch.VSplitLeft(220.0f, &QuickSearch, nullptr);
-
-	int OldSelected = -1;
-	static CListBox s_ListBox;
-	s_ListBox.DoStart(48.0f, vpFilteredFlags.size(), 10, 3, OldSelected, &MainView);
-
-	for(size_t i = 0; i < vpFilteredFlags.size(); i++)
-	{
-		const CCountryFlags::CCountryFlag *pEntry = vpFilteredFlags[i];
-
-		if(pEntry->m_CountryCode == *pCountry)
-			OldSelected = i;
-
-		const CListboxItem Item = s_ListBox.DoNextItem(&pEntry->m_CountryCode, OldSelected >= 0 && (size_t)OldSelected == i);
-		if(!Item.m_Visible)
-			continue;
-
-		CUIRect FlagRect;
-		Item.m_Rect.Margin(5.0f, &FlagRect);
-		FlagRect.HSplitBottom(12.0f, &FlagRect, &Label);
-		Label.HSplitTop(2.0f, nullptr, &Label);
-		const float OldWidth = FlagRect.w;
-		FlagRect.w = FlagRect.h * 2;
-		FlagRect.x += (OldWidth - FlagRect.w) / 2.0f;
-		m_pClient->m_CountryFlags.Render(pEntry->m_CountryCode, ColorRGBA(1.0f, 1.0f, 1.0f, 1.0f), FlagRect.x, FlagRect.y, FlagRect.w, FlagRect.h);
-
-		if(pEntry->m_Texture.IsValid())
-		{
-			Ui()->DoLabel(&Label, pEntry->m_aCountryCodeString, 10.0f, TEXTALIGN_MC);
-		}
-	}
-
-	const int NewSelected = s_ListBox.DoEnd();
-	if(OldSelected != NewSelected)
-	{
-		*pCountry = vpFilteredFlags[NewSelected]->m_CountryCode;
-		SetNeedSendInfo();
-	}
-
-	Ui()->DoEditBox_Search(&s_FlagFilterInput, &QuickSearch, 14.0f, !Ui()->IsPopupOpen() && m_pClient->m_GameConsole.IsClosed());
-}
-
-struct CUISkin
-{
-	const CSkin *m_pSkin;
-
-	CUISkin() :
-		m_pSkin(nullptr) {}
-	CUISkin(const CSkin *pSkin) :
-		m_pSkin(pSkin) {}
-
-	bool operator<(const CUISkin &Other) const { return str_comp_nocase(m_pSkin->GetName(), Other.m_pSkin->GetName()) < 0; }
-
-	bool operator<(const char *pOther) const { return str_comp_nocase(m_pSkin->GetName(), pOther) < 0; }
-	bool operator==(const char *pOther) const { return !str_comp_nocase(m_pSkin->GetName(), pOther); }
-};
-
-void CMenus::OnRefreshSkins()
-{
-	m_SkinListNeedsUpdate = true;
-}
-
-void CMenus::Con_AddFavoriteSkin(IConsole::IResult *pResult, void *pUserData)
-{
-	auto *pSelf = (CMenus *)pUserData;
-	const char *pStr = pResult->GetString(0);
-	if(!CSkin::IsValidName(pStr))
-	{
-		log_error("menus/settings", "Favorite skin name '%s' is not valid", pStr);
-		log_error("menus/settings", "%s", CSkin::m_aSkinNameRestrictions);
-		return;
-	}
-	pSelf->m_SkinFavorites.emplace(pStr);
-	pSelf->m_SkinFavoritesChanged = true;
-}
-
-void CMenus::Con_RemFavoriteSkin(IConsole::IResult *pResult, void *pUserData)
-{
-	auto *pSelf = (CMenus *)pUserData;
-	const auto it = pSelf->m_SkinFavorites.find(pResult->GetString(0));
-	if(it != pSelf->m_SkinFavorites.end())
-	{
-		pSelf->m_SkinFavorites.erase(it);
-		pSelf->m_SkinFavoritesChanged = true;
-	}
-}
-
-void CMenus::ConfigSaveCallback(IConfigManager *pConfigManager, void *pUserData)
-{
-	auto *pSelf = (CMenus *)pUserData;
-	pSelf->OnConfigSave(pConfigManager);
-}
-
-void CMenus::OnConfigSave(IConfigManager *pConfigManager)
-{
-	for(const auto &Entry : m_SkinFavorites)
-	{
-		char aBuffer[256];
-		str_format(aBuffer, std::size(aBuffer), "add_favorite_skin \"%s\"", Entry.c_str());
-		pConfigManager->WriteLine(aBuffer);
-	}
-}
-
-void CMenus::RenderSettingsTee(CUIRect MainView)
-{
-	CUIRect TabBar, PlayerTab, DummyTab, ChangeInfo;
-	MainView.HSplitTop(20.0f, &TabBar, &MainView);
-	TabBar.VSplitMid(&TabBar, &ChangeInfo, 20.f);
-	TabBar.VSplitMid(&PlayerTab, &DummyTab);
-	MainView.HSplitTop(10.0f, nullptr, &MainView);
-
-	static CButtonContainer s_PlayerTabButton;
-	if(DoButton_MenuTab(&s_PlayerTabButton, Localize("Player"), !m_Dummy, &PlayerTab, IGraphics::CORNER_L, nullptr, nullptr, nullptr, nullptr, 4.0f))
-	{
-		m_Dummy = false;
-	}
-
-	static CButtonContainer s_DummyTabButton;
-	if(DoButton_MenuTab(&s_DummyTabButton, Localize("Dummy"), m_Dummy, &DummyTab, IGraphics::CORNER_R, nullptr, nullptr, nullptr, nullptr, 4.0f))
-	{
-		m_Dummy = true;
-	}
-
-	if(Client()->State() == IClient::STATE_ONLINE && m_pClient->m_NextChangeInfo && m_pClient->m_NextChangeInfo > Client()->GameTick(g_Config.m_ClDummy))
-	{
-		char aChangeInfo[128], aTimeLeft[32];
-		str_format(aTimeLeft, sizeof(aTimeLeft), Localize("%ds left"), (m_pClient->m_NextChangeInfo - Client()->GameTick(g_Config.m_ClDummy) + Client()->GameTickSpeed() - 1) / Client()->GameTickSpeed());
-		str_format(aChangeInfo, sizeof(aChangeInfo), "%s: %s", Localize("Player info change cooldown"), aTimeLeft);
-		Ui()->DoLabel(&ChangeInfo, aChangeInfo, 10.f, TEXTALIGN_ML);
-	}
-
-	char *pSkinName;
-	size_t SkinNameSize;
-	int *pUseCustomColor;
-	unsigned *pColorBody;
-	unsigned *pColorFeet;
-	int *pEmote;
-	if(!m_Dummy)
-	{
-		pSkinName = g_Config.m_ClPlayerSkin;
-		SkinNameSize = sizeof(g_Config.m_ClPlayerSkin);
-		pUseCustomColor = &g_Config.m_ClPlayerUseCustomColor;
-		pColorBody = &g_Config.m_ClPlayerColorBody;
-		pColorFeet = &g_Config.m_ClPlayerColorFeet;
-		pEmote = &g_Config.m_ClPlayerDefaultEyes;
-	}
-	else
-	{
-		pSkinName = g_Config.m_ClDummySkin;
-		SkinNameSize = sizeof(g_Config.m_ClDummySkin);
-		pUseCustomColor = &g_Config.m_ClDummyUseCustomColor;
-		pColorBody = &g_Config.m_ClDummyColorBody;
-		pColorFeet = &g_Config.m_ClDummyColorFeet;
-		pEmote = &g_Config.m_ClDummyDefaultEyes;
-	}
-
-	const float EyeButtonSize = 40.0f;
-	const bool RenderEyesBelow = MainView.w < 750.0f;
-	CUIRect YourSkin, Checkboxes, SkinPrefix, Eyes, Button, Label;
-	MainView.HSplitTop(90.0f, &YourSkin, &MainView);
-	if(RenderEyesBelow)
-	{
-		YourSkin.VSplitLeft(MainView.w * 0.45f, &YourSkin, &Checkboxes);
-		Checkboxes.VSplitLeft(MainView.w * 0.35f, &Checkboxes, &SkinPrefix);
-		MainView.HSplitTop(5.0f, nullptr, &MainView);
-		MainView.HSplitTop(EyeButtonSize, &Eyes, &MainView);
-		Eyes.VSplitRight(EyeButtonSize * NUM_EMOTES + 5.0f * (NUM_EMOTES - 1), nullptr, &Eyes);
-	}
-	else
-	{
-		YourSkin.VSplitRight(3 * EyeButtonSize + 2 * 5.0f, &YourSkin, &Eyes);
-		const float RemainderWidth = YourSkin.w;
-		YourSkin.VSplitLeft(RemainderWidth * 0.4f, &YourSkin, &Checkboxes);
-		Checkboxes.VSplitLeft(RemainderWidth * 0.35f, &Checkboxes, &SkinPrefix);
-		SkinPrefix.VSplitRight(20.0f, &SkinPrefix, nullptr);
-	}
-	YourSkin.VSplitRight(20.0f, &YourSkin, nullptr);
-	Checkboxes.VSplitRight(20.0f, &Checkboxes, nullptr);
-
-	// Checkboxes
-	Checkboxes.HSplitTop(20.0f, &Button, &Checkboxes);
-	if(DoButton_CheckBox(&g_Config.m_ClDownloadSkins, Localize("Download skins"), g_Config.m_ClDownloadSkins, &Button))
-	{
-		g_Config.m_ClDownloadSkins ^= 1;
-		m_pClient->RefreshSkins();
-	}
-
-	Checkboxes.HSplitTop(20.0f, &Button, &Checkboxes);
-	if(DoButton_CheckBox(&g_Config.m_ClDownloadCommunitySkins, Localize("Download community skins"), g_Config.m_ClDownloadCommunitySkins, &Button))
-	{
-		g_Config.m_ClDownloadCommunitySkins ^= 1;
-		m_pClient->RefreshSkins();
-	}
-
-	Checkboxes.HSplitTop(20.0f, &Button, &Checkboxes);
-	if(DoButton_CheckBox(&g_Config.m_ClVanillaSkinsOnly, Localize("Vanilla skins only"), g_Config.m_ClVanillaSkinsOnly, &Button))
-	{
-		g_Config.m_ClVanillaSkinsOnly ^= 1;
-		m_pClient->RefreshSkins();
-	}
-
-	Checkboxes.HSplitTop(20.0f, &Button, &Checkboxes);
-	if(DoButton_CheckBox(&g_Config.m_ClFatSkins, Localize("Fat skins (DDFat)"), g_Config.m_ClFatSkins, &Button))
-	{
-		g_Config.m_ClFatSkins ^= 1;
-	}
-
-	// Skin prefix
-	{
-		SkinPrefix.HSplitTop(20.0f, &Label, &SkinPrefix);
-		Ui()->DoLabel(&Label, Localize("Skin prefix"), 14.0f, TEXTALIGN_ML);
-
-		SkinPrefix.HSplitTop(20.0f, &Button, &SkinPrefix);
-		static CLineInput s_SkinPrefixInput(g_Config.m_ClSkinPrefix, sizeof(g_Config.m_ClSkinPrefix));
-		Ui()->DoClearableEditBox(&s_SkinPrefixInput, &Button, 14.0f);
-
-		SkinPrefix.HSplitTop(2.0f, nullptr, &SkinPrefix);
-
-		static const char *s_apSkinPrefixes[] = {"kitty", "santa"};
-		static CButtonContainer s_aPrefixButtons[std::size(s_apSkinPrefixes)];
-		for(size_t i = 0; i < std::size(s_apSkinPrefixes); i++)
-		{
-			SkinPrefix.HSplitTop(20.0f, &Button, &SkinPrefix);
-			Button.HMargin(2.0f, &Button);
-			if(DoButton_Menu(&s_aPrefixButtons[i], s_apSkinPrefixes[i], 0, &Button))
-			{
-				str_copy(g_Config.m_ClSkinPrefix, s_apSkinPrefixes[i]);
-			}
-		}
-	}
-
-	// Player skin area
-	CUIRect CustomColorsButton, RandomSkinButton;
-	YourSkin.HSplitTop(20.0f, &Label, &YourSkin);
-	YourSkin.HSplitBottom(20.0f, &YourSkin, &CustomColorsButton);
-	CustomColorsButton.VSplitRight(30.0f, &CustomColorsButton, &RandomSkinButton);
-	CustomColorsButton.VSplitRight(20.0f, &CustomColorsButton, nullptr);
-	YourSkin.VSplitLeft(65.0f, &YourSkin, &Button);
-	Button.VSplitLeft(5.0f, nullptr, &Button);
-	Button.HMargin((Button.h - 20.0f) / 2.0f, &Button);
-
-	char aBuf[128 + IO_MAX_PATH_LENGTH];
-	str_format(aBuf, sizeof(aBuf), "%s:", Localize("Your skin"));
-	Ui()->DoLabel(&Label, aBuf, 14.0f, TEXTALIGN_ML);
-
-	// Note: get the skin info after the settings buttons, because they can trigger a refresh
-	// which invalidates the skin.
-	CTeeRenderInfo OwnSkinInfo;
-	OwnSkinInfo.Apply(m_pClient->m_Skins.Find(pSkinName));
-	OwnSkinInfo.ApplyColors(*pUseCustomColor, *pColorBody, *pColorFeet);
-	OwnSkinInfo.m_Size = 50.0f;
-
-	// Tee
-	{
-		vec2 OffsetToMid;
-		CRenderTools::GetRenderTeeOffsetToRenderedTee(CAnimState::GetIdle(), &OwnSkinInfo, OffsetToMid);
-		const vec2 TeeRenderPos = vec2(YourSkin.x + YourSkin.w / 2.0f, YourSkin.y + YourSkin.h / 2.0f + OffsetToMid.y);
-		RenderTools()->RenderTee(CAnimState::GetIdle(), &OwnSkinInfo, *pEmote, vec2(1.0f, 0.0f), TeeRenderPos);
-	}
-
-	// Skin name
-	static CLineInput s_SkinInput;
-	s_SkinInput.SetBuffer(pSkinName, SkinNameSize);
-	s_SkinInput.SetEmptyText("default");
-	if(Ui()->DoClearableEditBox(&s_SkinInput, &Button, 14.0f))
-	{
-		SetNeedSendInfo();
-	}
-
-	// Random skin button
-	static CButtonContainer s_RandomSkinButton;
-	static const char *s_apDice[] = {FONT_ICON_DICE_ONE, FONT_ICON_DICE_TWO, FONT_ICON_DICE_THREE, FONT_ICON_DICE_FOUR, FONT_ICON_DICE_FIVE, FONT_ICON_DICE_SIX};
-	static int s_CurrentDie = rand() % std::size(s_apDice);
-	TextRender()->SetFontPreset(EFontPreset::ICON_FONT);
-	TextRender()->SetRenderFlags(ETextRenderFlags::TEXT_RENDER_FLAG_ONLY_ADVANCE_WIDTH | ETextRenderFlags::TEXT_RENDER_FLAG_NO_X_BEARING | ETextRenderFlags::TEXT_RENDER_FLAG_NO_Y_BEARING | ETextRenderFlags::TEXT_RENDER_FLAG_NO_PIXEL_ALIGMENT | ETextRenderFlags::TEXT_RENDER_FLAG_NO_OVERSIZE);
-	if(DoButton_Menu(&s_RandomSkinButton, s_apDice[s_CurrentDie], 0, &RandomSkinButton, nullptr, IGraphics::CORNER_ALL, 5.0f, -0.2f))
-	{
-		GameClient()->m_Skins.RandomizeSkin(m_Dummy);
-		SetNeedSendInfo();
-		s_CurrentDie = rand() % std::size(s_apDice);
-	}
-	TextRender()->SetRenderFlags(0);
-	TextRender()->SetFontPreset(EFontPreset::DEFAULT_FONT);
-	GameClient()->m_Tooltips.DoToolTip(&s_RandomSkinButton, &RandomSkinButton, Localize("Create a random skin"));
-
-	// Custom colors button
-	if(DoButton_CheckBox(pUseCustomColor, Localize("Custom colors"), *pUseCustomColor, &CustomColorsButton))
-	{
-		*pUseCustomColor = *pUseCustomColor ? 0 : 1;
-		SetNeedSendInfo();
-	}
-
-	// Default eyes
-	{
-		CTeeRenderInfo EyeSkinInfo = OwnSkinInfo;
-		EyeSkinInfo.m_Size = EyeButtonSize;
-		vec2 OffsetToMid;
-		CRenderTools::GetRenderTeeOffsetToRenderedTee(CAnimState::GetIdle(), &EyeSkinInfo, OffsetToMid);
-
-		CUIRect EyesRow;
-		Eyes.HSplitTop(EyeButtonSize, &EyesRow, &Eyes);
-		static CButtonContainer s_aEyeButtons[NUM_EMOTES];
-		for(int CurrentEyeEmote = 0; CurrentEyeEmote < NUM_EMOTES; CurrentEyeEmote++)
-		{
-			EyesRow.VSplitLeft(EyeButtonSize, &Button, &EyesRow);
-			EyesRow.VSplitLeft(5.0f, nullptr, &EyesRow);
-			if(!RenderEyesBelow && (CurrentEyeEmote + 1) % 3 == 0)
-			{
-				Eyes.HSplitTop(5.0f, nullptr, &Eyes);
-				Eyes.HSplitTop(EyeButtonSize, &EyesRow, &Eyes);
-			}
-
-			const ColorRGBA EyeButtonColor = ColorRGBA(1.0f, 1.0f, 1.0f, 0.25f + (*pEmote == CurrentEyeEmote ? 0.25f : 0.0f));
-			if(DoButton_Menu(&s_aEyeButtons[CurrentEyeEmote], "", 0, &Button, nullptr, IGraphics::CORNER_ALL, 5.0f, 0.0f, EyeButtonColor))
-			{
-				*pEmote = CurrentEyeEmote;
-				if((int)m_Dummy == g_Config.m_ClDummy)
-					GameClient()->m_Emoticon.EyeEmote(CurrentEyeEmote);
-			}
-			GameClient()->m_Tooltips.DoToolTip(&s_aEyeButtons[CurrentEyeEmote], &Button, Localize("Choose default eyes when joining a server"));
-			RenderTools()->RenderTee(CAnimState::GetIdle(), &EyeSkinInfo, CurrentEyeEmote, vec2(1.0f, 0.0f), vec2(Button.x + Button.w / 2.0f, Button.y + Button.h / 2.0f + OffsetToMid.y));
-		}
-	}
-
-	// Custom color pickers
-	MainView.HSplitTop(5.0f, nullptr, &MainView);
-	if(*pUseCustomColor)
-	{
-		CUIRect CustomColors;
-		MainView.HSplitTop(95.0f, &CustomColors, &MainView);
-		CUIRect aRects[2];
-		CustomColors.VSplitMid(&aRects[0], &aRects[1], 20.0f);
-
-		unsigned *apColors[] = {pColorBody, pColorFeet};
-		const char *apParts[] = {Localize("Body"), Localize("Feet")};
-
-		for(int i = 0; i < 2; i++)
-		{
-			aRects[i].HSplitTop(20.0f, &Label, &aRects[i]);
-			Ui()->DoLabel(&Label, apParts[i], 14.0f, TEXTALIGN_ML);
-			if(RenderHslaScrollbars(&aRects[i], apColors[i], false, ColorHSLA::DARKEST_LGT))
-			{
-				SetNeedSendInfo();
-			}
-		}
-	}
-	MainView.HSplitTop(5.0f, nullptr, &MainView);
-
-	// Layout bottom controls and use remainder for skin selector
-	CUIRect QuickSearch, DatabaseButton, DirectoryButton, RefreshButton;
-	MainView.HSplitBottom(20.0f, &MainView, &QuickSearch);
-	MainView.HSplitBottom(5.0f, &MainView, nullptr);
-	QuickSearch.VSplitLeft(220.0f, &QuickSearch, &DatabaseButton);
-	DatabaseButton.VSplitLeft(10.0f, nullptr, &DatabaseButton);
-	DatabaseButton.VSplitLeft(150.0f, &DatabaseButton, &DirectoryButton);
-	DirectoryButton.VSplitRight(175.0f, nullptr, &DirectoryButton);
-	DirectoryButton.VSplitRight(25.0f, &DirectoryButton, &RefreshButton);
-	DirectoryButton.VSplitRight(10.0f, &DirectoryButton, nullptr);
-
-	// Skin selector
-	static std::vector<CUISkin> s_vSkinList;
-	static std::vector<CUISkin> s_vSkinListHelper;
-	static std::vector<CUISkin> s_vFavoriteSkinListHelper;
-	static int s_SkinCount = 0;
-	static CListBox s_ListBox;
-
-	// be nice to the CPU
-	static auto s_SkinLastRebuildTime = time_get_nanoseconds();
-	const auto CurTime = time_get_nanoseconds();
-	if(m_SkinListNeedsUpdate || m_pClient->m_Skins.Num() != s_SkinCount || m_SkinFavoritesChanged || (m_pClient->m_Skins.IsDownloadingSkins() && (CurTime - s_SkinLastRebuildTime > 500ms)))
-	{
-		s_SkinLastRebuildTime = CurTime;
-		s_vSkinList.clear();
-		s_vSkinListHelper.clear();
-		s_vFavoriteSkinListHelper.clear();
-		// set skin count early, since Find of the skin class might load
-		// a downloading skin
-		s_SkinCount = m_pClient->m_Skins.Num();
-		m_SkinFavoritesChanged = false;
-
-		auto &&SkinNotFiltered = [&](const CSkin *pSkinToBeSelected) {
-			// filter quick search
-			if(g_Config.m_ClSkinFilterString[0] != '\0' && !str_utf8_find_nocase(pSkinToBeSelected->GetName(), g_Config.m_ClSkinFilterString))
-				return false;
-
-			// no special skins
-			if((pSkinToBeSelected->GetName()[0] == 'x' && pSkinToBeSelected->GetName()[1] == '_'))
-				return false;
-
-			return true;
-		};
-
-		for(const auto &it : m_SkinFavorites)
-		{
-			const CSkin *pSkinToBeSelected = m_pClient->m_Skins.FindOrNullptr(it.c_str(), true);
-
-			if(pSkinToBeSelected == nullptr || !SkinNotFiltered(pSkinToBeSelected))
-				continue;
-
-			s_vFavoriteSkinListHelper.emplace_back(pSkinToBeSelected);
-		}
-		for(const auto &SkinIt : m_pClient->m_Skins.GetSkinsUnsafe())
-		{
-			const auto &pSkinToBeSelected = SkinIt.second;
-			if(!SkinNotFiltered(pSkinToBeSelected.get()))
-				continue;
-
-			if(std::find(m_SkinFavorites.begin(), m_SkinFavorites.end(), pSkinToBeSelected->GetName()) == m_SkinFavorites.end())
-				s_vSkinListHelper.emplace_back(pSkinToBeSelected.get());
-		}
-		std::sort(s_vSkinListHelper.begin(), s_vSkinListHelper.end());
-		std::sort(s_vFavoriteSkinListHelper.begin(), s_vFavoriteSkinListHelper.end());
-		s_vSkinList = s_vFavoriteSkinListHelper;
-		s_vSkinList.insert(s_vSkinList.end(), s_vSkinListHelper.begin(), s_vSkinListHelper.end());
-		m_SkinListNeedsUpdate = false;
-	}
-
-	int OldSelected = -1;
-	s_ListBox.DoStart(50.0f, s_vSkinList.size(), 4, 1, OldSelected, &MainView);
-	for(size_t i = 0; i < s_vSkinList.size(); ++i)
-	{
-		const CSkin *pSkinToBeDraw = s_vSkinList[i].m_pSkin;
-		if(str_comp(pSkinToBeDraw->GetName(), pSkinName) == 0)
-			OldSelected = i;
-
-		const CListboxItem Item = s_ListBox.DoNextItem(pSkinToBeDraw, OldSelected >= 0 && (size_t)OldSelected == i);
-		if(!Item.m_Visible)
-			continue;
-
-		Item.m_Rect.VSplitLeft(60.0f, &Button, &Label);
-
-		CTeeRenderInfo Info = OwnSkinInfo;
-		Info.Apply(pSkinToBeDraw);
-
-		vec2 OffsetToMid;
-		CRenderTools::GetRenderTeeOffsetToRenderedTee(CAnimState::GetIdle(), &Info, OffsetToMid);
-		const vec2 TeeRenderPos = vec2(Button.x + Button.w / 2.0f, Button.y + Button.h / 2 + OffsetToMid.y);
-		RenderTools()->RenderTee(CAnimState::GetIdle(), &Info, *pEmote, vec2(1.0f, 0.0f), TeeRenderPos);
-
-		SLabelProperties Props;
-		Props.m_MaxWidth = Label.w - 5.0f;
-		Ui()->DoLabel(&Label, pSkinToBeDraw->GetName(), 12.0f, TEXTALIGN_ML, Props);
-
-		if(g_Config.m_Debug)
-		{
-			const ColorRGBA BloodColor = *pUseCustomColor ? color_cast<ColorRGBA>(ColorHSLA(*pColorBody).UnclampLighting(ColorHSLA::DARKEST_LGT)) : pSkinToBeDraw->m_BloodColor;
-			Graphics()->TextureClear();
-			Graphics()->QuadsBegin();
-			Graphics()->SetColor(BloodColor.r, BloodColor.g, BloodColor.b, 1.0f);
-			IGraphics::CQuadItem QuadItem(Label.x, Label.y, 12.0f, 12.0f);
-			Graphics()->QuadsDrawTL(&QuadItem, 1);
-			Graphics()->QuadsEnd();
-		}
-
-		// render skin favorite icon
-		{
-			const auto SkinItFav = m_SkinFavorites.find(pSkinToBeDraw->GetName());
-			const bool IsFav = SkinItFav != m_SkinFavorites.end();
-			CUIRect FavIcon;
-			Item.m_Rect.HSplitTop(20.0f, &FavIcon, nullptr);
-			FavIcon.VSplitRight(20.0f, nullptr, &FavIcon);
-			if(DoButton_Favorite(&pSkinToBeDraw->m_Metrics.m_Body, pSkinToBeDraw, IsFav, &FavIcon))
-			{
-				if(IsFav)
-				{
-					m_SkinFavorites.erase(SkinItFav);
-				}
-				else
-				{
-					m_SkinFavorites.emplace(pSkinToBeDraw->GetName());
-				}
-				m_SkinListNeedsUpdate = true;
-			}
-		}
-	}
-
-	const int NewSelected = s_ListBox.DoEnd();
-	if(OldSelected != NewSelected)
-	{
-		str_copy(pSkinName, s_vSkinList[NewSelected].m_pSkin->GetName(), SkinNameSize);
-		SetNeedSendInfo();
-	}
-
-	static CLineInput s_SkinFilterInput(g_Config.m_ClSkinFilterString, sizeof(g_Config.m_ClSkinFilterString));
-	if(Ui()->DoEditBox_Search(&s_SkinFilterInput, &QuickSearch, 14.0f, !Ui()->IsPopupOpen() && m_pClient->m_GameConsole.IsClosed()))
-	{
-		m_SkinListNeedsUpdate = true;
-	}
-
-	static CButtonContainer s_SkinDatabaseButton;
-	if(DoButton_Menu(&s_SkinDatabaseButton, Localize("Skin Database"), 0, &DatabaseButton))
-	{
-		Client()->ViewLink("https://ddnet.org/skins/");
-	}
-
-	static CButtonContainer s_DirectoryButton;
-	if(DoButton_Menu(&s_DirectoryButton, Localize("Skins directory"), 0, &DirectoryButton))
-	{
-		Storage()->GetCompletePath(IStorage::TYPE_SAVE, "skins", aBuf, sizeof(aBuf));
-		Storage()->CreateFolder("skins", IStorage::TYPE_SAVE);
-		Client()->ViewFile(aBuf);
-	}
-	GameClient()->m_Tooltips.DoToolTip(&s_DirectoryButton, &DirectoryButton, Localize("Open the directory to add custom skins"));
-
-	TextRender()->SetFontPreset(EFontPreset::ICON_FONT);
-	TextRender()->SetRenderFlags(ETextRenderFlags::TEXT_RENDER_FLAG_ONLY_ADVANCE_WIDTH | ETextRenderFlags::TEXT_RENDER_FLAG_NO_X_BEARING | ETextRenderFlags::TEXT_RENDER_FLAG_NO_Y_BEARING | ETextRenderFlags::TEXT_RENDER_FLAG_NO_PIXEL_ALIGMENT | ETextRenderFlags::TEXT_RENDER_FLAG_NO_OVERSIZE);
-	static CButtonContainer s_SkinRefreshButton;
-	if(DoButton_Menu(&s_SkinRefreshButton, FONT_ICON_ARROW_ROTATE_RIGHT, 0, &RefreshButton) || Input()->KeyPress(KEY_F5) || (Input()->KeyPress(KEY_R) && Input()->ModifierIsPressed()))
-	{
-		// reset render flags for possible loading screen
-		TextRender()->SetRenderFlags(0);
-		TextRender()->SetFontPreset(EFontPreset::DEFAULT_FONT);
-		m_pClient->RefreshSkins();
-	}
-	TextRender()->SetRenderFlags(0);
-	TextRender()->SetFontPreset(EFontPreset::DEFAULT_FONT);
-}
-
-
-void CMenus::DoSettingsControlsButtons(int Start, int Stop, CUIRect View)
-{
-	for(int i = Start; i < Stop; i++)
-	{
-		const CKeyInfo &Key = gs_aKeys[i];
-
-		CUIRect Button, Label;
-		View.HSplitTop(20.0f, &Button, &View);
-		Button.VSplitLeft(135.0f, &Label, &Button);
-
-		char aBuf[64];
-		str_format(aBuf, sizeof(aBuf), "%s:", Localize(Key.m_pName));
-
-		Ui()->DoLabel(&Label, aBuf, 13.0f, TEXTALIGN_ML);
-		int OldId = Key.m_KeyId, OldModifierCombination = Key.m_ModifierCombination, NewModifierCombination;
-		int NewId = DoKeyReader(&Key.m_KeyId, &Button, OldId, OldModifierCombination, &NewModifierCombination);
-		if(NewId != OldId || NewModifierCombination != OldModifierCombination)
-		{
-			if(OldId != 0 || NewId == 0)
-				m_pClient->m_Binds.Bind(OldId, "", false, OldModifierCombination);
-			if(NewId != 0)
-				m_pClient->m_Binds.Bind(NewId, Key.m_pCommand, false, NewModifierCombination);
-		}
-
-		View.HSplitTop(2.0f, 0, &View);
-	}
-}
-
-float CMenus::RenderSettingsControlsJoystick(CUIRect View)
-{
-	bool JoystickEnabled = g_Config.m_InpControllerEnable;
-	int NumJoysticks = Input()->NumJoysticks();
-	int NumOptions = 1; // expandable header
-	if(JoystickEnabled)
-	{
-		NumOptions++; // message or joystick name/selection
-		if(NumJoysticks > 0)
-		{
-			NumOptions += 3; // mode, ui sens, tolerance
-			if(!g_Config.m_InpControllerAbsolute)
-				NumOptions++; // ingame sens
-			NumOptions += Input()->GetActiveJoystick()->GetNumAxes() + 1; // axis selection + header
-		}
-	}
-	const float ButtonHeight = 20.0f;
-	const float Spacing = 2.0f;
-	const float BackgroundHeight = NumOptions * (ButtonHeight + Spacing) + (NumOptions == 1 ? 0.0f : Spacing);
-	if(View.h < BackgroundHeight)
-		return BackgroundHeight;
-
-	View.HSplitTop(BackgroundHeight, &View, nullptr);
-
-	CUIRect Button;
-	View.HSplitTop(Spacing, nullptr, &View);
-	View.HSplitTop(ButtonHeight, &Button, &View);
-	if(DoButton_CheckBox(&g_Config.m_InpControllerEnable, Localize("Enable controller"), g_Config.m_InpControllerEnable, &Button))
-	{
-		g_Config.m_InpControllerEnable ^= 1;
-	}
-	if(JoystickEnabled)
-	{
-		if(NumJoysticks > 0)
-		{
-			// show joystick device selection if more than one available or just the joystick name if there is only one
-			{
-				CUIRect JoystickDropDown;
-				View.HSplitTop(Spacing, nullptr, &View);
-				View.HSplitTop(ButtonHeight, &JoystickDropDown, &View);
-				if(NumJoysticks > 1)
-				{
-					static std::vector<std::string> s_vJoystickNames;
-					static std::vector<const char *> s_vpJoystickNames;
-					s_vJoystickNames.resize(NumJoysticks);
-					s_vpJoystickNames.resize(NumJoysticks);
-
-					for(int i = 0; i < NumJoysticks; ++i)
-					{
-						char aBuf[256];
-						str_format(aBuf, sizeof(aBuf), "%s %d: %s", Localize("Controller"), i, Input()->GetJoystick(i)->GetName());
-						s_vJoystickNames[i] = aBuf;
-						s_vpJoystickNames[i] = s_vJoystickNames[i].c_str();
-					}
-
-					static CUi::SDropDownState s_JoystickDropDownState;
-					static CScrollRegion s_JoystickDropDownScrollRegion;
-					s_JoystickDropDownState.m_SelectionPopupContext.m_pScrollRegion = &s_JoystickDropDownScrollRegion;
-					const int CurrentJoystick = Input()->GetActiveJoystick()->GetIndex();
-					const int NewJoystick = Ui()->DoDropDown(&JoystickDropDown, CurrentJoystick, s_vpJoystickNames.data(), s_vpJoystickNames.size(), s_JoystickDropDownState);
-					if(NewJoystick != CurrentJoystick)
-					{
-						Input()->SetActiveJoystick(NewJoystick);
-					}
-				}
-				else
-				{
-					char aBuf[256];
-					str_format(aBuf, sizeof(aBuf), "%s 0: %s", Localize("Controller"), Input()->GetJoystick(0)->GetName());
-					Ui()->DoLabel(&JoystickDropDown, aBuf, 13.0f, TEXTALIGN_ML);
-				}
-			}
-
-			{
-				View.HSplitTop(Spacing, nullptr, &View);
-				View.HSplitTop(ButtonHeight, &Button, &View);
-				CUIRect Label, ButtonRelative, ButtonAbsolute;
-				Button.VSplitMid(&Label, &Button, 10.0f);
-				Button.HMargin(2.0f, &Button);
-				Button.VSplitMid(&ButtonRelative, &ButtonAbsolute);
-				Ui()->DoLabel(&Label, Localize("Ingame controller mode"), 13.0f, TEXTALIGN_ML);
-				CButtonContainer s_RelativeButton;
-				if(DoButton_Menu(&s_RelativeButton, Localize("Relative", "Ingame controller mode"), g_Config.m_InpControllerAbsolute == 0, &ButtonRelative, nullptr, IGraphics::CORNER_L))
-				{
-					g_Config.m_InpControllerAbsolute = 0;
-				}
-				CButtonContainer s_AbsoluteButton;
-				if(DoButton_Menu(&s_AbsoluteButton, Localize("Absolute", "Ingame controller mode"), g_Config.m_InpControllerAbsolute == 1, &ButtonAbsolute, nullptr, IGraphics::CORNER_R))
-				{
-					g_Config.m_InpControllerAbsolute = 1;
-				}
-			}
-
-			if(!g_Config.m_InpControllerAbsolute)
-			{
-				View.HSplitTop(Spacing, nullptr, &View);
-				View.HSplitTop(ButtonHeight, &Button, &View);
-				Ui()->DoScrollbarOption(&g_Config.m_InpControllerSens, &g_Config.m_InpControllerSens, &Button, Localize("Ingame controller sens."), 1, 500, &CUi::ms_LogarithmicScrollbarScale, CUi::SCROLLBAR_OPTION_NOCLAMPVALUE);
-			}
-
-			View.HSplitTop(Spacing, nullptr, &View);
-			View.HSplitTop(ButtonHeight, &Button, &View);
-			Ui()->DoScrollbarOption(&g_Config.m_UiControllerSens, &g_Config.m_UiControllerSens, &Button, Localize("UI controller sens."), 1, 500, &CUi::ms_LogarithmicScrollbarScale, CUi::SCROLLBAR_OPTION_NOCLAMPVALUE);
-
-			View.HSplitTop(Spacing, nullptr, &View);
-			View.HSplitTop(ButtonHeight, &Button, &View);
-			Ui()->DoScrollbarOption(&g_Config.m_InpControllerTolerance, &g_Config.m_InpControllerTolerance, &Button, Localize("Controller jitter tolerance"), 0, 50);
-
-			View.HSplitTop(Spacing, nullptr, &View);
-			View.Draw(ColorRGBA(0.0f, 0.0f, 0.0f, 0.125f), IGraphics::CORNER_ALL, 5.0f);
-			DoJoystickAxisPicker(View);
-		}
-		else
-		{
-			View.HSplitTop(View.h - ButtonHeight, nullptr, &View);
-			View.HSplitTop(ButtonHeight, &Button, &View);
-			Ui()->DoLabel(&Button, Localize("No controller found. Plug in a controller."), 13.0f, TEXTALIGN_ML);
-		}
-	}
-
-	return BackgroundHeight;
-}
-
-void CMenus::DoJoystickAxisPicker(CUIRect View)
-{
-	const float FontSize = 13.0f;
-	const float RowHeight = 20.0f;
-	const float SpacingH = 2.0f;
-	const float AxisWidth = 0.2f * View.w;
-	const float StatusWidth = 0.4f * View.w;
-	const float AimBindWidth = 90.0f;
-	const float SpacingV = (View.w - AxisWidth - StatusWidth - AimBindWidth) / 2.0f;
-
-	CUIRect Row, Axis, Status, AimBind;
-	View.HSplitTop(SpacingH, nullptr, &View);
-	View.HSplitTop(RowHeight, &Row, &View);
-	Row.VSplitLeft(AxisWidth, &Axis, &Row);
-	Row.VSplitLeft(SpacingV, nullptr, &Row);
-	Row.VSplitLeft(StatusWidth, &Status, &Row);
-	Row.VSplitLeft(SpacingV, nullptr, &Row);
-	Row.VSplitLeft(AimBindWidth, &AimBind, &Row);
-
-	Ui()->DoLabel(&Axis, Localize("Axis"), FontSize, TEXTALIGN_MC);
-	Ui()->DoLabel(&Status, Localize("Status"), FontSize, TEXTALIGN_MC);
-	Ui()->DoLabel(&AimBind, Localize("Aim bind"), FontSize, TEXTALIGN_MC);
-
-	IInput::IJoystick *pJoystick = Input()->GetActiveJoystick();
-	static int s_aActive[NUM_JOYSTICK_AXES][2];
-	for(int i = 0; i < minimum<int>(pJoystick->GetNumAxes(), NUM_JOYSTICK_AXES); i++)
-	{
-		const bool Active = g_Config.m_InpControllerX == i || g_Config.m_InpControllerY == i;
-
-		View.HSplitTop(SpacingH, nullptr, &View);
-		View.HSplitTop(RowHeight, &Row, &View);
-		Row.Draw(ColorRGBA(0.0f, 0.0f, 0.0f, 0.125f), IGraphics::CORNER_ALL, 5.0f);
-		Row.VSplitLeft(AxisWidth, &Axis, &Row);
-		Row.VSplitLeft(SpacingV, nullptr, &Row);
-		Row.VSplitLeft(StatusWidth, &Status, &Row);
-		Row.VSplitLeft(SpacingV, nullptr, &Row);
-		Row.VSplitLeft(AimBindWidth, &AimBind, &Row);
-
-		// Axis label
-		char aBuf[16];
-		str_format(aBuf, sizeof(aBuf), "%d", i + 1);
-		if(Active)
-			TextRender()->TextColor(TextRender()->DefaultTextColor());
-		else
-			TextRender()->TextColor(0.7f, 0.7f, 0.7f, 1.0f);
-		Ui()->DoLabel(&Axis, aBuf, FontSize, TEXTALIGN_MC);
-
-		// Axis status
-		Status.HMargin(7.0f, &Status);
-		DoJoystickBar(&Status, (pJoystick->GetAxisValue(i) + 1.0f) / 2.0f, g_Config.m_InpControllerTolerance / 50.0f, Active);
-
-		// Bind to X/Y
-		CUIRect AimBindX, AimBindY;
-		AimBind.VSplitMid(&AimBindX, &AimBindY);
-		if(DoButton_CheckBox(&s_aActive[i][0], "X", g_Config.m_InpControllerX == i, &AimBindX))
-		{
-			if(g_Config.m_InpControllerY == i)
-				g_Config.m_InpControllerY = g_Config.m_InpControllerX;
-			g_Config.m_InpControllerX = i;
-		}
-		if(DoButton_CheckBox(&s_aActive[i][1], "Y", g_Config.m_InpControllerY == i, &AimBindY))
-		{
-			if(g_Config.m_InpControllerX == i)
-				g_Config.m_InpControllerX = g_Config.m_InpControllerY;
-			g_Config.m_InpControllerY = i;
-		}
-	}
-	TextRender()->TextColor(TextRender()->DefaultTextColor());
-}
-
-void CMenus::DoJoystickBar(const CUIRect *pRect, float Current, float Tolerance, bool Active)
-{
-	CUIRect Handle;
-	pRect->VSplitLeft(pRect->h, &Handle, nullptr); // Slider size
-	Handle.x += (pRect->w - Handle.w) * Current;
-
-	pRect->Draw(ColorRGBA(1.0f, 1.0f, 1.0f, Active ? 0.25f : 0.125f), IGraphics::CORNER_ALL, pRect->h / 2.0f);
-
-	CUIRect ToleranceArea = *pRect;
-	ToleranceArea.w *= Tolerance;
-	ToleranceArea.x += (pRect->w - ToleranceArea.w) / 2.0f;
-	const ColorRGBA ToleranceColor = Active ? ColorRGBA(0.8f, 0.35f, 0.35f, 1.0f) : ColorRGBA(0.7f, 0.5f, 0.5f, 1.0f);
-	ToleranceArea.Draw(ToleranceColor, IGraphics::CORNER_ALL, ToleranceArea.h / 2.0f);
-
-	const ColorRGBA SliderColor = Active ? ColorRGBA(0.95f, 0.95f, 0.95f, 1.0f) : ColorRGBA(0.8f, 0.8f, 0.8f, 1.0f);
-	Handle.Draw(SliderColor, IGraphics::CORNER_ALL, Handle.h / 2.0f);
-}
-
-void CMenus::RenderSettingsControls(CUIRect MainView)
-{
-	// this is kinda slow, but whatever
-	for(auto &Key : gs_aKeys)
-		Key.m_KeyId = Key.m_ModifierCombination = 0;
-
-	for(int Mod = 0; Mod < CBinds::MODIFIER_COMBINATION_COUNT; Mod++)
-	{
-		for(int KeyId = 0; KeyId < KEY_LAST; KeyId++)
-		{
-			const char *pBind = m_pClient->m_Binds.Get(KeyId, Mod);
-			if(!pBind[0])
-				continue;
-
-			for(auto &Key : gs_aKeys)
-				if(str_comp(pBind, Key.m_pCommand) == 0)
-				{
-					Key.m_KeyId = KeyId;
-					Key.m_ModifierCombination = Mod;
-					break;
-				}
-		}
-	}
-
-	// scrollable controls
-	static float s_JoystickSettingsHeight = 0.0f; // we calculate this later and don't render until enough space is available
-	static CScrollRegion s_ScrollRegion;
-	vec2 ScrollOffset(0.0f, 0.0f);
-	CScrollRegionParams ScrollParams;
-	ScrollParams.m_ScrollUnit = 120.0f;
-	s_ScrollRegion.Begin(&MainView, &ScrollOffset, &ScrollParams);
-	MainView.y += ScrollOffset.y;
-
-	const float FontSize = 14.0f;
-	const float Margin = 10.0f;
-	const float HeaderHeight = FontSize + 5.0f + Margin;
-
-	CUIRect MouseSettings, MovementSettings, WeaponSettings, VotingSettings, ChatSettings, DummySettings, MiscSettings, JoystickSettings, ResetButton, Button;
-	MainView.VSplitMid(&MouseSettings, &VotingSettings);
-
-	// mouse settings
-	{
-		MouseSettings.VMargin(5.0f, &MouseSettings);
-		MouseSettings.HSplitTop(80.0f, &MouseSettings, &JoystickSettings);
-		if(s_ScrollRegion.AddRect(MouseSettings))
-		{
-			MouseSettings.Draw(ColorRGBA(1, 1, 1, 0.25f), IGraphics::CORNER_ALL, 10.0f);
-			MouseSettings.VMargin(10.0f, &MouseSettings);
-
-			MouseSettings.HSplitTop(HeaderHeight, &Button, &MouseSettings);
-			Ui()->DoLabel(&Button, Localize("Mouse"), FontSize, TEXTALIGN_ML);
-
-			MouseSettings.HSplitTop(20.0f, &Button, &MouseSettings);
-			Ui()->DoScrollbarOption(&g_Config.m_InpMousesens, &g_Config.m_InpMousesens, &Button, Localize("Ingame mouse sens."), 1, 500, &CUi::ms_LogarithmicScrollbarScale, CUi::SCROLLBAR_OPTION_NOCLAMPVALUE);
-
-			MouseSettings.HSplitTop(2.0f, nullptr, &MouseSettings);
-
-			MouseSettings.HSplitTop(20.0f, &Button, &MouseSettings);
-			Ui()->DoScrollbarOption(&g_Config.m_UiMousesens, &g_Config.m_UiMousesens, &Button, Localize("UI mouse sens."), 1, 500, &CUi::ms_LogarithmicScrollbarScale, CUi::SCROLLBAR_OPTION_NOCLAMPVALUE);
-		}
-	}
-
-	// joystick settings
-	{
-		JoystickSettings.HSplitTop(Margin, nullptr, &JoystickSettings);
-		JoystickSettings.HSplitTop(s_JoystickSettingsHeight + HeaderHeight + Margin, &JoystickSettings, &MovementSettings);
-		if(s_ScrollRegion.AddRect(JoystickSettings))
-		{
-			JoystickSettings.Draw(ColorRGBA(1, 1, 1, 0.25f), IGraphics::CORNER_ALL, 10.0f);
-			JoystickSettings.VMargin(Margin, &JoystickSettings);
-
-			JoystickSettings.HSplitTop(HeaderHeight, &Button, &JoystickSettings);
-			Ui()->DoLabel(&Button, Localize("Controller"), FontSize, TEXTALIGN_ML);
-
-			s_JoystickSettingsHeight = RenderSettingsControlsJoystick(JoystickSettings);
-		}
-	}
-
-	// movement settings
-	{
-		MovementSettings.HSplitTop(Margin, nullptr, &MovementSettings);
-		MovementSettings.HSplitTop(365.0f, &MovementSettings, &WeaponSettings);
-		if(s_ScrollRegion.AddRect(MovementSettings))
-		{
-			MovementSettings.Draw(ColorRGBA(1, 1, 1, 0.25f), IGraphics::CORNER_ALL, 10.0f);
-			MovementSettings.VMargin(Margin, &MovementSettings);
-
-			MovementSettings.HSplitTop(HeaderHeight, &Button, &MovementSettings);
-			Ui()->DoLabel(&Button, Localize("Movement"), FontSize, TEXTALIGN_ML);
-
-			DoSettingsControlsButtons(0, 15, MovementSettings);
-		}
-	}
-
-	// weapon settings
-	{
-		WeaponSettings.HSplitTop(Margin, nullptr, &WeaponSettings);
-		WeaponSettings.HSplitTop(190.0f, &WeaponSettings, &ResetButton);
-		if(s_ScrollRegion.AddRect(WeaponSettings))
-		{
-			WeaponSettings.Draw(ColorRGBA(1, 1, 1, 0.25f), IGraphics::CORNER_ALL, 10.0f);
-			WeaponSettings.VMargin(Margin, &WeaponSettings);
-
-			WeaponSettings.HSplitTop(HeaderHeight, &Button, &WeaponSettings);
-			Ui()->DoLabel(&Button, Localize("Weapon"), FontSize, TEXTALIGN_ML);
-
-			DoSettingsControlsButtons(15, 22, WeaponSettings);
-		}
-	}
-
-	// defaults
-	{
-		ResetButton.HSplitTop(Margin, nullptr, &ResetButton);
-		ResetButton.HSplitTop(40.0f, &ResetButton, nullptr);
-		if(s_ScrollRegion.AddRect(ResetButton))
-		{
-			ResetButton.Draw(ColorRGBA(1, 1, 1, 0.25f), IGraphics::CORNER_ALL, 10.0f);
-			ResetButton.Margin(10.0f, &ResetButton);
-			static CButtonContainer s_DefaultButton;
-			if(DoButton_Menu(&s_DefaultButton, Localize("Reset to defaults"), 0, &ResetButton))
-			{
-				PopupConfirm(Localize("Reset controls"), Localize("Are you sure that you want to reset the controls to their defaults?"),
-					Localize("Reset"), Localize("Cancel"), &CMenus::ResetSettingsControls);
-			}
-		}
-	}
-
-	// voting settings
-	{
-		VotingSettings.VMargin(5.0f, &VotingSettings);
-		VotingSettings.HSplitTop(80.0f, &VotingSettings, &ChatSettings);
-		if(s_ScrollRegion.AddRect(VotingSettings))
-		{
-			VotingSettings.Draw(ColorRGBA(1, 1, 1, 0.25f), IGraphics::CORNER_ALL, 10.0f);
-			VotingSettings.VMargin(Margin, &VotingSettings);
-
-			VotingSettings.HSplitTop(HeaderHeight, &Button, &VotingSettings);
-			Ui()->DoLabel(&Button, Localize("Voting"), FontSize, TEXTALIGN_ML);
-
-			DoSettingsControlsButtons(22, 24, VotingSettings);
-		}
-	}
-
-	// chat settings
-	{
-		ChatSettings.HSplitTop(Margin, nullptr, &ChatSettings);
-		ChatSettings.HSplitTop(145.0f, &ChatSettings, &DummySettings);
-		if(s_ScrollRegion.AddRect(ChatSettings))
-		{
-			ChatSettings.Draw(ColorRGBA(1, 1, 1, 0.25f), IGraphics::CORNER_ALL, 10.0f);
-			ChatSettings.VMargin(Margin, &ChatSettings);
-
-			ChatSettings.HSplitTop(HeaderHeight, &Button, &ChatSettings);
-			Ui()->DoLabel(&Button, Localize("Chat"), FontSize, TEXTALIGN_ML);
-
-			DoSettingsControlsButtons(24, 29, ChatSettings);
-		}
-	}
-
-	// dummy settings
-	{
-		DummySettings.HSplitTop(Margin, nullptr, &DummySettings);
-		DummySettings.HSplitTop(100.0f, &DummySettings, &MiscSettings);
-		if(s_ScrollRegion.AddRect(DummySettings))
-		{
-			DummySettings.Draw(ColorRGBA(1, 1, 1, 0.25f), IGraphics::CORNER_ALL, 10.0f);
-			DummySettings.VMargin(Margin, &DummySettings);
-
-			DummySettings.HSplitTop(HeaderHeight, &Button, &DummySettings);
-			Ui()->DoLabel(&Button, Localize("Dummy"), FontSize, TEXTALIGN_ML);
-
-			DoSettingsControlsButtons(29, 32, DummySettings);
-		}
-	}
-
-	// misc settings
-	{
-		MiscSettings.HSplitTop(Margin, nullptr, &MiscSettings);
-		MiscSettings.HSplitTop(300.0f, &MiscSettings, 0);
-		if(s_ScrollRegion.AddRect(MiscSettings))
-		{
-			MiscSettings.Draw(ColorRGBA(1, 1, 1, 0.25f), IGraphics::CORNER_ALL, 10.0f);
-			MiscSettings.VMargin(Margin, &MiscSettings);
-
-			MiscSettings.HSplitTop(HeaderHeight, &Button, &MiscSettings);
-			Ui()->DoLabel(&Button, Localize("Miscellaneous"), FontSize, TEXTALIGN_ML);
-
-			DoSettingsControlsButtons(32, 44, MiscSettings);
-		}
-	}
-
-	s_ScrollRegion.End();
-}
-
-void CMenus::ResetSettingsControls()
-{
-	m_pClient->m_Binds.SetDefaults();
-
-	g_Config.m_InpMousesens = 200;
-	g_Config.m_UiMousesens = 200;
-
-	g_Config.m_InpControllerEnable = 0;
-	g_Config.m_InpControllerGUID[0] = '\0';
-	g_Config.m_InpControllerAbsolute = 0;
-	g_Config.m_InpControllerSens = 100;
-	g_Config.m_InpControllerX = 0;
-	g_Config.m_InpControllerY = 1;
-	g_Config.m_InpControllerTolerance = 5;
-	g_Config.m_UiControllerSens = 100;
-}
-
-void CMenus::RenderSettingsGraphics(CUIRect MainView)
-{
-	CUIRect Button;
-	char aBuf[128];
-	bool CheckSettings = false;
-
-	static const int MAX_RESOLUTIONS = 256;
-	static CVideoMode s_aModes[MAX_RESOLUTIONS];
-	static int s_NumNodes = Graphics()->GetVideoModes(s_aModes, MAX_RESOLUTIONS, g_Config.m_GfxScreen);
-	static int s_GfxFsaaSamples = g_Config.m_GfxFsaaSamples;
-	static bool s_GfxBackendChanged = false;
-	static bool s_GfxGpuChanged = false;
-	static int s_GfxHighdpi = g_Config.m_GfxHighdpi;
-
-	static int s_InitDisplayAllVideoModes = g_Config.m_GfxDisplayAllVideoModes;
-
-	static bool s_WasInit = false;
-	static bool s_ModesReload = false;
-	if(!s_WasInit)
-	{
-		s_WasInit = true;
-
-		Graphics()->AddWindowPropChangeListener([]() {
-			s_ModesReload = true;
-		});
-	}
-
-	if(s_ModesReload || g_Config.m_GfxDisplayAllVideoModes != s_InitDisplayAllVideoModes)
-	{
-		s_NumNodes = Graphics()->GetVideoModes(s_aModes, MAX_RESOLUTIONS, g_Config.m_GfxScreen);
-		s_ModesReload = false;
-		s_InitDisplayAllVideoModes = g_Config.m_GfxDisplayAllVideoModes;
-	}
-
-	CUIRect ModeList, ModeLabel;
-	MainView.VSplitLeft(350.0f, &MainView, &ModeList);
-	ModeList.HSplitTop(24.0f, &ModeLabel, &ModeList);
-	MainView.VSplitLeft(340.0f, &MainView, 0);
-
-	// display mode list
-	static CListBox s_ListBox;
-	static const float sc_RowHeightResList = 22.0f;
-	static const float sc_FontSizeResListHeader = 12.0f;
-	static const float sc_FontSizeResList = 10.0f;
-
-	{
-		int G = std::gcd(g_Config.m_GfxScreenWidth, g_Config.m_GfxScreenHeight);
-		str_format(aBuf, sizeof(aBuf), "%s: %dx%d @%dhz %d bit (%d:%d)", Localize("Current"), (int)(g_Config.m_GfxScreenWidth * Graphics()->ScreenHiDPIScale()), (int)(g_Config.m_GfxScreenHeight * Graphics()->ScreenHiDPIScale()), g_Config.m_GfxScreenRefreshRate, g_Config.m_GfxColorDepth, g_Config.m_GfxScreenWidth / G, g_Config.m_GfxScreenHeight / G);
-		Ui()->DoLabel(&ModeLabel, aBuf, sc_FontSizeResListHeader, TEXTALIGN_MC);
-	}
-
-	int OldSelected = -1;
-	s_ListBox.SetActive(!Ui()->IsPopupOpen());
-	s_ListBox.DoStart(sc_RowHeightResList, s_NumNodes, 1, 3, OldSelected, &ModeList);
-
-	for(int i = 0; i < s_NumNodes; ++i)
-	{
-		const int Depth = s_aModes[i].m_Red + s_aModes[i].m_Green + s_aModes[i].m_Blue > 16 ? 24 : 16;
-		if(g_Config.m_GfxColorDepth == Depth &&
-			g_Config.m_GfxScreenWidth == s_aModes[i].m_WindowWidth &&
-			g_Config.m_GfxScreenHeight == s_aModes[i].m_WindowHeight &&
-			g_Config.m_GfxScreenRefreshRate == s_aModes[i].m_RefreshRate)
-		{
-			OldSelected = i;
-		}
-
-		const CListboxItem Item = s_ListBox.DoNextItem(&s_aModes[i], OldSelected == i);
-		if(!Item.m_Visible)
-			continue;
-
-		int G = std::gcd(s_aModes[i].m_CanvasWidth, s_aModes[i].m_CanvasHeight);
-		str_format(aBuf, sizeof(aBuf), " %dx%d @%dhz %d bit (%d:%d)", s_aModes[i].m_CanvasWidth, s_aModes[i].m_CanvasHeight, s_aModes[i].m_RefreshRate, Depth, s_aModes[i].m_CanvasWidth / G, s_aModes[i].m_CanvasHeight / G);
-		Ui()->DoLabel(&Item.m_Rect, aBuf, sc_FontSizeResList, TEXTALIGN_ML);
-	}
-
-	const int NewSelected = s_ListBox.DoEnd();
-	if(OldSelected != NewSelected)
-	{
-		const int Depth = s_aModes[NewSelected].m_Red + s_aModes[NewSelected].m_Green + s_aModes[NewSelected].m_Blue > 16 ? 24 : 16;
-		g_Config.m_GfxColorDepth = Depth;
-		g_Config.m_GfxScreenWidth = s_aModes[NewSelected].m_WindowWidth;
-		g_Config.m_GfxScreenHeight = s_aModes[NewSelected].m_WindowHeight;
-		g_Config.m_GfxScreenRefreshRate = s_aModes[NewSelected].m_RefreshRate;
-		Graphics()->ResizeToScreen();
-	}
-
-	// switches
-	CUIRect WindowModeDropDown;
-	MainView.HSplitTop(20.0f, &WindowModeDropDown, &MainView);
-
-	const char *apWindowModes[] = {Localize("Windowed"), Localize("Windowed borderless"), Localize("Windowed fullscreen"), Localize("Desktop fullscreen"), Localize("Fullscreen")};
-	static const int s_NumWindowMode = std::size(apWindowModes);
-
-	const int OldWindowMode = (g_Config.m_GfxFullscreen ? (g_Config.m_GfxFullscreen == 1 ? 4 : (g_Config.m_GfxFullscreen == 2 ? 3 : 2)) : (g_Config.m_GfxBorderless ? 1 : 0));
-
-	static CUi::SDropDownState s_WindowModeDropDownState;
-	static CScrollRegion s_WindowModeDropDownScrollRegion;
-	s_WindowModeDropDownState.m_SelectionPopupContext.m_pScrollRegion = &s_WindowModeDropDownScrollRegion;
-	const int NewWindowMode = Ui()->DoDropDown(&WindowModeDropDown, OldWindowMode, apWindowModes, s_NumWindowMode, s_WindowModeDropDownState);
-	if(OldWindowMode != NewWindowMode)
-	{
-		if(NewWindowMode == 0)
-			Client()->SetWindowParams(0, false);
-		else if(NewWindowMode == 1)
-			Client()->SetWindowParams(0, true);
-		else if(NewWindowMode == 2)
-			Client()->SetWindowParams(3, false);
-		else if(NewWindowMode == 3)
-			Client()->SetWindowParams(2, false);
-		else if(NewWindowMode == 4)
-			Client()->SetWindowParams(1, false);
-	}
-
-	if(Graphics()->GetNumScreens() > 1)
-	{
-		CUIRect ScreenDropDown;
-		MainView.HSplitTop(2.0f, nullptr, &MainView);
-		MainView.HSplitTop(20.0f, &ScreenDropDown, &MainView);
-
-		const int NumScreens = Graphics()->GetNumScreens();
-		static std::vector<std::string> s_vScreenNames;
-		static std::vector<const char *> s_vpScreenNames;
-		s_vScreenNames.resize(NumScreens);
-		s_vpScreenNames.resize(NumScreens);
-
-		for(int i = 0; i < NumScreens; ++i)
-		{
-			str_format(aBuf, sizeof(aBuf), "%s %d: %s", Localize("Screen"), i, Graphics()->GetScreenName(i));
-			s_vScreenNames[i] = aBuf;
-			s_vpScreenNames[i] = s_vScreenNames[i].c_str();
-		}
-
-		static CUi::SDropDownState s_ScreenDropDownState;
-		static CScrollRegion s_ScreenDropDownScrollRegion;
-		s_ScreenDropDownState.m_SelectionPopupContext.m_pScrollRegion = &s_ScreenDropDownScrollRegion;
-		const int NewScreen = Ui()->DoDropDown(&ScreenDropDown, g_Config.m_GfxScreen, s_vpScreenNames.data(), s_vpScreenNames.size(), s_ScreenDropDownState);
-		if(NewScreen != g_Config.m_GfxScreen)
-			Client()->SwitchWindowScreen(NewScreen);
-	}
-
-	MainView.HSplitTop(2.0f, nullptr, &MainView);
-	MainView.HSplitTop(20.0f, &Button, &MainView);
-	str_format(aBuf, sizeof(aBuf), "%s (%s)", Localize("V-Sync"), Localize("may cause delay"));
-	if(DoButton_CheckBox(&g_Config.m_GfxVsync, aBuf, g_Config.m_GfxVsync, &Button))
-	{
-		Client()->ToggleWindowVSync();
-	}
-
-	bool MultiSamplingChanged = false;
-	MainView.HSplitTop(20.0f, &Button, &MainView);
-	str_format(aBuf, sizeof(aBuf), "%s (%s)", Localize("FSAA samples"), Localize("may cause delay"));
-	int GfxFsaaSamplesMouseButton = DoButton_CheckBox_Number(&g_Config.m_GfxFsaaSamples, aBuf, g_Config.m_GfxFsaaSamples, &Button);
-	int CurFSAA = g_Config.m_GfxFsaaSamples == 0 ? 1 : g_Config.m_GfxFsaaSamples;
-	if(GfxFsaaSamplesMouseButton == 1) // inc
-	{
-		g_Config.m_GfxFsaaSamples = std::pow(2, (int)std::log2(CurFSAA) + 1);
-		if(g_Config.m_GfxFsaaSamples > 64)
-			g_Config.m_GfxFsaaSamples = 0;
-		MultiSamplingChanged = true;
-	}
-	else if(GfxFsaaSamplesMouseButton == 2) // dec
-	{
-		if(CurFSAA == 1)
-			g_Config.m_GfxFsaaSamples = 64;
-		else if(CurFSAA == 2)
-			g_Config.m_GfxFsaaSamples = 0;
-		else
-			g_Config.m_GfxFsaaSamples = std::pow(2, (int)std::log2(CurFSAA) - 1);
-		MultiSamplingChanged = true;
-	}
-
-	uint32_t MultiSamplingCountBackend = 0;
-	if(MultiSamplingChanged)
-	{
-		if(Graphics()->SetMultiSampling(g_Config.m_GfxFsaaSamples, MultiSamplingCountBackend))
-		{
-			// try again with 0 if mouse click was increasing multi sampling
-			// else just accept the current value as is
-			if((uint32_t)g_Config.m_GfxFsaaSamples > MultiSamplingCountBackend && GfxFsaaSamplesMouseButton == 1)
-				Graphics()->SetMultiSampling(0, MultiSamplingCountBackend);
-			g_Config.m_GfxFsaaSamples = (int)MultiSamplingCountBackend;
-		}
-		else
-		{
-			CheckSettings = true;
-		}
-	}
-
-	MainView.HSplitTop(20.0f, &Button, &MainView);
-	if(DoButton_CheckBox(&g_Config.m_GfxHighDetail, Localize("High Detail"), g_Config.m_GfxHighDetail, &Button))
-		g_Config.m_GfxHighDetail ^= 1;
-	GameClient()->m_Tooltips.DoToolTip(&g_Config.m_GfxHighDetail, &Button, Localize("Allows maps to render with more detail"));
-
-	MainView.HSplitTop(20.0f, &Button, &MainView);
-	if(DoButton_CheckBox(&g_Config.m_GfxHighdpi, Localize("Use high DPI"), g_Config.m_GfxHighdpi, &Button))
-	{
-		CheckSettings = true;
-		g_Config.m_GfxHighdpi ^= 1;
-	}
-
-	MainView.HSplitTop(20.0f, &Button, &MainView);
-	str_copy(aBuf, " ");
-	str_append(aBuf, Localize("Hz", "Hertz"));
-	Ui()->DoScrollbarOption(&g_Config.m_GfxRefreshRate, &g_Config.m_GfxRefreshRate, &Button, Localize("Refresh Rate"), 10, 1000, &CUi::ms_LinearScrollbarScale, CUi::SCROLLBAR_OPTION_INFINITE | CUi::SCROLLBAR_OPTION_NOCLAMPVALUE, aBuf);
-
-	MainView.HSplitTop(2.0f, nullptr, &MainView);
-	static CButtonContainer s_UiColorResetId;
-	DoLine_ColorPicker(&s_UiColorResetId, 25.0f, 13.0f, 2.0f, &MainView, Localize("UI Color"), &g_Config.m_UiColor, color_cast<ColorRGBA>(ColorHSLA(0xE4A046AFU, true)), false, nullptr, true);
-
-	// Backend list
-	struct SMenuBackendInfo
-	{
-		int m_Major = 0;
-		int m_Minor = 0;
-		int m_Patch = 0;
-		const char *m_pBackendName = "";
-		bool m_Found = false;
-	};
-	std::array<std::array<SMenuBackendInfo, EGraphicsDriverAgeType::GRAPHICS_DRIVER_AGE_TYPE_COUNT>, EBackendType::BACKEND_TYPE_COUNT> aaSupportedBackends{};
-	uint32_t FoundBackendCount = 0;
-	for(uint32_t i = 0; i < BACKEND_TYPE_COUNT; ++i)
-	{
-		if(EBackendType(i) == BACKEND_TYPE_AUTO)
-			continue;
-		for(uint32_t n = 0; n < GRAPHICS_DRIVER_AGE_TYPE_COUNT; ++n)
-		{
-			auto &Info = aaSupportedBackends[i][n];
-			if(Graphics()->GetDriverVersion(EGraphicsDriverAgeType(n), Info.m_Major, Info.m_Minor, Info.m_Patch, Info.m_pBackendName, EBackendType(i)))
-			{
-				// don't count blocked opengl drivers
-				if(EBackendType(i) != BACKEND_TYPE_OPENGL || EGraphicsDriverAgeType(n) == GRAPHICS_DRIVER_AGE_TYPE_LEGACY || g_Config.m_GfxDriverIsBlocked == 0)
-				{
-					Info.m_Found = true;
-					++FoundBackendCount;
-				}
-			}
-		}
-	}
-
-	if(FoundBackendCount > 1)
-	{
-		CUIRect Text, BackendDropDown;
-		MainView.HSplitTop(10.0f, nullptr, &MainView);
-		MainView.HSplitTop(20.0f, &Text, &MainView);
-		MainView.HSplitTop(2.0f, nullptr, &MainView);
-		MainView.HSplitTop(20.0f, &BackendDropDown, &MainView);
-		Ui()->DoLabel(&Text, Localize("Renderer"), 16.0f, TEXTALIGN_MC);
-
-		static std::vector<std::string> s_vBackendIdNames;
-		static std::vector<const char *> s_vpBackendIdNamesCStr;
-		static std::vector<SMenuBackendInfo> s_vBackendInfos;
-
-		size_t BackendCount = FoundBackendCount + 1;
-		s_vBackendIdNames.resize(BackendCount);
-		s_vpBackendIdNamesCStr.resize(BackendCount);
-		s_vBackendInfos.resize(BackendCount);
-
-		char aTmpBackendName[256];
-
-		auto IsInfoDefault = [](const SMenuBackendInfo &CheckInfo) {
-			return str_comp_nocase(CheckInfo.m_pBackendName, CConfig::ms_pGfxBackend) == 0 && CheckInfo.m_Major == CConfig::ms_GfxGLMajor && CheckInfo.m_Minor == CConfig::ms_GfxGLMinor && CheckInfo.m_Patch == CConfig::ms_GfxGLPatch;
-		};
-
-		int OldSelectedBackend = -1;
-		uint32_t CurCounter = 0;
-		for(uint32_t i = 0; i < BACKEND_TYPE_COUNT; ++i)
-		{
-			for(uint32_t n = 0; n < GRAPHICS_DRIVER_AGE_TYPE_COUNT; ++n)
-			{
-				auto &Info = aaSupportedBackends[i][n];
-				if(Info.m_Found)
-				{
-					bool IsDefault = IsInfoDefault(Info);
-					str_format(aTmpBackendName, sizeof(aTmpBackendName), "%s (%d.%d.%d)%s%s", Info.m_pBackendName, Info.m_Major, Info.m_Minor, Info.m_Patch, IsDefault ? " - " : "", IsDefault ? Localize("default") : "");
-					s_vBackendIdNames[CurCounter] = aTmpBackendName;
-					s_vpBackendIdNamesCStr[CurCounter] = s_vBackendIdNames[CurCounter].c_str();
-					if(str_comp_nocase(Info.m_pBackendName, g_Config.m_GfxBackend) == 0 && g_Config.m_GfxGLMajor == Info.m_Major && g_Config.m_GfxGLMinor == Info.m_Minor && g_Config.m_GfxGLPatch == Info.m_Patch)
-					{
-						OldSelectedBackend = CurCounter;
-					}
-
-					s_vBackendInfos[CurCounter] = Info;
-					++CurCounter;
-				}
-			}
-		}
-
-		if(OldSelectedBackend != -1)
-		{
-			// no custom selected
-			BackendCount -= 1;
-		}
-		else
-		{
-			// custom selected one
-			str_format(aTmpBackendName, sizeof(aTmpBackendName), "%s (%s %d.%d.%d)", Localize("custom"), g_Config.m_GfxBackend, g_Config.m_GfxGLMajor, g_Config.m_GfxGLMinor, g_Config.m_GfxGLPatch);
-			s_vBackendIdNames[CurCounter] = aTmpBackendName;
-			s_vpBackendIdNamesCStr[CurCounter] = s_vBackendIdNames[CurCounter].c_str();
-			OldSelectedBackend = CurCounter;
-
-			s_vBackendInfos[CurCounter].m_pBackendName = "custom";
-			s_vBackendInfos[CurCounter].m_Major = g_Config.m_GfxGLMajor;
-			s_vBackendInfos[CurCounter].m_Minor = g_Config.m_GfxGLMinor;
-			s_vBackendInfos[CurCounter].m_Patch = g_Config.m_GfxGLPatch;
-		}
-
-		static int s_OldSelectedBackend = -1;
-		if(s_OldSelectedBackend == -1)
-			s_OldSelectedBackend = OldSelectedBackend;
-
-		static CUi::SDropDownState s_BackendDropDownState;
-		static CScrollRegion s_BackendDropDownScrollRegion;
-		s_BackendDropDownState.m_SelectionPopupContext.m_pScrollRegion = &s_BackendDropDownScrollRegion;
-		const int NewBackend = Ui()->DoDropDown(&BackendDropDown, OldSelectedBackend, s_vpBackendIdNamesCStr.data(), BackendCount, s_BackendDropDownState);
-		if(OldSelectedBackend != NewBackend)
-		{
-			str_copy(g_Config.m_GfxBackend, s_vBackendInfos[NewBackend].m_pBackendName);
-			g_Config.m_GfxGLMajor = s_vBackendInfos[NewBackend].m_Major;
-			g_Config.m_GfxGLMinor = s_vBackendInfos[NewBackend].m_Minor;
-			g_Config.m_GfxGLPatch = s_vBackendInfos[NewBackend].m_Patch;
-
-			CheckSettings = true;
-			s_GfxBackendChanged = s_OldSelectedBackend != NewBackend;
-		}
-	}
-
-	// GPU list
-	const auto &GpuList = Graphics()->GetGpus();
-	if(GpuList.m_vGpus.size() > 1)
-	{
-		CUIRect Text, GpuDropDown;
-		MainView.HSplitTop(10.0f, nullptr, &MainView);
-		MainView.HSplitTop(20.0f, &Text, &MainView);
-		MainView.HSplitTop(2.0f, nullptr, &MainView);
-		MainView.HSplitTop(20.0f, &GpuDropDown, &MainView);
-		Ui()->DoLabel(&Text, Localize("Graphics card"), 16.0f, TEXTALIGN_MC);
-
-		static std::vector<const char *> s_vpGpuIdNames;
-
-		size_t GpuCount = GpuList.m_vGpus.size() + 1;
-		s_vpGpuIdNames.resize(GpuCount);
-
-		char aCurDeviceName[256 + 4];
-
-		int OldSelectedGpu = -1;
-		for(size_t i = 0; i < GpuCount; ++i)
-		{
-			if(i == 0)
-			{
-				str_format(aCurDeviceName, sizeof(aCurDeviceName), "%s (%s)", Localize("auto"), GpuList.m_AutoGpu.m_aName);
-				s_vpGpuIdNames[i] = aCurDeviceName;
-				if(str_comp("auto", g_Config.m_GfxGpuName) == 0)
-				{
-					OldSelectedGpu = 0;
-				}
-			}
-			else
-			{
-				s_vpGpuIdNames[i] = GpuList.m_vGpus[i - 1].m_aName;
-				if(str_comp(GpuList.m_vGpus[i - 1].m_aName, g_Config.m_GfxGpuName) == 0)
-				{
-					OldSelectedGpu = i;
-				}
-			}
-		}
-
-		static int s_OldSelectedGpu = -1;
-		if(s_OldSelectedGpu == -1)
-			s_OldSelectedGpu = OldSelectedGpu;
-
-		static CUi::SDropDownState s_GpuDropDownState;
-		static CScrollRegion s_GpuDropDownScrollRegion;
-		s_GpuDropDownState.m_SelectionPopupContext.m_pScrollRegion = &s_GpuDropDownScrollRegion;
-		const int NewGpu = Ui()->DoDropDown(&GpuDropDown, OldSelectedGpu, s_vpGpuIdNames.data(), GpuCount, s_GpuDropDownState);
-		if(OldSelectedGpu != NewGpu)
-		{
-			if(NewGpu == 0)
-				str_copy(g_Config.m_GfxGpuName, "auto");
-			else
-				str_copy(g_Config.m_GfxGpuName, GpuList.m_vGpus[NewGpu - 1].m_aName);
-			CheckSettings = true;
-			s_GfxGpuChanged = NewGpu != s_OldSelectedGpu;
-		}
-	}
-
-	// check if the new settings require a restart
-	if(CheckSettings)
-	{
-		m_NeedRestartGraphics = !(s_GfxFsaaSamples == g_Config.m_GfxFsaaSamples &&
-					  !s_GfxBackendChanged &&
-					  !s_GfxGpuChanged &&
-					  s_GfxHighdpi == g_Config.m_GfxHighdpi);
-	}
-}
-
-void CMenus::RenderSettingsSound(CUIRect MainView)
-{
-	static int s_SndEnable = g_Config.m_SndEnable;
-
-	CUIRect Button;
-	MainView.HSplitTop(20.0f, &Button, &MainView);
-	if(DoButton_CheckBox(&g_Config.m_SndEnable, Localize("Use sounds"), g_Config.m_SndEnable, &Button))
-	{
-		g_Config.m_SndEnable ^= 1;
-		UpdateMusicState();
-		m_NeedRestartSound = g_Config.m_SndEnable && !s_SndEnable;
-	}
-
-	if(!g_Config.m_SndEnable)
-		return;
-
-	MainView.HSplitTop(20.0f, &Button, &MainView);
-	if(DoButton_CheckBox(&g_Config.m_SndMusic, Localize("Play background music"), g_Config.m_SndMusic, &Button))
-	{
-		g_Config.m_SndMusic ^= 1;
-		UpdateMusicState();
-	}
-
-	MainView.HSplitTop(20.0f, &Button, &MainView);
-	if(DoButton_CheckBox(&g_Config.m_SndNonactiveMute, Localize("Mute when not active"), g_Config.m_SndNonactiveMute, &Button))
-		g_Config.m_SndNonactiveMute ^= 1;
-
-	MainView.HSplitTop(20.0f, &Button, &MainView);
-	if(DoButton_CheckBox(&g_Config.m_SndGame, Localize("Enable game sounds"), g_Config.m_SndGame, &Button))
-		g_Config.m_SndGame ^= 1;
-
-	MainView.HSplitTop(20.0f, &Button, &MainView);
-	if(DoButton_CheckBox(&g_Config.m_SndGun, Localize("Enable gun sound"), g_Config.m_SndGun, &Button))
-		g_Config.m_SndGun ^= 1;
-
-	MainView.HSplitTop(20.0f, &Button, &MainView);
-	if(DoButton_CheckBox(&g_Config.m_SndLongPain, Localize("Enable long pain sound (used when shooting in freeze)"), g_Config.m_SndLongPain, &Button))
-		g_Config.m_SndLongPain ^= 1;
-
-	MainView.HSplitTop(20.0f, &Button, &MainView);
-	if(DoButton_CheckBox(&g_Config.m_SndServerMessage, Localize("Enable server message sound"), g_Config.m_SndServerMessage, &Button))
-		g_Config.m_SndServerMessage ^= 1;
-
-	MainView.HSplitTop(20.0f, &Button, &MainView);
-	if(DoButton_CheckBox(&g_Config.m_SndChat, Localize("Enable regular chat sound"), g_Config.m_SndChat, &Button))
-		g_Config.m_SndChat ^= 1;
-
-	MainView.HSplitTop(20.0f, &Button, &MainView);
-	if(DoButton_CheckBox(&g_Config.m_SndTeamChat, Localize("Enable team chat sound"), g_Config.m_SndTeamChat, &Button))
-		g_Config.m_SndTeamChat ^= 1;
-
-	MainView.HSplitTop(20.0f, &Button, &MainView);
-	if(DoButton_CheckBox(&g_Config.m_SndHighlight, Localize("Enable highlighted chat sound"), g_Config.m_SndHighlight, &Button))
-		g_Config.m_SndHighlight ^= 1;
-
-	// volume slider
-	{
-		MainView.HSplitTop(5.0f, nullptr, &MainView);
-		MainView.HSplitTop(20.0f, &Button, &MainView);
-		Ui()->DoScrollbarOption(&g_Config.m_SndVolume, &g_Config.m_SndVolume, &Button, Localize("Sound volume"), 0, 100, &CUi::ms_LogarithmicScrollbarScale, 0u, "%");
-	}
-
-	// volume slider game sounds
-	{
-		MainView.HSplitTop(5.0f, nullptr, &MainView);
-		MainView.HSplitTop(20.0f, &Button, &MainView);
-		Ui()->DoScrollbarOption(&g_Config.m_SndGameSoundVolume, &g_Config.m_SndGameSoundVolume, &Button, Localize("Game sound volume"), 0, 100, &CUi::ms_LogarithmicScrollbarScale, 0u, "%");
-	}
-
-	// volume slider gui sounds
-	{
-		MainView.HSplitTop(5.0f, nullptr, &MainView);
-		MainView.HSplitTop(20.0f, &Button, &MainView);
-		Ui()->DoScrollbarOption(&g_Config.m_SndChatSoundVolume, &g_Config.m_SndChatSoundVolume, &Button, Localize("Chat sound volume"), 0, 100, &CUi::ms_LogarithmicScrollbarScale, 0u, "%");
-	}
-
-	// volume slider map sounds
-	{
-		MainView.HSplitTop(5.0f, nullptr, &MainView);
-		MainView.HSplitTop(20.0f, &Button, &MainView);
-		Ui()->DoScrollbarOption(&g_Config.m_SndMapSoundVolume, &g_Config.m_SndMapSoundVolume, &Button, Localize("Map sound volume"), 0, 100, &CUi::ms_LogarithmicScrollbarScale, 0u, "%");
-	}
-
-	// volume slider background music
-	{
-		MainView.HSplitTop(5.0f, nullptr, &MainView);
-		MainView.HSplitTop(20.0f, &Button, &MainView);
-		Ui()->DoScrollbarOption(&g_Config.m_SndBackgroundMusicVolume, &g_Config.m_SndBackgroundMusicVolume, &Button, Localize("Background music volume"), 0, 100, &CUi::ms_LogarithmicScrollbarScale, 0u, "%");
-	}
-}
-
-bool CMenus::RenderLanguageSelection(CUIRect MainView)
-{
-	static int s_SelectedLanguage = -2; // -2 = unloaded, -1 = unset
-	static CListBox s_ListBox;
-
-	if(s_SelectedLanguage == -2)
-	{
-		s_SelectedLanguage = -1;
-		for(size_t i = 0; i < g_Localization.Languages().size(); i++)
-		{
-			if(str_comp(g_Localization.Languages()[i].m_FileName.c_str(), g_Config.m_ClLanguagefile) == 0)
-			{
-				s_SelectedLanguage = i;
-				s_ListBox.ScrollToSelected();
-				break;
-			}
-		}
-	}
-
-	const int OldSelected = s_SelectedLanguage;
-
-	s_ListBox.DoStart(24.0f, g_Localization.Languages().size(), 1, 3, s_SelectedLanguage, &MainView);
-
-	for(const auto &Language : g_Localization.Languages())
-	{
-		const CListboxItem Item = s_ListBox.DoNextItem(&Language.m_Name, s_SelectedLanguage != -1 && !str_comp(g_Localization.Languages()[s_SelectedLanguage].m_Name.c_str(), Language.m_Name.c_str()));
-		if(!Item.m_Visible)
-			continue;
-
-		CUIRect FlagRect, Label;
-		Item.m_Rect.VSplitLeft(Item.m_Rect.h * 2.0f, &FlagRect, &Label);
-		FlagRect.VMargin(6.0f, &FlagRect);
-		FlagRect.HMargin(3.0f, &FlagRect);
-		m_pClient->m_CountryFlags.Render(Language.m_CountryCode, ColorRGBA(1.0f, 1.0f, 1.0f, 1.0f), FlagRect.x, FlagRect.y, FlagRect.w, FlagRect.h);
-
-		Ui()->DoLabel(&Label, Language.m_Name.c_str(), 16.0f, TEXTALIGN_ML);
-	}
-
-	s_SelectedLanguage = s_ListBox.DoEnd();
-
-	if(OldSelected != s_SelectedLanguage)
-	{
-		str_copy(g_Config.m_ClLanguagefile, g_Localization.Languages()[s_SelectedLanguage].m_FileName.c_str());
-		GameClient()->OnLanguageChange();
-	}
-
-	return s_ListBox.WasItemActivated();
-}
-
-void CMenus::RenderSettings(CUIRect MainView)
-{
-	// render background
-	CUIRect Button, TabBar, RestartBar;
-	MainView.VSplitRight(120.0f, &MainView, &TabBar);
-	MainView.Draw(ms_ColorTabbarActive, IGraphics::CORNER_B, 10.0f);
-	MainView.Margin(20.0f, &MainView);
-
-	const bool NeedRestart = m_NeedRestartGraphics || m_NeedRestartSound || m_NeedRestartUpdate;
-	if(NeedRestart)
-	{
-		MainView.HSplitBottom(20.0f, &MainView, &RestartBar);
-		MainView.HSplitBottom(10.0f, &MainView, nullptr);
-	}
-
-	TabBar.HSplitTop(50.0f, &Button, &TabBar);
-	Button.Draw(ms_ColorTabbarActive, IGraphics::CORNER_BR, 10.0f);
-
-	const char *apTabs[SETTINGS_LENGTH] = {
-		Localize("Language"),
-		Localize("General"),
-		Localize("Player"),
-		Client()->IsSixup() ? "Tee 0.7" : Localize("Tee"),
-		Localize("Appearance"),
-		Localize("Controls"),
-		Localize("Graphics"),
-		Localize("Sound"),
-		Localize("DDNet"),
-		Localize("Assets"),
-		("Aiodob"),
-		("Skin Profiles")};
-
-	static CButtonContainer s_aTabButtons[SETTINGS_LENGTH];
-
-	for(int i = 0; i < SETTINGS_LENGTH; i++)
-	{
-		TabBar.HSplitTop(10.0f, nullptr, &TabBar);
-		TabBar.HSplitTop(26.0f, &Button, &TabBar);
-		if(DoButton_MenuTab(&s_aTabButtons[i], apTabs[i], g_Config.m_UiSettingsPage == i, &Button, IGraphics::CORNER_R, &m_aAnimatorsSettingsTab[i]))
-			g_Config.m_UiSettingsPage = i;
-	}
-
-	if(g_Config.m_UiSettingsPage == SETTINGS_LANGUAGE)
-	{
-		GameClient()->m_MenuBackground.ChangePosition(CMenuBackground::POS_SETTINGS_LANGUAGE);
-		RenderLanguageSelection(MainView);
-	}
-	else if(g_Config.m_UiSettingsPage == SETTINGS_GENERAL)
-	{
-		GameClient()->m_MenuBackground.ChangePosition(CMenuBackground::POS_SETTINGS_GENERAL);
-		RenderSettingsGeneral(MainView);
-	}
-	else if(g_Config.m_UiSettingsPage == SETTINGS_PLAYER)
-	{
-		GameClient()->m_MenuBackground.ChangePosition(CMenuBackground::POS_SETTINGS_PLAYER);
-		RenderSettingsPlayer(MainView);
-	}
-	else if(g_Config.m_UiSettingsPage == SETTINGS_TEE)
-	{
-		GameClient()->m_MenuBackground.ChangePosition(CMenuBackground::POS_SETTINGS_TEE);
-		if(Client()->IsSixup())
-			RenderSettingsTee7(MainView);
-		else
-			RenderSettingsTee(MainView);
-	}
-	else if(g_Config.m_UiSettingsPage == SETTINGS_APPEARANCE)
-	{
-		GameClient()->m_MenuBackground.ChangePosition(CMenuBackground::POS_SETTINGS_APPEARANCE);
-		RenderSettingsAppearance(MainView);
-	}
-	else if(g_Config.m_UiSettingsPage == SETTINGS_CONTROLS)
-	{
-		GameClient()->m_MenuBackground.ChangePosition(CMenuBackground::POS_SETTINGS_CONTROLS);
-		RenderSettingsControls(MainView);
-	}
-	else if(g_Config.m_UiSettingsPage == SETTINGS_GRAPHICS)
-	{
-		GameClient()->m_MenuBackground.ChangePosition(CMenuBackground::POS_SETTINGS_GRAPHICS);
-		RenderSettingsGraphics(MainView);
-	}
-	else if(g_Config.m_UiSettingsPage == SETTINGS_SOUND)
-	{
-		GameClient()->m_MenuBackground.ChangePosition(CMenuBackground::POS_SETTINGS_SOUND);
-		RenderSettingsSound(MainView);
-	}
-	else if(g_Config.m_UiSettingsPage == SETTINGS_DDNET)
-	{
-		GameClient()->m_MenuBackground.ChangePosition(CMenuBackground::POS_SETTINGS_DDNET);
-		RenderSettingsDDNet(MainView);
-	}
-	else if(g_Config.m_UiSettingsPage == SETTINGS_ASSETS)
-	{
-		GameClient()->m_MenuBackground.ChangePosition(CMenuBackground::POS_SETTINGS_ASSETS);
-		RenderSettingsCustom(MainView);
-	}
-	else if(g_Config.m_UiSettingsPage == SETTINGS_AIODOB)
-	{
-		RenderSettingsAiodob(MainView);
-	}
-	else if(g_Config.m_UiSettingsPage == SETTINGS_SKINPROFILES)
-	{
-		RenderSettingsProfiles(MainView);
-	}
-	else
-	{
-		dbg_assert(false, "ui_settings_page invalid");
-	}
-
-	if(NeedRestart)
-	{
-		CUIRect RestartWarning, RestartButton;
-		RestartBar.VSplitRight(125.0f, &RestartWarning, &RestartButton);
-		RestartWarning.VSplitRight(10.0f, &RestartWarning, nullptr);
-		if(m_NeedRestartUpdate)
-		{
-			TextRender()->TextColor(1.0f, 0.4f, 0.4f, 1.0f);
-			Ui()->DoLabel(&RestartWarning, Localize("DDNet Client needs to be restarted to complete update!"), 14.0f, TEXTALIGN_ML);
-			TextRender()->TextColor(1.0f, 1.0f, 1.0f, 1.0f);
-		}
-		else
-		{
-			Ui()->DoLabel(&RestartWarning, Localize("You must restart the game for all settings to take effect."), 14.0f, TEXTALIGN_ML);
-		}
-
-		static CButtonContainer s_RestartButton;
-		if(DoButton_Menu(&s_RestartButton, Localize("Restart"), 0, &RestartButton))
-		{
-			if(Client()->State() == IClient::STATE_ONLINE || m_pClient->Editor()->HasUnsavedData())
-			{
-				m_Popup = POPUP_RESTART;
-			}
-			else
-			{
-				Client()->Restart();
-			}
-		}
-	}
-}
-
-bool CMenus::RenderHslaScrollbars(CUIRect *pRect, unsigned int *pColor, bool Alpha, float DarkestLight)
-{
-	const unsigned PrevPackedColor = *pColor;
-	ColorHSLA Color(*pColor, Alpha);
-	const ColorHSLA OriginalColor = Color;
-	const char *apLabels[] = {Localize("Hue"), Localize("Sat."), Localize("Lht."), Localize("Alpha")};
-	const float SizePerEntry = 20.0f;
-	const float MarginPerEntry = 5.0f;
-	const float PreviewMargin = 2.5f;
-	const float PreviewHeight = 40.0f + 2 * PreviewMargin;
-	const float OffY = (SizePerEntry + MarginPerEntry) * (3 + (Alpha ? 1 : 0)) - PreviewHeight;
-
-	CUIRect Preview;
-	pRect->VSplitLeft(PreviewHeight, &Preview, pRect);
-	Preview.HSplitTop(OffY / 2.0f, nullptr, &Preview);
-	Preview.HSplitTop(PreviewHeight, &Preview, nullptr);
-
-	Preview.Draw(ColorRGBA(0.15f, 0.15f, 0.15f, 1.0f), IGraphics::CORNER_ALL, 4.0f + PreviewMargin);
-	Preview.Margin(PreviewMargin, &Preview);
-	Preview.Draw(color_cast<ColorRGBA>(Color.UnclampLighting(DarkestLight)), IGraphics::CORNER_ALL, 4.0f + PreviewMargin);
-
-	auto &&RenderHueRect = [&](CUIRect *pColorRect) {
-		float CurXOff = pColorRect->x;
-		const float SizeColor = pColorRect->w / 6;
-
-		// red to yellow
-		{
-			IGraphics::CColorVertex aColorVertices[] = {
-				IGraphics::CColorVertex(0, 1, 0, 0, 1),
-				IGraphics::CColorVertex(1, 1, 1, 0, 1),
-				IGraphics::CColorVertex(2, 1, 0, 0, 1),
-				IGraphics::CColorVertex(3, 1, 1, 0, 1)};
-			Graphics()->SetColorVertex(aColorVertices, std::size(aColorVertices));
-
-			IGraphics::CFreeformItem Freeform(
-				CurXOff, pColorRect->y,
-				CurXOff + SizeColor, pColorRect->y,
-				CurXOff, pColorRect->y + pColorRect->h,
-				CurXOff + SizeColor, pColorRect->y + pColorRect->h);
-			Graphics()->QuadsDrawFreeform(&Freeform, 1);
-		}
-
-		// yellow to green
-		CurXOff += SizeColor;
-		{
-			IGraphics::CColorVertex aColorVertices[] = {
-				IGraphics::CColorVertex(0, 1, 1, 0, 1),
-				IGraphics::CColorVertex(1, 0, 1, 0, 1),
-				IGraphics::CColorVertex(2, 1, 1, 0, 1),
-				IGraphics::CColorVertex(3, 0, 1, 0, 1)};
-			Graphics()->SetColorVertex(aColorVertices, std::size(aColorVertices));
-
-			IGraphics::CFreeformItem Freeform(
-				CurXOff, pColorRect->y,
-				CurXOff + SizeColor, pColorRect->y,
-				CurXOff, pColorRect->y + pColorRect->h,
-				CurXOff + SizeColor, pColorRect->y + pColorRect->h);
-			Graphics()->QuadsDrawFreeform(&Freeform, 1);
-		}
-
-		CurXOff += SizeColor;
-		// green to turquoise
-		{
-			IGraphics::CColorVertex aColorVertices[] = {
-				IGraphics::CColorVertex(0, 0, 1, 0, 1),
-				IGraphics::CColorVertex(1, 0, 1, 1, 1),
-				IGraphics::CColorVertex(2, 0, 1, 0, 1),
-				IGraphics::CColorVertex(3, 0, 1, 1, 1)};
-			Graphics()->SetColorVertex(aColorVertices, std::size(aColorVertices));
-
-			IGraphics::CFreeformItem Freeform(
-				CurXOff, pColorRect->y,
-				CurXOff + SizeColor, pColorRect->y,
-				CurXOff, pColorRect->y + pColorRect->h,
-				CurXOff + SizeColor, pColorRect->y + pColorRect->h);
-			Graphics()->QuadsDrawFreeform(&Freeform, 1);
-		}
-
-		CurXOff += SizeColor;
-		// turquoise to blue
-		{
-			IGraphics::CColorVertex aColorVertices[] = {
-				IGraphics::CColorVertex(0, 0, 1, 1, 1),
-				IGraphics::CColorVertex(1, 0, 0, 1, 1),
-				IGraphics::CColorVertex(2, 0, 1, 1, 1),
-				IGraphics::CColorVertex(3, 0, 0, 1, 1)};
-			Graphics()->SetColorVertex(aColorVertices, std::size(aColorVertices));
-
-			IGraphics::CFreeformItem Freeform(
-				CurXOff, pColorRect->y,
-				CurXOff + SizeColor, pColorRect->y,
-				CurXOff, pColorRect->y + pColorRect->h,
-				CurXOff + SizeColor, pColorRect->y + pColorRect->h);
-			Graphics()->QuadsDrawFreeform(&Freeform, 1);
-		}
-
-		CurXOff += SizeColor;
-		// blue to purple
-		{
-			IGraphics::CColorVertex aColorVertices[] = {
-				IGraphics::CColorVertex(0, 0, 0, 1, 1),
-				IGraphics::CColorVertex(1, 1, 0, 1, 1),
-				IGraphics::CColorVertex(2, 0, 0, 1, 1),
-				IGraphics::CColorVertex(3, 1, 0, 1, 1)};
-			Graphics()->SetColorVertex(aColorVertices, std::size(aColorVertices));
-
-			IGraphics::CFreeformItem Freeform(
-				CurXOff, pColorRect->y,
-				CurXOff + SizeColor, pColorRect->y,
-				CurXOff, pColorRect->y + pColorRect->h,
-				CurXOff + SizeColor, pColorRect->y + pColorRect->h);
-			Graphics()->QuadsDrawFreeform(&Freeform, 1);
-		}
-
-		CurXOff += SizeColor;
-		// purple to red
-		{
-			IGraphics::CColorVertex aColorVertices[] = {
-				IGraphics::CColorVertex(0, 1, 0, 1, 1),
-				IGraphics::CColorVertex(1, 1, 0, 0, 1),
-				IGraphics::CColorVertex(2, 1, 0, 1, 1),
-				IGraphics::CColorVertex(3, 1, 0, 0, 1)};
-			Graphics()->SetColorVertex(aColorVertices, std::size(aColorVertices));
-
-			IGraphics::CFreeformItem Freeform(
-				CurXOff, pColorRect->y,
-				CurXOff + SizeColor, pColorRect->y,
-				CurXOff, pColorRect->y + pColorRect->h,
-				CurXOff + SizeColor, pColorRect->y + pColorRect->h);
-			Graphics()->QuadsDrawFreeform(&Freeform, 1);
-		}
-	};
-
-	auto &&RenderSaturationRect = [&](CUIRect *pColorRect, const ColorRGBA &CurColor) {
-		ColorHSLA LeftColor = color_cast<ColorHSLA>(CurColor);
-		ColorHSLA RightColor = color_cast<ColorHSLA>(CurColor);
-
-		LeftColor.s = 0.0f;
-		RightColor.s = 1.0f;
-
-		const ColorRGBA LeftColorRGBA = color_cast<ColorRGBA>(LeftColor);
-		const ColorRGBA RightColorRGBA = color_cast<ColorRGBA>(RightColor);
-
-		Graphics()->SetColor4(LeftColorRGBA, RightColorRGBA, RightColorRGBA, LeftColorRGBA);
-
-		IGraphics::CFreeformItem Freeform(
-			pColorRect->x, pColorRect->y,
-			pColorRect->x + pColorRect->w, pColorRect->y,
-			pColorRect->x, pColorRect->y + pColorRect->h,
-			pColorRect->x + pColorRect->w, pColorRect->y + pColorRect->h);
-		Graphics()->QuadsDrawFreeform(&Freeform, 1);
-	};
-
-	auto &&RenderLightingRect = [&](CUIRect *pColorRect, const ColorRGBA &CurColor) {
-		ColorHSLA LeftColor = color_cast<ColorHSLA>(CurColor);
-		ColorHSLA RightColor = color_cast<ColorHSLA>(CurColor);
-
-		LeftColor.l = DarkestLight;
-		RightColor.l = 1.0f;
-
-		const ColorRGBA LeftColorRGBA = color_cast<ColorRGBA>(LeftColor);
-		const ColorRGBA RightColorRGBA = color_cast<ColorRGBA>(RightColor);
-
-		Graphics()->SetColor4(LeftColorRGBA, RightColorRGBA, RightColorRGBA, LeftColorRGBA);
-
-		IGraphics::CFreeformItem Freeform(
-			pColorRect->x, pColorRect->y,
-			pColorRect->x + pColorRect->w, pColorRect->y,
-			pColorRect->x, pColorRect->y + pColorRect->h,
-			pColorRect->x + pColorRect->w, pColorRect->y + pColorRect->h);
-		Graphics()->QuadsDrawFreeform(&Freeform, 1);
-	};
-
-	auto &&RenderAlphaRect = [&](CUIRect *pColorRect, const ColorRGBA &CurColorFull) {
-		const ColorRGBA LeftColorRGBA = color_cast<ColorRGBA>(color_cast<ColorHSLA>(CurColorFull).WithAlpha(0.0f));
-		const ColorRGBA RightColorRGBA = color_cast<ColorRGBA>(color_cast<ColorHSLA>(CurColorFull).WithAlpha(1.0f));
-
-		Graphics()->SetColor4(LeftColorRGBA, RightColorRGBA, RightColorRGBA, LeftColorRGBA);
-
-		IGraphics::CFreeformItem Freeform(
-			pColorRect->x, pColorRect->y,
-			pColorRect->x + pColorRect->w, pColorRect->y,
-			pColorRect->x, pColorRect->y + pColorRect->h,
-			pColorRect->x + pColorRect->w, pColorRect->y + pColorRect->h);
-		Graphics()->QuadsDrawFreeform(&Freeform, 1);
-	};
-
-	for(int i = 0; i < 3 + Alpha; i++)
-	{
-		CUIRect Button, Label;
-		pRect->HSplitTop(SizePerEntry, &Button, pRect);
-		pRect->HSplitTop(MarginPerEntry, nullptr, pRect);
-		Button.VSplitLeft(10.0f, nullptr, &Button);
-		Button.VSplitLeft(100.0f, &Label, &Button);
-
-		Button.Draw(ColorRGBA(0.15f, 0.15f, 0.15f, 1.0f), IGraphics::CORNER_ALL, 1.0f);
-
-		CUIRect Rail;
-		Button.Margin(2.0f, &Rail);
-
-		char aBuf[32];
-		str_format(aBuf, sizeof(aBuf), "%s: %03d", apLabels[i], round_to_int(Color[i] * 255.0f));
-		Ui()->DoLabel(&Label, aBuf, 14.0f, TEXTALIGN_ML);
-
-		ColorRGBA HandleColor;
-		Graphics()->TextureClear();
-		Graphics()->TrianglesBegin();
-		if(i == 0)
-		{
-			RenderHueRect(&Rail);
-			HandleColor = color_cast<ColorRGBA>(ColorHSLA(Color.h, 1.0f, 0.5f, 1.0f));
-		}
-		else if(i == 1)
-		{
-			RenderSaturationRect(&Rail, color_cast<ColorRGBA>(ColorHSLA(Color.h, 1.0f, 0.5f, 1.0f)));
-			HandleColor = color_cast<ColorRGBA>(ColorHSLA(Color.h, Color.s, 0.5f, 1.0f));
-		}
-		else if(i == 2)
-		{
-			RenderLightingRect(&Rail, color_cast<ColorRGBA>(ColorHSLA(Color.h, Color.s, 0.5f, 1.0f)));
-			HandleColor = color_cast<ColorRGBA>(ColorHSLA(Color.h, Color.s, Color.l, 1.0f).UnclampLighting(DarkestLight));
-		}
-		else if(i == 3)
-		{
-			RenderAlphaRect(&Rail, color_cast<ColorRGBA>(ColorHSLA(Color.h, Color.s, Color.l, 1.0f).UnclampLighting(DarkestLight)));
-			HandleColor = color_cast<ColorRGBA>(Color.UnclampLighting(DarkestLight));
-		}
-		Graphics()->TrianglesEnd();
-
-		Color[i] = Ui()->DoScrollbarH(&((char *)pColor)[i], &Button, Color[i], &HandleColor);
-	}
-
-	if(OriginalColor != Color)
-	{
-		*pColor = Color.Pack(Alpha);
-	}
-	return PrevPackedColor != *pColor;
-}
-
-enum
-{
-	APPEARANCE_TAB_HUD = 0,
-	APPEARANCE_TAB_CHAT = 1,
-	APPEARANCE_TAB_NAME_PLATE = 2,
-	APPEARANCE_TAB_HOOK_COLLISION = 3,
-	APPEARANCE_TAB_INFO_MESSAGES = 4,
-	APPEARANCE_TAB_LASER = 5,
-	NUMBER_OF_APPEARANCE_TABS = 6,
-};
-
-void CMenus::RenderSettingsAppearance(CUIRect MainView)
-{
-	char aBuf[128];
-	static int s_CurTab = 0;
-
-	CUIRect TabBar, LeftView, RightView, Button, Label;
-
-	MainView.HSplitTop(20.0f, &TabBar, &MainView);
-	const float TabWidth = TabBar.w / NUMBER_OF_APPEARANCE_TABS;
-	static CButtonContainer s_aPageTabs[NUMBER_OF_APPEARANCE_TABS] = {};
-	const char *apTabNames[NUMBER_OF_APPEARANCE_TABS] = {
-		Localize("HUD"),
-		Localize("Chat"),
-		Localize("Name Plate"),
-		Localize("Hook Collisions"),
-		Localize("Info Messages"),
-		Localize("Laser")};
-
-	for(int Tab = APPEARANCE_TAB_HUD; Tab < NUMBER_OF_APPEARANCE_TABS; ++Tab)
-	{
-		TabBar.VSplitLeft(TabWidth, &Button, &TabBar);
-		const int Corners = Tab == APPEARANCE_TAB_HUD ? IGraphics::CORNER_L : Tab == NUMBER_OF_APPEARANCE_TABS - 1 ? IGraphics::CORNER_R : IGraphics::CORNER_NONE;
-		if(DoButton_MenuTab(&s_aPageTabs[Tab], apTabNames[Tab], s_CurTab == Tab, &Button, Corners, nullptr, nullptr, nullptr, nullptr, 4.0f))
-		{
-			s_CurTab = Tab;
-		}
-	}
-
-	MainView.HSplitTop(10.0f, nullptr, &MainView);
-
-	const float LineSize = 20.0f;
-	const float ColorPickerLineSize = 25.0f;
-	const float HeadlineFontSize = 20.0f;
-	const float HeadlineHeight = 30.0f;
-	const float MarginSmall = 5.0f;
-	const float MarginBetweenViews = 20.0f;
-
-	const float ColorPickerLabelSize = 13.0f;
-	const float ColorPickerLineSpacing = 5.0f;
-
-	if(s_CurTab == APPEARANCE_TAB_HUD)
-	{
-		MainView.VSplitMid(&LeftView, &RightView, MarginBetweenViews);
-
-		// ***** HUD ***** //
-		LeftView.HSplitTop(HeadlineHeight, &Label, &LeftView);
-		Ui()->DoLabel(&Label, Localize("HUD"), HeadlineFontSize, TEXTALIGN_ML);
-		LeftView.HSplitTop(MarginSmall, nullptr, &LeftView);
-
-		// Switch of the entire HUD
-		DoButton_CheckBoxAutoVMarginAndSet(&g_Config.m_ClShowhud, Localize("Show ingame HUD"), &g_Config.m_ClShowhud, &LeftView, LineSize);
-
-		// Switches of the various normal HUD elements
-		DoButton_CheckBoxAutoVMarginAndSet(&g_Config.m_ClShowhudHealthAmmo, Localize("Show health, shields and ammo"), &g_Config.m_ClShowhudHealthAmmo, &LeftView, LineSize);
-		DoButton_CheckBoxAutoVMarginAndSet(&g_Config.m_ClShowhudScore, Localize("Show score"), &g_Config.m_ClShowhudScore, &LeftView, LineSize);
-		DoButton_CheckBoxAutoVMarginAndSet(&g_Config.m_ClShowLocalTimeAlways, Localize("Show local time always"), &g_Config.m_ClShowLocalTimeAlways, &LeftView, LineSize);
-
-		// Settings of the HUD element for votes
-		DoButton_CheckBoxAutoVMarginAndSet(&g_Config.m_ClShowVotesAfterVoting, Localize("Show votes window after voting"), &g_Config.m_ClShowVotesAfterVoting, &LeftView, LineSize);
-
-		// ***** DDRace HUD ***** //
-		RightView.HSplitTop(HeadlineHeight, &Label, &RightView);
-		Ui()->DoLabel(&Label, Localize("DDRace HUD"), HeadlineFontSize, TEXTALIGN_ML);
-		RightView.HSplitTop(MarginSmall, nullptr, &RightView);
-
-		// Switches of various DDRace HUD elements
-		DoButton_CheckBoxAutoVMarginAndSet(&g_Config.m_ClShowIds, Localize("Show client IDs (scoreboard, chat, spectator)"), &g_Config.m_ClShowIds, &RightView, LineSize);
-		DoButton_CheckBoxAutoVMarginAndSet(&g_Config.m_ClShowhudDDRace, Localize("Show DDRace HUD"), &g_Config.m_ClShowhudDDRace, &RightView, LineSize);
-		if(g_Config.m_ClShowhudDDRace)
-		{
-			DoButton_CheckBoxAutoVMarginAndSet(&g_Config.m_ClShowhudJumpsIndicator, Localize("Show jumps indicator"), &g_Config.m_ClShowhudJumpsIndicator, &RightView, LineSize);
-		}
-		else
-		{
-			RightView.HSplitTop(LineSize, nullptr, &RightView); // Create empty space for hidden option
-		}
-
-		// Switch for dummy actions display
-		DoButton_CheckBoxAutoVMarginAndSet(&g_Config.m_ClShowhudDummyActions, Localize("Show dummy actions"), &g_Config.m_ClShowhudDummyActions, &RightView, LineSize);
-
-		// Player movement information display settings
-		DoButton_CheckBoxAutoVMarginAndSet(&g_Config.m_ClShowhudPlayerPosition, Localize("Show player position"), &g_Config.m_ClShowhudPlayerPosition, &RightView, LineSize);
-		DoButton_CheckBoxAutoVMarginAndSet(&g_Config.m_ClShowhudPlayerSpeed, Localize("Show player speed"), &g_Config.m_ClShowhudPlayerSpeed, &RightView, LineSize);
-		DoButton_CheckBoxAutoVMarginAndSet(&g_Config.m_ClShowhudPlayerAngle, Localize("Show player target angle"), &g_Config.m_ClShowhudPlayerAngle, &RightView, LineSize);
-
-		// Freeze bar settings
-		DoButton_CheckBoxAutoVMarginAndSet(&g_Config.m_ClShowFreezeBars, Localize("Show freeze bars"), &g_Config.m_ClShowFreezeBars, &RightView, LineSize);
-		RightView.HSplitTop(2 * LineSize, &Button, &RightView);
-		if(g_Config.m_ClShowFreezeBars)
-		{
-			Ui()->DoScrollbarOption(&g_Config.m_ClFreezeBarsAlphaInsideFreeze, &g_Config.m_ClFreezeBarsAlphaInsideFreeze, &Button, Localize("Opacity of freeze bars inside freeze"), 0, 100, &CUi::ms_LinearScrollbarScale, CUi::SCROLLBAR_OPTION_MULTILINE, "%");
-		}
-	}
-	else if(s_CurTab == APPEARANCE_TAB_CHAT)
-	{
-		CChat &Chat = GameClient()->m_Chat;
-		CUIRect TopView, PreviewView;
-		MainView.HSplitBottom(220.0f, &TopView, &PreviewView);
-		TopView.HSplitBottom(MarginBetweenViews, &TopView, nullptr);
-		TopView.VSplitMid(&LeftView, &RightView, MarginBetweenViews);
-
-		// ***** Chat ***** //
-		LeftView.HSplitTop(HeadlineHeight, &Label, &LeftView);
-		Ui()->DoLabel(&Label, Localize("Chat"), HeadlineFontSize, TEXTALIGN_ML);
-		LeftView.HSplitTop(MarginSmall, nullptr, &LeftView);
-
-		// General chat settings
-		LeftView.HSplitTop(LineSize, &Button, &LeftView);
-		if(DoButton_CheckBox(&g_Config.m_ClShowChat, Localize("Show chat"), g_Config.m_ClShowChat, &Button))
-		{
-			g_Config.m_ClShowChat = g_Config.m_ClShowChat ? 0 : 1;
-		}
-		LeftView.HSplitTop(LineSize, &Button, &LeftView);
-		if(g_Config.m_ClShowChat)
-		{
-			static int s_ShowChat = 0;
-			if(DoButton_CheckBox(&s_ShowChat, Localize("Always show chat"), g_Config.m_ClShowChat == 2, &Button))
-				g_Config.m_ClShowChat = g_Config.m_ClShowChat != 2 ? 2 : 1;
-		}
-
-		DoButton_CheckBoxAutoVMarginAndSet(&g_Config.m_ClChatTeamColors, Localize("Show names in chat in team colors"), &g_Config.m_ClChatTeamColors, &LeftView, LineSize);
-		DoButton_CheckBoxAutoVMarginAndSet(&g_Config.m_ClShowChatFriends, Localize("Show only chat messages from friends"), &g_Config.m_ClShowChatFriends, &LeftView, LineSize);
-		DoButton_CheckBoxAutoVMarginAndSet(&g_Config.m_ClShowChatTeamMembersOnly, Localize("Show only chat messages from team members"), &g_Config.m_ClShowChatTeamMembersOnly, &LeftView, LineSize);
-
-		if(DoButton_CheckBoxAutoVMarginAndSet(&g_Config.m_ClChatOld, Localize("Use old chat style"), &g_Config.m_ClChatOld, &LeftView, LineSize))
-			GameClient()->m_Chat.RebuildChat();
-
-		LeftView.HSplitTop(2 * LineSize, &Button, &LeftView);
-		if(Ui()->DoScrollbarOption(&g_Config.m_ClChatFontSize, &g_Config.m_ClChatFontSize, &Button, Localize("Chat font size"), 10, 100, &CUi::ms_LinearScrollbarScale, CUi::SCROLLBAR_OPTION_MULTILINE))
-		{
-			Chat.EnsureCoherentWidth();
-			Chat.RebuildChat();
-		}
-
-		LeftView.HSplitTop(2 * LineSize, &Button, &LeftView);
-		if(Ui()->DoScrollbarOption(&g_Config.m_ClChatWidth, &g_Config.m_ClChatWidth, &Button, Localize("Chat width"), 120, 400, &CUi::ms_LinearScrollbarScale, CUi::SCROLLBAR_OPTION_MULTILINE))
-		{
-			Chat.EnsureCoherentFontSize();
-			Chat.RebuildChat();
-		}
-
-		// ***** Messages ***** //
-		RightView.HSplitTop(HeadlineHeight, &Label, &RightView);
-		Ui()->DoLabel(&Label, Localize("Messages"), HeadlineFontSize, TEXTALIGN_ML);
-		RightView.HSplitTop(MarginSmall, nullptr, &RightView);
-
-		// Message Colors and extra settings
-		static CButtonContainer s_SystemMessageColor;
-		DoLine_ColorPicker(&s_SystemMessageColor, ColorPickerLineSize, ColorPickerLabelSize, ColorPickerLineSpacing, &RightView, Localize("System message"), &g_Config.m_ClMessageSystemColor, ColorRGBA(1.0f, 1.0f, 0.5f), true, &g_Config.m_ClShowChatSystem);
-		static CButtonContainer s_HighlightedMessageColor;
-		DoLine_ColorPicker(&s_HighlightedMessageColor, ColorPickerLineSize, ColorPickerLabelSize, ColorPickerLineSpacing, &RightView, Localize("Highlighted message"), &g_Config.m_ClMessageHighlightColor, ColorRGBA(1.0f, 0.5f, 0.5f));
-		static CButtonContainer s_TeamMessageColor;
-		DoLine_ColorPicker(&s_TeamMessageColor, ColorPickerLineSize, ColorPickerLabelSize, ColorPickerLineSpacing, &RightView, Localize("Team message"), &g_Config.m_ClMessageTeamColor, ColorRGBA(0.65f, 1.0f, 0.65f));
-		static CButtonContainer s_FriendMessageColor;
-		DoLine_ColorPicker(&s_FriendMessageColor, ColorPickerLineSize, ColorPickerLabelSize, ColorPickerLineSpacing, &RightView, Localize("Friend message"), &g_Config.m_ClMessageFriendColor, ColorRGBA(1.0f, 0.137f, 0.137f), true, &g_Config.m_ClMessageFriend);
-		static CButtonContainer s_NormalMessageColor;
-		DoLine_ColorPicker(&s_NormalMessageColor, ColorPickerLineSize, ColorPickerLabelSize, ColorPickerLineSpacing, &RightView, Localize("Normal message"), &g_Config.m_ClMessageColor, ColorRGBA(1.0f, 1.0f, 1.0f));
-
-		str_format(aBuf, sizeof(aBuf), "%s (echo)", Localize("Client message"));
-		static CButtonContainer s_ClientMessageColor;
-		DoLine_ColorPicker(&s_ClientMessageColor, ColorPickerLineSize, ColorPickerLabelSize, ColorPickerLineSpacing, &RightView, aBuf, &g_Config.m_ClMessageClientColor, ColorRGBA(0.5f, 0.78f, 1.0f));
-
-		// ***** Chat Preview ***** //
-		PreviewView.HSplitTop(HeadlineHeight, &Label, &PreviewView);
-		Ui()->DoLabel(&Label, Localize("Preview"), HeadlineFontSize, TEXTALIGN_ML);
-		PreviewView.HSplitTop(MarginSmall, nullptr, &PreviewView);
-
-		// Use the rest of the view for preview
-		PreviewView.Draw(ColorRGBA(1, 1, 1, 0.1f), IGraphics::CORNER_ALL, 5.0f);
-		PreviewView.Margin(MarginSmall, &PreviewView);
-
-		ColorRGBA SystemColor = color_cast<ColorRGBA, ColorHSLA>(ColorHSLA(g_Config.m_ClMessageSystemColor));
-		ColorRGBA HighlightedColor = color_cast<ColorRGBA, ColorHSLA>(ColorHSLA(g_Config.m_ClMessageHighlightColor));
-		ColorRGBA TeamColor = color_cast<ColorRGBA, ColorHSLA>(ColorHSLA(g_Config.m_ClMessageTeamColor));
-		ColorRGBA FriendColor = color_cast<ColorRGBA, ColorHSLA>(ColorHSLA(g_Config.m_ClMessageFriendColor));
-		ColorRGBA NormalColor = color_cast<ColorRGBA, ColorHSLA>(ColorHSLA(g_Config.m_ClMessageColor));
-		ColorRGBA ClientColor = color_cast<ColorRGBA, ColorHSLA>(ColorHSLA(g_Config.m_ClMessageClientColor));
-		ColorRGBA DefaultNameColor(0.8f, 0.8f, 0.8f, 1.0f);
-
-		const float RealFontSize = Chat.FontSize() * 2;
-		const float RealMsgPaddingX = (!g_Config.m_ClChatOld ? Chat.MessagePaddingX() : 0) * 2;
-		const float RealMsgPaddingY = (!g_Config.m_ClChatOld ? Chat.MessagePaddingY() : 0) * 2;
-		const float RealMsgPaddingTee = (!g_Config.m_ClChatOld ? Chat.MessageTeeSize() + CChat::MESSAGE_TEE_PADDING_RIGHT : 0) * 2;
-		const float RealOffsetY = RealFontSize + RealMsgPaddingY;
-
-		const float X = RealMsgPaddingX / 2.0f + PreviewView.x;
-		float Y = PreviewView.y;
-		float LineWidth = g_Config.m_ClChatWidth * 2 - (RealMsgPaddingX * 1.5f) - RealMsgPaddingTee;
-
-		str_copy(aBuf, Client()->PlayerName());
-
-		const CAnimState *pIdleState = CAnimState::GetIdle();
-		const float RealTeeSize = Chat.MessageTeeSize() * 2;
-		const float RealTeeSizeHalved = Chat.MessageTeeSize();
-		constexpr float TWSkinUnreliableOffset = -0.25f;
-		const float OffsetTeeY = RealTeeSizeHalved;
-		const float FullHeightMinusTee = RealOffsetY - RealTeeSize;
-
-		struct SPreviewLine
-		{
-			int m_ClientId;
-			bool m_Team;
-			char m_aName[64];
-			char m_aText[256];
-			bool m_Friend;
-			bool m_Player;
-			bool m_Client;
-			bool m_Highlighted;
-			int m_TimesRepeated;
-
-			CTeeRenderInfo m_RenderInfo;
-		};
-
-		static std::vector<SPreviewLine> s_vLines;
-
-		enum ELineFlag
-		{
-			FLAG_TEAM = 1 << 0,
-			FLAG_FRIEND = 1 << 1,
-			FLAG_HIGHLIGHT = 1 << 2,
-			FLAG_CLIENT = 1 << 3
-		};
-		enum
-		{
-			PREVIEW_SYS,
-			PREVIEW_HIGHLIGHT,
-			PREVIEW_TEAM,
-			PREVIEW_FRIEND,
-			PREVIEW_SPAMMER,
-			PREVIEW_CLIENT
-		};
-		auto &&SetPreviewLine = [](int Index, int ClientId, const char *pName, const char *pText, int Flag, int Repeats) {
-			SPreviewLine *pLine;
-			if((int)s_vLines.size() <= Index)
-			{
-				s_vLines.emplace_back();
-				pLine = &s_vLines.back();
-			}
-			else
-			{
-				pLine = &s_vLines[Index];
-			}
-			pLine->m_ClientId = ClientId;
-			pLine->m_Team = Flag & FLAG_TEAM;
-			pLine->m_Friend = Flag & FLAG_FRIEND;
-			pLine->m_Player = ClientId >= 0;
-			pLine->m_Highlighted = Flag & FLAG_HIGHLIGHT;
-			pLine->m_Client = Flag & FLAG_CLIENT;
-			pLine->m_TimesRepeated = Repeats;
-			str_copy(pLine->m_aName, pName);
-			str_copy(pLine->m_aText, pText);
-		};
-		auto &&SetLineSkin = [RealTeeSize](int Index, const CSkin *pSkin) {
-			if(Index >= (int)s_vLines.size())
-				return;
-			s_vLines[Index].m_RenderInfo.m_Size = RealTeeSize;
-			s_vLines[Index].m_RenderInfo.Apply(pSkin);
-		};
-
-		auto &&RenderPreview = [&](int LineIndex, int x, int y, bool Render = true) {
-			if(LineIndex >= (int)s_vLines.size())
-				return vec2(0, 0);
-			CTextCursor LocalCursor;
-			TextRender()->SetCursor(&LocalCursor, x, y, RealFontSize, Render ? TEXTFLAG_RENDER : 0);
-			LocalCursor.m_LineWidth = LineWidth;
-			const auto &Line = s_vLines[LineIndex];
-
-			char aClientId[16] = "";
-			if(g_Config.m_ClShowIds && Line.m_ClientId >= 0 && Line.m_aName[0] != '\0')
-			{
-				GameClient()->FormatClientId(Line.m_ClientId, aClientId, EClientIdFormat::INDENT_FORCE);
-			}
-
-			char aCount[12];
-			if(Line.m_ClientId < 0)
-				str_format(aCount, sizeof(aCount), "[%d] ", Line.m_TimesRepeated + 1);
-			else
-				str_format(aCount, sizeof(aCount), " [%d]", Line.m_TimesRepeated + 1);
-
-			if(Line.m_Player)
-			{
-				LocalCursor.m_X += RealMsgPaddingTee;
-
-				if(Line.m_Friend && g_Config.m_ClMessageFriend)
-				{
-					if(Render)
-						TextRender()->TextColor(FriendColor);
-					TextRender()->TextEx(&LocalCursor, "♥ ", -1);
-				}
-			}
-
-			ColorRGBA NameColor;
-			if(Line.m_Team)
-				NameColor = CalculateNameColor(color_cast<ColorHSLA>(TeamColor));
-			else if(Line.m_Player)
-				NameColor = DefaultNameColor;
-			else if(Line.m_Client)
-				NameColor = ClientColor;
-			else
-				NameColor = SystemColor;
-
-			if(Render)
-				TextRender()->TextColor(NameColor);
-
-			TextRender()->TextEx(&LocalCursor, aClientId);
-			TextRender()->TextEx(&LocalCursor, Line.m_aName);
-
-			if(Line.m_TimesRepeated > 0)
-			{
-				if(Render)
-					TextRender()->TextColor(1.0f, 1.0f, 1.0f, 0.3f);
-				TextRender()->TextEx(&LocalCursor, aCount, -1);
-			}
-
-			if(Line.m_ClientId >= 0 && Line.m_aName[0] != '\0')
-			{
-				if(Render)
-					TextRender()->TextColor(NameColor);
-				TextRender()->TextEx(&LocalCursor, ": ", -1);
-			}
-
-			CTextCursor AppendCursor = LocalCursor;
-			AppendCursor.m_LongestLineWidth = 0.0f;
-			if(!g_Config.m_ClChatOld)
-			{
-				AppendCursor.m_StartX = LocalCursor.m_X;
-				AppendCursor.m_LineWidth -= LocalCursor.m_LongestLineWidth;
-			}
-
-			if(Render)
-			{
-				if(Line.m_Highlighted)
-					TextRender()->TextColor(HighlightedColor);
-				else if(Line.m_Team)
-					TextRender()->TextColor(TeamColor);
-				else if(Line.m_Player)
-					TextRender()->TextColor(NormalColor);
-			}
-
-			TextRender()->TextEx(&AppendCursor, Line.m_aText, -1);
-			if(Render)
-				TextRender()->TextColor(TextRender()->DefaultTextColor());
-
-			return vec2{LocalCursor.m_LongestLineWidth + AppendCursor.m_LongestLineWidth, AppendCursor.Height() + RealMsgPaddingY};
-		};
-
-		// Set preview lines
-		{
-			char aLineBuilder[128];
-
-			str_format(aLineBuilder, sizeof(aLineBuilder), "'%s' entered and joined the game", aBuf);
-			SetPreviewLine(PREVIEW_SYS, -1, "*** ", aLineBuilder, 0, 0);
-
-			str_format(aLineBuilder, sizeof(aLineBuilder), "Hey, how are you %s?", aBuf);
-			SetPreviewLine(PREVIEW_HIGHLIGHT, 7, "Random Tee", aLineBuilder, FLAG_HIGHLIGHT, 0);
-
-			SetPreviewLine(PREVIEW_TEAM, 11, "Your Teammate", "Let's speedrun this!", FLAG_TEAM, 0);
-			SetPreviewLine(PREVIEW_FRIEND, 8, "Friend", "Hello there", FLAG_FRIEND, 0);
-			SetPreviewLine(PREVIEW_SPAMMER, 9, "Spammer", "Hey fools, I'm spamming here!", 0, 5);
-			SetPreviewLine(PREVIEW_CLIENT, -1, "— ", "Echo command executed", FLAG_CLIENT, 0);
-		}
-
-		SetLineSkin(1, GameClient()->m_Skins.Find("pinky"));
-		SetLineSkin(2, GameClient()->m_Skins.Find("default"));
-		SetLineSkin(3, GameClient()->m_Skins.Find("cammostripes"));
-		SetLineSkin(4, GameClient()->m_Skins.Find("beast"));
-
-		// Backgrounds first
-		if(!g_Config.m_ClChatOld)
-		{
-			Graphics()->TextureClear();
-			Graphics()->QuadsBegin();
-			Graphics()->SetColor(0, 0, 0, 0.12f);
-
-			float TempY = Y;
-			const float RealBackgroundRounding = Chat.MessageRounding() * 2.0f;
-
-			auto &&RenderMessageBackground = [&](int LineIndex) {
-				auto Size = RenderPreview(LineIndex, 0, 0, false);
-				Graphics()->DrawRectExt(X - RealMsgPaddingX / 2.0f, TempY - RealMsgPaddingY / 2.0f, Size.x + RealMsgPaddingX * 1.5f, Size.y, RealBackgroundRounding, IGraphics::CORNER_ALL);
-				return Size.y;
-			};
-
-			if(g_Config.m_ClShowChatSystem)
-			{
-				TempY += RenderMessageBackground(PREVIEW_SYS);
-			}
-
-			if(!g_Config.m_ClShowChatFriends)
-			{
-				if(!g_Config.m_ClShowChatTeamMembersOnly)
-					TempY += RenderMessageBackground(PREVIEW_HIGHLIGHT);
-				TempY += RenderMessageBackground(PREVIEW_TEAM);
-			}
-
-			if(!g_Config.m_ClShowChatTeamMembersOnly)
-				TempY += RenderMessageBackground(PREVIEW_FRIEND);
-
-			if(!g_Config.m_ClShowChatFriends && !g_Config.m_ClShowChatTeamMembersOnly)
-			{
-				TempY += RenderMessageBackground(PREVIEW_SPAMMER);
-			}
-
-			TempY += RenderMessageBackground(PREVIEW_CLIENT);
-
-			Graphics()->QuadsEnd();
-		}
-
-		// System
-		if(g_Config.m_ClShowChatSystem)
-		{
-			Y += RenderPreview(PREVIEW_SYS, X, Y).y;
-		}
-
-		if(!g_Config.m_ClShowChatFriends)
-		{
-			// Highlighted
-			if(!g_Config.m_ClChatOld && !g_Config.m_ClShowChatTeamMembersOnly)
-				RenderTools()->RenderTee(pIdleState, &s_vLines[PREVIEW_HIGHLIGHT].m_RenderInfo, EMOTE_NORMAL, vec2(1, 0.1f), vec2(X + RealTeeSizeHalved, Y + OffsetTeeY + FullHeightMinusTee / 2.0f + TWSkinUnreliableOffset));
-			if(!g_Config.m_ClShowChatTeamMembersOnly)
-				Y += RenderPreview(PREVIEW_HIGHLIGHT, X, Y).y;
-
-			// Team
-			if(!g_Config.m_ClChatOld)
-				RenderTools()->RenderTee(pIdleState, &s_vLines[PREVIEW_TEAM].m_RenderInfo, EMOTE_NORMAL, vec2(1, 0.1f), vec2(X + RealTeeSizeHalved, Y + OffsetTeeY + FullHeightMinusTee / 2.0f + TWSkinUnreliableOffset));
-			Y += RenderPreview(PREVIEW_TEAM, X, Y).y;
-		}
-
-		// Friend
-		if(!g_Config.m_ClChatOld && !g_Config.m_ClShowChatTeamMembersOnly)
-			RenderTools()->RenderTee(pIdleState, &s_vLines[PREVIEW_FRIEND].m_RenderInfo, EMOTE_NORMAL, vec2(1, 0.1f), vec2(X + RealTeeSizeHalved, Y + OffsetTeeY + FullHeightMinusTee / 2.0f + TWSkinUnreliableOffset));
-		if(!g_Config.m_ClShowChatTeamMembersOnly)
-			Y += RenderPreview(PREVIEW_FRIEND, X, Y).y;
-
-		// Normal
-		if(!g_Config.m_ClShowChatFriends && !g_Config.m_ClShowChatTeamMembersOnly)
-		{
-			if(!g_Config.m_ClChatOld)
-				RenderTools()->RenderTee(pIdleState, &s_vLines[PREVIEW_SPAMMER].m_RenderInfo, EMOTE_NORMAL, vec2(1, 0.1f), vec2(X + RealTeeSizeHalved, Y + OffsetTeeY + FullHeightMinusTee / 2.0f + TWSkinUnreliableOffset));
-			Y += RenderPreview(PREVIEW_SPAMMER, X, Y).y;
-		}
-		// Client
-		RenderPreview(PREVIEW_CLIENT, X, Y);
-
-		TextRender()->TextColor(TextRender()->DefaultTextColor());
-	}
-	else if(s_CurTab == APPEARANCE_TAB_NAME_PLATE)
-	{
-		MainView.VSplitMid(&LeftView, &RightView, MarginBetweenViews);
-
-		// ***** Name Plate ***** //
-		LeftView.HSplitTop(HeadlineHeight, &Label, &LeftView);
-		Ui()->DoLabel(&Label, Localize("Name Plate"), HeadlineFontSize, TEXTALIGN_ML);
-		LeftView.HSplitTop(MarginSmall, nullptr, &LeftView);
-
-		// General name plate settings
-		DoButton_CheckBoxAutoVMarginAndSet(&g_Config.m_ClNameplates, Localize("Show name plates"), &g_Config.m_ClNameplates, &LeftView, LineSize);
-		LeftView.HSplitTop(2 * LineSize, &Button, &LeftView);
-		Ui()->DoScrollbarOption(&g_Config.m_ClNameplatesSize, &g_Config.m_ClNameplatesSize, &Button, Localize("Name plates size"), 0, 100, &CUi::ms_LinearScrollbarScale, CUi::SCROLLBAR_OPTION_MULTILINE);
-
-		DoButton_CheckBoxAutoVMarginAndSet(&g_Config.m_ClNameplatesClan, Localize("Show clan above name plates"), &g_Config.m_ClNameplatesClan, &LeftView, LineSize);
-		LeftView.HSplitTop(2 * LineSize, &Button, &LeftView);
-		if(g_Config.m_ClNameplatesClan)
-		{
-			Ui()->DoScrollbarOption(&g_Config.m_ClNameplatesClanSize, &g_Config.m_ClNameplatesClanSize, &Button, Localize("Clan plates size"), 0, 100, &CUi::ms_LinearScrollbarScale, CUi::SCROLLBAR_OPTION_MULTILINE);
-		}
-
-		DoButton_CheckBoxAutoVMarginAndSet(&g_Config.m_ClNameplatesTeamcolors, Localize("Use team colors for name plates"), &g_Config.m_ClNameplatesTeamcolors, &LeftView, LineSize);
-		DoButton_CheckBoxAutoVMarginAndSet(&g_Config.m_ClNameplatesFriendMark, Localize("Show friend mark (♥) in name plates"), &g_Config.m_ClNameplatesFriendMark, &LeftView, LineSize);
-
-		LeftView.HSplitTop(LineSize, &Button, &LeftView);
-		if(DoButton_CheckBox(&g_Config.m_ClNameplatesStrong, Localize("Show hook strength icon indicator"), g_Config.m_ClNameplatesStrong, &Button))
-		{
-			g_Config.m_ClNameplatesStrong = g_Config.m_ClNameplatesStrong ? 0 : 1;
-		}
-		LeftView.HSplitTop(LineSize, &Button, &LeftView);
-		if(g_Config.m_ClNameplatesStrong)
-		{
-			static int s_NameplatesStrong = 0;
-			if(DoButton_CheckBox(&s_NameplatesStrong, Localize("Show hook strength number indicator"), g_Config.m_ClNameplatesStrong == 2, &Button))
-				g_Config.m_ClNameplatesStrong = g_Config.m_ClNameplatesStrong != 2 ? 2 : 1;
-		}
-
-		LeftView.HSplitTop(LineSize, &Button, &LeftView);
-		if(DoButton_CheckBox(&g_Config.m_ClShowDirection, Localize("Show other players' key presses"), g_Config.m_ClShowDirection >= 1 && g_Config.m_ClShowDirection != 3, &Button))
-		{
-			g_Config.m_ClShowDirection = g_Config.m_ClShowDirection ^ 1;
-		}
-
-		LeftView.HSplitTop(LineSize, &Button, &LeftView);
-		static int s_ShowLocalPlayer = 0;
-		if(DoButton_CheckBox(&s_ShowLocalPlayer, Localize("Show local player's key presses"), g_Config.m_ClShowDirection >= 2, &Button))
-		{
-			g_Config.m_ClShowDirection = g_Config.m_ClShowDirection ^ 3;
-		}
-
-		ColorRGBA GreenDefault(0.78f, 1.0f, 0.8f, 1.0f);
-		static CButtonContainer s_AuthedColor, s_SameClanColor;
-		DoLine_ColorPicker(&s_AuthedColor, ColorPickerLineSize, ColorPickerLabelSize, ColorPickerLineSpacing, &LeftView, Localize("Authed name color in scoreboard"), &g_Config.m_ClAuthedPlayerColor, GreenDefault, false);
-		DoLine_ColorPicker(&s_SameClanColor, ColorPickerLineSize, ColorPickerLabelSize, ColorPickerLineSpacing, &LeftView, Localize("Same clan color in scoreboard"), &g_Config.m_ClSameClanColor, GreenDefault, false);
-
-		// ***** Name Plate Preview ***** //
-		RightView.HSplitTop(HeadlineHeight, &Label, &RightView);
-		Ui()->DoLabel(&Label, Localize("Preview"), HeadlineFontSize, TEXTALIGN_ML);
-		RightView.HSplitTop(2 * MarginSmall, nullptr, &RightView);
-
-		CTeeRenderInfo TeeRenderInfo;
-		TeeRenderInfo.Apply(m_pClient->m_Skins.Find(g_Config.m_ClPlayerSkin));
-		TeeRenderInfo.ApplyColors(g_Config.m_ClPlayerUseCustomColor, g_Config.m_ClPlayerColorBody, g_Config.m_ClPlayerColorFeet);
-		TeeRenderInfo.m_Size = 64.0f;
-
-		const vec2 TeeRenderPos = vec2(RightView.x + RightView.w / 2, RightView.y + RightView.h / 2);
-		RenderTools()->RenderTee(CAnimState::GetIdle(), &TeeRenderInfo, 0, vec2(1.0f, 0.0f), TeeRenderPos);
-
-		const float FontSize = 18.0f + 20.0f * g_Config.m_ClNameplatesSize / 100.0f;
-		const float FontSizeClan = 18.0f + 20.0f * g_Config.m_ClNameplatesClanSize / 100.0f;
-		const ColorRGBA Rgb = g_Config.m_ClNameplatesTeamcolors ? m_pClient->GetDDTeamColor(13, 0.75f) : TextRender()->DefaultTextColor();
-		float YOffset = TeeRenderPos.y - 38;
-		TextRender()->SetRenderFlags(ETextRenderFlags::TEXT_RENDER_FLAG_NO_FIRST_CHARACTER_X_BEARING | ETextRenderFlags::TEXT_RENDER_FLAG_NO_LAST_CHARACTER_ADVANCE);
-
-		if(g_Config.m_ClShowDirection)
-		{
-			const float ShowDirectionImgSize = 22.0f;
-			YOffset -= ShowDirectionImgSize;
-			const vec2 ShowDirectionPos = vec2(TeeRenderPos.x - 11.0f, YOffset);
-			TextRender()->TextColor(TextRender()->DefaultTextColor());
-
-			// Left
-			Graphics()->TextureSet(g_pData->m_aImages[IMAGE_ARROW].m_Id);
-			Graphics()->QuadsSetRotation(pi);
-			Graphics()->RenderQuadContainerAsSprite(m_DirectionQuadContainerIndex, 0, ShowDirectionPos.x - 30.f, ShowDirectionPos.y);
-
-			// Right
-			Graphics()->TextureSet(g_pData->m_aImages[IMAGE_ARROW].m_Id);
-			Graphics()->QuadsSetRotation(0);
-			Graphics()->RenderQuadContainerAsSprite(m_DirectionQuadContainerIndex, 0, ShowDirectionPos.x + 30.f, ShowDirectionPos.y);
-
-			// Jump
-			Graphics()->TextureSet(g_pData->m_aImages[IMAGE_ARROW].m_Id);
-			Graphics()->QuadsSetRotation(pi * 3 / 2);
-			Graphics()->RenderQuadContainerAsSprite(m_DirectionQuadContainerIndex, 0, ShowDirectionPos.x, ShowDirectionPos.y);
-
-			Graphics()->QuadsSetRotation(0);
-		}
-
-		if(g_Config.m_ClNameplates)
-		{
-			YOffset -= FontSize;
-			TextRender()->TextColor(Rgb);
-			TextRender()->TextOutlineColor(ColorRGBA(0.0f, 0.0f, 0.0f, 0.5f));
-			TextRender()->Text(TeeRenderPos.x - TextRender()->TextWidth(FontSize, g_Config.m_PlayerName) / 2.0f, YOffset, FontSize, g_Config.m_PlayerName);
-			if(g_Config.m_ClNameplatesClan)
-			{
-				YOffset -= FontSizeClan;
-				TextRender()->Text(TeeRenderPos.x - TextRender()->TextWidth(FontSizeClan, g_Config.m_PlayerClan) / 2.0f, YOffset, FontSizeClan, g_Config.m_PlayerClan);
-			}
-			TextRender()->TextOutlineColor(TextRender()->DefaultTextOutlineColor());
-
-			if(g_Config.m_ClNameplatesFriendMark)
-			{
-				YOffset -= FontSize;
-				TextRender()->TextColor(ColorRGBA(1.0f, 0.0f, 0.0f, 1.0f));
-				TextRender()->Text(TeeRenderPos.x - TextRender()->TextWidth(FontSize, "♥") / 2.0f, YOffset, FontSize, "♥");
-			}
-
-			if(g_Config.m_ClNameplatesIds)
-			{
-				YOffset -= FontSize;
-				TextRender()->TextColor(Rgb);
-				TextRender()->Text(TeeRenderPos.x - TextRender()->TextWidth(FontSize, "0") / 2.0f, YOffset, FontSize, "0");
-			}
-
-			if(g_Config.m_ClNameplatesStrong)
-			{
-				Graphics()->TextureSet(g_pData->m_aImages[IMAGE_STRONGWEAK].m_Id);
-				Graphics()->QuadsBegin();
-				const ColorRGBA StrongStatusColor = color_cast<ColorRGBA>(ColorHSLA(6401973));
-				const int StrongSpriteId = SPRITE_HOOK_STRONG;
-
-				Graphics()->SetColor(StrongStatusColor);
-				float ScaleX, ScaleY;
-				RenderTools()->SelectSprite(StrongSpriteId);
-				RenderTools()->GetSpriteScale(StrongSpriteId, ScaleX, ScaleY);
-				TextRender()->TextColor(StrongStatusColor);
-
-				const float StrongImgSize = 40.0f;
-				YOffset -= StrongImgSize * ScaleY;
-				RenderTools()->DrawSprite(TeeRenderPos.x, YOffset + (StrongImgSize / 2.0f) * ScaleY, StrongImgSize);
-				Graphics()->QuadsEnd();
-
-				if(g_Config.m_ClNameplatesStrong == 2)
-				{
-					YOffset -= FontSize;
-					TextRender()->Text(TeeRenderPos.x - TextRender()->TextWidth(FontSize, "0") / 2.0f, YOffset, FontSize, "0");
-				}
-			}
-		}
-
-		TextRender()->TextColor(TextRender()->DefaultTextColor());
-		TextRender()->TextOutlineColor(TextRender()->DefaultTextOutlineColor());
-		TextRender()->SetRenderFlags(0);
-	}
-	else if(s_CurTab == APPEARANCE_TAB_HOOK_COLLISION)
-	{
-		MainView.VSplitMid(&LeftView, &RightView, MarginBetweenViews);
-
-		// ***** Hookline ***** //
-		LeftView.HSplitTop(HeadlineHeight, &Label, &LeftView);
-		Ui()->DoLabel(&Label, Localize("Hook collision line"), HeadlineFontSize, TEXTALIGN_ML);
-		LeftView.HSplitTop(MarginSmall, nullptr, &LeftView);
-
-		// General hookline settings
-		LeftView.HSplitTop(LineSize, &Button, &LeftView);
-		if(DoButton_CheckBox(&g_Config.m_ClShowHookCollOwn, Localize("Show own player's hook collision line"), g_Config.m_ClShowHookCollOwn, &Button))
-		{
-			g_Config.m_ClShowHookCollOwn = g_Config.m_ClShowHookCollOwn ? 0 : 1;
-		}
-		LeftView.HSplitTop(LineSize, &Button, &LeftView);
-		if(g_Config.m_ClShowHookCollOwn)
-		{
-			static int s_ShowHookCollOwn = 0;
-			if(DoButton_CheckBox(&s_ShowHookCollOwn, Localize("Always show own player's hook collision line"), g_Config.m_ClShowHookCollOwn == 2, &Button))
-				g_Config.m_ClShowHookCollOwn = g_Config.m_ClShowHookCollOwn != 2 ? 2 : 1;
-		}
-
-		LeftView.HSplitTop(LineSize, &Button, &LeftView);
-		if(DoButton_CheckBox(&g_Config.m_ClShowHookCollOther, Localize("Show other players' hook collision lines"), g_Config.m_ClShowHookCollOther, &Button))
-		{
-			g_Config.m_ClShowHookCollOther = g_Config.m_ClShowHookCollOther >= 1 ? 0 : 1;
-		}
-		LeftView.HSplitTop(LineSize, &Button, &LeftView);
-		if(g_Config.m_ClShowHookCollOther)
-		{
-			static int s_ShowHookCollOther = 0;
-			if(DoButton_CheckBox(&s_ShowHookCollOther, Localize("Always show other players' hook collision lines"), g_Config.m_ClShowHookCollOther == 2, &Button))
-				g_Config.m_ClShowHookCollOther = g_Config.m_ClShowHookCollOther != 2 ? 2 : 1;
-		}
-
-		LeftView.HSplitTop(2 * LineSize, &Button, &LeftView);
-		Ui()->DoScrollbarOption(&g_Config.m_ClHookCollSize, &g_Config.m_ClHookCollSize, &Button, Localize("Hook collision line width"), 0, 10000, &CUi::ms_LinearScrollbarScale, CUi::SCROLLBAR_OPTION_MULTILINE);
-
-		LeftView.HSplitTop(2 * LineSize, &Button, &LeftView);
-		Ui()->DoScrollbarOption(&g_Config.m_ClHookCollAlpha, &g_Config.m_ClHookCollAlpha, &Button, Localize("Hook collision line opacity"), 0, 100, &CUi::ms_LinearScrollbarScale, CUi::SCROLLBAR_OPTION_MULTILINE, "%");
-
-		static CButtonContainer s_HookCollNoCollResetId, s_HookCollHookableCollResetId, s_HookCollTeeCollResetId;
-		static int s_HookCollToolTip;
-
-		LeftView.HSplitTop(LineSize, &Label, &LeftView);
-		LeftView.HSplitTop(MarginSmall, nullptr, &LeftView);
-		Ui()->DoLabel(&Label, Localize("Colors of the hook collision line, in case of a possible collision with:"), 13.0f, TEXTALIGN_ML);
-		Ui()->DoButtonLogic(&s_HookCollToolTip, 0, &Label); // Just for the tooltip, result ignored
-		GameClient()->m_Tooltips.DoToolTip(&s_HookCollToolTip, &Label, Localize("Your movements are not taken into account when calculating the line colors"));
-		DoLine_ColorPicker(&s_HookCollNoCollResetId, ColorPickerLineSize, ColorPickerLabelSize, ColorPickerLineSpacing, &LeftView, Localize("Nothing hookable"), &g_Config.m_ClHookCollColorNoColl, ColorRGBA(1.0f, 0.0f, 0.0f, 1.0f), false);
-		DoLine_ColorPicker(&s_HookCollHookableCollResetId, ColorPickerLineSize, ColorPickerLabelSize, ColorPickerLineSpacing, &LeftView, Localize("Something hookable"), &g_Config.m_ClHookCollColorHookableColl, ColorRGBA(130.0f / 255.0f, 232.0f / 255.0f, 160.0f / 255.0f, 1.0f), false);
-		DoLine_ColorPicker(&s_HookCollTeeCollResetId, ColorPickerLineSize, ColorPickerLabelSize, ColorPickerLineSpacing, &LeftView, Localize("A Tee"), &g_Config.m_ClHookCollColorTeeColl, ColorRGBA(1.0f, 1.0f, 0.0f, 1.0f), false);
-
-		// ***** Hook collisions preview ***** //
-		RightView.HSplitTop(HeadlineHeight, &Label, &RightView);
-		Ui()->DoLabel(&Label, Localize("Preview"), HeadlineFontSize, TEXTALIGN_ML);
-		RightView.HSplitTop(2 * MarginSmall, nullptr, &RightView);
-
-		auto DoHookCollision = [this](const vec2 &Pos, const float &Length, const ColorRGBA &Color) {
-			Graphics()->TextureClear();
-			if(g_Config.m_ClHookCollSize > 0)
-			{
-				Graphics()->QuadsBegin();
-				Graphics()->SetColor(Color.WithAlpha((float)g_Config.m_ClHookCollAlpha / 100));
-				float LineWidth = 0.5f + (float)(g_Config.m_ClHookCollSize - 1) * 0.25f;
-				IGraphics::CQuadItem QuadItem(Pos.x, Pos.y - LineWidth, Length, LineWidth * 2.f);
-				Graphics()->QuadsDrawTL(&QuadItem, 1);
-				Graphics()->QuadsEnd();
-			}
-			else
-			{
-				Graphics()->LinesBegin();
-				Graphics()->SetColor(Color.WithAlpha((float)g_Config.m_ClHookCollAlpha / 100));
-				IGraphics::CLineItem LineItem(Pos.x, Pos.y, Pos.x + Length, Pos.y);
-				Graphics()->LinesDraw(&LineItem, 1);
-				Graphics()->LinesEnd();
-			}
-		};
-
-		CTeeRenderInfo OwnSkinInfo;
-		OwnSkinInfo.Apply(m_pClient->m_Skins.Find(g_Config.m_ClPlayerSkin));
-		OwnSkinInfo.ApplyColors(g_Config.m_ClPlayerUseCustomColor, g_Config.m_ClPlayerColorBody, g_Config.m_ClPlayerColorFeet);
-		OwnSkinInfo.m_Size = 50.0f;
-
-		CTeeRenderInfo DummySkinInfo;
-		DummySkinInfo.Apply(m_pClient->m_Skins.Find(g_Config.m_ClDummySkin));
-		DummySkinInfo.ApplyColors(g_Config.m_ClDummyUseCustomColor, g_Config.m_ClDummyColorBody, g_Config.m_ClDummyColorFeet);
-		DummySkinInfo.m_Size = 50.0f;
-
-		const float LineLength = 150.f;
-		const float LeftMargin = 30.f;
-
-		CUIRect PreviewNoColl;
-		RightView.HSplitTop(50.0f, &PreviewNoColl, &RightView);
-		RightView.HSplitTop(4 * MarginSmall, nullptr, &RightView);
-		vec2 TeeRenderPos = vec2(PreviewNoColl.x + LeftMargin, PreviewNoColl.y + PreviewNoColl.h / 2.0f);
-		DoHookCollision(TeeRenderPos, PreviewNoColl.w - LineLength, color_cast<ColorRGBA>(ColorHSLA(g_Config.m_ClHookCollColorNoColl)));
-		RenderTools()->RenderTee(CAnimState::GetIdle(), &OwnSkinInfo, 0, vec2(1.0f, 0.0f), TeeRenderPos);
-
-		CUIRect NoHookTileRect;
-		PreviewNoColl.VSplitRight(LineLength, &PreviewNoColl, &NoHookTileRect);
-		NoHookTileRect.VSplitLeft(50.0f, &NoHookTileRect, nullptr);
-		NoHookTileRect.Margin(10.0f, &NoHookTileRect);
-
-		// Render unhookable tile
-		int TileScale = 32.0f;
-		Graphics()->TextureClear();
-		Graphics()->TextureSet(m_pClient->m_MapImages.GetEntities(MAP_IMAGE_ENTITY_LAYER_TYPE_ALL_EXCEPT_SWITCH));
-		Graphics()->BlendNormal();
-		Graphics()->SetColor(1.0f, 1.0f, 1.0f, 1.0f);
-		RenderTools()->RenderTile(NoHookTileRect.x, NoHookTileRect.y, TILE_NOHOOK, TileScale, ColorRGBA(1.0f, 1.0f, 1.0f, 1.0f));
-
-		CUIRect PreviewColl;
-		RightView.HSplitTop(50.0f, &PreviewColl, &RightView);
-		RightView.HSplitTop(4 * MarginSmall, nullptr, &RightView);
-		TeeRenderPos = vec2(PreviewColl.x + LeftMargin, PreviewColl.y + PreviewColl.h / 2.0f);
-		DoHookCollision(TeeRenderPos, PreviewColl.w - LineLength, color_cast<ColorRGBA>(ColorHSLA(g_Config.m_ClHookCollColorHookableColl)));
-		RenderTools()->RenderTee(CAnimState::GetIdle(), &OwnSkinInfo, 0, vec2(1.0f, 0.0f), TeeRenderPos);
-
-		CUIRect HookTileRect;
-		PreviewColl.VSplitRight(LineLength, &PreviewColl, &HookTileRect);
-		HookTileRect.VSplitLeft(50.0f, &HookTileRect, nullptr);
-		HookTileRect.Margin(10.0f, &HookTileRect);
-
-		// Render hookable tile
-		Graphics()->TextureClear();
-		Graphics()->TextureSet(m_pClient->m_MapImages.GetEntities(MAP_IMAGE_ENTITY_LAYER_TYPE_ALL_EXCEPT_SWITCH));
-		Graphics()->BlendNormal();
-		Graphics()->SetColor(1.0f, 1.0f, 1.0f, 1.0f);
-		RenderTools()->RenderTile(HookTileRect.x, HookTileRect.y, TILE_SOLID, TileScale, ColorRGBA(1.0f, 1.0f, 1.0f, 1.0f));
-
-		CUIRect PreviewCollTee;
-		RightView.HSplitTop(50.0f, &PreviewCollTee, &RightView);
-		RightView.HSplitTop(4 * MarginSmall, nullptr, &RightView);
-		TeeRenderPos = vec2(PreviewCollTee.x + LeftMargin, PreviewCollTee.y + PreviewCollTee.h / 2.0f);
-		const vec2 DummyRenderPos = vec2(PreviewCollTee.x + PreviewCollTee.w - LineLength - 5.f + LeftMargin, PreviewCollTee.y + PreviewCollTee.h / 2.0f);
-		DoHookCollision(TeeRenderPos, PreviewCollTee.w - LineLength - 15.f, color_cast<ColorRGBA>(ColorHSLA(g_Config.m_ClHookCollColorTeeColl)));
-		RenderTools()->RenderTee(CAnimState::GetIdle(), &DummySkinInfo, 0, vec2(1.0f, 0.0f), DummyRenderPos);
-		RenderTools()->RenderTee(CAnimState::GetIdle(), &OwnSkinInfo, 0, vec2(1.0f, 0.0f), TeeRenderPos);
-	}
-	else if(s_CurTab == APPEARANCE_TAB_INFO_MESSAGES)
-	{
-		MainView.VSplitMid(&LeftView, &RightView, MarginBetweenViews);
-
-		// ***** Info Messages ***** //
-		LeftView.HSplitTop(HeadlineHeight, &Label, &LeftView);
-		Ui()->DoLabel(&Label, Localize("Info Messages"), HeadlineFontSize, TEXTALIGN_ML);
-		LeftView.HSplitTop(MarginSmall, nullptr, &LeftView);
-
-		// General info messages settings
-		LeftView.HSplitTop(LineSize, &Button, &LeftView);
-		if(DoButton_CheckBox(&g_Config.m_ClShowKillMessages, Localize("Show kill messages"), g_Config.m_ClShowKillMessages, &Button))
-		{
-			g_Config.m_ClShowKillMessages ^= 1;
-		}
-
-		LeftView.HSplitTop(LineSize, &Button, &LeftView);
-		if(DoButton_CheckBox(&g_Config.m_ClShowFinishMessages, Localize("Show finish messages"), g_Config.m_ClShowFinishMessages, &Button))
-		{
-			g_Config.m_ClShowFinishMessages ^= 1;
-		}
-
-		static CButtonContainer s_KillMessageNormalColorId, s_KillMessageHighlightColorId;
-		DoLine_ColorPicker(&s_KillMessageNormalColorId, ColorPickerLineSize, ColorPickerLabelSize, ColorPickerLineSpacing, &LeftView, Localize("Normal Color"), &g_Config.m_ClKillMessageNormalColor, ColorRGBA(1.0f, 1.0f, 1.0f), false);
-		DoLine_ColorPicker(&s_KillMessageHighlightColorId, ColorPickerLineSize, ColorPickerLabelSize, ColorPickerLineSpacing, &LeftView, Localize("Highlight Color"), &g_Config.m_ClKillMessageHighlightColor, ColorRGBA(1.0f, 1.0f, 1.0f), false);
-	}
-	else if(s_CurTab == APPEARANCE_TAB_LASER)
-	{
-		MainView.VSplitMid(&LeftView, &RightView, MarginBetweenViews);
-
-		// ***** Weapons ***** //
-		LeftView.HSplitTop(HeadlineHeight, &Label, &LeftView);
-		Ui()->DoLabel(&Label, Localize("Weapons"), HeadlineFontSize, TEXTALIGN_ML);
-		LeftView.HSplitTop(MarginSmall, nullptr, &LeftView);
-
-		// General weapon laser settings
-		static CButtonContainer s_LaserRifleOutResetId, s_LaserRifleInResetId, s_LaserShotgunOutResetId, s_LaserShotgunInResetId;
-
-		ColorHSLA LaserRifleOutlineColor = DoLine_ColorPicker(&s_LaserRifleOutResetId, ColorPickerLineSize, ColorPickerLabelSize, ColorPickerLineSpacing, &LeftView, Localize("Rifle Laser Outline Color"), &g_Config.m_ClLaserRifleOutlineColor, ColorRGBA(0.074402f, 0.074402f, 0.247166f, 1.0f), false);
-		ColorHSLA LaserRifleInnerColor = DoLine_ColorPicker(&s_LaserRifleInResetId, ColorPickerLineSize, ColorPickerLabelSize, ColorPickerLineSpacing, &LeftView, Localize("Rifle Laser Inner Color"), &g_Config.m_ClLaserRifleInnerColor, ColorRGBA(0.498039f, 0.498039f, 1.0f, 1.0f), false);
-		ColorHSLA LaserShotgunOutlineColor = DoLine_ColorPicker(&s_LaserShotgunOutResetId, ColorPickerLineSize, ColorPickerLabelSize, ColorPickerLineSpacing, &LeftView, Localize("Shotgun Laser Outline Color"), &g_Config.m_ClLaserShotgunOutlineColor, ColorRGBA(0.125490f, 0.098039f, 0.043137f, 1.0f), false);
-		ColorHSLA LaserShotgunInnerColor = DoLine_ColorPicker(&s_LaserShotgunInResetId, ColorPickerLineSize, ColorPickerLabelSize, ColorPickerLineSpacing, &LeftView, Localize("Shotgun Laser Inner Color"), &g_Config.m_ClLaserShotgunInnerColor, ColorRGBA(0.570588f, 0.417647f, 0.252941f, 1.0f), false);
-
-		// ***** Entities ***** //
-		LeftView.HSplitTop(10.0f, nullptr, &LeftView);
-		LeftView.HSplitTop(HeadlineHeight, &Label, &LeftView);
-		Ui()->DoLabel(&Label, Localize("Entities"), HeadlineFontSize, TEXTALIGN_ML);
-		LeftView.HSplitTop(MarginSmall, nullptr, &LeftView);
-
-		// General entity laser settings
-		static CButtonContainer s_LaserDoorOutResetId, s_LaserDoorInResetId, s_LaserFreezeOutResetId, s_LaserFreezeInResetId;
-
-		ColorHSLA LaserDoorOutlineColor = DoLine_ColorPicker(&s_LaserDoorOutResetId, ColorPickerLineSize, ColorPickerLabelSize, ColorPickerLineSpacing, &LeftView, Localize("Door Laser Outline Color"), &g_Config.m_ClLaserDoorOutlineColor, ColorRGBA(0.0f, 0.131372f, 0.096078f, 1.0f), false);
-		ColorHSLA LaserDoorInnerColor = DoLine_ColorPicker(&s_LaserDoorInResetId, ColorPickerLineSize, ColorPickerLabelSize, ColorPickerLineSpacing, &LeftView, Localize("Door Laser Inner Color"), &g_Config.m_ClLaserDoorInnerColor, ColorRGBA(0.262745f, 0.760784f, 0.639215f, 1.0f), false);
-		ColorHSLA LaserFreezeOutlineColor = DoLine_ColorPicker(&s_LaserFreezeOutResetId, ColorPickerLineSize, ColorPickerLabelSize, ColorPickerLineSpacing, &LeftView, Localize("Freeze Laser Outline Color"), &g_Config.m_ClLaserFreezeOutlineColor, ColorRGBA(0.131372f, 0.123529f, 0.182352f, 1.0f), false);
-		ColorHSLA LaserFreezeInnerColor = DoLine_ColorPicker(&s_LaserFreezeInResetId, ColorPickerLineSize, ColorPickerLabelSize, ColorPickerLineSpacing, &LeftView, Localize("Freeze Laser Inner Color"), &g_Config.m_ClLaserFreezeInnerColor, ColorRGBA(0.482352f, 0.443137f, 0.564705f, 1.0f), false);
-
-		static CButtonContainer s_AllToRifleResetId, s_AllToDefaultResetId;
-
-		LeftView.HSplitTop(4 * MarginSmall, nullptr, &LeftView);
-		LeftView.HSplitTop(LineSize, &Button, &LeftView);
-		if(DoButton_Menu(&s_AllToRifleResetId, Localize("Set all to Rifle"), 0, &Button))
-		{
-			g_Config.m_ClLaserShotgunOutlineColor = g_Config.m_ClLaserRifleOutlineColor;
-			g_Config.m_ClLaserShotgunInnerColor = g_Config.m_ClLaserRifleInnerColor;
-			g_Config.m_ClLaserDoorOutlineColor = g_Config.m_ClLaserRifleOutlineColor;
-			g_Config.m_ClLaserDoorInnerColor = g_Config.m_ClLaserRifleInnerColor;
-			g_Config.m_ClLaserFreezeOutlineColor = g_Config.m_ClLaserRifleOutlineColor;
-			g_Config.m_ClLaserFreezeInnerColor = g_Config.m_ClLaserRifleInnerColor;
-		}
-
-		// values taken from the CL commands
-		LeftView.HSplitTop(2 * MarginSmall, nullptr, &LeftView);
-		LeftView.HSplitTop(LineSize, &Button, &LeftView);
-		if(DoButton_Menu(&s_AllToDefaultResetId, Localize("Reset to defaults"), 0, &Button))
-		{
-			g_Config.m_ClLaserRifleOutlineColor = 11176233;
-			g_Config.m_ClLaserRifleInnerColor = 11206591;
-			g_Config.m_ClLaserShotgunOutlineColor = 1866773;
-			g_Config.m_ClLaserShotgunInnerColor = 1467241;
-			g_Config.m_ClLaserDoorOutlineColor = 7667473;
-			g_Config.m_ClLaserDoorInnerColor = 7701379;
-			g_Config.m_ClLaserFreezeOutlineColor = 11613223;
-			g_Config.m_ClLaserFreezeInnerColor = 12001153;
-		}
-
-		// ***** Laser Preview ***** //
-		RightView.HSplitTop(HeadlineHeight, &Label, &RightView);
-		Ui()->DoLabel(&Label, Localize("Preview"), HeadlineFontSize, TEXTALIGN_ML);
-		RightView.HSplitTop(MarginSmall, nullptr, &RightView);
-
-		const float LaserPreviewHeight = 50.0f;
-		CUIRect LaserPreview;
-		RightView.HSplitTop(LaserPreviewHeight, &LaserPreview, &RightView);
-		RightView.HSplitTop(2 * MarginSmall, nullptr, &RightView);
-		DoLaserPreview(&LaserPreview, LaserRifleOutlineColor, LaserRifleInnerColor, LASERTYPE_RIFLE);
-
-		RightView.HSplitTop(LaserPreviewHeight, &LaserPreview, &RightView);
-		RightView.HSplitTop(2 * MarginSmall, nullptr, &RightView);
-		DoLaserPreview(&LaserPreview, LaserShotgunOutlineColor, LaserShotgunInnerColor, LASERTYPE_SHOTGUN);
-
-		RightView.HSplitTop(LaserPreviewHeight, &LaserPreview, &RightView);
-		RightView.HSplitTop(2 * MarginSmall, nullptr, &RightView);
-		DoLaserPreview(&LaserPreview, LaserDoorOutlineColor, LaserDoorInnerColor, LASERTYPE_DOOR);
-
-		RightView.HSplitTop(LaserPreviewHeight, &LaserPreview, &RightView);
-		RightView.HSplitTop(2 * MarginSmall, nullptr, &RightView);
-		DoLaserPreview(&LaserPreview, LaserFreezeOutlineColor, LaserFreezeInnerColor, LASERTYPE_DOOR);
-	}
-}
-
-void CMenus::RenderSettingsDDNet(CUIRect MainView)
-{
-	CUIRect Button, Left, Right, LeftLeft, Label;
-
-#if defined(CONF_AUTOUPDATE)
-	CUIRect UpdaterRect;
-	MainView.HSplitBottom(20.0f, &MainView, &UpdaterRect);
-	MainView.HSplitBottom(5.0f, &MainView, nullptr);
-#endif
-
-	// demo
-	CUIRect Demo;
-	MainView.HSplitTop(110.0f, &Demo, &MainView);
-	Demo.HSplitTop(30.0f, &Label, &Demo);
-	Ui()->DoLabel(&Label, Localize("Demo"), 20.0f, TEXTALIGN_ML);
-	Label.VSplitMid(nullptr, &Label, 20.0f);
-	Ui()->DoLabel(&Label, Localize("Ghost"), 20.0f, TEXTALIGN_ML);
-
-	Demo.HSplitTop(5.0f, nullptr, &Demo);
-	Demo.VSplitMid(&Left, &Right, 20.0f);
-
-	Left.HSplitTop(20.0f, &Button, &Left);
-	if(DoButton_CheckBox(&g_Config.m_ClAutoRaceRecord, Localize("Save the best demo of each race"), g_Config.m_ClAutoRaceRecord, &Button))
-	{
-		g_Config.m_ClAutoRaceRecord ^= 1;
-	}
-
-	Left.HSplitTop(20.0f, &Button, &Left);
-	if(DoButton_CheckBox(&g_Config.m_ClReplays, Localize("Enable replays"), g_Config.m_ClReplays, &Button))
-	{
-		g_Config.m_ClReplays ^= 1;
-		Client()->DemoRecorder_UpdateReplayRecorder();
-	}
-
-	Left.HSplitTop(20.0f, &Button, &Left);
-	if(g_Config.m_ClReplays)
-		Ui()->DoScrollbarOption(&g_Config.m_ClReplayLength, &g_Config.m_ClReplayLength, &Button, Localize("Default length"), 10, 600, &CUi::ms_LinearScrollbarScale, CUi::SCROLLBAR_OPTION_NOCLAMPVALUE);
-
-	Right.HSplitTop(20.0f, &Button, &Right);
-	if(DoButton_CheckBox(&g_Config.m_ClRaceGhost, Localize("Enable ghost"), g_Config.m_ClRaceGhost, &Button))
-	{
-		g_Config.m_ClRaceGhost ^= 1;
-	}
-	GameClient()->m_Tooltips.DoToolTip(&g_Config.m_ClRaceGhost, &Button, Localize("When you cross the start line, show a ghost tee replicating the movements of your best time"));
-
-	if(g_Config.m_ClRaceGhost)
-	{
-		Right.HSplitTop(20.0f, &Button, &Right);
-		Button.VSplitMid(&LeftLeft, &Button);
-		if(DoButton_CheckBox(&g_Config.m_ClRaceShowGhost, Localize("Show ghost"), g_Config.m_ClRaceShowGhost, &LeftLeft))
-		{
-			g_Config.m_ClRaceShowGhost ^= 1;
-		}
-		Ui()->DoScrollbarOption(&g_Config.m_ClRaceGhostAlpha, &g_Config.m_ClRaceGhostAlpha, &Button, Localize("Opacity"), 0, 100, &CUi::ms_LinearScrollbarScale, 0u, "%");
-
-		Right.HSplitTop(20.0f, &Button, &Right);
-		if(DoButton_CheckBox(&g_Config.m_ClRaceSaveGhost, Localize("Save ghost"), g_Config.m_ClRaceSaveGhost, &Button))
-		{
-			g_Config.m_ClRaceSaveGhost ^= 1;
-		}
-
-		if(g_Config.m_ClRaceSaveGhost)
-		{
-			Right.HSplitTop(20.0f, &Button, &Right);
-			if(DoButton_CheckBox(&g_Config.m_ClRaceGhostSaveBest, Localize("Only save improvements"), g_Config.m_ClRaceGhostSaveBest, &Button))
-			{
-				g_Config.m_ClRaceGhostSaveBest ^= 1;
-			}
-		}
-	}
-
-	// gameplay
-	CUIRect Gameplay;
-	MainView.HSplitTop(150.0f, &Gameplay, &MainView);
-	Gameplay.HSplitTop(30.0f, &Label, &Gameplay);
-	Ui()->DoLabel(&Label, Localize("Gameplay"), 20.0f, TEXTALIGN_ML);
-	Gameplay.HSplitTop(5.0f, nullptr, &Gameplay);
-	Gameplay.VSplitMid(&Left, &Right, 20.0f);
-
-	Left.HSplitTop(20.0f, &Button, &Left);
-	Ui()->DoScrollbarOption(&g_Config.m_ClOverlayEntities, &g_Config.m_ClOverlayEntities, &Button, Localize("Overlay entities"), 0, 100);
-
-	Left.HSplitTop(20.0f, &Button, &Left);
-	Button.VSplitMid(&LeftLeft, &Button);
-
-	if(DoButton_CheckBox(&g_Config.m_ClTextEntities, Localize("Show text entities"), g_Config.m_ClTextEntities, &LeftLeft))
-		g_Config.m_ClTextEntities ^= 1;
-
-	if(g_Config.m_ClTextEntities)
-	{
-		if(Ui()->DoScrollbarOption(&g_Config.m_ClTextEntitiesSize, &g_Config.m_ClTextEntitiesSize, &Button, Localize("Size"), 0, 100))
-			m_pClient->m_MapImages.SetTextureScale(g_Config.m_ClTextEntitiesSize);
-	}
-
-	Left.HSplitTop(20.0f, &Button, &Left);
-	Button.VSplitMid(&LeftLeft, &Button);
-
-	if(DoButton_CheckBox(&g_Config.m_ClShowOthers, Localize("Show others"), g_Config.m_ClShowOthers == SHOW_OTHERS_ON, &LeftLeft))
-		g_Config.m_ClShowOthers = g_Config.m_ClShowOthers != SHOW_OTHERS_ON ? SHOW_OTHERS_ON : SHOW_OTHERS_OFF;
-
-	Ui()->DoScrollbarOption(&g_Config.m_ClShowOthersAlpha, &g_Config.m_ClShowOthersAlpha, &Button, Localize("Opacity"), 0, 100, &CUi::ms_LinearScrollbarScale, 0u, "%");
-
-	GameClient()->m_Tooltips.DoToolTip(&g_Config.m_ClShowOthersAlpha, &Button, Localize("Adjust the opacity of entities belonging to other teams, such as tees and nameplates"));
-
-	Left.HSplitTop(20.0f, &Button, &Left);
-	static int s_ShowOwnTeamId = 0;
-	if(DoButton_CheckBox(&s_ShowOwnTeamId, Localize("Show others (own team only)"), g_Config.m_ClShowOthers == SHOW_OTHERS_ONLY_TEAM, &Button))
-	{
-		g_Config.m_ClShowOthers = g_Config.m_ClShowOthers != SHOW_OTHERS_ONLY_TEAM ? SHOW_OTHERS_ONLY_TEAM : SHOW_OTHERS_OFF;
-	}
-
-	Left.HSplitTop(20.0f, &Button, &Left);
-	if(DoButton_CheckBox(&g_Config.m_ClShowQuads, Localize("Show quads"), g_Config.m_ClShowQuads, &Button))
-	{
-		g_Config.m_ClShowQuads ^= 1;
-	}
-	GameClient()->m_Tooltips.DoToolTip(&g_Config.m_ClShowQuads, &Button, Localize("Quads are used for background decoration"));
-
-	Right.HSplitTop(20.0f, &Button, &Right);
-	if(Ui()->DoScrollbarOption(&g_Config.m_ClDefaultZoom, &g_Config.m_ClDefaultZoom, &Button, Localize("Default zoom"), 0, 20))
-		m_pClient->m_Camera.SetZoom(std::pow(CCamera::ZOOM_STEP, g_Config.m_ClDefaultZoom - 10), g_Config.m_ClSmoothZoomTime);
-
-	Right.HSplitTop(20.0f, &Button, &Right);
-	if(DoButton_CheckBox(&g_Config.m_ClAntiPing, Localize("AntiPing"), g_Config.m_ClAntiPing, &Button))
-	{
-		g_Config.m_ClAntiPing ^= 1;
-	}
-	GameClient()->m_Tooltips.DoToolTip(&g_Config.m_ClAntiPing, &Button, Localize("Tries to predict other entities to give a feel of low latency"));
-
-	if(g_Config.m_ClAntiPing)
-	{
-		Right.HSplitTop(20.0f, &Button, &Right);
-		if(DoButton_CheckBox(&g_Config.m_ClAntiPingPlayers, Localize("AntiPing: predict other players"), g_Config.m_ClAntiPingPlayers, &Button))
-		{
-			g_Config.m_ClAntiPingPlayers ^= 1;
-		}
-
-		Right.HSplitTop(20.0f, &Button, &Right);
-		if(DoButton_CheckBox(&g_Config.m_ClAntiPingWeapons, Localize("AntiPing: predict weapons"), g_Config.m_ClAntiPingWeapons, &Button))
-		{
-			g_Config.m_ClAntiPingWeapons ^= 1;
-		}
-
-		Right.HSplitTop(20.0f, &Button, &Right);
-		if(DoButton_CheckBox(&g_Config.m_ClAntiPingGrenade, Localize("AntiPing: predict grenade paths"), g_Config.m_ClAntiPingGrenade, &Button))
-		{
-			g_Config.m_ClAntiPingGrenade ^= 1;
-		}
-	}
-
-	CUIRect Background, Miscellaneous;
-	MainView.VSplitMid(&Background, &Miscellaneous, 20.0f);
-
-	// background
-	Background.HSplitTop(30.0f, &Label, &Background);
-	Background.HSplitTop(5.0f, nullptr, &Background);
-	Ui()->DoLabel(&Label, Localize("Background"), 20.0f, TEXTALIGN_ML);
-
-	ColorRGBA GreyDefault(0.5f, 0.5f, 0.5f, 1);
-
-	static CButtonContainer s_ResetId1;
-	DoLine_ColorPicker(&s_ResetId1, 25.0f, 13.0f, 5.0f, &Background, Localize("Regular background color"), &g_Config.m_ClBackgroundColor, GreyDefault, false);
-
-	static CButtonContainer s_ResetId2;
-	DoLine_ColorPicker(&s_ResetId2, 25.0f, 13.0f, 5.0f, &Background, Localize("Entities background color"), &g_Config.m_ClBackgroundEntitiesColor, GreyDefault, false);
-
-	CUIRect EditBox, ReloadButton;
-	Background.HSplitTop(20.0f, &Label, &Background);
-	Background.HSplitTop(2.0f, nullptr, &Background);
-	Label.VSplitLeft(100.0f, &Label, &EditBox);
-	EditBox.VSplitRight(60.0f, &EditBox, &Button);
-	Button.VSplitMid(&ReloadButton, &Button, 5.0f);
-	EditBox.VSplitRight(5.0f, &EditBox, nullptr);
-
-	Ui()->DoLabel(&Label, Localize("Map"), 14.0f, TEXTALIGN_ML);
-
-	static CLineInput s_BackgroundEntitiesInput(g_Config.m_ClBackgroundEntities, sizeof(g_Config.m_ClBackgroundEntities));
-	Ui()->DoEditBox(&s_BackgroundEntitiesInput, &EditBox, 14.0f);
-
-	static CButtonContainer s_BackgroundEntitiesMapPicker, s_BackgroundEntitiesReload;
-
-	if(DoButton_FontIcon(&s_BackgroundEntitiesReload, FONT_ICON_ARROW_ROTATE_RIGHT, 0, &ReloadButton))
-	{
-		m_pClient->m_Background.LoadBackground();
-	}
-
-	if(DoButton_FontIcon(&s_BackgroundEntitiesMapPicker, FONT_ICON_FOLDER, 0, &Button))
-	{
-		static SPopupMenuId s_PopupMapPickerId;
-		static CPopupMapPickerContext s_PopupMapPickerContext;
-		s_PopupMapPickerContext.m_pMenus = this;
-
-		s_PopupMapPickerContext.MapListPopulate();
-		Ui()->DoPopupMenu(&s_PopupMapPickerId, Ui()->MouseX(), Ui()->MouseY(), 300.0f, 250.0f, &s_PopupMapPickerContext, PopupMapPicker);
-	}
-
-	Background.HSplitTop(20.0f, &Button, &Background);
-	const bool UseCurrentMap = str_comp(g_Config.m_ClBackgroundEntities, CURRENT_MAP) == 0;
-	static int s_UseCurrentMapId = 0;
-	if(DoButton_CheckBox(&s_UseCurrentMapId, Localize("Use current map as background"), UseCurrentMap, &Button))
-	{
-		if(UseCurrentMap)
-			g_Config.m_ClBackgroundEntities[0] = '\0';
-		else
-			str_copy(g_Config.m_ClBackgroundEntities, CURRENT_MAP);
-		m_pClient->m_Background.LoadBackground();
-	}
-
-	Background.HSplitTop(20.0f, &Button, &Background);
-	if(DoButton_CheckBox(&g_Config.m_ClBackgroundShowTilesLayers, Localize("Show tiles layers from BG map"), g_Config.m_ClBackgroundShowTilesLayers, &Button))
-		g_Config.m_ClBackgroundShowTilesLayers ^= 1;
-
-	// miscellaneous
-	Miscellaneous.HSplitTop(30.0f, &Label, &Miscellaneous);
-	Miscellaneous.HSplitTop(5.0f, nullptr, &Miscellaneous);
-
-	Ui()->DoLabel(&Label, Localize("Miscellaneous"), 20.0f, TEXTALIGN_ML);
-
-	static CButtonContainer s_ButtonTimeout;
-	Miscellaneous.HSplitTop(20.0f, &Button, &Miscellaneous);
-	if(DoButton_Menu(&s_ButtonTimeout, Localize("New random timeout code"), 0, &Button))
-	{
-		Client()->GenerateTimeoutSeed();
-	}
-
-	Miscellaneous.HSplitTop(5.0f, nullptr, &Miscellaneous);
-	Miscellaneous.HSplitTop(20.0f, &Label, &Miscellaneous);
-	Miscellaneous.HSplitTop(2.0f, nullptr, &Miscellaneous);
-	Ui()->DoLabel(&Label, Localize("Run on join"), 14.0f, TEXTALIGN_ML);
-	Miscellaneous.HSplitTop(20.0f, &Button, &Miscellaneous);
-	static CLineInput s_RunOnJoinInput(g_Config.m_ClRunOnJoin, sizeof(g_Config.m_ClRunOnJoin));
-	s_RunOnJoinInput.SetEmptyText(Localize("Chat command (e.g. showall 1)"));
-	Ui()->DoEditBox(&s_RunOnJoinInput, &Button, 14.0f);
-
-#if defined(CONF_FAMILY_WINDOWS)
-	static CButtonContainer s_ButtonUnregisterShell;
-	Miscellaneous.HSplitTop(10.0f, nullptr, &Miscellaneous);
-	Miscellaneous.HSplitTop(20.0f, &Button, &Miscellaneous);
-	if(DoButton_Menu(&s_ButtonUnregisterShell, Localize("Unregister protocol and file extensions"), 0, &Button))
-	{
-		Client()->ShellUnregister();
-	}
-#endif
-
-	// Updater
-#if defined(CONF_AUTOUPDATE)
-	{
-		bool NeedUpdate = str_comp(Client()->LatestVersion(), "0");
-		IUpdater::EUpdaterState State = Updater()->GetCurrentState();
-
-		// Update Button
-		char aBuf[256];
-		if(NeedUpdate && State <= IUpdater::CLEAN)
-		{
-			str_format(aBuf, sizeof(aBuf), Localize("DDNet %s is available:"), Client()->LatestVersion());
-			UpdaterRect.VSplitLeft(TextRender()->TextWidth(14.0f, aBuf, -1, -1.0f) + 10.0f, &UpdaterRect, &Button);
-			Button.VSplitLeft(100.0f, &Button, nullptr);
-			static CButtonContainer s_ButtonUpdate;
-			if(DoButton_Menu(&s_ButtonUpdate, Localize("Update now"), 0, &Button))
-			{
-				Updater()->InitiateUpdate();
-			}
-		}
-		else if(State >= IUpdater::GETTING_MANIFEST && State < IUpdater::NEED_RESTART)
-			str_copy(aBuf, Localize("Updating…"));
-		else if(State == IUpdater::NEED_RESTART)
-		{
-			str_copy(aBuf, Localize("DDNet Client updated!"));
-			m_NeedRestartUpdate = true;
-		}
-		else
-		{
-			str_copy(aBuf, Localize("No updates available"));
-			UpdaterRect.VSplitLeft(TextRender()->TextWidth(14.0f, aBuf, -1, -1.0f) + 10.0f, &UpdaterRect, &Button);
-			Button.VSplitLeft(100.0f, &Button, nullptr);
-			static CButtonContainer s_ButtonUpdate;
-			if(DoButton_Menu(&s_ButtonUpdate, Localize("Check now"), 0, &Button))
-			{
-				Client()->RequestDDNetInfo();
-			}
-		}
-		Ui()->DoLabel(&UpdaterRect, aBuf, 14.0f, TEXTALIGN_ML);
-		TextRender()->TextColor(1.0f, 1.0f, 1.0f, 1.0f);
-	}
-#endif
-}
-
-CUi::EPopupMenuFunctionResult CMenus::PopupMapPicker(void *pContext, CUIRect View, bool Active)
-{
-	CPopupMapPickerContext *pPopupContext = static_cast<CPopupMapPickerContext *>(pContext);
-	CMenus *pMenus = pPopupContext->m_pMenus;
-
-	static CListBox s_ListBox;
-	s_ListBox.SetActive(Active);
-	s_ListBox.DoStart(20.0f, pPopupContext->m_vMaps.size(), 1, 1, -1, &View, false);
-
-	int MapIndex = 0;
-	for(auto &Map : pPopupContext->m_vMaps)
-	{
-		MapIndex++;
-		const CListboxItem Item = s_ListBox.DoNextItem(&Map, MapIndex == pPopupContext->m_Selection);
-		if(!Item.m_Visible)
-			continue;
-
-		CUIRect Label, Icon;
-		Item.m_Rect.VSplitLeft(20.0f, &Icon, &Label);
-
-		char aLabelText[IO_MAX_PATH_LENGTH];
-		str_copy(aLabelText, Map.m_aFilename);
-		if(Map.m_IsDirectory)
-			str_append(aLabelText, "/", sizeof(aLabelText));
-
-		const char *pIconType;
-		if(!Map.m_IsDirectory)
-		{
-			pIconType = FONT_ICON_MAP;
-		}
-		else
-		{
-			if(!str_comp(Map.m_aFilename, ".."))
-				pIconType = FONT_ICON_FOLDER_TREE;
-			else
-				pIconType = FONT_ICON_FOLDER;
-		}
-
-		pMenus->TextRender()->SetFontPreset(EFontPreset::ICON_FONT);
-		pMenus->TextRender()->SetRenderFlags(ETextRenderFlags::TEXT_RENDER_FLAG_ONLY_ADVANCE_WIDTH | ETextRenderFlags::TEXT_RENDER_FLAG_NO_X_BEARING | ETextRenderFlags::TEXT_RENDER_FLAG_NO_Y_BEARING);
-		pMenus->Ui()->DoLabel(&Icon, pIconType, 12.0f, TEXTALIGN_ML);
-		pMenus->TextRender()->SetRenderFlags(0);
-		pMenus->TextRender()->SetFontPreset(EFontPreset::DEFAULT_FONT);
-
-		pMenus->Ui()->DoLabel(&Label, aLabelText, 10.0f, TEXTALIGN_ML);
-	}
-
-	const int NewSelected = s_ListBox.DoEnd();
-	pPopupContext->m_Selection = NewSelected >= 0 ? NewSelected : -1;
-	if(s_ListBox.WasItemSelected() || s_ListBox.WasItemActivated())
-	{
-		const CMapListItem SelectedItem = pPopupContext->m_vMaps[pPopupContext->m_Selection];
-
-		if(SelectedItem.m_IsDirectory)
-		{
-			if(!str_comp(SelectedItem.m_aFilename, ".."))
-			{
-				fs_parent_dir(pPopupContext->m_aCurrentMapFolder);
-			}
-			else
-			{
-				str_append(pPopupContext->m_aCurrentMapFolder, "/", sizeof(pPopupContext->m_aCurrentMapFolder));
-				str_append(pPopupContext->m_aCurrentMapFolder, SelectedItem.m_aFilename, sizeof(pPopupContext->m_aCurrentMapFolder));
-			}
-			pPopupContext->MapListPopulate();
-		}
-		else
-		{
-			str_format(g_Config.m_ClBackgroundEntities, sizeof(g_Config.m_ClBackgroundEntities), "%s/%s", pPopupContext->m_aCurrentMapFolder, SelectedItem.m_aFilename);
-			pMenus->m_pClient->m_Background.LoadBackground();
-			return CUi::POPUP_CLOSE_CURRENT;
-		}
-	}
-
-	return CUi::POPUP_KEEP_OPEN;
-}
-
-void CMenus::CPopupMapPickerContext::MapListPopulate()
-{
-	m_vMaps.clear();
-	char aTemp[IO_MAX_PATH_LENGTH];
-	str_format(aTemp, sizeof(aTemp), "maps/%s", m_aCurrentMapFolder);
-	m_pMenus->Storage()->ListDirectoryInfo(IStorage::TYPE_ALL, aTemp, MapListFetchCallback, this);
-	std::stable_sort(m_vMaps.begin(), m_vMaps.end(), CompareFilenameAscending);
-}
-
-int CMenus::CPopupMapPickerContext::MapListFetchCallback(const CFsFileInfo *pInfo, int IsDir, int StorageType, void *pUser)
-{
-	CPopupMapPickerContext *pRealUser = (CPopupMapPickerContext *)pUser;
-	if((!IsDir && !str_endswith(pInfo->m_pName, ".map")) || !str_comp(pInfo->m_pName, ".") || (!str_comp(pInfo->m_pName, "..") && (!str_comp(pRealUser->m_aCurrentMapFolder, ""))))
-		return 0;
-
-	CMapListItem Item;
-	str_copy(Item.m_aFilename, pInfo->m_pName);
-	Item.m_IsDirectory = IsDir;
-
-	pRealUser->m_vMaps.emplace_back(Item);
-
-	return 0;
-}
->>>>>>> c0de480f
+}