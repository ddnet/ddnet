--- conflicted
+++ resolved
@@ -1439,12 +1439,9 @@
 		Localize("Graphics"),
 		Localize("Sound"),
 		Localize("DDNet"),
-<<<<<<< HEAD
+		Localize("Assets"),
 		("chillerbot")
 	};
-=======
-		Localize("Assets")};
->>>>>>> 0d581c45
 
 	int NumTabs = (int)(sizeof(aTabs) / sizeof(*aTabs));
 
@@ -1503,16 +1500,13 @@
 		m_pBackground->ChangePosition(CMenuBackground::POS_SETTINGS_DDNET);
 		RenderSettingsDDNet(MainView);
 	}
-<<<<<<< HEAD
+	else if(g_Config.m_UiSettingsPage == SETTINGS_ASSETS)
+	{
+		m_pBackground->ChangePosition(CMenuBackground::POS_SETTINGS_ASSETS);
+		RenderSettingsCustom(MainView);
+	}
 	else if(g_Config.m_UiSettingsPage == SETTINGS_CHILLERBOT)
 		RenderSettingsChillerbot(MainView);
-=======
-	else if(g_Config.m_UiSettingsPage == SETTINGS_ASSETS)
-	{
-		m_pBackground->ChangePosition(CMenuBackground::POS_SETTINGS_ASSETS);
-		RenderSettingsCustom(MainView);
-	}
->>>>>>> 0d581c45
 
 	if(m_NeedRestartUpdate)
 	{
