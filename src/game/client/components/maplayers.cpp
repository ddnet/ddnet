/* (c) Magnus Auvinen. See licence.txt in the root of the distribution for more information. */
/* If you are missing that file, acquire a complete release at teeworlds.com.                */
#include <engine/graphics.h>
#include <engine/keys.h>
#include <engine/demo.h>
#include <engine/serverbrowser.h>
#include <engine/shared/config.h>
#include <engine/storage.h>

#include <game/layers.h>
#include <game/client/gameclient.h>
#include <game/client/component.h>
#include <game/client/render.h>

#include <game/client/components/camera.h>
#include <game/client/components/mapimages.h>

#include <game/generated/client_data.h>

#include "maplayers.h"

CMapLayers::CMapLayers(int t)
{
	m_Type = t;
	m_pLayers = 0;
	m_CurrentLocalTick = 0;
	m_LastLocalTick = 0;
	m_EnvelopeUpdate = false;
}

void CMapLayers::OnInit()
{
	m_pLayers = Layers();
	m_pImages = m_pClient->m_pMapimages;
}

void CMapLayers::EnvelopeUpdate()
{
	if(Client()->State() == IClient::STATE_DEMOPLAYBACK)
	{
		const IDemoPlayer::CInfo *pInfo = DemoPlayer()->BaseInfo();
		m_CurrentLocalTick = pInfo->m_CurrentTick;
		m_LastLocalTick = pInfo->m_CurrentTick;
		m_EnvelopeUpdate = true;
	}
}


void CMapLayers::MapScreenToGroup(float CenterX, float CenterY, CMapItemGroup *pGroup, float Zoom)
{
	float Points[4];
	RenderTools()->MapscreenToWorld(CenterX, CenterY, pGroup->m_ParallaxX, pGroup->m_ParallaxY,
		pGroup->m_OffsetX, pGroup->m_OffsetY, Graphics()->ScreenAspect(), Zoom, Points);
	Graphics()->MapScreen(Points[0], Points[1], Points[2], Points[3]);
}

void CMapLayers::EnvelopeEval(float TimeOffset, int Env, float *pChannels, void *pUser)
{
	CMapLayers *pThis = (CMapLayers *)pUser;
	pChannels[0] = 0;
	pChannels[1] = 0;
	pChannels[2] = 0;
	pChannels[3] = 0;

	CEnvPoint *pPoints = 0;

	{
		int Start, Num;
		pThis->m_pLayers->Map()->GetType(MAPITEMTYPE_ENVPOINTS, &Start, &Num);
		if(Num)
			pPoints = (CEnvPoint *)pThis->m_pLayers->Map()->GetItem(Start, 0, 0);
	}

	int Start, Num;
	pThis->m_pLayers->Map()->GetType(MAPITEMTYPE_ENVELOPE, &Start, &Num);

	if(Env >= Num)
		return;

	CMapItemEnvelope *pItem = (CMapItemEnvelope *)pThis->m_pLayers->Map()->GetItem(Start+Env, 0, 0);

	static float s_Time = 0.0f;
	static float s_LastLocalTime = pThis->LocalTime();
	if(pThis->Client()->State() == IClient::STATE_DEMOPLAYBACK)
	{
		const IDemoPlayer::CInfo *pInfo = pThis->DemoPlayer()->BaseInfo();

		if(!pInfo->m_Paused || pThis->m_EnvelopeUpdate)
		{
			if(pThis->m_CurrentLocalTick != pInfo->m_CurrentTick)
			{
				pThis->m_LastLocalTick = pThis->m_CurrentLocalTick;
				pThis->m_CurrentLocalTick = pInfo->m_CurrentTick;
			}
			if(pItem->m_Version < 2 || pItem->m_Synchronized)
			{
				s_Time = mix((pThis->Client()->PrevGameTick()-pThis->m_pClient->m_Snap.m_pGameInfoObj->m_RoundStartTick) / (float)pThis->Client()->GameTickSpeed(),
							(pThis->Client()->GameTick()-pThis->m_pClient->m_Snap.m_pGameInfoObj->m_RoundStartTick) / (float)pThis->Client()->GameTickSpeed(),
							pThis->Client()->IntraGameTick());
			}
			else
			{
				s_Time = mix(pThis->m_LastLocalTick / (float)pThis->Client()->GameTickSpeed(),
<<<<<<< HEAD
							pThis->m_CurrentLocalTick / (float)pThis->Client()->GameTickSpeed(),
							pThis->Client()->IntraGameTick());
=======
						pThis->m_CurrentLocalTick / (float)pThis->Client()->GameTickSpeed(),
						pThis->Client()->IntraGameTick());
>>>>>>> 516bc984
			}
		}
		pThis->RenderTools()->RenderEvalEnvelope(pPoints+pItem->m_StartPoint, pItem->m_NumPoints, 4, s_Time+TimeOffset, pChannels);
	}
	else
	{
		if(pThis->m_pClient->m_Snap.m_pGameInfoObj) // && !(pThis->m_pClient->m_Snap.m_pGameInfoObj->m_GameStateFlags&GAMESTATEFLAG_PAUSED))
		{
			if(pItem->m_Version < 2 || pItem->m_Synchronized)
			{
				s_Time = mix((pThis->Client()->PrevGameTick()-pThis->m_pClient->m_Snap.m_pGameInfoObj->m_RoundStartTick) / (float)pThis->Client()->GameTickSpeed(),
							(pThis->Client()->GameTick()-pThis->m_pClient->m_Snap.m_pGameInfoObj->m_RoundStartTick) / (float)pThis->Client()->GameTickSpeed(),
							pThis->Client()->IntraGameTick());
			}
			else
				s_Time += pThis->LocalTime()-s_LastLocalTime;
		}
		pThis->RenderTools()->RenderEvalEnvelope(pPoints+pItem->m_StartPoint, pItem->m_NumPoints, 4, s_Time+TimeOffset, pChannels);
		s_LastLocalTime = pThis->LocalTime();
	}
}

struct STmpTile
{
	vec2 m_TopLeft;
	vec2 m_TopRight;
	vec2 m_BottomRight;
	vec2 m_BottomLeft;
};
struct STmpTileTexCoord
{
	STmpTileTexCoord()
	{
		m_TexCoordTopLeftRightOrBottom[0] = m_TexCoordTopLeftRightOrBottom[1] = 0;
		m_TexCoordBottomLeftRightOrBottom[0] = 0; m_TexCoordBottomLeftRightOrBottom[1] = 1;
		m_TexCoordTopRightRightOrBottom[0] = 1; m_TexCoordTopRightRightOrBottom[1] = 0;
		m_TexCoordBottomRightRightOrBottom[0] = m_TexCoordBottomRightRightOrBottom[1] = 1;
	}
	unsigned char m_TexCoordTopLeft[2];
	unsigned char m_TexCoordTopLeftRightOrBottom[2];
	unsigned char m_TexCoordTopRight[2];
	unsigned char m_TexCoordTopRightRightOrBottom[2];
	unsigned char m_TexCoordBottomRight[2];
	unsigned char m_TexCoordBottomRightRightOrBottom[2];
	unsigned char m_TexCoordBottomLeft[2];
	unsigned char m_TexCoordBottomLeftRightOrBottom[2];
};

void FillTmpTileSpeedup(STmpTile* pTmpTile, STmpTileTexCoord* pTmpTex, unsigned char Flags, unsigned char Index, int x, int y, int Scale, CMapItemGroup* pGroup, short AngleRotate)
{
	if(pTmpTex)
	{
		unsigned char x0 = 0;
		unsigned char y0 = 0;
		unsigned char x1 = 16;
		unsigned char y1 = 0;
		unsigned char x2 = 16;
		unsigned char y2 = 16;
		unsigned char x3 = 0;
		unsigned char y3 = 16;

		unsigned char bx0 = 0;
		unsigned char by0 = 0;
		unsigned char bx1 = 1;
		unsigned char by1 = 0;
		unsigned char bx2 = 1;
		unsigned char by2 = 1;
		unsigned char bx3 = 0;
		unsigned char by3 = 1;

		pTmpTex->m_TexCoordTopLeft[0] = x0;
		pTmpTex->m_TexCoordTopLeft[1] = y0;
		pTmpTex->m_TexCoordBottomLeft[0] = x3;
		pTmpTex->m_TexCoordBottomLeft[1] = y3;
		pTmpTex->m_TexCoordTopRight[0] = x1;
		pTmpTex->m_TexCoordTopRight[1] = y1;
		pTmpTex->m_TexCoordBottomRight[0] = x2;
		pTmpTex->m_TexCoordBottomRight[1] = y2;

		pTmpTex->m_TexCoordTopLeftRightOrBottom[0] = bx0;
		pTmpTex->m_TexCoordTopLeftRightOrBottom[1] = by0;
		pTmpTex->m_TexCoordBottomLeftRightOrBottom[0] = bx3;
		pTmpTex->m_TexCoordBottomLeftRightOrBottom[1] = by3;
		pTmpTex->m_TexCoordTopRightRightOrBottom[0] = bx1;
		pTmpTex->m_TexCoordTopRightRightOrBottom[1] = by1;
		pTmpTex->m_TexCoordBottomRightRightOrBottom[0] = bx2;
		pTmpTex->m_TexCoordBottomRightRightOrBottom[1] = by2;
	}

	//same as in rotate from Graphics()
	float Angle = (float)AngleRotate*(3.14159265f/180.0f);
	float c = cosf(Angle);
	float s = sinf(Angle);
	float xR, yR;
	int i;

	int ScaleSmaller = 2;
	pTmpTile->m_TopLeft.x = x*Scale + ScaleSmaller;
	pTmpTile->m_TopLeft.y = y*Scale + ScaleSmaller;
	pTmpTile->m_BottomLeft.x = x*Scale + ScaleSmaller;
	pTmpTile->m_BottomLeft.y = y*Scale + Scale - ScaleSmaller;
	pTmpTile->m_TopRight.x = x*Scale + Scale - ScaleSmaller;
	pTmpTile->m_TopRight.y = y*Scale + ScaleSmaller;
	pTmpTile->m_BottomRight.x = x*Scale + Scale - ScaleSmaller;
	pTmpTile->m_BottomRight.y = y*Scale + Scale - ScaleSmaller;

	float* pTmpTileVertices = (float*)pTmpTile;

	vec2 Center;
	Center.x = pTmpTile->m_TopLeft.x + (Scale-ScaleSmaller)/2.f;
	Center.y = pTmpTile->m_TopLeft.y + (Scale-ScaleSmaller)/2.f;

	for(i = 0; i < 4; i++)
	{
		xR = pTmpTileVertices[i*2] - Center.x;
		yR = pTmpTileVertices[i*2+1] - Center.y;
		pTmpTileVertices[i*2] = xR * c - yR * s + Center.x;
		pTmpTileVertices[i*2+1] = xR * s + yR * c + Center.y;
	}
}

void FillTmpTile(STmpTile* pTmpTile, STmpTileTexCoord* pTmpTex, unsigned char Flags, unsigned char Index, int x, int y, int Scale, CMapItemGroup* pGroup)
{
	if(pTmpTex)
	{
		unsigned char tx = Index%16;
		unsigned char ty = Index/16;
		unsigned char x0 = tx;
		unsigned char y0 = ty;
		unsigned char x1 = tx+1;
		unsigned char y1 = ty;
		unsigned char x2 = tx+1;
		unsigned char y2 = ty+1;
		unsigned char x3 = tx;
		unsigned char y3 = ty+1;

		unsigned char bx0 = 0;
		unsigned char by0 = 0;
		unsigned char bx1 = 1;
		unsigned char by1 = 0;
		unsigned char bx2 = 1;
		unsigned char by2 = 1;
		unsigned char bx3 = 0;
		unsigned char by3 = 1;



		if(Flags&TILEFLAG_VFLIP)
		{
			x0 = x2;
			x1 = x3;
			x2 = x3;
			x3 = x0;

			bx0 = bx2;
			bx1 = bx3;
			bx2 = bx3;
			bx3 = bx0;
		}

		if(Flags&TILEFLAG_HFLIP)
		{
			y0 = y3;
			y2 = y1;
			y3 = y1;
			y1 = y0;

			by0 = by3;
			by2 = by1;
			by3 = by1;
			by1 = by0;
		}

		if(Flags&TILEFLAG_ROTATE)
		{
			unsigned char Tmp = x0;
			x0 = x3;
			x3 = x2;
			x2 = x1;
			x1 = Tmp;
			Tmp = y0;
			y0 = y3;
			y3 = y2;
			y2 = y1;
			y1 = Tmp;

			Tmp = bx0;
			bx0 = bx3;
			bx3 = bx2;
			bx2 = bx1;
			bx1 = Tmp;
			Tmp = by0;
			by0 = by3;
			by3 = by2;
			by2 = by1;
			by1 = Tmp;
		}

		pTmpTex->m_TexCoordTopLeft[0] = x0;
		pTmpTex->m_TexCoordTopLeft[1] = y0;
		pTmpTex->m_TexCoordBottomLeft[0] = x3;
		pTmpTex->m_TexCoordBottomLeft[1] = y3;
		pTmpTex->m_TexCoordTopRight[0] = x1;
		pTmpTex->m_TexCoordTopRight[1] = y1;
		pTmpTex->m_TexCoordBottomRight[0] = x2;
		pTmpTex->m_TexCoordBottomRight[1] = y2;

		pTmpTex->m_TexCoordTopLeftRightOrBottom[0] = bx0;
		pTmpTex->m_TexCoordTopLeftRightOrBottom[1] = by0;
		pTmpTex->m_TexCoordBottomLeftRightOrBottom[0] = bx3;
		pTmpTex->m_TexCoordBottomLeftRightOrBottom[1] = by3;
		pTmpTex->m_TexCoordTopRightRightOrBottom[0] = bx1;
		pTmpTex->m_TexCoordTopRightRightOrBottom[1] = by1;
		pTmpTex->m_TexCoordBottomRightRightOrBottom[0] = bx2;
		pTmpTex->m_TexCoordBottomRightRightOrBottom[1] = by2;
	}

	pTmpTile->m_TopLeft.x = x*Scale;
	pTmpTile->m_TopLeft.y = y*Scale;
	pTmpTile->m_BottomLeft.x = x*Scale;
	pTmpTile->m_BottomLeft.y = y*Scale + Scale;
	pTmpTile->m_TopRight.x = x*Scale + Scale;
	pTmpTile->m_TopRight.y = y*Scale;
	pTmpTile->m_BottomRight.x = x*Scale + Scale;
	pTmpTile->m_BottomRight.y = y*Scale + Scale;
}

bool CMapLayers::STileLayerVisuals::Init(unsigned int Width, unsigned int Height)
{
	m_Width = Width;
	m_Height = Height;
	if(Width == 0 || Height == 0)
		return false;

	m_TilesOfLayer = new CMapLayers::STileLayerVisuals::STileVisual[Height*Width];

	if(Width > 2)
	{
		m_BorderTop = new CMapLayers::STileLayerVisuals::STileVisual[Width-2];
		m_BorderBottom = new CMapLayers::STileLayerVisuals::STileVisual[Width-2];
	}
	if(Height > 2)
	{
		m_BorderLeft = new CMapLayers::STileLayerVisuals::STileVisual[Height-2];
		m_BorderRight = new CMapLayers::STileLayerVisuals::STileVisual[Height-2];
	}
	return true;
}

CMapLayers::STileLayerVisuals::~STileLayerVisuals()
{
	if(m_TilesOfLayer)
	{
		delete[] m_TilesOfLayer;
	}

	if(m_BorderTop)
		delete[] m_BorderTop;
	if(m_BorderBottom)
		delete[] m_BorderBottom;
	if(m_BorderLeft)
		delete[] m_BorderLeft;
	if(m_BorderRight)
		delete[] m_BorderRight;

	m_TilesOfLayer = NULL;
	m_BorderTop = NULL;
	m_BorderBottom = NULL;
	m_BorderLeft = NULL;
	m_BorderRight = NULL;
}

bool AddTile(std::vector<STmpTile>& TmpTiles, std::vector<STmpTileTexCoord>& TmpTileTexCoords, unsigned char Index, unsigned char Flags, int x, int y, CMapItemGroup* pGroup, bool DoTextureCoords, bool FillSpeedup = false, int AngleRotate = -1)
{
	if(Index)
	{
		TmpTiles.push_back(STmpTile());
		STmpTile& Tile = TmpTiles.back();
		STmpTileTexCoord* pTileTex = NULL;
		if(DoTextureCoords)
		{
			TmpTileTexCoords.push_back(STmpTileTexCoord());
			STmpTileTexCoord& TileTex = TmpTileTexCoords.back();
			pTileTex = &TileTex;
		}
		if(FillSpeedup)
			FillTmpTileSpeedup(&Tile, pTileTex, Flags, 0, x, y, 32.f, pGroup, AngleRotate);
		else
			FillTmpTile(&Tile, pTileTex, Flags, Index, x, y, 32.f, pGroup);

		return true;
	}
	return false;
}

struct STmpQuadVertexTextured
{
	float m_X, m_Y, m_CenterX, m_CenterY;
	float m_U, m_V;
	unsigned char m_R, m_G, m_B, m_A;
};

struct STmpQuadVertex
{
	float m_X, m_Y, m_CenterX, m_CenterY;
	unsigned char m_R, m_G, m_B, m_A;
};

struct STmpQuad
{
	STmpQuadVertex m_aVertices[4];
};

struct STmpQuadTextured
{
	STmpQuadVertexTextured m_aVertices[4];
};

void mem_copy_special(void *pDest, void *pSource, size_t Size, size_t Count, size_t Steps)
{
	size_t CurStep = 0;
	for(size_t i = 0; i < Count; ++i)
	{
		mem_copy(((char*)pDest) + CurStep + i * Size, ((char*)pSource) + i * Size, Size);
		CurStep += Steps;
	}
}

void CMapLayers::OnMapLoad()
{
	if(!Graphics()->IsBufferingEnabled())
		return;
	//clear everything and destroy all buffers
	if(m_TileLayerVisuals.size() != 0)
	{
		int s = m_TileLayerVisuals.size();
		for(int i = 0; i < s; ++i)
		{
			Graphics()->DeleteBufferContainer(m_TileLayerVisuals[i]->m_BufferContainerIndex, true);
			delete m_TileLayerVisuals[i];
		}
		m_TileLayerVisuals.clear();
	}
	if(m_QuadLayerVisuals.size() != 0)
	{
		int s = m_QuadLayerVisuals.size();
		for(int i = 0; i < s; ++i)
		{
			Graphics()->DeleteBufferContainer(m_QuadLayerVisuals[i]->m_BufferContainerIndex, true);
			delete m_QuadLayerVisuals[i];
		}
		m_QuadLayerVisuals.clear();
	}

	bool PassedGameLayer = false;
	//prepare all visuals for all tile layers
	std::vector<STmpTile> tmpTiles;
	std::vector<STmpTileTexCoord> tmpTileTexCoords;
	std::vector<STmpTile> tmpBorderTopTiles;
	std::vector<STmpTileTexCoord> tmpBorderTopTilesTexCoords;
	std::vector<STmpTile> tmpBorderLeftTiles;
	std::vector<STmpTileTexCoord> tmpBorderLeftTilesTexCoords;
	std::vector<STmpTile> tmpBorderRightTiles;
	std::vector<STmpTileTexCoord> tmpBorderRightTilesTexCoords;
	std::vector<STmpTile> tmpBorderBottomTiles;
	std::vector<STmpTileTexCoord> tmpBorderBottomTilesTexCoords;
	std::vector<STmpTile> tmpBorderCorners;
	std::vector<STmpTileTexCoord> tmpBorderCornersTexCoords;

	std::vector<STmpQuad> tmpQuads;
	std::vector<STmpQuadTextured> tmpQuadsTextured;

	for(int g = 0; g < m_pLayers->NumGroups(); g++)
	{
		CMapItemGroup *pGroup = m_pLayers->GetGroup(g);
		if(!pGroup)
		{
			dbg_msg("maplayers", "error group was null, group number = %d, total groups = %d", g, m_pLayers->NumGroups());
			dbg_msg("maplayers", "this is here to prevent a crash but the source of this is unknown, please report this for it to get fixed");
			dbg_msg("maplayers", "we need mapname and crc and the map that caused this if possible, and anymore info you think is relevant");
			continue;
		}

		for(int l = 0; l < pGroup->m_NumLayers; l++)
		{
			CMapItemLayer *pLayer = m_pLayers->GetLayer(pGroup->m_StartLayer+l);
			bool IsFrontLayer = false;
			bool IsSwitchLayer = false;
			bool IsTeleLayer = false;
			bool IsSpeedupLayer = false;
			bool IsTuneLayer = false;
			bool IsGameLayer = false;
			bool IsEntityLayer = false;

			if(pLayer == (CMapItemLayer*)m_pLayers->GameLayer())
			{
				IsGameLayer = true;
				IsEntityLayer = true;
				PassedGameLayer = true;
			}

			if(pLayer == (CMapItemLayer*)m_pLayers->FrontLayer())
				IsEntityLayer = IsFrontLayer = true;

			if(pLayer == (CMapItemLayer*)m_pLayers->SwitchLayer())
				IsEntityLayer = IsSwitchLayer = true;

			if(pLayer == (CMapItemLayer*)m_pLayers->TeleLayer())
				IsEntityLayer = IsTeleLayer = true;

			if(pLayer == (CMapItemLayer*)m_pLayers->SpeedupLayer())
				IsEntityLayer = IsSpeedupLayer = true;

			if(pLayer == (CMapItemLayer*)m_pLayers->TuneLayer())
				IsEntityLayer = IsTuneLayer = true;

			if(m_Type <= TYPE_BACKGROUND_FORCE)
			{
				if(PassedGameLayer)
					return;
			}
			else if(m_Type == TYPE_FOREGROUND)
			{
				if(!PassedGameLayer)
					continue;
			}

			if(pLayer->m_Type == LAYERTYPE_TILES)
			{
				bool DoTextureCoords = false;
				CMapItemLayerTilemap *pTMap = (CMapItemLayerTilemap *)pLayer;
				if(pTMap->m_Image == -1)
				{
					if(IsEntityLayer)
						DoTextureCoords = true;
				}
				else
					DoTextureCoords = true;


				int DataIndex = 0;
				unsigned int TileSize = 0;
				int OverlayCount = 0;
				if(IsFrontLayer)
				{
					DataIndex = pTMap->m_Front;
					TileSize = sizeof(CTile);
				}
				else if(IsSwitchLayer)
				{
					DataIndex = pTMap->m_Switch;
					TileSize = sizeof(CSwitchTile);
					OverlayCount = 2;
				}
				else if(IsTeleLayer)
				{
					DataIndex = pTMap->m_Tele;
					TileSize = sizeof(CTeleTile);
					OverlayCount = 1;
				}
				else if(IsSpeedupLayer)
				{
					DataIndex = pTMap->m_Speedup;
					TileSize = sizeof(CSpeedupTile);
					OverlayCount = 2;
				}
				else if(IsTuneLayer)
				{
					DataIndex = pTMap->m_Tune;
					TileSize = sizeof(CTuneTile);
				}
				else
				{
					DataIndex = pTMap->m_Data;
					TileSize = sizeof(CTile);
				}
				unsigned int Size = m_pLayers->Map()->GetDataSize(DataIndex);
				void* pTiles = m_pLayers->Map()->GetData(DataIndex);

				if(Size >= pTMap->m_Width*pTMap->m_Height*TileSize)
				{
					int CurOverlay = 0;
					while(CurOverlay < OverlayCount + 1)
					{
						// We can later just count the tile layers to get the idx in the vector
						m_TileLayerVisuals.push_back(new STileLayerVisuals());
						STileLayerVisuals& Visuals = *m_TileLayerVisuals.back();
						if(!Visuals.Init(pTMap->m_Width, pTMap->m_Height))
						{
							++CurOverlay;
							continue;
						}
						Visuals.m_IsTextured = DoTextureCoords;

						tmpTiles.clear();
						tmpTileTexCoords.clear();

						tmpBorderTopTiles.clear();
						tmpBorderLeftTiles.clear();
						tmpBorderRightTiles.clear();
						tmpBorderBottomTiles.clear();
						tmpBorderCorners.clear();
						tmpBorderTopTilesTexCoords.clear();
						tmpBorderLeftTilesTexCoords.clear();
						tmpBorderRightTilesTexCoords.clear();
						tmpBorderBottomTilesTexCoords.clear();
						tmpBorderCornersTexCoords.clear();

						int x = 0;
						int y = 0;
						for(y = 0; y < pTMap->m_Height; ++y)
						{
							for(x = 0; x < pTMap->m_Width; ++x)
							{

								unsigned char Index = 0;
								unsigned char Flags = 0;
								int AngleRotate = -1;
								if(IsEntityLayer)
								{
									if(IsGameLayer)
									{
										Index = ((CTile*)pTiles)[y*pTMap->m_Width+x].m_Index;
										Flags = ((CTile*)pTiles)[y*pTMap->m_Width+x].m_Flags;
										if(!GameClient()->m_GameInfo.m_DontMaskEntities && !IsValidGameTile(Index))
											Index = 0;
									}
									if(IsFrontLayer)
									{
										Index = ((CTile*)pTiles)[y*pTMap->m_Width+x].m_Index;
										Flags = ((CTile*)pTiles)[y*pTMap->m_Width+x].m_Flags;
										if(!GameClient()->m_GameInfo.m_DontMaskEntities && !IsValidFrontTile(Index))
											Index = 0;
									}
									if(IsSwitchLayer)
									{
										Flags = 0;
										Index = ((CSwitchTile*)pTiles)[y*pTMap->m_Width+x].m_Type;
										if(!IsValidSwitchTile(Index))
											Index = 0;
										else if(CurOverlay == 0)
										{
											Flags = ((CSwitchTile*)pTiles)[y*pTMap->m_Width+x].m_Flags;
											if(Index == TILE_SWITCHTIMEDOPEN) Index = 8;
										}
										else if(CurOverlay == 1)
											Index = ((CSwitchTile*)pTiles)[y*pTMap->m_Width+x].m_Number;
										else if(CurOverlay == 2)
											Index = ((CSwitchTile*)pTiles)[y*pTMap->m_Width+x].m_Delay;
									}
									if(IsTeleLayer)
									{
										Index = ((CTeleTile*)pTiles)[y*pTMap->m_Width+x].m_Type;
										Flags = 0;
										if(!IsValidTeleTile(Index))
											Index = 0;
										else if(CurOverlay == 1)
										{
											if(Index != TILE_TELECHECKIN && Index != TILE_TELECHECKINEVIL)
												Index = ((CTeleTile*)pTiles)[y*pTMap->m_Width+x].m_Number;
											else Index = 0;
										}
									}
									if(IsSpeedupLayer)
									{
										Index = ((CSpeedupTile*)pTiles)[y*pTMap->m_Width+x].m_Type;
										Flags = 0;
										AngleRotate = ((CSpeedupTile*)pTiles)[y*pTMap->m_Width + x].m_Angle;
										if(!IsValidSpeedupTile(Index) || ((CSpeedupTile*)pTiles)[y*pTMap->m_Width+x].m_Force == 0)
											Index = 0;
										else if(CurOverlay == 1)
											Index = ((CSpeedupTile*)pTiles)[y*pTMap->m_Width+x].m_Force;
										else if(CurOverlay == 2)
											Index = ((CSpeedupTile*)pTiles)[y*pTMap->m_Width+x].m_MaxSpeed;
									}
									if(IsTuneLayer)
									{
										Index = ((CTuneTile*)pTiles)[y*pTMap->m_Width+x].m_Type;
										if(!IsValidTuneTile(Index))
											Index = 0;
										Flags = 0;
									}
								} else
								{
									Index = ((CTile*)pTiles)[y*pTMap->m_Width+x].m_Index;
									Flags = ((CTile*)pTiles)[y*pTMap->m_Width+x].m_Flags;
								}

								//the amount of tiles handled before this tile
								int TilesHandledCount = tmpTiles.size();
								Visuals.m_TilesOfLayer[y*pTMap->m_Width + x].SetIndexBufferByteOffset((offset_ptr32)(TilesHandledCount*6*sizeof(unsigned int)));

								bool AddAsSpeedup = false;
								if(IsSpeedupLayer && CurOverlay == 0)
									AddAsSpeedup = true;

								if(AddTile(tmpTiles, tmpTileTexCoords, Index, Flags, x, y, pGroup, DoTextureCoords, AddAsSpeedup, AngleRotate))
									Visuals.m_TilesOfLayer[y*pTMap->m_Width + x].Draw(true);

								//do the border tiles
								if(x == 0)
								{
									if(y == 0)
									{
										Visuals.m_BorderTopLeft.SetIndexBufferByteOffset((offset_ptr32)(tmpBorderCorners.size()*6*sizeof(unsigned int)));
										if(AddTile(tmpBorderCorners, tmpBorderCornersTexCoords, Index, Flags, x, y, pGroup, DoTextureCoords, AddAsSpeedup, AngleRotate))
											Visuals.m_BorderTopLeft.Draw(true);
									}
									else if(y == pTMap->m_Height - 1)
									{
										Visuals.m_BorderBottomLeft.SetIndexBufferByteOffset((offset_ptr32)(tmpBorderCorners.size()*6*sizeof(unsigned int)));
										if(AddTile(tmpBorderCorners, tmpBorderCornersTexCoords, Index, Flags, x, y, pGroup, DoTextureCoords, AddAsSpeedup, AngleRotate))
											Visuals.m_BorderBottomLeft.Draw(true);

									}
									else
									{
										Visuals.m_BorderLeft[y-1].SetIndexBufferByteOffset((offset_ptr32)(tmpBorderLeftTiles.size()*6*sizeof(unsigned int)));
										if(AddTile(tmpBorderLeftTiles, tmpBorderLeftTilesTexCoords, Index, Flags, x, y, pGroup, DoTextureCoords, AddAsSpeedup, AngleRotate))
											Visuals.m_BorderLeft[y-1].Draw(true);
									}
								}
								else if(x == pTMap->m_Width - 1)
								{
									if(y == 0)
									{
										Visuals.m_BorderTopRight.SetIndexBufferByteOffset((offset_ptr32)(tmpBorderCorners.size()*6*sizeof(unsigned int)));
										if(AddTile(tmpBorderCorners, tmpBorderCornersTexCoords, Index, Flags, x, y, pGroup, DoTextureCoords, AddAsSpeedup, AngleRotate))
											Visuals.m_BorderTopRight.Draw(true);

									}
									else if(y == pTMap->m_Height - 1)
									{
										Visuals.m_BorderBottomRight.SetIndexBufferByteOffset((offset_ptr32)(tmpBorderCorners.size()*6*sizeof(unsigned int)));
										if(AddTile(tmpBorderCorners, tmpBorderCornersTexCoords, Index, Flags, x, y, pGroup, DoTextureCoords, AddAsSpeedup, AngleRotate))
											Visuals.m_BorderBottomRight.Draw(true);

									}
									else
									{
										Visuals.m_BorderRight[y-1].SetIndexBufferByteOffset((offset_ptr32)(tmpBorderRightTiles.size()*6*sizeof(unsigned int)));
										if(AddTile(tmpBorderRightTiles, tmpBorderRightTilesTexCoords, Index, Flags, x, y, pGroup, DoTextureCoords, AddAsSpeedup, AngleRotate))
											Visuals.m_BorderRight[y-1].Draw(true);
									}
								}
								else if(y == 0)
								{
									if(x > 0 && x < pTMap->m_Width - 1)
									{
										Visuals.m_BorderTop[x-1].SetIndexBufferByteOffset((offset_ptr32)(tmpBorderTopTiles.size()*6*sizeof(unsigned int)));
										if(AddTile(tmpBorderTopTiles, tmpBorderTopTilesTexCoords, Index, Flags, x, y, pGroup, DoTextureCoords, AddAsSpeedup, AngleRotate))
											Visuals.m_BorderTop[x-1].Draw(true);
									}
								}
								else if(y == pTMap->m_Height - 1)
								{
									if(x > 0 && x < pTMap->m_Width - 1)
									{
										Visuals.m_BorderBottom[x-1].SetIndexBufferByteOffset((offset_ptr32)(tmpBorderBottomTiles.size()*6*sizeof(unsigned int)));
										if(AddTile(tmpBorderBottomTiles, tmpBorderBottomTilesTexCoords, Index, Flags, x, y, pGroup, DoTextureCoords, AddAsSpeedup, AngleRotate))
											Visuals.m_BorderBottom[x-1].Draw(true);
									}
								}
							}
						}

						//append one kill tile to the gamelayer
						if(IsGameLayer)
						{
							Visuals.m_BorderKillTile.SetIndexBufferByteOffset((offset_ptr32)(tmpTiles.size() * 6 * sizeof(unsigned int)));
							if(AddTile(tmpTiles, tmpTileTexCoords, TILE_DEATH, 0, 0, 0, pGroup, DoTextureCoords))
								Visuals.m_BorderKillTile.Draw(true);
						}

						//add the border corners, then the borders and fix their byte offsets
						int TilesHandledCount = tmpTiles.size();
						Visuals.m_BorderTopLeft.AddIndexBufferByteOffset(TilesHandledCount*6*sizeof(unsigned int));
						Visuals.m_BorderTopRight.AddIndexBufferByteOffset(TilesHandledCount*6*sizeof(unsigned int));
						Visuals.m_BorderBottomLeft.AddIndexBufferByteOffset(TilesHandledCount*6*sizeof(unsigned int));
						Visuals.m_BorderBottomRight.AddIndexBufferByteOffset(TilesHandledCount*6*sizeof(unsigned int));
						//add the Corners to the tiles
						tmpTiles.insert(tmpTiles.end(), tmpBorderCorners.begin(), tmpBorderCorners.end());
						tmpTileTexCoords.insert(tmpTileTexCoords.end(), tmpBorderCornersTexCoords.begin(), tmpBorderCornersTexCoords.end());

						//now the borders
						TilesHandledCount = tmpTiles.size();
						if(pTMap->m_Width > 2)
						{
							for(int i = 0; i < pTMap->m_Width-2; ++i)
							{
								Visuals.m_BorderTop[i].AddIndexBufferByteOffset(TilesHandledCount * 6 * sizeof(unsigned int));
							}
						}
						tmpTiles.insert(tmpTiles.end(), tmpBorderTopTiles.begin(), tmpBorderTopTiles.end());
						tmpTileTexCoords.insert(tmpTileTexCoords.end(), tmpBorderTopTilesTexCoords.begin(), tmpBorderTopTilesTexCoords.end());

						TilesHandledCount = tmpTiles.size();
						if(pTMap->m_Width > 2)
						{
							for(int i = 0; i < pTMap->m_Width-2; ++i)
							{
								Visuals.m_BorderBottom[i].AddIndexBufferByteOffset(TilesHandledCount * 6 * sizeof(unsigned int));
							}
						}
						tmpTiles.insert(tmpTiles.end(), tmpBorderBottomTiles.begin(), tmpBorderBottomTiles.end());
						tmpTileTexCoords.insert(tmpTileTexCoords.end(), tmpBorderBottomTilesTexCoords.begin(), tmpBorderBottomTilesTexCoords.end());

						TilesHandledCount = tmpTiles.size();
						if(pTMap->m_Height > 2)
						{
							for(int i = 0; i < pTMap->m_Height-2; ++i)
							{
								Visuals.m_BorderLeft[i].AddIndexBufferByteOffset(TilesHandledCount * 6 * sizeof(unsigned int));
							}
						}
						tmpTiles.insert(tmpTiles.end(), tmpBorderLeftTiles.begin(), tmpBorderLeftTiles.end());
						tmpTileTexCoords.insert(tmpTileTexCoords.end(), tmpBorderLeftTilesTexCoords.begin(), tmpBorderLeftTilesTexCoords.end());

						TilesHandledCount = tmpTiles.size();
						if(pTMap->m_Height > 2)
						{
							for(int i = 0; i < pTMap->m_Height-2; ++i)
							{
								Visuals.m_BorderRight[i].AddIndexBufferByteOffset(TilesHandledCount * 6 * sizeof(unsigned int));
							}
						}
						tmpTiles.insert(tmpTiles.end(), tmpBorderRightTiles.begin(), tmpBorderRightTiles.end());
						tmpTileTexCoords.insert(tmpTileTexCoords.end(), tmpBorderRightTilesTexCoords.begin(), tmpBorderRightTilesTexCoords.end());

						//setup params
						float* pTmpTiles = (tmpTiles.size() == 0) ? NULL : (float*)&tmpTiles[0];
						unsigned char* pTmpTileTexCoords = (tmpTileTexCoords.size() == 0) ? NULL : (unsigned char*)&tmpTileTexCoords[0];

						size_t UploadDataSize = tmpTileTexCoords.size() * sizeof(STmpTileTexCoord) + tmpTiles.size() * sizeof(STmpTile);
						char* pUploadData = new char[UploadDataSize];

						mem_copy_special(pUploadData, pTmpTiles, sizeof(vec2), tmpTiles.size() * 4, (DoTextureCoords ? (sizeof(unsigned char) * 2 * 2) : 0));
						if(DoTextureCoords)
						{
							mem_copy_special(pUploadData + sizeof(vec2), pTmpTileTexCoords, sizeof(unsigned char) * 2 * 2, tmpTiles.size() * 4, (DoTextureCoords ? (sizeof(vec2)) : 0));
						}

						// first create the buffer object
						int BufferObjectIndex = Graphics()->CreateBufferObject(UploadDataSize, pUploadData);
						delete[] pUploadData;

						// then create the buffer container
						SBufferContainerInfo ContainerInfo;
						ContainerInfo.m_Stride = (DoTextureCoords ? (sizeof(float) * 2 + sizeof(unsigned char) * 2 * 2) : 0);
						ContainerInfo.m_Attributes.push_back(SBufferContainerInfo::SAttribute());
						SBufferContainerInfo::SAttribute* pAttr = &ContainerInfo.m_Attributes.back();
						pAttr->m_DataTypeCount = 2;
						pAttr->m_Type = GRAPHICS_TYPE_FLOAT;
						pAttr->m_Normalized = false;
						pAttr->m_pOffset = 0;
						pAttr->m_FuncType = 0;
						pAttr->m_VertBufferBindingIndex = BufferObjectIndex;
						if(DoTextureCoords)
						{
							ContainerInfo.m_Attributes.push_back(SBufferContainerInfo::SAttribute());
							pAttr = &ContainerInfo.m_Attributes.back();
							pAttr->m_DataTypeCount = 2;
							pAttr->m_Type = GRAPHICS_TYPE_UNSIGNED_BYTE;
							pAttr->m_Normalized = false;
							pAttr->m_pOffset = (void*)(sizeof(vec2));
							pAttr->m_FuncType = 0;
							pAttr->m_VertBufferBindingIndex = BufferObjectIndex;

							ContainerInfo.m_Attributes.push_back(SBufferContainerInfo::SAttribute());
							pAttr = &ContainerInfo.m_Attributes.back();
							pAttr->m_DataTypeCount = 2;
							pAttr->m_Type = GRAPHICS_TYPE_UNSIGNED_BYTE;
							pAttr->m_Normalized = false;
							pAttr->m_pOffset = (void*)(sizeof(vec2) + sizeof(unsigned char) * 2);
							pAttr->m_FuncType = 1;
							pAttr->m_VertBufferBindingIndex = BufferObjectIndex;
						}

						Visuals.m_BufferContainerIndex = Graphics()->CreateBufferContainer(&ContainerInfo);
						// and finally inform the backend how many indices are required
						Graphics()->IndicesNumRequiredNotify(tmpTiles.size() * 6);

						++CurOverlay;
					}
				}
			}
			else if(pLayer->m_Type == LAYERTYPE_QUADS)
			{
				CMapItemLayerQuads *pQLayer = (CMapItemLayerQuads *)pLayer;

				m_QuadLayerVisuals.push_back(new SQuadLayerVisuals());
				SQuadLayerVisuals* pQLayerVisuals = m_QuadLayerVisuals.back();

				bool Textured = (pQLayer->m_Image == -1 ? false : true);

				tmpQuads.clear();
				tmpQuadsTextured.clear();

				if(Textured)
					tmpQuadsTextured.resize(pQLayer->m_NumQuads);
				else
					tmpQuads.resize(pQLayer->m_NumQuads);

				CQuad *pQuads = (CQuad *)m_pLayers->Map()->GetDataSwapped(pQLayer->m_Data);
				for(int i = 0; i < pQLayer->m_NumQuads; ++i)
				{
					CQuad *q = &pQuads[i];
					for(int j = 0; j < 4; ++j)
					{
						int QuadIDX = j;
						if(j == 2)
							QuadIDX = 3;
						else if(j == 3)
							QuadIDX = 2;
						if(!Textured)
						{
							// ignore the conversion for the position coordinates
							tmpQuads[i].m_aVertices[j].m_X = (q->m_aPoints[QuadIDX].x);
							tmpQuads[i].m_aVertices[j].m_Y = (q->m_aPoints[QuadIDX].y);
							tmpQuads[i].m_aVertices[j].m_CenterX = (q->m_aPoints[4].x);
							tmpQuads[i].m_aVertices[j].m_CenterY = (q->m_aPoints[4].y);
							tmpQuads[i].m_aVertices[j].m_R = (unsigned char)q->m_aColors[QuadIDX].r;
							tmpQuads[i].m_aVertices[j].m_G = (unsigned char)q->m_aColors[QuadIDX].g;
							tmpQuads[i].m_aVertices[j].m_B = (unsigned char)q->m_aColors[QuadIDX].b;
							tmpQuads[i].m_aVertices[j].m_A = (unsigned char)q->m_aColors[QuadIDX].a;
						}
						else
						{
							// ignore the conversion for the position coordinates
							tmpQuadsTextured[i].m_aVertices[j].m_X = (q->m_aPoints[QuadIDX].x);
							tmpQuadsTextured[i].m_aVertices[j].m_Y = (q->m_aPoints[QuadIDX].y);
							tmpQuadsTextured[i].m_aVertices[j].m_CenterX = (q->m_aPoints[4].x);
							tmpQuadsTextured[i].m_aVertices[j].m_CenterY = (q->m_aPoints[4].y);
							tmpQuadsTextured[i].m_aVertices[j].m_U = fx2f(q->m_aTexcoords[QuadIDX].x);
							tmpQuadsTextured[i].m_aVertices[j].m_V = fx2f(q->m_aTexcoords[QuadIDX].y);
							tmpQuadsTextured[i].m_aVertices[j].m_R = (unsigned char)q->m_aColors[QuadIDX].r;
							tmpQuadsTextured[i].m_aVertices[j].m_G = (unsigned char)q->m_aColors[QuadIDX].g;
							tmpQuadsTextured[i].m_aVertices[j].m_B = (unsigned char)q->m_aColors[QuadIDX].b;
							tmpQuadsTextured[i].m_aVertices[j].m_A = (unsigned char)q->m_aColors[QuadIDX].a;
						}
					}
				}

				size_t UploadDataSize = 0;
				if(Textured)
					UploadDataSize = tmpQuadsTextured.size() * sizeof(STmpQuadTextured);
				else
					UploadDataSize = tmpQuads.size() * sizeof(STmpQuad);

				if(UploadDataSize > 0) {
					void* pUploadData = NULL;
					if(Textured)
						pUploadData = &tmpQuadsTextured[0];
					else
						pUploadData = &tmpQuads[0];
					// create the buffer object
					int BufferObjectIndex = Graphics()->CreateBufferObject(UploadDataSize, pUploadData);
					// then create the buffer container
					SBufferContainerInfo ContainerInfo;
					ContainerInfo.m_Stride = (Textured ? (sizeof(STmpQuadTextured) / 4) : (sizeof(STmpQuad) / 4));
					ContainerInfo.m_Attributes.push_back(SBufferContainerInfo::SAttribute());
					SBufferContainerInfo::SAttribute* pAttr = &ContainerInfo.m_Attributes.back();
					pAttr->m_DataTypeCount = 4;
					pAttr->m_Type = GRAPHICS_TYPE_FLOAT;
					pAttr->m_Normalized = false;
					pAttr->m_pOffset = 0;
					pAttr->m_FuncType = 0;
					pAttr->m_VertBufferBindingIndex = BufferObjectIndex;
					if(Textured)
					{
						ContainerInfo.m_Attributes.push_back(SBufferContainerInfo::SAttribute());
						pAttr = &ContainerInfo.m_Attributes.back();
						pAttr->m_DataTypeCount = 2;
						pAttr->m_Type = GRAPHICS_TYPE_FLOAT;
						pAttr->m_Normalized = false;
						pAttr->m_pOffset = (void*)(sizeof(float) * 4);
						pAttr->m_FuncType = 0;
						pAttr->m_VertBufferBindingIndex = BufferObjectIndex;
					}
					ContainerInfo.m_Attributes.push_back(SBufferContainerInfo::SAttribute());
					pAttr = &ContainerInfo.m_Attributes.back();
					pAttr->m_DataTypeCount = 4;
					pAttr->m_Type = GRAPHICS_TYPE_UNSIGNED_BYTE;
					pAttr->m_Normalized = true;
					pAttr->m_pOffset = (void*)(sizeof(float) * 4 + (Textured ? (sizeof(float) * 2) : 0));
					pAttr->m_FuncType = 0;
					pAttr->m_VertBufferBindingIndex = BufferObjectIndex;

					pQLayerVisuals->m_BufferContainerIndex = Graphics()->CreateBufferContainer(&ContainerInfo);
					// and finally inform the backend how many indices are required
					Graphics()->IndicesNumRequiredNotify(pQLayer->m_NumQuads * 6);
				}
			}
		}
	}
}

void CMapLayers::RenderTileLayer(int LayerIndex, ColorRGBA* pColor, CMapItemLayerTilemap* pTileLayer, CMapItemGroup* pGroup)
{
	STileLayerVisuals& Visuals = *m_TileLayerVisuals[LayerIndex];
	if(Visuals.m_BufferContainerIndex == -1)
		return; //no visuals were created

	float ScreenX0, ScreenY0, ScreenX1, ScreenY1;
	Graphics()->GetScreen(&ScreenX0, &ScreenY0, &ScreenX1, &ScreenY1);

	float r=1, g=1, b=1, a=1;
	if(pTileLayer->m_ColorEnv >= 0)
	{
		float aChannels[4];
		EnvelopeEval(pTileLayer->m_ColorEnvOffset/1000.0f, pTileLayer->m_ColorEnv, aChannels, this);
		r = aChannels[0];
		g = aChannels[1];
		b = aChannels[2];
		a = aChannels[3];
	}

	int BorderX0, BorderY0, BorderX1, BorderY1;
	bool DrawBorder = false;

	int Y0 = BorderY0 = (int)floorf((ScreenY0)/32);
	int X0 = BorderX0 = (int)floorf((ScreenX0)/32);
	int Y1 = BorderY1 = (int)floorf((ScreenY1)/32);
	int X1 = BorderX1 = (int)floorf((ScreenX1)/32);

	if(X0 <= 0)
	{
		X0 = 0;
		DrawBorder = true;
	}
	if(Y0 <= 0)
	{
		Y0 = 0;
		DrawBorder = true;
	}
	if(X1 >= pTileLayer->m_Width - 1)
	{
		X1 = pTileLayer->m_Width - 1;
		DrawBorder = true;
	}
	if(Y1 >= pTileLayer->m_Height - 1)
	{
		Y1 = pTileLayer->m_Height - 1;
		DrawBorder = true;
	}

	bool DrawLayer = true;
	if(X1 < 0)
		DrawLayer = false;
	if(Y1 < 0)
		DrawLayer = false;
	if(X0 >= pTileLayer->m_Width)
		DrawLayer = false;
	if(Y0 >= pTileLayer->m_Height)
		DrawLayer = false;

	if(DrawLayer)
	{
		//create the indice buffers we want to draw -- reuse them
		static std::vector<char*> s_IndexOffsets;
		static std::vector<unsigned int> s_DrawCounts;

		s_IndexOffsets.clear();
		s_DrawCounts.clear();

		unsigned long long Reserve = absolute(Y1 - Y0) + 1;
		s_IndexOffsets.reserve(Reserve);
		s_DrawCounts.reserve(Reserve);

		for(int y = Y0; y <= Y1; ++y)
		{
			if(X0 > X1)
				continue;

			dbg_assert(Visuals.m_TilesOfLayer[y*pTileLayer->m_Width + X1].IndexBufferByteOffset() >= Visuals.m_TilesOfLayer[y*pTileLayer->m_Width + X0].IndexBufferByteOffset(), "Tile count wrong.");

			unsigned int NumVertices = ((Visuals.m_TilesOfLayer[y*pTileLayer->m_Width + X1].IndexBufferByteOffset() - Visuals.m_TilesOfLayer[y*pTileLayer->m_Width + X0].IndexBufferByteOffset()) / sizeof(unsigned int)) + (Visuals.m_TilesOfLayer[y*pTileLayer->m_Width + X1].DoDraw() ? 6lu : 0lu);

			if(NumVertices)
			{
				s_IndexOffsets.push_back((offset_ptr_size)Visuals.m_TilesOfLayer[y*pTileLayer->m_Width + X0].IndexBufferByteOffset());
				s_DrawCounts.push_back(NumVertices);
			}
		}

		pColor->x *= r;
		pColor->y *= g;
		pColor->z *= b;
		pColor->w *= a;

		int DrawCount = s_IndexOffsets.size();
		if(DrawCount != 0)
		{
			Graphics()->RenderTileLayer(Visuals.m_BufferContainerIndex, (float*)pColor, &s_IndexOffsets[0], &s_DrawCounts[0], DrawCount);
		}
	}

	if(DrawBorder)
		RenderTileBorder(LayerIndex, pColor, pTileLayer, pGroup, BorderX0, BorderY0, BorderX1, BorderY1, (int)(-floorf((-ScreenX1) / 32.f)) - BorderX0, (int)(-floorf((-ScreenY1) / 32.f)) - BorderY0);
}

void CMapLayers::RenderTileBorderCornerTiles(int WidthOffsetToOrigin, int HeightOffsetToOrigin, int TileCountWidth, int TileCountHeight, int BufferContainerIndex, float* pColor, offset_ptr_size IndexBufferOffset, float* pOffset, float* pDir)
{
	// if border is still in range of the original corner, it doesn't needs to be redrawn
	bool CornerVisible = (WidthOffsetToOrigin - 1 < TileCountWidth) && (HeightOffsetToOrigin - 1 < TileCountHeight);

	int CountX = minimum(WidthOffsetToOrigin, TileCountWidth);
	int CountY = minimum(HeightOffsetToOrigin, TileCountHeight);

	int Count = (CountX * CountY) - (CornerVisible ? 1 : 0); // Don't draw the corner again

	Graphics()->RenderBorderTiles(BufferContainerIndex, pColor, IndexBufferOffset, pOffset, pDir, CountX, Count);
}

void CMapLayers::RenderTileBorder(int LayerIndex, ColorRGBA* pColor, CMapItemLayerTilemap* pTileLayer, CMapItemGroup* pGroup, int BorderX0, int BorderY0, int BorderX1, int BorderY1, int ScreenWidthTileCount, int ScreenHeightTileCount)
{
	STileLayerVisuals& Visuals = *m_TileLayerVisuals[LayerIndex];

	int Y0 = BorderY0;
	int X0 = BorderX0;
	int Y1 = BorderY1;
	int X1 = BorderX1;

	int CountWidth = ScreenWidthTileCount;
	int CountHeight = ScreenHeightTileCount;

	if(X0 < 1)
		X0 = 1;
	if(Y0 < 1)
		Y0 = 1;
	if(X1 >= pTileLayer->m_Width - 1)
		X1 = pTileLayer->m_Width - 2;
	if(Y1 >= pTileLayer->m_Height - 1)
		Y1 = pTileLayer->m_Height - 2;

	if(BorderX0 <= 0)
	{
		// Draw corners on left side
		if(BorderY0 <= 0)
		{
			if(Visuals.m_BorderTopLeft.DoDraw())
			{
				vec2 Offset;
				Offset.x = BorderX0 * 32.f;
				Offset.y = BorderY0 * 32.f;
				vec2 Dir;
				Dir.x = 32.f;
				Dir.y = 32.f;

				RenderTileBorderCornerTiles(absolute(BorderX0) + 1, absolute(BorderY0) + 1, CountWidth, CountHeight, Visuals.m_BufferContainerIndex, (float*)pColor, (offset_ptr_size)Visuals.m_BorderTopLeft.IndexBufferByteOffset(), (float*)&Offset, (float*)&Dir);
			}
		}
		if(BorderY1 >= pTileLayer->m_Height - 1)
		{
			if(Visuals.m_BorderBottomLeft.DoDraw())
			{
				vec2 Offset;
				Offset.x = BorderX0 * 32.f;
				Offset.y = (BorderY1 - (pTileLayer->m_Height - 1)) * 32.f;
				vec2 Dir;
				Dir.x = 32.f;
				Dir.y = -32.f;

				RenderTileBorderCornerTiles(absolute(BorderX0) + 1, (BorderY1 - (pTileLayer->m_Height - 1)) + 1, CountWidth, CountHeight, Visuals.m_BufferContainerIndex, (float*)pColor, (offset_ptr_size)Visuals.m_BorderBottomLeft.IndexBufferByteOffset(), (float*)&Offset, (float*)&Dir);
			}
		}
	}
	if(BorderX0 < 0)
	{
		// Draw left border
		if(Y0 < pTileLayer->m_Height - 1 && Y1 > 0)
		{
			unsigned int DrawNum = ((Visuals.m_BorderLeft[Y1 - 1].IndexBufferByteOffset() - Visuals.m_BorderLeft[Y0 - 1].IndexBufferByteOffset()) / sizeof(unsigned int)) + (Visuals.m_BorderLeft[Y1 - 1].DoDraw() ? 6lu : 0lu);
			offset_ptr_size pOffset = (offset_ptr_size)Visuals.m_BorderLeft[Y0-1].IndexBufferByteOffset();
			vec2 Offset;
			Offset.x = 32.f * BorderX0;
			Offset.y = 0.f;
			vec2 Dir;
			Dir.x = 32.f;
			Dir.y = 0.f;
			Graphics()->RenderBorderTileLines(Visuals.m_BufferContainerIndex, (float*)pColor, pOffset, (float*)&Offset, (float*)&Dir, DrawNum, minimum(absolute(BorderX0), CountWidth));
		}
	}

	if(BorderX1 >= pTileLayer->m_Width - 1)
	{
		// Draw corners on right side
		if(BorderY0 <= 0)
		{
			if(Visuals.m_BorderTopRight.DoDraw())
			{
				vec2 Offset;
				Offset.x = (BorderX1 - (pTileLayer->m_Width - 1)) * 32.f;
				Offset.y = BorderY0 * 32.f;
				vec2 Dir;
				Dir.x = -32.f;
				Dir.y = 32.f;

				RenderTileBorderCornerTiles((BorderX1 - (pTileLayer->m_Width - 1)) + 1, absolute(BorderY0) + 1, CountWidth, CountHeight, Visuals.m_BufferContainerIndex, (float*)pColor, (offset_ptr_size)Visuals.m_BorderTopRight.IndexBufferByteOffset(), (float*)&Offset, (float*)&Dir);
			}
		}
		if(BorderY1 >= pTileLayer->m_Height - 1)
		{
			if(Visuals.m_BorderBottomRight.DoDraw())
			{
				vec2 Offset;
				Offset.x = (BorderX1 - (pTileLayer->m_Width - 1)) * 32.f;
				Offset.y = (BorderY1 - (pTileLayer->m_Height - 1)) * 32.f;
				vec2 Dir;
				Dir.x = -32.f;
				Dir.y = -32.f;

				RenderTileBorderCornerTiles((BorderX1 - (pTileLayer->m_Width - 1)) + 1, (BorderY1 - (pTileLayer->m_Height - 1)) + 1, CountWidth, CountHeight, Visuals.m_BufferContainerIndex, (float*)pColor, (offset_ptr_size)Visuals.m_BorderBottomRight.IndexBufferByteOffset(), (float*)&Offset, (float*)&Dir);
			}
		}
	}
	if(BorderX1 > pTileLayer->m_Width - 1)
	{
		// Draw right border
		if(Y0 < pTileLayer->m_Height - 1 && Y1 > 0)
		{
			unsigned int DrawNum = ((Visuals.m_BorderRight[Y1 - 1].IndexBufferByteOffset() - Visuals.m_BorderRight[Y0 - 1].IndexBufferByteOffset()) / sizeof(unsigned int)) + (Visuals.m_BorderRight[Y1 - 1].DoDraw() ? 6lu : 0lu);
			offset_ptr_size pOffset = (offset_ptr_size)Visuals.m_BorderRight[Y0-1].IndexBufferByteOffset();
			vec2 Offset;
			Offset.x = 32.f * (BorderX1 - (pTileLayer->m_Width - 1));
			Offset.y = 0.f;
			vec2 Dir;
			Dir.x = -32.f;
			Dir.y = 0.f;
			Graphics()->RenderBorderTileLines(Visuals.m_BufferContainerIndex, (float*)pColor, pOffset, (float*)&Offset, (float*)&Dir, DrawNum, minimum((BorderX1 - (pTileLayer->m_Width - 1)), CountWidth));
		}
	}
	if(BorderY0 < 0)
	{
		// Draw top border
		if(X0 < pTileLayer->m_Width - 1 && X1 > 0)
		{
			unsigned int DrawNum = ((Visuals.m_BorderTop[X1 - 1].IndexBufferByteOffset() - Visuals.m_BorderTop[X0 - 1].IndexBufferByteOffset()) / sizeof(unsigned int)) + (Visuals.m_BorderTop[X1 - 1].DoDraw() ? 6lu : 0lu);
			offset_ptr_size pOffset = (offset_ptr_size)Visuals.m_BorderTop[X0-1].IndexBufferByteOffset();
			vec2 Offset;
			Offset.x = 0.f;
			Offset.y = 32.f * BorderY0;
			vec2 Dir;
			Dir.x = 0.f;
			Dir.y = 32.f;
			Graphics()->RenderBorderTileLines(Visuals.m_BufferContainerIndex, (float*)pColor, pOffset, (float*)&Offset, (float*)&Dir, DrawNum, minimum(absolute(BorderY0), CountHeight));
		}
	}
	if(BorderY1 >= pTileLayer->m_Height)
	{
		// Draw bottom border
		if(X0 < pTileLayer->m_Width - 1 && X1 > 0)
		{
			unsigned int DrawNum = ((Visuals.m_BorderBottom[X1 - 1].IndexBufferByteOffset() - Visuals.m_BorderBottom[X0 - 1].IndexBufferByteOffset()) / sizeof(unsigned int)) + (Visuals.m_BorderBottom[X1 - 1].DoDraw() ? 6lu : 0lu);
			offset_ptr_size pOffset = (offset_ptr_size)Visuals.m_BorderBottom[X0-1].IndexBufferByteOffset();
			vec2 Offset;
			Offset.x = 0.f;
			Offset.y = 32.f * (BorderY1 - (pTileLayer->m_Height - 1));
			vec2 Dir;
			Dir.x = 0.f;
			Dir.y = -32.f;
			Graphics()->RenderBorderTileLines(Visuals.m_BufferContainerIndex, (float*)pColor, pOffset, (float*)&Offset, (float*)&Dir, DrawNum, minimum((BorderY1 - (pTileLayer->m_Height - 1)), CountHeight));
		}
	}
}

void CMapLayers::RenderKillTileBorder(int LayerIndex, ColorRGBA* pColor, CMapItemLayerTilemap* pTileLayer, CMapItemGroup* pGroup)
{
	STileLayerVisuals& Visuals = *m_TileLayerVisuals[LayerIndex];
	if(Visuals.m_BufferContainerIndex == -1) return; //no visuals were created

	float ScreenX0, ScreenY0, ScreenX1, ScreenY1;
	Graphics()->GetScreen(&ScreenX0, &ScreenY0, &ScreenX1, &ScreenY1);

	bool DrawBorder = false;

	int BorderY0 = (int)(ScreenY0/32)-1;
	int BorderX0 = (int)(ScreenX0/32)-1;
	int BorderY1 = (int)(ScreenY1/32)+1;
	int BorderX1 = (int)(ScreenX1/32)+1;

	if(BorderX0 < -201)
		DrawBorder = true;
	if(BorderY0 < -201)
		DrawBorder = true;
	if(BorderX1 >= pTileLayer->m_Width + 201)
		DrawBorder = true;
	if(BorderY1 >= pTileLayer->m_Height + 201)
		DrawBorder = true;

	if(!DrawBorder)
		return;
	if(!Visuals.m_BorderKillTile.DoDraw())
		return;

	if(BorderX0 < -300)
		BorderX0 = -300;
	if(BorderY0 < -300)
		BorderY0 = -300;
	if(BorderX1 >= pTileLayer->m_Width + 300)
		BorderX1 = pTileLayer->m_Width + 299;
	if(BorderY1 >= pTileLayer->m_Height + 300)
		BorderY1 = pTileLayer->m_Height + 299;

	if(BorderX1 < -300)
		BorderX1 = -300;
	if(BorderY1 < -300)
		BorderY1 = -300;
	if(BorderX0 >= pTileLayer->m_Width + 300)
		BorderX0 = pTileLayer->m_Width + 299;
	if(BorderY0 >= pTileLayer->m_Height + 300)
		BorderY0 = pTileLayer->m_Height + 299;

	// Draw left kill tile border
	if(BorderX0 < -201)
	{
		vec2 Offset;
		Offset.x = BorderX0 * 32.f;
		Offset.y = BorderY0 * 32.f;
		vec2 Dir;
		Dir.x = 32.f;
		Dir.y = 32.f;

		int Count = (absolute(BorderX0) - 201) * (BorderY1 - BorderY0);

		Graphics()->RenderBorderTiles(Visuals.m_BufferContainerIndex, (float*)pColor, (offset_ptr_size)Visuals.m_BorderKillTile.IndexBufferByteOffset(), (float*)&Offset, (float*)&Dir, (absolute(BorderX0) - 201), Count);
	}
	// Draw top kill tile border
	if(BorderY0 < -201)
	{
		vec2 Offset;
		int OffX0 = (BorderX0 < -201 ? -201 : BorderX0);
		int OffX1 = (BorderX1 >= pTileLayer->m_Width + 201 ? pTileLayer->m_Width + 201 : BorderX1);
		Offset.x = OffX0 * 32.f;
		Offset.y = BorderY0 * 32.f;
		vec2 Dir;
		Dir.x = 32.f;
		Dir.y = 32.f;

		int Count = (OffX1 - OffX0) * (absolute(BorderY0)-201);

		Graphics()->RenderBorderTiles(Visuals.m_BufferContainerIndex, (float*)pColor, (offset_ptr_size)Visuals.m_BorderKillTile.IndexBufferByteOffset(), (float*)&Offset, (float*)&Dir, (OffX1 - OffX0), Count);
	}
	if(BorderX1 >= pTileLayer->m_Width + 201)
	{
		vec2 Offset;
		Offset.x = (pTileLayer->m_Width + 201) * 32.f;
		Offset.y = BorderY0 * 32.f;
		vec2 Dir;
		Dir.x = 32.f;
		Dir.y = 32.f;

		int Count = (BorderX1 - (pTileLayer->m_Width + 201)) * (BorderY1 - BorderY0);

		Graphics()->RenderBorderTiles(Visuals.m_BufferContainerIndex, (float*)pColor, (offset_ptr_size)Visuals.m_BorderKillTile.IndexBufferByteOffset(), (float*)&Offset, (float*)&Dir, (BorderX1 - (pTileLayer->m_Width + 201)), Count);
	}
	if(BorderY1 >= pTileLayer->m_Height + 201)
	{
		vec2 Offset;
		int OffX0 = (BorderX0 < -201 ? -201 : BorderX0);
		int OffX1 = (BorderX1 >= pTileLayer->m_Width + 201 ? pTileLayer->m_Width + 201 : BorderX1);
		Offset.x = OffX0 * 32.f;
		Offset.y = (pTileLayer->m_Height + 201) * 32.f;
		vec2 Dir;
		Dir.x = 32.f;
		Dir.y = 32.f;

		int Count = (OffX1 - OffX0) * (BorderY1-(pTileLayer->m_Height + 201));

		Graphics()->RenderBorderTiles(Visuals.m_BufferContainerIndex, (float*)pColor, (offset_ptr_size)Visuals.m_BorderKillTile.IndexBufferByteOffset(), (float*)&Offset, (float*)&Dir, (OffX1 - OffX0), Count);
	}
}

void CMapLayers::RenderQuadLayer(int LayerIndex, CMapItemLayerQuads* pQuadLayer, CMapItemGroup* pGroup, bool Force)
{
	SQuadLayerVisuals& Visuals = *m_QuadLayerVisuals[LayerIndex];
	if(Visuals.m_BufferContainerIndex == -1)
		return; //no visuals were created

	if(!Force && (!g_Config.m_ClShowQuads || g_Config.m_ClOverlayEntities == 100))
		return;

	CQuad *pQuads = (CQuad *)m_pLayers->Map()->GetDataSwapped(pQuadLayer->m_Data);

	static std::vector<SQuadRenderInfo> s_QuadRenderInfo;

	s_QuadRenderInfo.resize(pQuadLayer->m_NumQuads);
	for(int i = 0; i < pQuadLayer->m_NumQuads; ++i)
	{
		CQuad *q = &pQuads[i];

		float aColor[4];
		aColor[0] = aColor[1] = aColor[2] = aColor[3] = 1.f;
		if(q->m_ColorEnv >= 0)
		{
			EnvelopeEval(q->m_ColorEnvOffset / 1000.0f, q->m_ColorEnv, aColor, this);
		}

		float OffsetX = 0;
		float OffsetY = 0;
		float Rot = 0;

		if(q->m_PosEnv >= 0)
		{
			float aChannels[4];
			EnvelopeEval(q->m_PosEnvOffset / 1000.0f, q->m_PosEnv, aChannels, this);
			OffsetX = aChannels[0];
			OffsetY = aChannels[1];
			Rot = aChannels[2] / 180.0f*pi;
		}

		SQuadRenderInfo& QInfo = s_QuadRenderInfo[i];
		mem_copy(QInfo.m_aColor, aColor, sizeof(aColor));
		QInfo.m_aOffsets[0] = OffsetX;
		QInfo.m_aOffsets[1] = OffsetY;
		QInfo.m_Rotation = Rot;
	}
	Graphics()->RenderQuadLayer(Visuals.m_BufferContainerIndex, &s_QuadRenderInfo[0], pQuadLayer->m_NumQuads);
}

void CMapLayers::LayersOfGroupCount(CMapItemGroup* pGroup, int& TileLayerCount, int& QuadLayerCount, bool& PassedGameLayer)
{
	int TileLayerCounter = 0;
	int QuadLayerCounter = 0;
	for(int l = 0; l < pGroup->m_NumLayers; l++)
	{
		CMapItemLayer *pLayer = m_pLayers->GetLayer(pGroup->m_StartLayer+l);
		bool IsFrontLayer = false;
		bool IsSwitchLayer = false;
		bool IsTeleLayer = false;
		bool IsSpeedupLayer = false;
		bool IsTuneLayer = false;

		if(pLayer == (CMapItemLayer*)m_pLayers->GameLayer())
		{
			PassedGameLayer = true;
		}

		if(pLayer == (CMapItemLayer*)m_pLayers->FrontLayer())
			IsFrontLayer = true;

		if(pLayer == (CMapItemLayer*)m_pLayers->SwitchLayer())
			IsSwitchLayer = true;

		if(pLayer == (CMapItemLayer*)m_pLayers->TeleLayer())
			IsTeleLayer = true;

		if(pLayer == (CMapItemLayer*)m_pLayers->SpeedupLayer())
			IsSpeedupLayer = true;

		if(pLayer == (CMapItemLayer*)m_pLayers->TuneLayer())
			IsTuneLayer = true;


		if(m_Type <= TYPE_BACKGROUND_FORCE)
		{
			if(PassedGameLayer)
				break;
		}
		else if(m_Type == TYPE_FOREGROUND)
		{
			if(!PassedGameLayer)
				continue;
		}

		if(pLayer->m_Type == LAYERTYPE_TILES)
		{
			CMapItemLayerTilemap *pTMap = (CMapItemLayerTilemap *)pLayer;
			int DataIndex = 0;
			unsigned int TileSize = 0;
			int TileLayerAndOverlayCount = 0;
			if(IsFrontLayer)
			{
				DataIndex = pTMap->m_Front;
				TileSize = sizeof(CTile);
				TileLayerAndOverlayCount = 1;
			}
			else if(IsSwitchLayer)
			{
				DataIndex = pTMap->m_Switch;
				TileSize = sizeof(CSwitchTile);
				TileLayerAndOverlayCount = 3;
			}
			else if(IsTeleLayer)
			{
				DataIndex = pTMap->m_Tele;
				TileSize = sizeof(CTeleTile);
				TileLayerAndOverlayCount = 2;
			}
			else if(IsSpeedupLayer)
			{
				DataIndex = pTMap->m_Speedup;
				TileSize = sizeof(CSpeedupTile);
				TileLayerAndOverlayCount = 3;
			}
			else if(IsTuneLayer)
			{
				DataIndex = pTMap->m_Tune;
				TileSize = sizeof(CTuneTile);
				TileLayerAndOverlayCount = 1;
			}
			else
			{
				DataIndex = pTMap->m_Data;
				TileSize = sizeof(CTile);
				TileLayerAndOverlayCount = 1;
			}

			unsigned int Size = m_pLayers->Map()->GetDataSize(DataIndex);
			if(Size >= pTMap->m_Width*pTMap->m_Height*TileSize)
			{
				TileLayerCounter += TileLayerAndOverlayCount;
			}
		}
		else if(pLayer->m_Type == LAYERTYPE_QUADS)
		{
			++QuadLayerCounter;
		}
	}

	TileLayerCount += TileLayerCounter;
	QuadLayerCount += QuadLayerCounter;
}

void CMapLayers::OnRender()
{
	if(Client()->State() != IClient::STATE_ONLINE && Client()->State() != IClient::STATE_DEMOPLAYBACK)
		return;

	CUIRect Screen;
	Graphics()->GetScreen(&Screen.x, &Screen.y, &Screen.w, &Screen.h);

	vec2 Center = m_pClient->m_pCamera->m_Center;

	bool PassedGameLayer = false;
	int TileLayerCounter = 0;
	int QuadLayerCounter = 0;

	for(int g = 0; g < m_pLayers->NumGroups(); g++)
	{
		CMapItemGroup *pGroup = m_pLayers->GetGroup(g);

		if(!pGroup)
		{
			dbg_msg("maplayers", "error group was null, group number = %d, total groups = %d", g, m_pLayers->NumGroups());
			dbg_msg("maplayers", "this is here to prevent a crash but the source of this is unknown, please report this for it to get fixed");
			dbg_msg("maplayers", "we need mapname and crc and the map that caused this if possible, and anymore info you think is relevant");
			continue;
		}

		if(!g_Config.m_GfxNoclip && pGroup->m_Version >= 2 && pGroup->m_UseClipping)
		{
			// set clipping
			float Points[4];
			MapScreenToGroup(Center.x, Center.y, m_pLayers->GameGroup(), m_pClient->m_pCamera->m_Zoom);
			Graphics()->GetScreen(&Points[0], &Points[1], &Points[2], &Points[3]);
			float x0 = (pGroup->m_ClipX - Points[0]) / (Points[2]-Points[0]);
			float y0 = (pGroup->m_ClipY - Points[1]) / (Points[3]-Points[1]);
			float x1 = ((pGroup->m_ClipX+pGroup->m_ClipW) - Points[0]) / (Points[2]-Points[0]);
			float y1 = ((pGroup->m_ClipY+pGroup->m_ClipH) - Points[1]) / (Points[3]-Points[1]);

			if(x1 < 0.0f || x0 > 1.0f || y1 < 0.0f || y0 > 1.0f)
			{
				//check tile layer count of this group
				LayersOfGroupCount(pGroup, TileLayerCounter, QuadLayerCounter, PassedGameLayer);
				continue;
			}

			Graphics()->ClipEnable((int)(x0*Graphics()->ScreenWidth()), (int)(y0*Graphics()->ScreenHeight()),
				(int)((x1-x0)*Graphics()->ScreenWidth()), (int)((y1-y0)*Graphics()->ScreenHeight()));
		}

		if(!g_Config.m_ClZoomBackgroundLayers && !pGroup->m_ParallaxX && !pGroup->m_ParallaxY)
		{
			MapScreenToGroup(Center.x, Center.y, pGroup, 1.0f);
		} else
			MapScreenToGroup(Center.x, Center.y, pGroup, m_pClient->m_pCamera->m_Zoom);

		for(int l = 0; l < pGroup->m_NumLayers; l++)
		{
			CMapItemLayer *pLayer = m_pLayers->GetLayer(pGroup->m_StartLayer+l);
			bool Render = false;
			bool IsGameLayer = false;
			bool IsFrontLayer = false;
			bool IsSwitchLayer = false;
			bool IsTeleLayer = false;
			bool IsSpeedupLayer = false;
			bool IsTuneLayer = false;
			bool IsEntityLayer = false;

			if(pLayer == (CMapItemLayer*)m_pLayers->GameLayer())
			{
				IsEntityLayer = IsGameLayer = true;
				PassedGameLayer = true;
			}

			if(pLayer == (CMapItemLayer*)m_pLayers->FrontLayer())
				IsEntityLayer = IsFrontLayer = true;

			if(pLayer == (CMapItemLayer*)m_pLayers->SwitchLayer())
				IsEntityLayer = IsSwitchLayer = true;

			if(pLayer == (CMapItemLayer*)m_pLayers->TeleLayer())
				IsEntityLayer = IsTeleLayer = true;

			if(pLayer == (CMapItemLayer*)m_pLayers->SpeedupLayer())
				IsEntityLayer = IsSpeedupLayer = true;

			if(pLayer == (CMapItemLayer*)m_pLayers->TuneLayer())
				IsEntityLayer = IsTuneLayer = true;

			if(m_Type == -1)
				Render = true;
			else if(m_Type <= TYPE_BACKGROUND_FORCE)
			{
				if(PassedGameLayer)
					return;
				Render = true;

				if(m_Type == TYPE_BACKGROUND_FORCE)
				{
					if(pLayer->m_Type == LAYERTYPE_TILES && !g_Config.m_ClBackgroundShowTilesLayers)
						continue;
				}
			}
			else // TYPE_FOREGROUND
			{
				if(PassedGameLayer && !IsGameLayer)
					Render = true;
			}

			if(Render && pLayer->m_Type == LAYERTYPE_TILES && Input()->KeyIsPressed(KEY_LCTRL) && Input()->KeyIsPressed(KEY_LSHIFT) && Input()->KeyPress(KEY_KP_0))
			{
				CMapItemLayerTilemap *pTMap = (CMapItemLayerTilemap *)pLayer;
				CTile *pTiles = (CTile *)m_pLayers->Map()->GetData(pTMap->m_Data);
				CServerInfo CurrentServerInfo;
				Client()->GetServerInfo(&CurrentServerInfo);
				char aFilename[256];
				str_format(aFilename, sizeof(aFilename), "dumps/tilelayer_dump_%s-%d-%d-%dx%d.txt", CurrentServerInfo.m_aMap, g, l, pTMap->m_Width, pTMap->m_Height);
				IOHANDLE File = Storage()->OpenFile(aFilename, IOFLAG_WRITE, IStorage::TYPE_SAVE);
				if(File)
				{
					for(int y = 0; y < pTMap->m_Height; y++)
					{
						for(int x = 0; x < pTMap->m_Width; x++)
							io_write(File, &(pTiles[y*pTMap->m_Width + x].m_Index), sizeof(pTiles[y*pTMap->m_Width + x].m_Index));
						io_write_newline(File);
					}
					io_close(File);
				}
			}

			if((Render || IsGameLayer) && pLayer->m_Type == LAYERTYPE_TILES)
			{
				CMapItemLayerTilemap *pTMap = (CMapItemLayerTilemap *)pLayer;
				int DataIndex = 0;
				unsigned int TileSize = 0;
				int TileLayerAndOverlayCount = 0;
				if(IsFrontLayer)
				{
					DataIndex = pTMap->m_Front;
					TileSize = sizeof(CTile);
					TileLayerAndOverlayCount = 1;
				}
				else if(IsSwitchLayer)
				{
					DataIndex = pTMap->m_Switch;
					TileSize = sizeof(CSwitchTile);
					TileLayerAndOverlayCount = 3;
				}
				else if(IsTeleLayer)
				{
					DataIndex = pTMap->m_Tele;
					TileSize = sizeof(CTeleTile);
					TileLayerAndOverlayCount = 2;
				}
				else if(IsSpeedupLayer)
				{
					DataIndex = pTMap->m_Speedup;
					TileSize = sizeof(CSpeedupTile);
					TileLayerAndOverlayCount = 3;
				}
				else if(IsTuneLayer)
				{
					DataIndex = pTMap->m_Tune;
					TileSize = sizeof(CTuneTile);
					TileLayerAndOverlayCount = 1;
				}
				else
				{
					DataIndex = pTMap->m_Data;
					TileSize = sizeof(CTile);
					TileLayerAndOverlayCount = 1;
				}

				unsigned int Size = m_pLayers->Map()->GetDataSize(DataIndex);
				if(Size >= pTMap->m_Width*pTMap->m_Height*TileSize)
				{
					TileLayerCounter += TileLayerAndOverlayCount;
				}
			}
			else if(Render && pLayer->m_Type == LAYERTYPE_QUADS)
			{
				++QuadLayerCounter;
			}

			// skip rendering if detail layers if not wanted, or is entity layer and we are a background map
			if((pLayer->m_Flags&LAYERFLAG_DETAIL && !g_Config.m_GfxHighDetail && !IsGameLayer) || (m_Type == TYPE_BACKGROUND_FORCE && IsEntityLayer))
				continue;

			if((Render && g_Config.m_ClOverlayEntities < 100 && !IsGameLayer && !IsFrontLayer && !IsSwitchLayer && !IsTeleLayer && !IsSpeedupLayer && !IsTuneLayer) || (g_Config.m_ClOverlayEntities && IsGameLayer) || (m_Type == TYPE_BACKGROUND_FORCE))
			{
				if(pLayer->m_Type == LAYERTYPE_TILES)
				{
					CMapItemLayerTilemap *pTMap = (CMapItemLayerTilemap *)pLayer;
					if(pTMap->m_Image == -1)
					{
						if(!IsGameLayer)
							Graphics()->TextureSet(-1);
						else
							Graphics()->TextureSet(m_pImages->GetEntities());
					}
					else
						Graphics()->TextureSet(m_pImages->Get(pTMap->m_Image));

					CTile *pTiles = (CTile *)m_pLayers->Map()->GetData(pTMap->m_Data);
					unsigned int Size = m_pLayers->Map()->GetDataSize(pTMap->m_Data);

					if(Size >= pTMap->m_Width*pTMap->m_Height*sizeof(CTile))
					{
						ColorRGBA Color = ColorRGBA(pTMap->m_Color.r/255.0f, pTMap->m_Color.g/255.0f, pTMap->m_Color.b/255.0f, pTMap->m_Color.a/255.0f);
						if(IsGameLayer && g_Config.m_ClOverlayEntities)
							Color = ColorRGBA(pTMap->m_Color.r/255.0f, pTMap->m_Color.g/255.0f, pTMap->m_Color.b/255.0f, pTMap->m_Color.a/255.0f*g_Config.m_ClOverlayEntities/100.0f);
						else if(!IsGameLayer && g_Config.m_ClOverlayEntities && !(m_Type == TYPE_BACKGROUND_FORCE))
							Color = ColorRGBA(pTMap->m_Color.r/255.0f, pTMap->m_Color.g/255.0f, pTMap->m_Color.b/255.0f, pTMap->m_Color.a/255.0f*(100-g_Config.m_ClOverlayEntities)/100.0f);
						if(!Graphics()->IsBufferingEnabled())
						{
							Graphics()->BlendNone();
							RenderTools()->RenderTilemap(pTiles, pTMap->m_Width, pTMap->m_Height, 32.0f, Color, TILERENDERFLAG_EXTEND|LAYERRENDERFLAG_OPAQUE,
															EnvelopeEval, this, pTMap->m_ColorEnv, pTMap->m_ColorEnvOffset);

							Graphics()->BlendNormal();

							// draw kill tiles outside the entity clipping rectangle
							if(IsGameLayer)
							{
								// slow blinking to hint that it's not a part of the map
								double Seconds = time_get()/(double)time_freq();
								ColorRGBA ColorHint = ColorRGBA(1.0f, 1.0f, 1.0f, 0.3f + 0.7f*(1.0f+sin(2.0f*pi*Seconds/3.f))/2.0f);

								RenderTools()->RenderTileRectangle(-201, -201, pTMap->m_Width+402, pTMap->m_Height+402,
																   0, TILE_DEATH, // display air inside, death outside
																   32.0f, Color.v4()*ColorHint.v4(), TILERENDERFLAG_EXTEND|LAYERRENDERFLAG_TRANSPARENT,
																   EnvelopeEval, this, pTMap->m_ColorEnv, pTMap->m_ColorEnvOffset);
							}

							RenderTools()->RenderTilemap(pTiles, pTMap->m_Width, pTMap->m_Height, 32.0f, Color, TILERENDERFLAG_EXTEND|LAYERRENDERFLAG_TRANSPARENT,
															EnvelopeEval, this, pTMap->m_ColorEnv, pTMap->m_ColorEnvOffset);
						} else
						{
							Graphics()->BlendNormal();
							// draw kill tiles outside the entity clipping rectangle
							if(IsGameLayer)
							{
								// slow blinking to hint that it's not a part of the map
								double Seconds = time_get() / (double)time_freq();
								ColorRGBA ColorHint = ColorRGBA(1.0f, 1.0f, 1.0f, 0.3f + 0.7f*(1.0 + sin(2.0f*pi*Seconds / 3.f)) / 2.0f);

								ColorRGBA ColorKill(Color.x*ColorHint.x,Color.y*ColorHint.y,Color.z*ColorHint.z,Color.w*ColorHint.w);
								RenderKillTileBorder(TileLayerCounter-1, &ColorKill, pTMap, pGroup);
							}
							RenderTileLayer(TileLayerCounter-1, &Color, pTMap, pGroup);
						}
					}
				}
				else if(pLayer->m_Type == LAYERTYPE_QUADS)
				{
					CMapItemLayerQuads *pQLayer = (CMapItemLayerQuads *)pLayer;
					if(pQLayer->m_Image == -1)
						Graphics()->TextureSet(-1);
					else
						Graphics()->TextureSet(m_pImages->Get(pQLayer->m_Image));

					CQuad *pQuads = (CQuad *)m_pLayers->Map()->GetDataSwapped(pQLayer->m_Data);
					if(m_Type == TYPE_BACKGROUND_FORCE)
					{
						if(g_Config.m_ClShowQuads)
						{
							if(!Graphics()->IsBufferingEnabled())
							{
								//Graphics()->BlendNone();
								//RenderTools()->ForceRenderQuads(pQuads, pQLayer->m_NumQuads, LAYERRENDERFLAG_OPAQUE, EnvelopeEval, this, 1.f);
								Graphics()->BlendNormal();
								RenderTools()->ForceRenderQuads(pQuads, pQLayer->m_NumQuads, LAYERRENDERFLAG_TRANSPARENT, EnvelopeEval, this, 1.f);
							}
							else
							{
								RenderQuadLayer(QuadLayerCounter-1, pQLayer, pGroup, true);
							}
						}
					} else
					{
						if(!Graphics()->IsBufferingEnabled())
						{
							//Graphics()->BlendNone();
							//RenderTools()->RenderQuads(pQuads, pQLayer->m_NumQuads, LAYERRENDERFLAG_OPAQUE, EnvelopeEval, this);
							Graphics()->BlendNormal();
							RenderTools()->RenderQuads(pQuads, pQLayer->m_NumQuads, LAYERRENDERFLAG_TRANSPARENT, EnvelopeEval, this);
						}
						else
						{
							RenderQuadLayer(QuadLayerCounter-1, pQLayer, pGroup, false);
						}
					}
				}
			}
			else if(Render && g_Config.m_ClOverlayEntities && IsFrontLayer)
			{
				CMapItemLayerTilemap *pTMap = (CMapItemLayerTilemap *)pLayer;
				Graphics()->TextureSet(m_pImages->GetEntities());

				CTile *pFrontTiles = (CTile *)m_pLayers->Map()->GetData(pTMap->m_Front);
				unsigned int Size = m_pLayers->Map()->GetDataSize(pTMap->m_Front);

				if(Size >= pTMap->m_Width*pTMap->m_Height*sizeof(CTile))
				{
					ColorRGBA Color = ColorRGBA(pTMap->m_Color.r/255.0f, pTMap->m_Color.g/255.0f, pTMap->m_Color.b/255.0f, pTMap->m_Color.a/255.0f*g_Config.m_ClOverlayEntities/100.0f);
					if(!Graphics()->IsBufferingEnabled())
					{
						Graphics()->BlendNone();
						RenderTools()->RenderTilemap(pFrontTiles, pTMap->m_Width, pTMap->m_Height, 32.0f, Color, TILERENDERFLAG_EXTEND|LAYERRENDERFLAG_OPAQUE,
								EnvelopeEval, this, pTMap->m_ColorEnv, pTMap->m_ColorEnvOffset);
						Graphics()->BlendNormal();
						RenderTools()->RenderTilemap(pFrontTiles, pTMap->m_Width, pTMap->m_Height, 32.0f, Color, TILERENDERFLAG_EXTEND|LAYERRENDERFLAG_TRANSPARENT,
								EnvelopeEval, this, pTMap->m_ColorEnv, pTMap->m_ColorEnvOffset);
					}
					else
					{
						Graphics()->BlendNormal();
						RenderTileLayer(TileLayerCounter-1, &Color, pTMap, pGroup);
					}
				}
			}
			else if(Render && g_Config.m_ClOverlayEntities && IsSwitchLayer)
			{
				CMapItemLayerTilemap *pTMap = (CMapItemLayerTilemap *)pLayer;
				Graphics()->TextureSet(m_pImages->GetEntities());

				CSwitchTile *pSwitchTiles = (CSwitchTile *)m_pLayers->Map()->GetData(pTMap->m_Switch);
				unsigned int Size = m_pLayers->Map()->GetDataSize(pTMap->m_Switch);

				if(Size >= pTMap->m_Width*pTMap->m_Height*sizeof(CSwitchTile))
				{
					ColorRGBA Color = ColorRGBA(pTMap->m_Color.r/255.0f, pTMap->m_Color.g/255.0f, pTMap->m_Color.b/255.0f, pTMap->m_Color.a/255.0f*g_Config.m_ClOverlayEntities/100.0f);
					if(!Graphics()->IsBufferingEnabled())
					{
						Graphics()->BlendNone();
						RenderTools()->RenderSwitchmap(pSwitchTiles, pTMap->m_Width, pTMap->m_Height, 32.0f, Color, TILERENDERFLAG_EXTEND|LAYERRENDERFLAG_OPAQUE);
						Graphics()->BlendNormal();
						RenderTools()->RenderSwitchmap(pSwitchTiles, pTMap->m_Width, pTMap->m_Height, 32.0f, Color, TILERENDERFLAG_EXTEND|LAYERRENDERFLAG_TRANSPARENT);
						RenderTools()->RenderSwitchOverlay(pSwitchTiles, pTMap->m_Width, pTMap->m_Height, 32.0f, g_Config.m_ClOverlayEntities/100.0f);
					}
					else
					{
						Graphics()->BlendNormal();
						RenderTileLayer(TileLayerCounter-3, &Color, pTMap, pGroup);
						if(g_Config.m_ClTextEntities)
						{
							Graphics()->TextureSet(m_pImages->GetOverlayBottom());
							RenderTileLayer(TileLayerCounter-2, &Color, pTMap, pGroup);
							Graphics()->TextureSet(m_pImages->GetOverlayTop());
							RenderTileLayer(TileLayerCounter-1, &Color, pTMap, pGroup);
						}
					}
				}
			}
			else if(Render && g_Config.m_ClOverlayEntities && IsTeleLayer)
			{
				CMapItemLayerTilemap *pTMap = (CMapItemLayerTilemap *)pLayer;
				Graphics()->TextureSet(m_pImages->GetEntities());

				CTeleTile *pTeleTiles = (CTeleTile *)m_pLayers->Map()->GetData(pTMap->m_Tele);
				unsigned int Size = m_pLayers->Map()->GetDataSize(pTMap->m_Tele);

				if(Size >= pTMap->m_Width*pTMap->m_Height*sizeof(CTeleTile))
				{
					ColorRGBA Color = ColorRGBA(pTMap->m_Color.r/255.0f, pTMap->m_Color.g/255.0f, pTMap->m_Color.b/255.0f, pTMap->m_Color.a/255.0f*g_Config.m_ClOverlayEntities/100.0f);
					if(!Graphics()->IsBufferingEnabled())
					{
						Graphics()->BlendNone();
						RenderTools()->RenderTelemap(pTeleTiles, pTMap->m_Width, pTMap->m_Height, 32.0f, Color, TILERENDERFLAG_EXTEND|LAYERRENDERFLAG_OPAQUE);
						Graphics()->BlendNormal();
						RenderTools()->RenderTelemap(pTeleTiles, pTMap->m_Width, pTMap->m_Height, 32.0f, Color, TILERENDERFLAG_EXTEND|LAYERRENDERFLAG_TRANSPARENT);
						RenderTools()->RenderTeleOverlay(pTeleTiles, pTMap->m_Width, pTMap->m_Height, 32.0f, g_Config.m_ClOverlayEntities/100.0f);
					}
					else
					{
						Graphics()->BlendNormal();
						RenderTileLayer(TileLayerCounter-2, &Color, pTMap, pGroup);
						if(g_Config.m_ClTextEntities)
						{
							Graphics()->TextureSet(m_pImages->GetOverlayCenter());
							RenderTileLayer(TileLayerCounter-1, &Color, pTMap, pGroup);
						}
					}
				}
			}
			else if(Render && g_Config.m_ClOverlayEntities && IsSpeedupLayer)
			{
				CMapItemLayerTilemap *pTMap = (CMapItemLayerTilemap *)pLayer;
				Graphics()->TextureSet(m_pImages->GetEntities());

				CSpeedupTile *pSpeedupTiles = (CSpeedupTile *)m_pLayers->Map()->GetData(pTMap->m_Speedup);
				unsigned int Size = m_pLayers->Map()->GetDataSize(pTMap->m_Speedup);

				if(Size >= pTMap->m_Width*pTMap->m_Height*sizeof(CSpeedupTile))
				{
					ColorRGBA Color = ColorRGBA(pTMap->m_Color.r/255.0f, pTMap->m_Color.g/255.0f, pTMap->m_Color.b/255.0f, pTMap->m_Color.a/255.0f*g_Config.m_ClOverlayEntities/100.0f);
					if(!Graphics()->IsBufferingEnabled())
					{
						Graphics()->BlendNone();
						RenderTools()->RenderSpeedupmap(pSpeedupTiles, pTMap->m_Width, pTMap->m_Height, 32.0f, Color, TILERENDERFLAG_EXTEND|LAYERRENDERFLAG_OPAQUE);
						Graphics()->BlendNormal();
						RenderTools()->RenderSpeedupmap(pSpeedupTiles, pTMap->m_Width, pTMap->m_Height, 32.0f, Color, TILERENDERFLAG_EXTEND|LAYERRENDERFLAG_TRANSPARENT);
						RenderTools()->RenderSpeedupOverlay(pSpeedupTiles, pTMap->m_Width, pTMap->m_Height, 32.0f, g_Config.m_ClOverlayEntities/100.0f);
					}
					else
					{
						Graphics()->BlendNormal();

						// draw arrow -- clamp to the edge of the arrow image
						Graphics()->WrapClamp();
						Graphics()->TextureSet(g_pData->m_aImages[IMAGE_SPEEDUP_ARROW].m_Id);
						RenderTileLayer(TileLayerCounter-3, &Color, pTMap, pGroup);
						Graphics()->WrapNormal();
						if(g_Config.m_ClTextEntities)
						{
							Graphics()->TextureSet(m_pImages->GetOverlayBottom());
							RenderTileLayer(TileLayerCounter-2, &Color, pTMap, pGroup);
							Graphics()->TextureSet(m_pImages->GetOverlayTop());
							RenderTileLayer(TileLayerCounter-1, &Color, pTMap, pGroup);
						}
					}
				}
			}
			else if(Render && g_Config.m_ClOverlayEntities && IsTuneLayer)
			{
				CMapItemLayerTilemap *pTMap = (CMapItemLayerTilemap *)pLayer;
				Graphics()->TextureSet(m_pImages->GetEntities());

				CTuneTile *pTuneTiles = (CTuneTile *)m_pLayers->Map()->GetData(pTMap->m_Tune);
				unsigned int Size = m_pLayers->Map()->GetDataSize(pTMap->m_Tune);

				if(Size >= pTMap->m_Width*pTMap->m_Height*sizeof(CTuneTile))
				{
					ColorRGBA Color = ColorRGBA(pTMap->m_Color.r/255.0f, pTMap->m_Color.g/255.0f, pTMap->m_Color.b/255.0f, pTMap->m_Color.a/255.0f*g_Config.m_ClOverlayEntities/100.0f);
					if(!Graphics()->IsBufferingEnabled())
					{
						Graphics()->BlendNone();
						RenderTools()->RenderTunemap(pTuneTiles, pTMap->m_Width, pTMap->m_Height, 32.0f, Color, TILERENDERFLAG_EXTEND|LAYERRENDERFLAG_OPAQUE);
						Graphics()->BlendNormal();
						RenderTools()->RenderTunemap(pTuneTiles, pTMap->m_Width, pTMap->m_Height, 32.0f, Color, TILERENDERFLAG_EXTEND|LAYERRENDERFLAG_TRANSPARENT);
						//RenderTools()->RenderTuneOverlay(pTuneTiles, pTMap->m_Width, pTMap->m_Height, 32.0f, g_Config.m_ClOverlayEntities/100.0f);
					}
					else
					{
						Graphics()->BlendNormal();
						RenderTileLayer(TileLayerCounter-1, &Color, pTMap, pGroup);
					}
				}
			}
		}
		if(!g_Config.m_GfxNoclip)
			Graphics()->ClipDisable();
	}

	if(!g_Config.m_GfxNoclip)
		Graphics()->ClipDisable();

	// reset the screen like it was before
	Graphics()->MapScreen(Screen.x, Screen.y, Screen.w, Screen.h);
}<|MERGE_RESOLUTION|>--- conflicted
+++ resolved
@@ -101,13 +101,8 @@
 			else
 			{
 				s_Time = mix(pThis->m_LastLocalTick / (float)pThis->Client()->GameTickSpeed(),
-<<<<<<< HEAD
-							pThis->m_CurrentLocalTick / (float)pThis->Client()->GameTickSpeed(),
-							pThis->Client()->IntraGameTick());
-=======
-						pThis->m_CurrentLocalTick / (float)pThis->Client()->GameTickSpeed(),
+				    pThis->m_CurrentLocalTick / (float)pThis->Client()->GameTickSpeed(),
 						pThis->Client()->IntraGameTick());
->>>>>>> 516bc984
 			}
 		}
 		pThis->RenderTools()->RenderEvalEnvelope(pPoints+pItem->m_StartPoint, pItem->m_NumPoints, 4, s_Time+TimeOffset, pChannels);
