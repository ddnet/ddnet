--- conflicted
+++ resolved
@@ -11,70 +11,7 @@
 
 const int LAYER_DEFAULT_TILESET = -1;
 
-<<<<<<< HEAD
-CMapLayers::CMapLayers(int Type, bool OnlineOnly)
-{
-	m_Type = Type;
-	m_OnlineOnly = OnlineOnly;
-}
-
-void CMapLayers::OnInit()
-{
-	m_pLayers = Layers();
-	m_pImages = &m_pClient->m_MapImages;
-}
-
-CCamera *CMapLayers::GetCurCamera()
-{
-	return &m_pClient->m_Camera;
-}
-
-const char *CMapLayers::LoadingTitle() const
-{
-	return GameClient()->DemoPlayer()->IsPlaying() ? Localize("Preparing demo playback") : Localize("Connected");
-}
-
-bool CMapLayers::AddCustomEntitiesLayer(int LayerId, int Data, int ImageId, int TileSize, int TileIndexOffset, int FlagsOffset, int Width, int Height)
-{
-	if(m_vCustomEntitiesLayers.size() >= MAX_CUSTOM_ENTITIES_LAYERS)
-		return false; // Too many custom entities layers
-
-	for(auto &CustomEntitiesLayer : m_vCustomEntitiesLayers)
-	{
-		if(CustomEntitiesLayer.LayerId == LayerId)
-		{
-			return false; // Layer already exists
-		}
-	}
-
-	SCustomEntitiesLayer CustomLayer;
-
-	CustomLayer.m_pData = m_pLayers->Map()->GetData(Data); // "m_Data" for custom layers may be different from a normal tile layer
-
-	if(!CustomLayer.m_pData)
-		return false;
-
-	CustomLayer.LayerId = LayerId; //Set Id so we dont repeat layers
-	CustomLayer.m_ImageId = ImageId;
-	CustomLayer.m_TileSize = TileSize; //Tile size may be different from CTile
-	CustomLayer.m_TileIndexOffset = TileIndexOffset; //Tile m_Index position
-	CustomLayer.m_FlagsOffset = FlagsOffset; //Tile m_Flags position
-	CustomLayer.m_Width = Width;
-	CustomLayer.m_Height = Height;
-
-	int Size = m_pLayers->Map()->GetDataSize(Data);
-
-	if(Size < CustomLayer.m_Width * CustomLayer.m_Height * TileSize)
-		return false;
-
-	m_vCustomEntitiesLayers.push_back(CustomLayer);
-	return true;
-}
-
-void CMapLayers::EnvelopeEval(int TimeOffsetMillis, int Env, ColorRGBA &Result, size_t Channels, void *pUser)
-=======
 void CMapLayers::EnvelopeEval(int TimeOffsetMillis, int Env, ColorRGBA &Result, size_t Channels, IMap *pMap, CMapBasedEnvelopePointAccess *pEnvelopePoints, IClient *pClient, CGameClient *pGameClient, bool OnlineOnly)
->>>>>>> 8b403c38
 {
 	int EnvStart, EnvNum;
 	pMap->GetType(MAPITEMTYPE_ENVELOPE, &EnvStart, &EnvNum);
@@ -139,25 +76,53 @@
 	return &m_pClient->m_Camera;
 }
 
+bool CMapLayers::AddCustomEntitiesLayer(int LayerId, int Data, int ImageId, int TileSize, int TileIndexOffset, int FlagsOffset, int Width, int Height)
+{
+	if(m_vCustomEntitiesLayers.size() >= MAX_CUSTOM_ENTITIES_LAYERS)
+		return false; // Too many custom entities layers
+
+	for(auto &CustomEntitiesLayer : m_vCustomEntitiesLayers)
+	{
+		if(CustomEntitiesLayer.LayerId == LayerId)
+		{
+			return false; // Layer already exists
+		}
+	}
+
+	SCustomEntitiesLayer CustomLayer;
+
+	CustomLayer.m_pData = m_pLayers->Map()->GetData(Data); // "m_Data" for custom layers may be different from a normal tile layer
+
+	if(!CustomLayer.m_pData)
+		return false;
+
+	CustomLayer.LayerId = LayerId; //Set Id so we dont repeat layers
+	CustomLayer.m_ImageId = ImageId;
+	CustomLayer.m_TileSize = TileSize; //Tile size may be different from CTile
+	CustomLayer.m_TileIndexOffset = TileIndexOffset; //Tile m_Index position
+	CustomLayer.m_FlagsOffset = FlagsOffset; //Tile m_Flags position
+	CustomLayer.m_Width = Width;
+	CustomLayer.m_Height = Height;
+
+	int Size = m_pLayers->Map()->GetDataSize(Data);
+
+	if(Size < CustomLayer.m_Width * CustomLayer.m_Height * TileSize)
+		return false;
+
+	m_vCustomEntitiesLayers.push_back(CustomLayer);
+	return true;
+}
+
 void CMapLayers::OnMapLoad()
 {
 	m_pEnvelopePoints = std::make_shared<CMapBasedEnvelopePointAccess>(m_pLayers->Map());
 	bool PassedGameLayer = false;
 	m_vRenderLayers.clear();
-
-<<<<<<< HEAD
-	m_vvLayerCount.clear();
-	m_vvLayerCount.resize(m_pLayers->NumGroups());
-
 	m_vCustomEntitiesLayers.clear();
 
-	int TileLayerCounter = 0;
-	int QuadLayerCounter = 0;
-=======
 	const char *pLoadingTitle = Localize("Loading map");
 	const char *pLoadingMessage = Localize("Uploading map data to GPU");
 	m_pClient->m_Menus.RenderLoading(pLoadingTitle, pLoadingMessage, 0);
->>>>>>> 8b403c38
 
 	for(int g = 0; g < m_pLayers->NumGroups(); g++)
 	{
@@ -308,7 +273,6 @@
 		pRenderLayer->Render(Params);
 	}
 
-<<<<<<< HEAD
 	if(EntityOverlayVal)
 	{
 		for(auto &CustomEntitiesLayer : m_vCustomEntitiesLayers)
@@ -317,11 +281,7 @@
 		}
 	}
 
-	if(!g_Config.m_GfxNoclip || m_Type == TYPE_FULL_DESIGN)
-		Graphics()->ClipDisable();
-=======
 	DisableClip();
->>>>>>> 8b403c38
 
 	// don't reset screen on background
 	if(m_Type != TYPE_BACKGROUND && m_Type != TYPE_BACKGROUND_FORCE)
@@ -357,147 +317,7 @@
 {
 	CMapItemGroup *pGroup = m_pLayers->GetGroup(GroupId);
 
-<<<<<<< HEAD
-	if(!pTiles || Size < pLayerTilemap->m_Width * pLayerTilemap->m_Height * (int)TileSize)
-		return 0;
-
-	if(ppTiles)
-		*ppTiles = pTiles;
-
-	return OverlayCount + 1; // always add 1 tilelayer
-}
-
-void CMapLayers::RenderTilelayerWithTileBuffer(int ImageIndex, int LayerType, int TileLayerCounter, const ColorRGBA &Color)
-{
-	switch(LayerType)
-	{
-	case LAYER_GAME:
-		Graphics()->TextureSet(m_pImages->GetEntities(MAP_IMAGE_ENTITY_LAYER_TYPE_ALL_EXCEPT_SWITCH));
-		Graphics()->BlendNormal();
-		RenderKillTileBorder(TileLayerCounter - 1, Color.Multiply(GetDeathBorderColor()));
-		RenderTileLayer(TileLayerCounter - 1, Color);
-		break;
-
-	case LAYER_TELE:
-		Graphics()->TextureSet(m_pImages->GetEntities(MAP_IMAGE_ENTITY_LAYER_TYPE_ALL_EXCEPT_SWITCH));
-		Graphics()->BlendNormal();
-		RenderTileLayer(TileLayerCounter - 2, Color);
-		if(g_Config.m_ClTextEntities)
-		{
-			Graphics()->TextureSet(m_pImages->GetOverlayCenter());
-			RenderTileLayer(TileLayerCounter - 1, Color);
-		}
-		break;
-
-	case LAYER_SPEEDUP:
-		// draw arrow -- clamp to the edge of the arrow image
-		Graphics()->WrapClamp();
-		Graphics()->TextureSet(m_pImages->GetSpeedupArrow());
-		RenderTileLayer(TileLayerCounter - 3, Color);
-		Graphics()->WrapNormal();
-
-		if(g_Config.m_ClTextEntities)
-		{
-			Graphics()->TextureSet(m_pImages->GetOverlayBottom());
-			RenderTileLayer(TileLayerCounter - 2, Color);
-			Graphics()->TextureSet(m_pImages->GetOverlayTop());
-			RenderTileLayer(TileLayerCounter - 1, Color);
-		}
-		break;
-
-	case LAYER_SWITCH:
-		Graphics()->TextureSet(m_pImages->GetEntities(MAP_IMAGE_ENTITY_LAYER_TYPE_SWITCH));
-		Graphics()->BlendNormal();
-		RenderTileLayer(TileLayerCounter - 3, Color);
-		if(g_Config.m_ClTextEntities)
-		{
-			Graphics()->TextureSet(m_pImages->GetOverlayTop());
-			RenderTileLayer(TileLayerCounter - 2, Color);
-			Graphics()->TextureSet(m_pImages->GetOverlayBottom());
-			RenderTileLayer(TileLayerCounter - 1, Color);
-		}
-		break;
-
-	case LAYER_FRONT:
-	case LAYER_TUNE:
-		Graphics()->TextureSet(m_pImages->GetEntities(MAP_IMAGE_ENTITY_LAYER_TYPE_ALL_EXCEPT_SWITCH));
-		Graphics()->BlendNormal();
-		RenderTileLayer(TileLayerCounter - 1, Color);
-		break;
-
-	case LAYER_DEFAULT_TILESET:
-		if(ImageIndex != -1)
-			Graphics()->TextureSet(m_pImages->Get(ImageIndex));
-		else
-			Graphics()->TextureClear();
-		Graphics()->BlendNormal();
-		RenderTileLayer(TileLayerCounter - 1, Color);
-		break;
-
-	default:
-		dbg_assert(false, "Unknown LayerType %d", LayerType);
-	}
-}
-
-void CMapLayers::RenderCustomEntitiesLayer(const SCustomEntitiesLayer &CustomLayer, float Alpha)
-{
-	if(CustomLayer.m_ImageId != -1)
-		Graphics()->TextureSet(m_pImages->Get(CustomLayer.m_ImageId));
-	else
-		Graphics()->TextureClear();
-
-	ColorRGBA Color = ColorRGBA(1.0f, 1.0f, 1.0f, Alpha);
-	Graphics()->BlendNone();
-	RenderTools()->RenderCustomEntitiesTilemap(CustomLayer.m_pData, CustomLayer.m_TileSize, CustomLayer.m_TileIndexOffset, CustomLayer.m_FlagsOffset, CustomLayer.m_Width, CustomLayer.m_Height, 32.0f, Color, TILERENDERFLAG_EXTEND | LAYERRENDERFLAG_OPAQUE);
-	Graphics()->BlendNormal();
-	RenderTools()->RenderCustomEntitiesTilemap(CustomLayer.m_pData, CustomLayer.m_TileSize, CustomLayer.m_TileIndexOffset, CustomLayer.m_FlagsOffset, CustomLayer.m_Width, CustomLayer.m_Height, 32.0f, Color, TILERENDERFLAG_EXTEND | LAYERRENDERFLAG_TRANSPARENT);
-}
-
-void CMapLayers::RenderTilelayerNoTileBuffer(int ImageIndex, int LayerType, void *pTilesData, CMapItemLayerTilemap *pLayerTilemap, const ColorRGBA &Color)
-{
-	int OverlayRenderFlags = g_Config.m_ClTextEntities ? OVERLAYRENDERFLAG_TEXT : 0;
-
-	switch(LayerType)
-	{
-	case LAYER_GAME:
-	{
-		Graphics()->TextureSet(m_pImages->GetEntities(MAP_IMAGE_ENTITY_LAYER_TYPE_ALL_EXCEPT_SWITCH));
-		CTile *pGameTiles = (CTile *)pTilesData;
-		Graphics()->BlendNone();
-		RenderTools()->RenderTilemap(pGameTiles, pLayerTilemap->m_Width, pLayerTilemap->m_Height, 32.0f, Color, TILERENDERFLAG_EXTEND | LAYERRENDERFLAG_OPAQUE);
-		Graphics()->BlendNormal();
-		RenderTools()->RenderTileRectangle(-201, -201, pLayerTilemap->m_Width + 402, pLayerTilemap->m_Height + 402,
-			TILE_AIR, TILE_DEATH, // display air inside, death outside
-			32.0f, Color.Multiply(GetDeathBorderColor()), TILERENDERFLAG_EXTEND | LAYERRENDERFLAG_TRANSPARENT);
-
-		RenderTools()->RenderTilemap(pGameTiles, pLayerTilemap->m_Width, pLayerTilemap->m_Height, 32.0f, Color, TILERENDERFLAG_EXTEND | LAYERRENDERFLAG_TRANSPARENT);
-	}
-	break;
-
-	case LAYER_TELE:
-	{
-		Graphics()->TextureSet(m_pImages->GetEntities(MAP_IMAGE_ENTITY_LAYER_TYPE_ALL_EXCEPT_SWITCH));
-		CTeleTile *pTeleTiles = (CTeleTile *)pTilesData;
-		Graphics()->BlendNone();
-		RenderTools()->RenderTelemap(pTeleTiles, pLayerTilemap->m_Width, pLayerTilemap->m_Height, 32.0f, Color, TILERENDERFLAG_EXTEND | LAYERRENDERFLAG_OPAQUE);
-		Graphics()->BlendNormal();
-		RenderTools()->RenderTelemap(pTeleTiles, pLayerTilemap->m_Width, pLayerTilemap->m_Height, 32.0f, Color, TILERENDERFLAG_EXTEND | LAYERRENDERFLAG_TRANSPARENT);
-		RenderTools()->RenderTeleOverlay(pTeleTiles, pLayerTilemap->m_Width, pLayerTilemap->m_Height, 32.0f, OverlayRenderFlags, Color.a);
-	}
-	break;
-
-	case LAYER_SPEEDUP:
-	{
-		Graphics()->TextureSet(m_pImages->GetEntities(MAP_IMAGE_ENTITY_LAYER_TYPE_ALL_EXCEPT_SWITCH));
-		CSpeedupTile *pSpeedupTiles = (CSpeedupTile *)pTilesData;
-		RenderTools()->RenderSpeedupOverlay(pSpeedupTiles, pLayerTilemap->m_Width, pLayerTilemap->m_Height, 32.0f, OverlayRenderFlags, Color.a);
-	}
-	break;
-
-	case LAYER_SWITCH:
-=======
 	if(!pGroup)
->>>>>>> 8b403c38
 	{
 		dbg_msg("maplayers", "error group was null, group number = %d, total groups = %d", GroupId, m_pLayers->NumGroups());
 		dbg_msg("maplayers", "this is here to prevent a crash but the source of this is unknown, please report this for it to get fixed");
@@ -525,4 +345,193 @@
 
 	RenderTools()->MapScreenToGroup(Params.m_Center.x, Params.m_Center.y, pGroup, GetCurCamera()->m_Zoom);
 	return true;
+}
+
+void CMapLayers::RenderTilelayerWithTileBuffer(int ImageIndex, int LayerType, int TileLayerCounter, const ColorRGBA &Color)
+{
+	switch(LayerType)
+	{
+	case LAYER_GAME:
+		Graphics()->TextureSet(m_pImages->GetEntities(MAP_IMAGE_ENTITY_LAYER_TYPE_ALL_EXCEPT_SWITCH));
+		Graphics()->BlendNormal();
+		RenderKillTileBorder(TileLayerCounter - 1, Color.Multiply(GetDeathBorderColor()));
+		RenderTileLayer(TileLayerCounter - 1, Color);
+		break;
+
+	case LAYER_TELE:
+		Graphics()->TextureSet(m_pImages->GetEntities(MAP_IMAGE_ENTITY_LAYER_TYPE_ALL_EXCEPT_SWITCH));
+		Graphics()->BlendNormal();
+		RenderTileLayer(TileLayerCounter - 2, Color);
+		if(g_Config.m_ClTextEntities)
+		{
+			Graphics()->TextureSet(m_pImages->GetOverlayCenter());
+			RenderTileLayer(TileLayerCounter - 1, Color);
+		}
+		break;
+
+	case LAYER_SPEEDUP:
+		// draw arrow -- clamp to the edge of the arrow image
+		Graphics()->WrapClamp();
+		Graphics()->TextureSet(m_pImages->GetSpeedupArrow());
+		RenderTileLayer(TileLayerCounter - 3, Color);
+		Graphics()->WrapNormal();
+
+		if(g_Config.m_ClTextEntities)
+		{
+			Graphics()->TextureSet(m_pImages->GetOverlayBottom());
+			RenderTileLayer(TileLayerCounter - 2, Color);
+			Graphics()->TextureSet(m_pImages->GetOverlayTop());
+			RenderTileLayer(TileLayerCounter - 1, Color);
+		}
+		break;
+
+	case LAYER_SWITCH:
+		Graphics()->TextureSet(m_pImages->GetEntities(MAP_IMAGE_ENTITY_LAYER_TYPE_SWITCH));
+		Graphics()->BlendNormal();
+		RenderTileLayer(TileLayerCounter - 3, Color);
+		if(g_Config.m_ClTextEntities)
+		{
+			Graphics()->TextureSet(m_pImages->GetOverlayTop());
+			RenderTileLayer(TileLayerCounter - 2, Color);
+			Graphics()->TextureSet(m_pImages->GetOverlayBottom());
+			RenderTileLayer(TileLayerCounter - 1, Color);
+		}
+		break;
+
+	case LAYER_FRONT:
+	case LAYER_TUNE:
+		Graphics()->TextureSet(m_pImages->GetEntities(MAP_IMAGE_ENTITY_LAYER_TYPE_ALL_EXCEPT_SWITCH));
+		Graphics()->BlendNormal();
+		RenderTileLayer(TileLayerCounter - 1, Color);
+		break;
+
+	case LAYER_DEFAULT_TILESET:
+		if(ImageIndex != -1)
+			Graphics()->TextureSet(m_pImages->Get(ImageIndex));
+		else
+			Graphics()->TextureClear();
+		Graphics()->BlendNormal();
+		RenderTileLayer(TileLayerCounter - 1, Color);
+		break;
+
+	default:
+		dbg_assert(false, "Unknown LayerType %d", LayerType);
+	}
+}
+
+void CMapLayers::RenderCustomEntitiesLayer(const SCustomEntitiesLayer &CustomLayer, float Alpha)
+{
+	if(CustomLayer.m_ImageId != -1)
+		Graphics()->TextureSet(m_pImages->Get(CustomLayer.m_ImageId));
+	else
+		Graphics()->TextureClear();
+
+	ColorRGBA Color = ColorRGBA(1.0f, 1.0f, 1.0f, Alpha);
+	Graphics()->BlendNone();
+	RenderTools()->RenderCustomEntitiesTilemap(CustomLayer.m_pData, CustomLayer.m_TileSize, CustomLayer.m_TileIndexOffset, CustomLayer.m_FlagsOffset, CustomLayer.m_Width, CustomLayer.m_Height, 32.0f, Color, TILERENDERFLAG_EXTEND | LAYERRENDERFLAG_OPAQUE);
+	Graphics()->BlendNormal();
+	RenderTools()->RenderCustomEntitiesTilemap(CustomLayer.m_pData, CustomLayer.m_TileSize, CustomLayer.m_TileIndexOffset, CustomLayer.m_FlagsOffset, CustomLayer.m_Width, CustomLayer.m_Height, 32.0f, Color, TILERENDERFLAG_EXTEND | LAYERRENDERFLAG_TRANSPARENT);
+}
+
+void CMapLayers::RenderTilelayerNoTileBuffer(int ImageIndex, int LayerType, void *pTilesData, CMapItemLayerTilemap *pLayerTilemap, const ColorRGBA &Color)
+{
+	int OverlayRenderFlags = g_Config.m_ClTextEntities ? OVERLAYRENDERFLAG_TEXT : 0;
+
+	switch(LayerType)
+	{
+	case LAYER_GAME:
+	{
+		Graphics()->TextureSet(m_pImages->GetEntities(MAP_IMAGE_ENTITY_LAYER_TYPE_ALL_EXCEPT_SWITCH));
+		CTile *pGameTiles = (CTile *)pTilesData;
+		Graphics()->BlendNone();
+		RenderTools()->RenderTilemap(pGameTiles, pLayerTilemap->m_Width, pLayerTilemap->m_Height, 32.0f, Color, TILERENDERFLAG_EXTEND | LAYERRENDERFLAG_OPAQUE);
+		Graphics()->BlendNormal();
+		RenderTools()->RenderTileRectangle(-201, -201, pLayerTilemap->m_Width + 402, pLayerTilemap->m_Height + 402,
+			TILE_AIR, TILE_DEATH, // display air inside, death outside
+			32.0f, Color.Multiply(GetDeathBorderColor()), TILERENDERFLAG_EXTEND | LAYERRENDERFLAG_TRANSPARENT);
+
+		RenderTools()->RenderTilemap(pGameTiles, pLayerTilemap->m_Width, pLayerTilemap->m_Height, 32.0f, Color, TILERENDERFLAG_EXTEND | LAYERRENDERFLAG_TRANSPARENT);
+	}
+	break;
+
+	case LAYER_TELE:
+	{
+		Graphics()->TextureSet(m_pImages->GetEntities(MAP_IMAGE_ENTITY_LAYER_TYPE_ALL_EXCEPT_SWITCH));
+		CTeleTile *pTeleTiles = (CTeleTile *)pTilesData;
+		Graphics()->BlendNone();
+		RenderTools()->RenderTelemap(pTeleTiles, pLayerTilemap->m_Width, pLayerTilemap->m_Height, 32.0f, Color, TILERENDERFLAG_EXTEND | LAYERRENDERFLAG_OPAQUE);
+		Graphics()->BlendNormal();
+		RenderTools()->RenderTelemap(pTeleTiles, pLayerTilemap->m_Width, pLayerTilemap->m_Height, 32.0f, Color, TILERENDERFLAG_EXTEND | LAYERRENDERFLAG_TRANSPARENT);
+		RenderTools()->RenderTeleOverlay(pTeleTiles, pLayerTilemap->m_Width, pLayerTilemap->m_Height, 32.0f, OverlayRenderFlags, Color.a);
+	}
+	break;
+
+	case LAYER_SPEEDUP:
+	{
+		Graphics()->TextureSet(m_pImages->GetEntities(MAP_IMAGE_ENTITY_LAYER_TYPE_ALL_EXCEPT_SWITCH));
+		CSpeedupTile *pSpeedupTiles = (CSpeedupTile *)pTilesData;
+		RenderTools()->RenderSpeedupOverlay(pSpeedupTiles, pLayerTilemap->m_Width, pLayerTilemap->m_Height, 32.0f, OverlayRenderFlags, Color.a);
+	}
+	break;
+
+	case LAYER_SWITCH:
+	{
+		Graphics()->TextureSet(m_pImages->GetEntities(MAP_IMAGE_ENTITY_LAYER_TYPE_SWITCH));
+		CSwitchTile *pSwitchTiles = (CSwitchTile *)pTilesData;
+		Graphics()->BlendNone();
+		RenderTools()->RenderSwitchmap(pSwitchTiles, pLayerTilemap->m_Width, pLayerTilemap->m_Height, 32.0f, Color, TILERENDERFLAG_EXTEND | LAYERRENDERFLAG_OPAQUE);
+		Graphics()->BlendNormal();
+		RenderTools()->RenderSwitchmap(pSwitchTiles, pLayerTilemap->m_Width, pLayerTilemap->m_Height, 32.0f, Color, TILERENDERFLAG_EXTEND | LAYERRENDERFLAG_TRANSPARENT);
+		RenderTools()->RenderSwitchOverlay(pSwitchTiles, pLayerTilemap->m_Width, pLayerTilemap->m_Height, 32.0f, OverlayRenderFlags, Color.a);
+	}
+	break;
+
+	case LAYER_TUNE:
+	{
+		Graphics()->TextureSet(m_pImages->GetEntities(MAP_IMAGE_ENTITY_LAYER_TYPE_ALL_EXCEPT_SWITCH));
+		CTuneTile *pTuneTiles = (CTuneTile *)pTilesData;
+		Graphics()->BlendNone();
+		RenderTools()->RenderTunemap(pTuneTiles, pLayerTilemap->m_Width, pLayerTilemap->m_Height, 32.0f, Color, TILERENDERFLAG_EXTEND | LAYERRENDERFLAG_OPAQUE);
+		Graphics()->BlendNormal();
+		RenderTools()->RenderTunemap(pTuneTiles, pLayerTilemap->m_Width, pLayerTilemap->m_Height, 32.0f, Color, TILERENDERFLAG_EXTEND | LAYERRENDERFLAG_TRANSPARENT);
+	}
+	break;
+
+	case LAYER_FRONT:
+	{
+		Graphics()->TextureSet(m_pImages->GetEntities(MAP_IMAGE_ENTITY_LAYER_TYPE_ALL_EXCEPT_SWITCH));
+		CTile *pTiles = (CTile *)pTilesData;
+		Graphics()->BlendNone();
+		RenderTools()->RenderTilemap(pTiles, pLayerTilemap->m_Width, pLayerTilemap->m_Height, 32.0f, Color, TILERENDERFLAG_EXTEND | LAYERRENDERFLAG_OPAQUE);
+		Graphics()->BlendNormal();
+		RenderTools()->RenderTilemap(pTiles, pLayerTilemap->m_Width, pLayerTilemap->m_Height, 32.0f, Color, TILERENDERFLAG_EXTEND | LAYERRENDERFLAG_TRANSPARENT);
+	}
+	break;
+
+	case LAYER_DEFAULT_TILESET:
+	{
+		if(ImageIndex != -1)
+			Graphics()->TextureSet(m_pImages->Get(ImageIndex));
+		else
+			Graphics()->TextureClear();
+		CTile *pTiles = (CTile *)pTilesData;
+		Graphics()->BlendNone();
+		RenderTools()->RenderTilemap(pTiles, pLayerTilemap->m_Width, pLayerTilemap->m_Height, 32.0f, Color, TILERENDERFLAG_EXTEND | LAYERRENDERFLAG_OPAQUE);
+		Graphics()->BlendNormal();
+		RenderTools()->RenderTilemap(pTiles, pLayerTilemap->m_Width, pLayerTilemap->m_Height, 32.0f, Color, TILERENDERFLAG_EXTEND | LAYERRENDERFLAG_TRANSPARENT);
+	}
+	break;
+
+	default:
+		dbg_assert(false, "Unknown LayerType %d", LayerType);
+	}
+}
+
+ColorRGBA CMapLayers::GetDeathBorderColor() const
+{
+	// draw kill tiles outside the entity clipping rectangle
+	// slow blinking to hint that it's not a part of the map
+	float Seconds = time_get() / (float)time_freq();
+	float Alpha = 0.3f + 0.35f * (1.f + std::sin(2.f * pi * Seconds / 3.f));
+	return ColorRGBA(1.f, 1.f, 1.f, Alpha);
 }