<<<<<<< HEAD
#include <base/system.h>

#include <algorithm>

#include <engine/graphics.h>
#include <engine/map.h>
#include <engine/shared/config.h>

#include <game/client/components/camera.h>
#include <game/client/components/mapimages.h>
#include <game/client/components/maplayers.h>
#include <game/client/gameclient.h>

#include <game/layers.h>
#include <game/localization.h>
#include <game/mapitems.h>

#include "menu_background.h"

#include <chrono>

using namespace std::chrono_literals;

std::array<vec2, CMenuBackground::NUM_POS> GenerateMenuBackgroundPositions()
{
	std::array<vec2, CMenuBackground::NUM_POS> Positions;

	Positions[CMenuBackground::POS_START] = vec2(500.0f, 500.0f);
	Positions[CMenuBackground::POS_BROWSER_INTERNET] = vec2(1000.0f, 1000.0f);
	Positions[CMenuBackground::POS_BROWSER_LAN] = vec2(1100.0f, 1000.0f);
	Positions[CMenuBackground::POS_DEMOS] = vec2(900.0f, 100.0f);
	Positions[CMenuBackground::POS_NEWS] = vec2(500.0f, 750.0f);
	Positions[CMenuBackground::POS_BROWSER_FAVORITES] = vec2(1250.0f, 500.0f);
	Positions[CMenuBackground::POS_SETTINGS_LANGUAGE] = vec2(500.0f, 1200.0f);
	Positions[CMenuBackground::POS_SETTINGS_GENERAL] = vec2(500.0f, 1000.0f);
	Positions[CMenuBackground::POS_SETTINGS_PLAYER] = vec2(600.0f, 1000.0f);
	Positions[CMenuBackground::POS_SETTINGS_TEE] = vec2(700.0f, 1000.0f);
	Positions[CMenuBackground::POS_SETTINGS_APPEARANCE] = vec2(200.0f, 1000.0f);
	Positions[CMenuBackground::POS_SETTINGS_CONTROLS] = vec2(800.0f, 1000.0f);
	Positions[CMenuBackground::POS_SETTINGS_GRAPHICS] = vec2(900.0f, 1000.0f);
	Positions[CMenuBackground::POS_SETTINGS_SOUND] = vec2(1000.0f, 1000.0f);
	Positions[CMenuBackground::POS_SETTINGS_DDNET] = vec2(1200.0f, 200.0f);
	Positions[CMenuBackground::POS_SETTINGS_ASSETS] = vec2(500.0f, 500.0f);
	for(int i = 0; i < CMenuBackground::POS_BROWSER_CUSTOM_NUM; ++i)
		Positions[CMenuBackground::POS_BROWSER_CUSTOM0 + i] = vec2(500.0f + (75.0f * (float)i), 650.0f - (75.0f * (float)i));
	for(int i = 0; i < CMenuBackground::POS_SETTINGS_RESERVED_NUM; ++i)
		Positions[CMenuBackground::POS_SETTINGS_RESERVED0 + i] = vec2(0, 0);
	for(int i = 0; i < CMenuBackground::POS_RESERVED_NUM; ++i)
		Positions[CMenuBackground::POS_RESERVED0 + i] = vec2(0, 0);

	return Positions;
}

CMenuBackground::CMenuBackground() :
	CBackground(CMapLayers::TYPE_FULL_DESIGN, false)
{
	m_RotationCenter = vec2(0.0f, 0.0f);
	m_AnimationStartPos = vec2(0.0f, 0.0f);
	m_Camera.m_Center = vec2(0.0f, 0.0f);
	m_Camera.m_PrevCenter = vec2(0.0f, 0.0f); // unused in this class
	m_ChangedPosition = false;

	ResetPositions();

	m_CurrentPosition = -1;
	m_MoveTime = 0.0f;

	m_IsInit = false;
}

CBackgroundEngineMap *CMenuBackground::CreateBGMap()
{
	return new CMenuMap;
}

void CMenuBackground::OnInit()
{
	m_pBackgroundMap = CreateBGMap();
	m_pMap = m_pBackgroundMap;

	m_IsInit = true;

	m_pImages->m_pClient = GameClient();
	Kernel()->RegisterInterface<CMenuMap>((CMenuMap *)m_pBackgroundMap);
	if(g_Config.m_ClMenuMap[0] != '\0')
		LoadMenuBackground();

	m_Camera.m_pClient = GameClient();
	m_Camera.m_ZoomSet = false;
	m_Camera.m_ZoomSmoothingTarget = 0;
}

void CMenuBackground::ResetPositions()
{
	m_aPositions = GenerateMenuBackgroundPositions();
}

void CMenuBackground::LoadThemeIcon(CTheme &Theme)
{
	char aIconPath[IO_MAX_PATH_LENGTH];
	str_format(aIconPath, sizeof(aIconPath), "themes/%s.png", Theme.m_Name.empty() ? "none" : Theme.m_Name.c_str());
	Theme.m_IconTexture = Graphics()->LoadTexture(aIconPath, IStorage::TYPE_ALL);

	char aBuf[32 + IO_MAX_PATH_LENGTH];
	if(Theme.m_IconTexture.IsNullTexture())
		str_format(aBuf, sizeof(aBuf), "failed to load theme icon '%s'", aIconPath);
	else
		str_format(aBuf, sizeof(aBuf), "loaded theme icon '%s'", aIconPath);
	Console()->Print(IConsole::OUTPUT_LEVEL_ADDINFO, "menuthemes", aBuf);
}

int CMenuBackground::ThemeScan(const char *pName, int IsDir, int DirType, void *pUser)
{
	CMenuBackground *pSelf = (CMenuBackground *)pUser;
	const char *pSuffix = str_endswith(pName, ".map");
	if(IsDir || !pSuffix)
		return 0;
	char aFullName[128];
	char aThemeName[128];
	str_truncate(aFullName, sizeof(aFullName), pName, pSuffix - pName);

	bool IsDay = false;
	bool IsNight = false;
	if((pSuffix = str_endswith(aFullName, "_day")))
	{
		str_truncate(aThemeName, sizeof(aThemeName), pName, pSuffix - aFullName);
		IsDay = true;
	}
	else if((pSuffix = str_endswith(aFullName, "_night")))
	{
		str_truncate(aThemeName, sizeof(aThemeName), pName, pSuffix - aFullName);
		IsNight = true;
	}
	else
		str_copy(aThemeName, aFullName);

	if(str_comp(aThemeName, "none") == 0 || str_comp(aThemeName, "auto") == 0 || str_comp(aThemeName, "rand") == 0) // "none", "auto" and "rand" reserved, disallowed for maps
		return 0;

	// try to edit an existing theme
	for(auto &Theme : pSelf->m_vThemes)
	{
		if(str_comp(Theme.m_Name.c_str(), aThemeName) == 0)
		{
			if(IsDay)
				Theme.m_HasDay = true;
			if(IsNight)
				Theme.m_HasNight = true;
			return 0;
		}
	}

	// make new theme
	char aBuf[512];
	str_format(aBuf, sizeof(aBuf), "added theme '%s' from 'themes/%s'", aThemeName, pName);
	pSelf->Console()->Print(IConsole::OUTPUT_LEVEL_ADDINFO, "menuthemes", aBuf);
	pSelf->m_vThemes.emplace_back(aThemeName, IsDay, IsNight);
	pSelf->LoadThemeIcon(pSelf->m_vThemes.back());

	if(time_get_nanoseconds() - pSelf->m_ThemeScanStartTime > 500ms)
	{
		pSelf->GameClient()->m_Menus.RenderLoading(Localize("Loading menu themes"), "", 0, false);
	}
	return 0;
}

void CMenuBackground::LoadMenuBackground(bool HasDayHint, bool HasNightHint)
{
	if(!m_IsInit)
		return;

	if(m_Loaded && m_pMap == m_pBackgroundMap)
		m_pMap->Unload();

	m_Loaded = false;
	m_pMap = m_pBackgroundMap;
	m_pLayers = m_pBackgroundLayers;
	m_pImages = m_pBackgroundImages;

	ResetPositions();

	str_copy(m_aMapName, g_Config.m_ClMenuMap);

	if(g_Config.m_ClMenuMap[0] != '\0')
	{
		const char *pMenuMap = g_Config.m_ClMenuMap;
		if(str_comp(pMenuMap, "auto") == 0)
		{
			switch(time_season())
			{
			case SEASON_SPRING:
			case SEASON_EASTER:
				pMenuMap = "heavens";
				break;
			case SEASON_SUMMER:
				pMenuMap = "jungle";
				break;
			case SEASON_AUTUMN:
			case SEASON_HALLOWEEN:
				pMenuMap = "autumn";
				break;
			case SEASON_WINTER:
			case SEASON_XMAS:
				pMenuMap = "winter";
				break;
			case SEASON_NEWYEAR:
				pMenuMap = "newyear";
				break;
			}
		}
		else if(str_comp(pMenuMap, "rand") == 0)
		{
			// make sure to load themes
			const std::vector<CTheme> &vThemesRef = GetThemes();
			if(vThemesRef.size() > PREDEFINED_THEMES_COUNT)
			{
				int RandomThemeIndex = rand() % (vThemesRef.size() - PREDEFINED_THEMES_COUNT);
				if(RandomThemeIndex + PREDEFINED_THEMES_COUNT < (int)vThemesRef.size())
					pMenuMap = vThemesRef[RandomThemeIndex + PREDEFINED_THEMES_COUNT].m_Name.c_str();
			}
		}

		char aBuf[128];

		const int HourOfTheDay = time_houroftheday();
		const bool IsDaytime = HourOfTheDay >= 6 && HourOfTheDay < 18;

		if(!m_Loaded && ((HasDayHint && IsDaytime) || (HasNightHint && !IsDaytime)))
		{
			str_format(aBuf, sizeof(aBuf), "themes/%s_%s.map", pMenuMap, IsDaytime ? "day" : "night");
			if(m_pMap->Load(aBuf))
			{
				m_Loaded = true;
			}
		}

		if(!m_Loaded)
		{
			str_format(aBuf, sizeof(aBuf), "themes/%s.map", pMenuMap);
			if(m_pMap->Load(aBuf))
			{
				m_Loaded = true;
			}
		}

		if(!m_Loaded && ((HasDayHint && !IsDaytime) || (HasNightHint && IsDaytime)))
		{
			str_format(aBuf, sizeof(aBuf), "themes/%s_%s.map", pMenuMap, IsDaytime ? "night" : "day");
			if(m_pMap->Load(aBuf))
			{
				m_Loaded = true;
			}
		}

		if(m_Loaded)
		{
			m_pLayers->Init(m_pMap, true);

			CMapLayers::OnMapLoad();
			m_pImages->LoadBackground(m_pLayers, m_pMap);

			// look for custom positions
			CMapItemLayerTilemap *pTLayer = m_pLayers->GameLayer();
			if(pTLayer)
			{
				int DataIndex = pTLayer->m_Data;
				unsigned int Size = m_pLayers->Map()->GetDataSize(DataIndex);
				void *pTiles = m_pLayers->Map()->GetData(DataIndex);
				unsigned int TileSize = sizeof(CTile);

				if(Size >= pTLayer->m_Width * pTLayer->m_Height * TileSize)
				{
					for(int y = 0; y < pTLayer->m_Height; ++y)
					{
						for(int x = 0; x < pTLayer->m_Width; ++x)
						{
							unsigned char Index = ((CTile *)pTiles)[y * pTLayer->m_Width + x].m_Index;
							if(Index >= TILE_TIME_CHECKPOINT_FIRST && Index <= TILE_TIME_CHECKPOINT_LAST)
							{
								int ArrayIndex = clamp<int>((Index - TILE_TIME_CHECKPOINT_FIRST), 0, NUM_POS);
								m_aPositions[ArrayIndex] = vec2(x * 32.0f + 16.0f, y * 32.0f + 16.0f);
							}

							x += ((CTile *)pTiles)[y * pTLayer->m_Width + x].m_Skip;
						}
					}
				}
			}
		}
	}
}

void CMenuBackground::OnMapLoad()
{
}

void CMenuBackground::OnRender()
{
}

bool CMenuBackground::Render()
{
	if(!m_Loaded)
		return false;

	if(Client()->State() == IClient::STATE_ONLINE || Client()->State() == IClient::STATE_DEMOPLAYBACK)
		return false;

	m_Camera.m_Zoom = 0.7f;

	float DistToCenter = distance(m_Camera.m_Center, m_RotationCenter);
	if(!m_ChangedPosition && absolute(DistToCenter - (float)g_Config.m_ClRotationRadius) <= 0.5f)
	{
		// do little rotation
		float RotPerTick = 360.0f / (float)g_Config.m_ClRotationSpeed * clamp(Client()->RenderFrameTime(), 0.0f, 0.1f);
		m_CurrentDirection = rotate(m_CurrentDirection, RotPerTick);
		m_Camera.m_Center = m_RotationCenter + m_CurrentDirection * (float)g_Config.m_ClRotationRadius;
	}
	else
	{
		// positions for the animation
		vec2 DirToCenter;
		if(DistToCenter > 0.5f)
			DirToCenter = normalize(m_AnimationStartPos - m_RotationCenter);
		else
			DirToCenter = vec2(1, 0);
		vec2 TargetPos = m_RotationCenter + DirToCenter * (float)g_Config.m_ClRotationRadius;
		float Distance = distance(m_AnimationStartPos, TargetPos);
		if(Distance > 0.001f)
			m_CurrentDirection = normalize(m_AnimationStartPos - TargetPos);
		else
			m_CurrentDirection = vec2(1.0f, 0.0f);

		// move time
		m_MoveTime += clamp(Client()->RenderFrameTime(), 0.0f, 0.1f) * g_Config.m_ClCameraSpeed / 10.0f;
		float XVal = 1 - m_MoveTime;
		XVal = std::pow(XVal, 7.0f);

		m_Camera.m_Center = TargetPos + m_CurrentDirection * (XVal * Distance);
		if(m_CurrentPosition < 0)
		{
			m_AnimationStartPos = m_Camera.m_Center;
			m_MoveTime = 0.0f;
		}

		m_ChangedPosition = false;
	}

	CMapLayers::OnRender();

	m_CurrentPosition = -1;

	return true;
}

CCamera *CMenuBackground::GetCurCamera()
{
	return &m_Camera;
}

void CMenuBackground::ChangePosition(int PositionNumber)
{
	if(PositionNumber != m_CurrentPosition)
	{
		if(PositionNumber >= POS_START && PositionNumber < NUM_POS)
		{
			m_CurrentPosition = PositionNumber;
		}
		else
		{
			m_CurrentPosition = POS_START;
		}

		m_ChangedPosition = true;
	}
	m_AnimationStartPos = m_Camera.m_Center;
	m_RotationCenter = m_aPositions[m_CurrentPosition];
	m_MoveTime = 0.0f;
}

std::vector<CTheme> &CMenuBackground::GetThemes()
{
	if(m_vThemes.empty()) // not loaded yet
	{
		// when adding more here, make sure to change the value of PREDEFINED_THEMES_COUNT too
		m_vThemes.emplace_back("", true, true); // no theme
		LoadThemeIcon(m_vThemes.back());

		m_vThemes.emplace_back("auto", true, true); // auto theme
		LoadThemeIcon(m_vThemes.back());

		m_vThemes.emplace_back("rand", true, true); // random theme
		LoadThemeIcon(m_vThemes.back());

		m_ThemeScanStartTime = time_get_nanoseconds();
		Storage()->ListDirectory(IStorage::TYPE_ALL, "themes", ThemeScan, this);

		std::sort(m_vThemes.begin() + PREDEFINED_THEMES_COUNT, m_vThemes.end());
	}
	return m_vThemes;
}
=======
#include <base/system.h>

#include <algorithm>

#include <engine/graphics.h>
#include <engine/map.h>
#include <engine/shared/config.h>

#include <game/client/components/camera.h>
#include <game/client/components/mapimages.h>
#include <game/client/components/maplayers.h>
#include <game/client/gameclient.h>

#include <game/layers.h>
#include <game/localization.h>
#include <game/mapitems.h>

#include "menu_background.h"

#include <chrono>

using namespace std::chrono_literals;

std::array<vec2, CMenuBackground::NUM_POS> GenerateMenuBackgroundPositions()
{
	std::array<vec2, CMenuBackground::NUM_POS> Positions;

	Positions[CMenuBackground::POS_START] = vec2(500.0f, 500.0f);
	Positions[CMenuBackground::POS_BROWSER_INTERNET] = vec2(1000.0f, 1000.0f);
	Positions[CMenuBackground::POS_BROWSER_LAN] = vec2(1100.0f, 1000.0f);
	Positions[CMenuBackground::POS_DEMOS] = vec2(900.0f, 100.0f);
	Positions[CMenuBackground::POS_NEWS] = vec2(500.0f, 750.0f);
	Positions[CMenuBackground::POS_BROWSER_FAVORITES] = vec2(1250.0f, 500.0f);
	Positions[CMenuBackground::POS_SETTINGS_LANGUAGE] = vec2(500.0f, 1200.0f);
	Positions[CMenuBackground::POS_SETTINGS_GENERAL] = vec2(500.0f, 1000.0f);
	Positions[CMenuBackground::POS_SETTINGS_PLAYER] = vec2(600.0f, 1000.0f);
	Positions[CMenuBackground::POS_SETTINGS_TEE] = vec2(700.0f, 1000.0f);
	Positions[CMenuBackground::POS_SETTINGS_APPEARANCE] = vec2(200.0f, 1000.0f);
	Positions[CMenuBackground::POS_SETTINGS_CONTROLS] = vec2(800.0f, 1000.0f);
	Positions[CMenuBackground::POS_SETTINGS_GRAPHICS] = vec2(900.0f, 1000.0f);
	Positions[CMenuBackground::POS_SETTINGS_SOUND] = vec2(1000.0f, 1000.0f);
	Positions[CMenuBackground::POS_SETTINGS_DDNET] = vec2(1200.0f, 200.0f);
	Positions[CMenuBackground::POS_SETTINGS_ASSETS] = vec2(500.0f, 500.0f);
	for(int i = 0; i < CMenuBackground::POS_BROWSER_CUSTOM_NUM; ++i)
		Positions[CMenuBackground::POS_BROWSER_CUSTOM0 + i] = vec2(500.0f + (75.0f * (float)i), 650.0f - (75.0f * (float)i));
	for(int i = 0; i < CMenuBackground::POS_SETTINGS_RESERVED_NUM; ++i)
		Positions[CMenuBackground::POS_SETTINGS_RESERVED0 + i] = vec2(0, 0);
	for(int i = 0; i < CMenuBackground::POS_RESERVED_NUM; ++i)
		Positions[CMenuBackground::POS_RESERVED0 + i] = vec2(0, 0);

	return Positions;
}

CMenuBackground::CMenuBackground() :
	CBackground(CMapLayers::TYPE_FULL_DESIGN, false)
{
	m_RotationCenter = vec2(0.0f, 0.0f);
	m_AnimationStartPos = vec2(0.0f, 0.0f);
	m_Camera.m_Center = vec2(0.0f, 0.0f);
	m_Camera.m_PrevCenter = vec2(0.0f, 0.0f); // unused in this class
	m_ChangedPosition = false;

	ResetPositions();

	m_CurrentPosition = -1;
	m_MoveTime = 0.0f;

	m_IsInit = false;
}

CBackgroundEngineMap *CMenuBackground::CreateBGMap()
{
	return new CMenuMap;
}

void CMenuBackground::OnInit()
{
	m_pBackgroundMap = CreateBGMap();
	m_pMap = m_pBackgroundMap;

	m_IsInit = true;

	m_pImages->m_pClient = GameClient();
	Kernel()->RegisterInterface<CMenuMap>((CMenuMap *)m_pBackgroundMap);
	if(g_Config.m_ClMenuMap[0] != '\0')
		LoadMenuBackground();

	m_Camera.m_pClient = GameClient();
	m_Camera.m_ZoomSet = false;
	m_Camera.m_ZoomSmoothingTarget = 0;
}

void CMenuBackground::ResetPositions()
{
	m_aPositions = GenerateMenuBackgroundPositions();
}

void CMenuBackground::LoadThemeIcon(CTheme &Theme)
{
	char aIconPath[IO_MAX_PATH_LENGTH];
	str_format(aIconPath, sizeof(aIconPath), "themes/%s.png", Theme.m_Name.empty() ? "none" : Theme.m_Name.c_str());
	Theme.m_IconTexture = Graphics()->LoadTexture(aIconPath, IStorage::TYPE_ALL);

	char aBuf[32 + IO_MAX_PATH_LENGTH];
	if(Theme.m_IconTexture.IsNullTexture())
		str_format(aBuf, sizeof(aBuf), "failed to load theme icon '%s'", aIconPath);
	else
		str_format(aBuf, sizeof(aBuf), "loaded theme icon '%s'", aIconPath);
	Console()->Print(IConsole::OUTPUT_LEVEL_ADDINFO, "menuthemes", aBuf);
}

int CMenuBackground::ThemeScan(const char *pName, int IsDir, int DirType, void *pUser)
{
	CMenuBackground *pSelf = (CMenuBackground *)pUser;
	const char *pSuffix = str_endswith(pName, ".map");
	if(IsDir || !pSuffix)
		return 0;
	char aFullName[128];
	char aThemeName[128];
	str_truncate(aFullName, sizeof(aFullName), pName, pSuffix - pName);

	bool IsDay = false;
	bool IsNight = false;
	if((pSuffix = str_endswith(aFullName, "_day")))
	{
		str_truncate(aThemeName, sizeof(aThemeName), pName, pSuffix - aFullName);
		IsDay = true;
	}
	else if((pSuffix = str_endswith(aFullName, "_night")))
	{
		str_truncate(aThemeName, sizeof(aThemeName), pName, pSuffix - aFullName);
		IsNight = true;
	}
	else
		str_copy(aThemeName, aFullName);

	if(str_comp(aThemeName, "none") == 0 || str_comp(aThemeName, "auto") == 0 || str_comp(aThemeName, "rand") == 0) // "none", "auto" and "rand" reserved, disallowed for maps
		return 0;

	// try to edit an existing theme
	for(auto &Theme : pSelf->m_vThemes)
	{
		if(str_comp(Theme.m_Name.c_str(), aThemeName) == 0)
		{
			if(IsDay)
				Theme.m_HasDay = true;
			if(IsNight)
				Theme.m_HasNight = true;
			return 0;
		}
	}

	// make new theme
	char aBuf[512];
	str_format(aBuf, sizeof(aBuf), "added theme '%s' from 'themes/%s'", aThemeName, pName);
	pSelf->Console()->Print(IConsole::OUTPUT_LEVEL_ADDINFO, "menuthemes", aBuf);
	pSelf->m_vThemes.emplace_back(aThemeName, IsDay, IsNight);
	pSelf->LoadThemeIcon(pSelf->m_vThemes.back());

	if(time_get_nanoseconds() - pSelf->m_ThemeScanStartTime > 500ms)
	{
		pSelf->GameClient()->m_Menus.RenderLoading(Localize("AIODOB :D"), "Mhm oh yeah", 0, false);
	}
	return 0;
}

void CMenuBackground::LoadMenuBackground(bool HasDayHint, bool HasNightHint)
{
	if(!m_IsInit)
		return;

	if(m_Loaded && m_pMap == m_pBackgroundMap)
		m_pMap->Unload();

	m_Loaded = false;
	m_pMap = m_pBackgroundMap;
	m_pLayers = m_pBackgroundLayers;
	m_pImages = m_pBackgroundImages;

	ResetPositions();

	str_copy(m_aMapName, g_Config.m_ClMenuMap);

	if(g_Config.m_ClMenuMap[0] != '\0')
	{
		const char *pMenuMap = g_Config.m_ClMenuMap;
		if(str_comp(pMenuMap, "auto") == 0)
		{
			switch(time_season())
			{
			case SEASON_SPRING:
			case SEASON_EASTER:
				pMenuMap = "heavens";
				break;
			case SEASON_SUMMER:
				pMenuMap = "jungle";
				break;
			case SEASON_AUTUMN:
			case SEASON_HALLOWEEN:
				pMenuMap = "autumn";
				break;
			case SEASON_WINTER:
			case SEASON_XMAS:
				pMenuMap = "winter";
				break;
			case SEASON_NEWYEAR:
				pMenuMap = "newyear";
				break;
			}
		}
		else if(str_comp(pMenuMap, "rand") == 0)
		{
			// make sure to load themes
			const std::vector<CTheme> &vThemesRef = GetThemes();
			if(vThemesRef.size() > PREDEFINED_THEMES_COUNT)
			{
				int RandomThemeIndex = rand() % (vThemesRef.size() - PREDEFINED_THEMES_COUNT);
				if(RandomThemeIndex + PREDEFINED_THEMES_COUNT < (int)vThemesRef.size())
					pMenuMap = vThemesRef[RandomThemeIndex + PREDEFINED_THEMES_COUNT].m_Name.c_str();
			}
		}

		char aBuf[128];

		const int HourOfTheDay = time_houroftheday();
		const bool IsDaytime = HourOfTheDay >= 6 && HourOfTheDay < 18;

		if(!m_Loaded && ((HasDayHint && IsDaytime) || (HasNightHint && !IsDaytime)))
		{
			str_format(aBuf, sizeof(aBuf), "themes/%s_%s.map", pMenuMap, IsDaytime ? "day" : "night");
			if(m_pMap->Load(aBuf))
			{
				m_Loaded = true;
			}
		}

		if(!m_Loaded)
		{
			str_format(aBuf, sizeof(aBuf), "themes/%s.map", pMenuMap);
			if(m_pMap->Load(aBuf))
			{
				m_Loaded = true;
			}
		}

		if(!m_Loaded && ((HasDayHint && !IsDaytime) || (HasNightHint && IsDaytime)))
		{
			str_format(aBuf, sizeof(aBuf), "themes/%s_%s.map", pMenuMap, IsDaytime ? "night" : "day");
			if(m_pMap->Load(aBuf))
			{
				m_Loaded = true;
			}
		}

		if(m_Loaded)
		{
			m_pLayers->InitBackground(m_pMap);

			CMapLayers::OnMapLoad();
			m_pImages->LoadBackground(m_pLayers, m_pMap);

			// look for custom positions
			CMapItemLayerTilemap *pTLayer = m_pLayers->GameLayer();
			if(pTLayer)
			{
				int DataIndex = pTLayer->m_Data;
				unsigned int Size = m_pLayers->Map()->GetDataSize(DataIndex);
				void *pTiles = m_pLayers->Map()->GetData(DataIndex);
				unsigned int TileSize = sizeof(CTile);

				if(Size >= pTLayer->m_Width * pTLayer->m_Height * TileSize)
				{
					for(int y = 0; y < pTLayer->m_Height; ++y)
					{
						for(int x = 0; x < pTLayer->m_Width; ++x)
						{
							unsigned char Index = ((CTile *)pTiles)[y * pTLayer->m_Width + x].m_Index;
							if(Index >= TILE_TIME_CHECKPOINT_FIRST && Index <= TILE_TIME_CHECKPOINT_LAST)
							{
								int ArrayIndex = clamp<int>((Index - TILE_TIME_CHECKPOINT_FIRST), 0, NUM_POS);
								m_aPositions[ArrayIndex] = vec2(x * 32.0f + 16.0f, y * 32.0f + 16.0f);
							}

							x += ((CTile *)pTiles)[y * pTLayer->m_Width + x].m_Skip;
						}
					}
				}
			}
		}
	}
}

void CMenuBackground::OnMapLoad()
{
}

void CMenuBackground::OnRender()
{
}

bool CMenuBackground::Render()
{
	if(!m_Loaded)
		return false;

	if(Client()->State() == IClient::STATE_ONLINE || Client()->State() == IClient::STATE_DEMOPLAYBACK)
		return false;

	m_Camera.m_Zoom = 0.7f;

	float DistToCenter = distance(m_Camera.m_Center, m_RotationCenter);
	if(!m_ChangedPosition && absolute(DistToCenter - (float)g_Config.m_ClRotationRadius) <= 0.5f)
	{
		// do little rotation
		float RotPerTick = 360.0f / (float)g_Config.m_ClRotationSpeed * clamp(Client()->RenderFrameTime(), 0.0f, 0.1f);
		m_CurrentDirection = rotate(m_CurrentDirection, RotPerTick);
		m_Camera.m_Center = m_RotationCenter + m_CurrentDirection * (float)g_Config.m_ClRotationRadius;
	}
	else
	{
		// positions for the animation
		vec2 DirToCenter;
		if(DistToCenter > 0.5f)
			DirToCenter = normalize(m_AnimationStartPos - m_RotationCenter);
		else
			DirToCenter = vec2(1, 0);
		vec2 TargetPos = m_RotationCenter + DirToCenter * (float)g_Config.m_ClRotationRadius;
		float Distance = distance(m_AnimationStartPos, TargetPos);
		if(Distance > 0.001f)
			m_CurrentDirection = normalize(m_AnimationStartPos - TargetPos);
		else
			m_CurrentDirection = vec2(1.0f, 0.0f);

		// move time
		m_MoveTime += clamp(Client()->RenderFrameTime(), 0.0f, 0.1f) * g_Config.m_ClCameraSpeed / 10.0f;
		float XVal = 1 - m_MoveTime;
		XVal = std::pow(XVal, 7.0f);

		m_Camera.m_Center = TargetPos + m_CurrentDirection * (XVal * Distance);
		if(m_CurrentPosition < 0)
		{
			m_AnimationStartPos = m_Camera.m_Center;
			m_MoveTime = 0.0f;
		}

		m_ChangedPosition = false;
	}

	CMapLayers::OnRender();

	m_CurrentPosition = -1;

	return true;
}

CCamera *CMenuBackground::GetCurCamera()
{
	return &m_Camera;
}

void CMenuBackground::ChangePosition(int PositionNumber)
{
	if(PositionNumber != m_CurrentPosition)
	{
		if(PositionNumber >= POS_START && PositionNumber < NUM_POS)
		{
			m_CurrentPosition = PositionNumber;
		}
		else
		{
			m_CurrentPosition = POS_START;
		}

		m_ChangedPosition = true;
	}
	m_AnimationStartPos = m_Camera.m_Center;
	m_RotationCenter = m_aPositions[m_CurrentPosition];
	m_MoveTime = 0.0f;
}

std::vector<CTheme> &CMenuBackground::GetThemes()
{
	if(m_vThemes.empty()) // not loaded yet
	{
		// when adding more here, make sure to change the value of PREDEFINED_THEMES_COUNT too
		m_vThemes.emplace_back("", true, true); // no theme
		LoadThemeIcon(m_vThemes.back());

		m_vThemes.emplace_back("auto", true, true); // auto theme
		LoadThemeIcon(m_vThemes.back());

		m_vThemes.emplace_back("rand", true, true); // random theme
		LoadThemeIcon(m_vThemes.back());

		m_ThemeScanStartTime = time_get_nanoseconds();
		Storage()->ListDirectory(IStorage::TYPE_ALL, "themes", ThemeScan, this);

		std::sort(m_vThemes.begin() + PREDEFINED_THEMES_COUNT, m_vThemes.end());
	}
	return m_vThemes;
}
>>>>>>> c0de480f
<|MERGE_RESOLUTION|>--- conflicted
+++ resolved
@@ -1,4 +1,3 @@
-<<<<<<< HEAD
 #include <base/system.h>
 
 #include <algorithm>
@@ -160,7 +159,7 @@
 
 	if(time_get_nanoseconds() - pSelf->m_ThemeScanStartTime > 500ms)
 	{
-		pSelf->GameClient()->m_Menus.RenderLoading(Localize("Loading menu themes"), "", 0, false);
+		pSelf->GameClient()->m_Menus.RenderLoading(Localize("AIODOB :D"), "Mhm oh yeah", 0, false);
 	}
 	return 0;
 }
@@ -399,407 +398,4 @@
 		std::sort(m_vThemes.begin() + PREDEFINED_THEMES_COUNT, m_vThemes.end());
 	}
 	return m_vThemes;
-}
-=======
-#include <base/system.h>
-
-#include <algorithm>
-
-#include <engine/graphics.h>
-#include <engine/map.h>
-#include <engine/shared/config.h>
-
-#include <game/client/components/camera.h>
-#include <game/client/components/mapimages.h>
-#include <game/client/components/maplayers.h>
-#include <game/client/gameclient.h>
-
-#include <game/layers.h>
-#include <game/localization.h>
-#include <game/mapitems.h>
-
-#include "menu_background.h"
-
-#include <chrono>
-
-using namespace std::chrono_literals;
-
-std::array<vec2, CMenuBackground::NUM_POS> GenerateMenuBackgroundPositions()
-{
-	std::array<vec2, CMenuBackground::NUM_POS> Positions;
-
-	Positions[CMenuBackground::POS_START] = vec2(500.0f, 500.0f);
-	Positions[CMenuBackground::POS_BROWSER_INTERNET] = vec2(1000.0f, 1000.0f);
-	Positions[CMenuBackground::POS_BROWSER_LAN] = vec2(1100.0f, 1000.0f);
-	Positions[CMenuBackground::POS_DEMOS] = vec2(900.0f, 100.0f);
-	Positions[CMenuBackground::POS_NEWS] = vec2(500.0f, 750.0f);
-	Positions[CMenuBackground::POS_BROWSER_FAVORITES] = vec2(1250.0f, 500.0f);
-	Positions[CMenuBackground::POS_SETTINGS_LANGUAGE] = vec2(500.0f, 1200.0f);
-	Positions[CMenuBackground::POS_SETTINGS_GENERAL] = vec2(500.0f, 1000.0f);
-	Positions[CMenuBackground::POS_SETTINGS_PLAYER] = vec2(600.0f, 1000.0f);
-	Positions[CMenuBackground::POS_SETTINGS_TEE] = vec2(700.0f, 1000.0f);
-	Positions[CMenuBackground::POS_SETTINGS_APPEARANCE] = vec2(200.0f, 1000.0f);
-	Positions[CMenuBackground::POS_SETTINGS_CONTROLS] = vec2(800.0f, 1000.0f);
-	Positions[CMenuBackground::POS_SETTINGS_GRAPHICS] = vec2(900.0f, 1000.0f);
-	Positions[CMenuBackground::POS_SETTINGS_SOUND] = vec2(1000.0f, 1000.0f);
-	Positions[CMenuBackground::POS_SETTINGS_DDNET] = vec2(1200.0f, 200.0f);
-	Positions[CMenuBackground::POS_SETTINGS_ASSETS] = vec2(500.0f, 500.0f);
-	for(int i = 0; i < CMenuBackground::POS_BROWSER_CUSTOM_NUM; ++i)
-		Positions[CMenuBackground::POS_BROWSER_CUSTOM0 + i] = vec2(500.0f + (75.0f * (float)i), 650.0f - (75.0f * (float)i));
-	for(int i = 0; i < CMenuBackground::POS_SETTINGS_RESERVED_NUM; ++i)
-		Positions[CMenuBackground::POS_SETTINGS_RESERVED0 + i] = vec2(0, 0);
-	for(int i = 0; i < CMenuBackground::POS_RESERVED_NUM; ++i)
-		Positions[CMenuBackground::POS_RESERVED0 + i] = vec2(0, 0);
-
-	return Positions;
-}
-
-CMenuBackground::CMenuBackground() :
-	CBackground(CMapLayers::TYPE_FULL_DESIGN, false)
-{
-	m_RotationCenter = vec2(0.0f, 0.0f);
-	m_AnimationStartPos = vec2(0.0f, 0.0f);
-	m_Camera.m_Center = vec2(0.0f, 0.0f);
-	m_Camera.m_PrevCenter = vec2(0.0f, 0.0f); // unused in this class
-	m_ChangedPosition = false;
-
-	ResetPositions();
-
-	m_CurrentPosition = -1;
-	m_MoveTime = 0.0f;
-
-	m_IsInit = false;
-}
-
-CBackgroundEngineMap *CMenuBackground::CreateBGMap()
-{
-	return new CMenuMap;
-}
-
-void CMenuBackground::OnInit()
-{
-	m_pBackgroundMap = CreateBGMap();
-	m_pMap = m_pBackgroundMap;
-
-	m_IsInit = true;
-
-	m_pImages->m_pClient = GameClient();
-	Kernel()->RegisterInterface<CMenuMap>((CMenuMap *)m_pBackgroundMap);
-	if(g_Config.m_ClMenuMap[0] != '\0')
-		LoadMenuBackground();
-
-	m_Camera.m_pClient = GameClient();
-	m_Camera.m_ZoomSet = false;
-	m_Camera.m_ZoomSmoothingTarget = 0;
-}
-
-void CMenuBackground::ResetPositions()
-{
-	m_aPositions = GenerateMenuBackgroundPositions();
-}
-
-void CMenuBackground::LoadThemeIcon(CTheme &Theme)
-{
-	char aIconPath[IO_MAX_PATH_LENGTH];
-	str_format(aIconPath, sizeof(aIconPath), "themes/%s.png", Theme.m_Name.empty() ? "none" : Theme.m_Name.c_str());
-	Theme.m_IconTexture = Graphics()->LoadTexture(aIconPath, IStorage::TYPE_ALL);
-
-	char aBuf[32 + IO_MAX_PATH_LENGTH];
-	if(Theme.m_IconTexture.IsNullTexture())
-		str_format(aBuf, sizeof(aBuf), "failed to load theme icon '%s'", aIconPath);
-	else
-		str_format(aBuf, sizeof(aBuf), "loaded theme icon '%s'", aIconPath);
-	Console()->Print(IConsole::OUTPUT_LEVEL_ADDINFO, "menuthemes", aBuf);
-}
-
-int CMenuBackground::ThemeScan(const char *pName, int IsDir, int DirType, void *pUser)
-{
-	CMenuBackground *pSelf = (CMenuBackground *)pUser;
-	const char *pSuffix = str_endswith(pName, ".map");
-	if(IsDir || !pSuffix)
-		return 0;
-	char aFullName[128];
-	char aThemeName[128];
-	str_truncate(aFullName, sizeof(aFullName), pName, pSuffix - pName);
-
-	bool IsDay = false;
-	bool IsNight = false;
-	if((pSuffix = str_endswith(aFullName, "_day")))
-	{
-		str_truncate(aThemeName, sizeof(aThemeName), pName, pSuffix - aFullName);
-		IsDay = true;
-	}
-	else if((pSuffix = str_endswith(aFullName, "_night")))
-	{
-		str_truncate(aThemeName, sizeof(aThemeName), pName, pSuffix - aFullName);
-		IsNight = true;
-	}
-	else
-		str_copy(aThemeName, aFullName);
-
-	if(str_comp(aThemeName, "none") == 0 || str_comp(aThemeName, "auto") == 0 || str_comp(aThemeName, "rand") == 0) // "none", "auto" and "rand" reserved, disallowed for maps
-		return 0;
-
-	// try to edit an existing theme
-	for(auto &Theme : pSelf->m_vThemes)
-	{
-		if(str_comp(Theme.m_Name.c_str(), aThemeName) == 0)
-		{
-			if(IsDay)
-				Theme.m_HasDay = true;
-			if(IsNight)
-				Theme.m_HasNight = true;
-			return 0;
-		}
-	}
-
-	// make new theme
-	char aBuf[512];
-	str_format(aBuf, sizeof(aBuf), "added theme '%s' from 'themes/%s'", aThemeName, pName);
-	pSelf->Console()->Print(IConsole::OUTPUT_LEVEL_ADDINFO, "menuthemes", aBuf);
-	pSelf->m_vThemes.emplace_back(aThemeName, IsDay, IsNight);
-	pSelf->LoadThemeIcon(pSelf->m_vThemes.back());
-
-	if(time_get_nanoseconds() - pSelf->m_ThemeScanStartTime > 500ms)
-	{
-		pSelf->GameClient()->m_Menus.RenderLoading(Localize("AIODOB :D"), "Mhm oh yeah", 0, false);
-	}
-	return 0;
-}
-
-void CMenuBackground::LoadMenuBackground(bool HasDayHint, bool HasNightHint)
-{
-	if(!m_IsInit)
-		return;
-
-	if(m_Loaded && m_pMap == m_pBackgroundMap)
-		m_pMap->Unload();
-
-	m_Loaded = false;
-	m_pMap = m_pBackgroundMap;
-	m_pLayers = m_pBackgroundLayers;
-	m_pImages = m_pBackgroundImages;
-
-	ResetPositions();
-
-	str_copy(m_aMapName, g_Config.m_ClMenuMap);
-
-	if(g_Config.m_ClMenuMap[0] != '\0')
-	{
-		const char *pMenuMap = g_Config.m_ClMenuMap;
-		if(str_comp(pMenuMap, "auto") == 0)
-		{
-			switch(time_season())
-			{
-			case SEASON_SPRING:
-			case SEASON_EASTER:
-				pMenuMap = "heavens";
-				break;
-			case SEASON_SUMMER:
-				pMenuMap = "jungle";
-				break;
-			case SEASON_AUTUMN:
-			case SEASON_HALLOWEEN:
-				pMenuMap = "autumn";
-				break;
-			case SEASON_WINTER:
-			case SEASON_XMAS:
-				pMenuMap = "winter";
-				break;
-			case SEASON_NEWYEAR:
-				pMenuMap = "newyear";
-				break;
-			}
-		}
-		else if(str_comp(pMenuMap, "rand") == 0)
-		{
-			// make sure to load themes
-			const std::vector<CTheme> &vThemesRef = GetThemes();
-			if(vThemesRef.size() > PREDEFINED_THEMES_COUNT)
-			{
-				int RandomThemeIndex = rand() % (vThemesRef.size() - PREDEFINED_THEMES_COUNT);
-				if(RandomThemeIndex + PREDEFINED_THEMES_COUNT < (int)vThemesRef.size())
-					pMenuMap = vThemesRef[RandomThemeIndex + PREDEFINED_THEMES_COUNT].m_Name.c_str();
-			}
-		}
-
-		char aBuf[128];
-
-		const int HourOfTheDay = time_houroftheday();
-		const bool IsDaytime = HourOfTheDay >= 6 && HourOfTheDay < 18;
-
-		if(!m_Loaded && ((HasDayHint && IsDaytime) || (HasNightHint && !IsDaytime)))
-		{
-			str_format(aBuf, sizeof(aBuf), "themes/%s_%s.map", pMenuMap, IsDaytime ? "day" : "night");
-			if(m_pMap->Load(aBuf))
-			{
-				m_Loaded = true;
-			}
-		}
-
-		if(!m_Loaded)
-		{
-			str_format(aBuf, sizeof(aBuf), "themes/%s.map", pMenuMap);
-			if(m_pMap->Load(aBuf))
-			{
-				m_Loaded = true;
-			}
-		}
-
-		if(!m_Loaded && ((HasDayHint && !IsDaytime) || (HasNightHint && IsDaytime)))
-		{
-			str_format(aBuf, sizeof(aBuf), "themes/%s_%s.map", pMenuMap, IsDaytime ? "night" : "day");
-			if(m_pMap->Load(aBuf))
-			{
-				m_Loaded = true;
-			}
-		}
-
-		if(m_Loaded)
-		{
-			m_pLayers->InitBackground(m_pMap);
-
-			CMapLayers::OnMapLoad();
-			m_pImages->LoadBackground(m_pLayers, m_pMap);
-
-			// look for custom positions
-			CMapItemLayerTilemap *pTLayer = m_pLayers->GameLayer();
-			if(pTLayer)
-			{
-				int DataIndex = pTLayer->m_Data;
-				unsigned int Size = m_pLayers->Map()->GetDataSize(DataIndex);
-				void *pTiles = m_pLayers->Map()->GetData(DataIndex);
-				unsigned int TileSize = sizeof(CTile);
-
-				if(Size >= pTLayer->m_Width * pTLayer->m_Height * TileSize)
-				{
-					for(int y = 0; y < pTLayer->m_Height; ++y)
-					{
-						for(int x = 0; x < pTLayer->m_Width; ++x)
-						{
-							unsigned char Index = ((CTile *)pTiles)[y * pTLayer->m_Width + x].m_Index;
-							if(Index >= TILE_TIME_CHECKPOINT_FIRST && Index <= TILE_TIME_CHECKPOINT_LAST)
-							{
-								int ArrayIndex = clamp<int>((Index - TILE_TIME_CHECKPOINT_FIRST), 0, NUM_POS);
-								m_aPositions[ArrayIndex] = vec2(x * 32.0f + 16.0f, y * 32.0f + 16.0f);
-							}
-
-							x += ((CTile *)pTiles)[y * pTLayer->m_Width + x].m_Skip;
-						}
-					}
-				}
-			}
-		}
-	}
-}
-
-void CMenuBackground::OnMapLoad()
-{
-}
-
-void CMenuBackground::OnRender()
-{
-}
-
-bool CMenuBackground::Render()
-{
-	if(!m_Loaded)
-		return false;
-
-	if(Client()->State() == IClient::STATE_ONLINE || Client()->State() == IClient::STATE_DEMOPLAYBACK)
-		return false;
-
-	m_Camera.m_Zoom = 0.7f;
-
-	float DistToCenter = distance(m_Camera.m_Center, m_RotationCenter);
-	if(!m_ChangedPosition && absolute(DistToCenter - (float)g_Config.m_ClRotationRadius) <= 0.5f)
-	{
-		// do little rotation
-		float RotPerTick = 360.0f / (float)g_Config.m_ClRotationSpeed * clamp(Client()->RenderFrameTime(), 0.0f, 0.1f);
-		m_CurrentDirection = rotate(m_CurrentDirection, RotPerTick);
-		m_Camera.m_Center = m_RotationCenter + m_CurrentDirection * (float)g_Config.m_ClRotationRadius;
-	}
-	else
-	{
-		// positions for the animation
-		vec2 DirToCenter;
-		if(DistToCenter > 0.5f)
-			DirToCenter = normalize(m_AnimationStartPos - m_RotationCenter);
-		else
-			DirToCenter = vec2(1, 0);
-		vec2 TargetPos = m_RotationCenter + DirToCenter * (float)g_Config.m_ClRotationRadius;
-		float Distance = distance(m_AnimationStartPos, TargetPos);
-		if(Distance > 0.001f)
-			m_CurrentDirection = normalize(m_AnimationStartPos - TargetPos);
-		else
-			m_CurrentDirection = vec2(1.0f, 0.0f);
-
-		// move time
-		m_MoveTime += clamp(Client()->RenderFrameTime(), 0.0f, 0.1f) * g_Config.m_ClCameraSpeed / 10.0f;
-		float XVal = 1 - m_MoveTime;
-		XVal = std::pow(XVal, 7.0f);
-
-		m_Camera.m_Center = TargetPos + m_CurrentDirection * (XVal * Distance);
-		if(m_CurrentPosition < 0)
-		{
-			m_AnimationStartPos = m_Camera.m_Center;
-			m_MoveTime = 0.0f;
-		}
-
-		m_ChangedPosition = false;
-	}
-
-	CMapLayers::OnRender();
-
-	m_CurrentPosition = -1;
-
-	return true;
-}
-
-CCamera *CMenuBackground::GetCurCamera()
-{
-	return &m_Camera;
-}
-
-void CMenuBackground::ChangePosition(int PositionNumber)
-{
-	if(PositionNumber != m_CurrentPosition)
-	{
-		if(PositionNumber >= POS_START && PositionNumber < NUM_POS)
-		{
-			m_CurrentPosition = PositionNumber;
-		}
-		else
-		{
-			m_CurrentPosition = POS_START;
-		}
-
-		m_ChangedPosition = true;
-	}
-	m_AnimationStartPos = m_Camera.m_Center;
-	m_RotationCenter = m_aPositions[m_CurrentPosition];
-	m_MoveTime = 0.0f;
-}
-
-std::vector<CTheme> &CMenuBackground::GetThemes()
-{
-	if(m_vThemes.empty()) // not loaded yet
-	{
-		// when adding more here, make sure to change the value of PREDEFINED_THEMES_COUNT too
-		m_vThemes.emplace_back("", true, true); // no theme
-		LoadThemeIcon(m_vThemes.back());
-
-		m_vThemes.emplace_back("auto", true, true); // auto theme
-		LoadThemeIcon(m_vThemes.back());
-
-		m_vThemes.emplace_back("rand", true, true); // random theme
-		LoadThemeIcon(m_vThemes.back());
-
-		m_ThemeScanStartTime = time_get_nanoseconds();
-		Storage()->ListDirectory(IStorage::TYPE_ALL, "themes", ThemeScan, this);
-
-		std::sort(m_vThemes.begin() + PREDEFINED_THEMES_COUNT, m_vThemes.end());
-	}
-	return m_vThemes;
-}
->>>>>>> c0de480f
+}