--- conflicted
+++ resolved
@@ -77,11 +77,8 @@
 	void RenderGameTimer();
 	void RenderPauseNotification();
 	void RenderSuddenDeath();
-<<<<<<< HEAD
 	void RenderCenterLines();
-=======
 
->>>>>>> 26cccb7f
 	void RenderScoreHud();
 	int m_LastLocalClientId = -1;
 
