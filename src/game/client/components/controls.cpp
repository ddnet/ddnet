--- conflicted
+++ resolved
@@ -237,11 +237,7 @@
 	// rapid fire
 	if(m_pClient->m_pControls->m_RapidFire[g_Config.m_ClDummy])
 	{
-<<<<<<< HEAD
-		if(time_get() > LastSendTime + time_freq()/100)
-=======
 		if(time_get() > LastSendTime + time_freq() / (10 + rand() % 40))
->>>>>>> 26eb7e44
 			m_InputData[g_Config.m_ClDummy].m_Fire = (m_InputData[g_Config.m_ClDummy].m_Fire + 1) & INPUT_STATE_MASK;
 	}
 	else
