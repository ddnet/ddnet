/* (c) Magnus Auvinen. See licence.txt in the root of the distribution for more information. */
/* If you are missing that file, acquire a complete release at teeworlds.com.                */
#ifndef GAME_CLIENT_COMPONENTS_MENUS_H
#define GAME_CLIENT_COMPONENTS_MENUS_H

#include <base/vmath.h>

#include <chrono>
#include <vector>

#include <engine/console.h>
#include <engine/demo.h>
#include <engine/friends.h>
#include <engine/shared/config.h>
#include <engine/shared/linereader.h>
#include <engine/textrender.h>
#include <game/client/components/mapimages.h>

#include <game/client/component.h>
#include <game/client/ui.h>
#include <game/client/ui_ex.h>
#include <game/voting.h>

#include <game/client/render.h>

struct CServerProcess
{
	PROCESS Process;
	bool Initialized;
	CLineReader LineReader;
};

struct SColorPicker
{
public:
	const float ms_Width = 160.0f;
	const float ms_Height = 186.0f;

	float m_X;
	float m_Y;

	bool m_Active;

	CUIRect m_AttachedRect;
	unsigned int *m_pColor;
	unsigned int m_HSVColor;
};

// compnent to fetch keypresses, override all other input
class CMenusKeyBinder : public CComponent
{
public:
	bool m_TakeKey;
	bool m_GotKey;
	IInput::CEvent m_Key;
	int m_ModifierCombination;
	CMenusKeyBinder();
	virtual int Sizeof() const override { return sizeof(*this); }
	virtual bool OnInput(IInput::CEvent Event) override;
};

class CMenus : public CComponent
{
	static ColorRGBA ms_GuiColor;
	static ColorRGBA ms_ColorTabbarInactiveOutgame;
	static ColorRGBA ms_ColorTabbarActiveOutgame;
	static ColorRGBA ms_ColorTabbarHoverOutgame;
	static ColorRGBA ms_ColorTabbarInactiveIngame;
	static ColorRGBA ms_ColorTabbarActiveIngame;
	static ColorRGBA ms_ColorTabbarHoverIngame;
	static ColorRGBA ms_ColorTabbarInactive;
	static ColorRGBA ms_ColorTabbarActive;
	static ColorRGBA ms_ColorTabbarHover;

	static SColorPicker ms_ColorPicker;
	static bool ms_ValueSelectorTextMode;

	char m_aLocalStringHelper[1024];

	CUIEx m_UIEx;

	CUIEx *UIEx() { return &m_UIEx; }

	int DoButton_DemoPlayer(const void *pID, const char *pText, int Checked, const CUIRect *pRect);
	int DoButton_Sprite(const void *pID, int ImageID, int SpriteID, int Checked, const CUIRect *pRect, int Corners);
	int DoButton_Toggle(const void *pID, int Checked, const CUIRect *pRect, bool Active);
	int DoButton_Menu(const void *pID, const char *pText, int Checked, const CUIRect *pRect, const char *pImageName = nullptr, int Corners = CUI::CORNER_ALL, float r = 5.0f, float FontFactor = 0.0f, vec4 ColorHot = vec4(1.0f, 1.0f, 1.0f, 0.75f), vec4 Color = vec4(1, 1, 1, 0.5f), int AlignVertically = 1, bool CheckForActiveColorPicker = false);
	int DoButton_MenuTab(const void *pID, const char *pText, int Checked, const CUIRect *pRect, int Corners, SUIAnimator *pAnimator = nullptr, const ColorRGBA *pDefaultColor = nullptr, const ColorRGBA *pActiveColor = nullptr, const ColorRGBA *pHoverColor = nullptr, float EdgeRounding = 10, int AlignVertically = 1);

	int DoButton_CheckBox_Common(const void *pID, const char *pText, const char *pBoxText, const CUIRect *pRect);
	int DoButton_CheckBox(const void *pID, const char *pText, int Checked, const CUIRect *pRect);
	int DoButton_CheckBoxAutoVMarginAndSet(const void *pID, const char *pText, int *pValue, CUIRect *pRect, float VMargin);
	int DoButton_CheckBox_Number(const void *pID, const char *pText, int Checked, const CUIRect *pRect);
	ColorHSLA DoLine_ColorPicker(int *pResetID, float LineSize, float WantedPickerPosition, float LabelSize, float BottomMargin, CUIRect *pMainRect, const char *pText, unsigned int *pColorValue, ColorRGBA DefaultColor, bool CheckBoxSpacing = true, bool UseCheckBox = false, int *pCheckBoxValue = nullptr);
	void DoLaserPreview(const CUIRect *pRect, ColorHSLA OutlineColor, ColorHSLA InnerColor);
	int DoValueSelector(void *pID, CUIRect *pRect, const char *pLabel, bool UseScroll, int Current, int Min, int Max, int Step, float Scale, bool IsHex, float Round, ColorRGBA *pColor);
	int DoButton_GridHeader(const void *pID, const char *pText, int Checked, const CUIRect *pRect);

	void DoButton_KeySelect(const void *pID, const char *pText, int Checked, const CUIRect *pRect);
	int DoKeyReader(void *pID, const CUIRect *pRect, int Key, int ModifierCombination, int *pNewModifierCombination);

	void DoSettingsControlsButtons(int Start, int Stop, CUIRect View);

	float RenderSettingsControlsJoystick(CUIRect View);
	void DoJoystickAxisPicker(CUIRect View);
	void DoJoystickBar(const CUIRect *pRect, float Current, float Tolerance, bool Active);

	void RenderColorPicker();

	// new gui with gui elements
	template<typename T>
	int DoButtonMenu(CUIElement &UIElement, const void *pID, T &&GetTextLambda, int Checked, const CUIRect *pRect, bool HintRequiresStringCheck, bool HintCanChangePositionOrSize = false, int Corners = CUI::CORNER_ALL, float r = 5.0f, float FontFactor = 0.0f, vec4 ColorHot = vec4(1.0f, 1.0f, 1.0f, 0.75f), vec4 Color = vec4(1, 1, 1, 0.5f), int AlignVertically = 1)
	{
		CUIRect Text = *pRect;
		Text.HMargin(pRect->h >= 20.0f ? 2.0f : 1.0f, &Text);
		Text.HMargin((Text.h * FontFactor) / 2.0f, &Text);

		if(!UIElement.AreRectsInit() || HintRequiresStringCheck || HintCanChangePositionOrSize || UIElement.Get(0)->m_UITextContainer == -1)
		{
			bool NeedsRecalc = !UIElement.AreRectsInit() || UIElement.Get(0)->m_UITextContainer == -1;
			if(HintCanChangePositionOrSize)
			{
				if(UIElement.AreRectsInit())
				{
					if(UIElement.Get(0)->m_X != pRect->x || UIElement.Get(0)->m_Y != pRect->y || UIElement.Get(0)->m_Width != pRect->w || UIElement.Get(0)->m_Y != pRect->h)
					{
						NeedsRecalc = true;
					}
				}
			}
			const char *pText = nullptr;
			if(HintRequiresStringCheck)
			{
				if(UIElement.AreRectsInit())
				{
					pText = GetTextLambda();
					if(str_comp(UIElement.Get(0)->m_Text.c_str(), pText) != 0)
					{
						NeedsRecalc = true;
					}
				}
			}
			if(NeedsRecalc)
			{
				if(!UIElement.AreRectsInit())
				{
					UIElement.InitRects(3);
				}
				UI()->ResetUIElement(UIElement);

				vec4 RealColor = Color;
				for(int i = 0; i < 3; ++i)
				{
					Color.a = RealColor.a;
					if(i == 0)
						Color.a *= UI()->ButtonColorMulActive();
					else if(i == 1)
						Color.a *= UI()->ButtonColorMulHot();
					else if(i == 2)
						Color.a *= UI()->ButtonColorMulDefault();
					Graphics()->SetColor(Color);

					CUIElement::SUIElementRect &NewRect = *UIElement.Get(i);
					NewRect.m_UIRectQuadContainer = RenderTools()->CreateRoundRectQuadContainer(pRect->x, pRect->y, pRect->w, pRect->h, r, Corners);

					NewRect.m_X = pRect->x;
					NewRect.m_Y = pRect->y;
					NewRect.m_Width = pRect->w;
					NewRect.m_Height = pRect->h;
					if(i == 0)
					{
						if(pText == nullptr)
							pText = GetTextLambda();
						NewRect.m_Text = pText;
						SLabelProperties Props;
						Props.m_AlignVertically = AlignVertically;
						UI()->DoLabel(NewRect, &Text, pText, Text.h * CUI::ms_FontmodHeight, TEXTALIGN_CENTER, Props);
					}
				}
				Graphics()->SetColor(1, 1, 1, 1);
			}
		}
		// render
		size_t Index = 2;
		if(UI()->CheckActiveItem(pID))
			Index = 0;
		else if(UI()->HotItem() == pID)
			Index = 1;
		Graphics()->TextureClear();
		Graphics()->RenderQuadContainer(UIElement.Get(Index)->m_UIRectQuadContainer, -1);
		ColorRGBA ColorText(TextRender()->DefaultTextColor());
		ColorRGBA ColorTextOutline(TextRender()->DefaultTextOutlineColor());
		if(UIElement.Get(0)->m_UITextContainer != -1)
			TextRender()->RenderTextContainer(UIElement.Get(0)->m_UITextContainer, ColorText, ColorTextOutline);
		return UI()->DoButtonLogic(pID, Checked, pRect);
	}

	struct CListboxItem
	{
		int m_Visible;
		int m_Selected;
		CUIRect m_Rect;
		CUIRect m_HitRect;
	};

	void UiDoListboxStart(const void *pID, const CUIRect *pRect, float RowHeight, const char *pTitle, const char *pBottomText, int NumItems,
		int ItemsPerRow, int SelectedIndex, float ScrollValue, bool LogicOnly = false);
	CListboxItem UiDoListboxNextItem(const void *pID, bool Selected = false, bool KeyEvents = true, bool NoHoverEffects = false);
	CListboxItem UiDoListboxNextRow();
	int UiDoListboxEnd(float *pScrollValue, bool *pItemActivated, bool *pListBoxActive = nullptr);

	int UiLogicGetCurrentClickedItem();

	/**
	 * Places and renders a tooltip near pNearRect.
	 * For now only works correctly with single line tooltips, since Text width calculation gets broken when there are multiple lines.
	 *
	 * @param pID The ID of the tooltip. Usually a reference to some g_Config value.
	 * @param pNearTo Place the tooltip near this rect.
	 * @param pText The text to display in the tooltip
	 */
	void DoToolTip(const void *pID, const CUIRect *pNearRect, const char *pText, float WidthHint = -1.0f);
	// menus_settings_assets.cpp
public:
	struct SCustomItem
	{
		IGraphics::CTextureHandle m_RenderTexture;

		char m_aName[50];

		bool operator<(const SCustomItem &Other) const { return str_comp(m_aName, Other.m_aName) < 0; }
	};

	struct SCustomEntities : public SCustomItem
	{
		struct SEntitiesImage
		{
			IGraphics::CTextureHandle m_Texture;
		};
		SEntitiesImage m_aImages[MAP_IMAGE_MOD_TYPE_COUNT];
	};

	struct SCustomGame : public SCustomItem
	{
	};

	struct SCustomEmoticon : public SCustomItem
	{
	};

	struct SCustomParticle : public SCustomItem
	{
	};

	struct SCustomHud : public SCustomItem
	{
	};

	struct SCustomExtras : public SCustomItem
	{
	};

protected:
	std::vector<SCustomEntities> m_vEntitiesList;
	std::vector<SCustomGame> m_vGameList;
	std::vector<SCustomEmoticon> m_vEmoticonList;
	std::vector<SCustomParticle> m_vParticlesList;
	std::vector<SCustomHud> m_vHudList;
	std::vector<SCustomExtras> m_vExtrasList;

	bool m_IsInit = false;

	static void LoadEntities(struct SCustomEntities *pEntitiesItem, void *pUser);
	static int EntitiesScan(const char *pName, int IsDir, int DirType, void *pUser);

	static int GameScan(const char *pName, int IsDir, int DirType, void *pUser);
	static int EmoticonsScan(const char *pName, int IsDir, int DirType, void *pUser);
	static int ParticlesScan(const char *pName, int IsDir, int DirType, void *pUser);
	static int HudScan(const char *pName, int IsDir, int DirType, void *pUser);
	static int ExtrasScan(const char *pName, int IsDir, int DirType, void *pUser);

	static void ConchainAssetsEntities(IConsole::IResult *pResult, void *pUserData, IConsole::FCommandCallback pfnCallback, void *pCallbackUserData);
	static void ConchainAssetGame(IConsole::IResult *pResult, void *pUserData, IConsole::FCommandCallback pfnCallback, void *pCallbackUserData);
	static void ConchainAssetParticles(IConsole::IResult *pResult, void *pUserData, IConsole::FCommandCallback pfnCallback, void *pCallbackUserData);
	static void ConchainAssetEmoticons(IConsole::IResult *pResult, void *pUserData, IConsole::FCommandCallback pfnCallback, void *pCallbackUserData);
	static void ConchainAssetHud(IConsole::IResult *pResult, void *pUserData, IConsole::FCommandCallback pfnCallback, void *pCallbackUserData);
	static void ConchainAssetExtras(IConsole::IResult *pResult, void *pUserData, IConsole::FCommandCallback pfnCallback, void *pCallbackUserData);

	void ClearCustomItems(int CurTab);

	int m_MenuPage;
	int m_GamePage;
	int m_Popup;
	int m_ActivePage;
	bool m_ShowStart;
	bool m_MenuActive;
	vec2 m_MousePos;
	bool m_JoinTutorial;

	char m_aNextServer[256];

	// images
	struct CMenuImage
	{
		char m_aName[64];
		IGraphics::CTextureHandle m_OrgTexture;
		IGraphics::CTextureHandle m_GreyTexture;
	};
	std::vector<CMenuImage> m_vMenuImages;

	static int MenuImageScan(const char *pName, int IsDir, int DirType, void *pUser);

	const CMenuImage *FindMenuImage(const char *pName);

	// loading
	int m_LoadCurrent;
	int m_LoadTotal;

	//
	char m_aMessageTopic[512];
	char m_aMessageBody[512];
	char m_aMessageButton[512];

	CUIElement m_RefreshButton;
	CUIElement m_ConnectButton;

	void PopupMessage(const char *pTopic, const char *pBody, const char *pButton);

	// TODO: this is a bit ugly but.. well.. yeah
	enum
	{
		MAX_INPUTEVENTS = 32
	};
	static IInput::CEvent m_aInputEvents[MAX_INPUTEVENTS];
	static int m_NumInputEvents;

	// some settings
	static float ms_ButtonHeight;
	static float ms_ListheaderHeight;
	static float ms_ListitemAdditionalHeight;

	// for settings
	bool m_NeedRestartGeneral;
	bool m_NeedRestartSkins;
	bool m_NeedRestartGraphics;
	bool m_NeedRestartSound;
	bool m_NeedRestartUpdate;
	bool m_NeedRestartDDNet;
	bool m_NeedSendinfo;
	bool m_NeedSendDummyinfo;
	int m_SettingPlayerPage;

	//
	bool m_EscapePressed;
	bool m_EnterPressed;
	bool m_DeletePressed;

	// for map download popup
	int64_t m_DownloadLastCheckTime;
	int m_DownloadLastCheckSize;
	float m_DownloadSpeed;

	// for call vote
	int m_CallvoteSelectedOption;
	int m_CallvoteSelectedPlayer;
	char m_aCallvoteReason[VOTE_REASON_LENGTH];
	char m_aFilterString[25];
	bool m_ControlPageOpening;

	// demo
	enum
	{
		SORT_DEMONAME = 0,
		SORT_MARKERS,
		SORT_LENGTH,
		SORT_DATE,
	};

	struct CDemoItem
	{
		char m_aFilename[IO_MAX_PATH_LENGTH];
		char m_aName[128];
		bool m_IsDir;
		int m_StorageType;
		time_t m_Date;

		bool m_InfosLoaded;
		bool m_Valid;
		CDemoHeader m_Info;
		CTimelineMarkers m_TimelineMarkers;
		CMapInfo m_MapInfo;

		int NumMarkers() const
		{
			return clamp<int>(bytes_be_to_int(m_TimelineMarkers.m_aNumTimelineMarkers), 0, MAX_TIMELINE_MARKERS);
		}

		int Length() const
		{
			return bytes_be_to_int(m_Info.m_aLength);
		}

		unsigned Size() const
		{
			return bytes_be_to_uint(m_Info.m_aMapSize);
		}

		bool operator<(const CDemoItem &Other) const
		{
			if(!str_comp(m_aFilename, ".."))
				return true;
			if(!str_comp(Other.m_aFilename, ".."))
				return false;
			if(m_IsDir && !Other.m_IsDir)
				return true;
			if(!m_IsDir && Other.m_IsDir)
				return false;

			const CDemoItem &Left = g_Config.m_BrDemoSortOrder ? Other : *this;
			const CDemoItem &Right = g_Config.m_BrDemoSortOrder ? *this : Other;

			if(g_Config.m_BrDemoSort == SORT_DEMONAME)
				return str_comp_nocase(Left.m_aFilename, Right.m_aFilename) < 0;
			if(g_Config.m_BrDemoSort == SORT_DATE)
				return Left.m_Date < Right.m_Date;

			if(!Other.m_InfosLoaded)
				return m_InfosLoaded;
			if(!m_InfosLoaded)
				return !Other.m_InfosLoaded;

			if(g_Config.m_BrDemoSort == SORT_MARKERS)
				return Left.NumMarkers() < Right.NumMarkers();
			if(g_Config.m_BrDemoSort == SORT_LENGTH)
				return Left.Length() < Right.Length();

			// Unknown sort
			return true;
		}
	};

	char m_aCurrentDemoFolder[256];
	char m_aCurrentDemoFile[64];
	int m_DemolistSelectedIndex;
	bool m_DemolistSelectedIsDir;
	int m_DemolistStorageType;
	int m_Speed = 4;

	std::chrono::nanoseconds m_DemoPopulateStartTime{0};

	void DemolistOnUpdate(bool Reset);
	//void DemolistPopulate();
	static int DemolistFetchCallback(const CFsFileInfo *pInfo, int IsDir, int StorageType, void *pUser);

	// friends
	struct CFriendItem
	{
		const CFriendInfo *m_pFriendInfo;
		int m_NumFound;

		CFriendItem() {}
		CFriendItem(const CFriendInfo *pFriendInfo) :
			m_pFriendInfo(pFriendInfo), m_NumFound(0)
		{
		}

		bool operator<(const CFriendItem &Other) const
		{
			if(m_NumFound && !Other.m_NumFound)
				return true;
			else if(!m_NumFound && Other.m_NumFound)
				return false;
			else
			{
				int Result = str_comp(m_pFriendInfo->m_aName, Other.m_pFriendInfo->m_aName);
				if(Result)
					return Result < 0;
				else
					return str_comp(m_pFriendInfo->m_aClan, Other.m_pFriendInfo->m_aClan) < 0;
			}
		}
	};

	std::vector<CFriendItem> m_vFriends;
	int m_FriendlistSelectedIndex;

	void FriendlistOnUpdate();

	// found in menus.cpp
	int Render();
	//void render_background();
	//void render_loading(float percent);
	int RenderMenubar(CUIRect r);
	void RenderNews(CUIRect MainView);
	static void ConchainUpdateMusicState(IConsole::IResult *pResult, void *pUserData, IConsole::FCommandCallback pfnCallback, void *pCallbackUserData);
	void UpdateMusicState();

	// found in menus_demo.cpp
	static bool DemoFilterChat(const void *pData, int Size, void *pUser);
	bool FetchHeader(CDemoItem &Item);
	void FetchAllHeaders();
	void RenderDemoPlayer(CUIRect MainView);
	void RenderDemoList(CUIRect MainView);

	// found in menus_start.cpp
	void RenderStartMenu(CUIRect MainView);

	// found in menus_ingame.cpp
	void RenderGame(CUIRect MainView);
	void RenderPlayers(CUIRect MainView);
	void RenderServerInfo(CUIRect MainView);
	void RenderServerControl(CUIRect MainView);
	bool RenderServerControlKick(CUIRect MainView, bool FilterSpectators);
	bool RenderServerControlServer(CUIRect MainView);

	// found in menus_browser.cpp
	int m_SelectedIndex;
	int m_DoubleClickIndex;
	int m_ScrollOffset;
	void RenderServerbrowserServerList(CUIRect View);
	void RenderServerbrowserServerDetail(CUIRect View);
	void RenderServerbrowserFilters(CUIRect View);
	void RenderServerbrowserFriends(CUIRect View);
	void RenderServerbrowser(CUIRect MainView);
	static void ConchainFriendlistUpdate(IConsole::IResult *pResult, void *pUserData, IConsole::FCommandCallback pfnCallback, void *pCallbackUserData);
	static void ConchainServerbrowserUpdate(IConsole::IResult *pResult, void *pUserData, IConsole::FCommandCallback pfnCallback, void *pCallbackUserData);

	// found in menus_settings.cpp
	void RenderLanguageSelection(CUIRect MainView);
	void RenderThemeSelection(CUIRect MainView, bool Header = true);
	void RenderSettingsGeneral(CUIRect MainView);
	void RenderSettingsPlayer(CUIRect MainView);
	void RenderSettingsDummyPlayer(CUIRect MainView);
	void RenderSettingsTee(CUIRect MainView);
	void RenderSettingsControls(CUIRect MainView);
	void RenderSettingsGraphics(CUIRect MainView);
	void RenderSettingsSound(CUIRect MainView);
	void RenderSettings(CUIRect MainView);
	void RenderSettingsCustom(CUIRect MainView);

	void SetNeedSendInfo();
	void SetActive(bool Active);

	IGraphics::CTextureHandle m_TextureBlob;

	bool CheckHotKey(int Key) const;

	class CMenuBackground *m_pBackground;

public:
	void RenderBackground();

	void SetMenuBackground(class CMenuBackground *pBackground) { m_pBackground = pBackground; }

	static CMenusKeyBinder m_Binder;

	CMenus();
	virtual int Sizeof() const override { return sizeof(*this); }

	void RenderLoading(const char *pCaption, const char *pContent, int IncreaseCounter, bool RenderLoadingBar = true, bool RenderMenuBackgroundMap = true);

	bool IsInit() { return m_IsInit; }

	bool IsActive() const { return m_MenuActive; }
	void KillServer();

	virtual void OnInit() override;

	virtual void OnStateChange(int NewState, int OldState) override;
	virtual void OnReset() override;
	virtual void OnRender() override;
	virtual bool OnInput(IInput::CEvent Event) override;
	virtual bool OnCursorMove(float x, float y, IInput::ECursorType CursorType) override;
	virtual void OnShutdown() override;

	enum
	{
		PAGE_NEWS = 1,
		PAGE_GAME,
		PAGE_PLAYERS,
		PAGE_SERVER_INFO,
		PAGE_CALLVOTE,
		PAGE_INTERNET,
		PAGE_LAN,
		PAGE_FAVORITES,
		PAGE_DDNET,
		PAGE_KOG,
		PAGE_DEMOS,
		PAGE_SETTINGS,
		PAGE_SYSTEM,
		PAGE_NETWORK,
		PAGE_GHOST,

		PAGE_LENGTH,

		SETTINGS_LANGUAGE = 0,
		SETTINGS_GENERAL,
		SETTINGS_PLAYER,
		SETTINGS_TEE,
		SETTINGS_APPEARANCE,
		SETTINGS_CONTROLS,
		SETTINGS_GRAPHICS,
		SETTINGS_SOUND,
		SETTINGS_DDNET,
		SETTINGS_ASSETS,
		SETTINGS_TCLIENT,

		SETTINGS_LENGTH,

		BIG_TAB_NEWS = 0,
		BIG_TAB_INTERNET,
		BIG_TAB_LAN,
		BIG_TAB_FAVORITES,
		BIG_TAB_DDNET,
		BIG_TAB_KOG,
		BIG_TAB_DEMOS,

		BIG_TAB_LENGTH,

		SMALL_TAB_HOME = 0,
		SMALL_TAB_QUIT,
		SMALL_TAB_SETTINGS,
		SMALL_TAB_EDITOR,
		SMALL_TAB_DEMOBUTTON,
		SMALL_TAB_SERVER,

		SMALL_TAB_LENGTH,
	};

	SUIAnimator m_aAnimatorsBigPage[BIG_TAB_LENGTH];
	SUIAnimator m_aAnimatorsSmallPage[SMALL_TAB_LENGTH];
	SUIAnimator m_aAnimatorsSettingsTab[SETTINGS_LENGTH];

	// DDRace
	int DoButton_CheckBox_DontCare(const void *pID, const char *pText, int Checked, const CUIRect *pRect);
	std::vector<CDemoItem> m_vDemos;
	void DemolistPopulate();
	bool m_Dummy;

	const char *GetCurrentDemoFolder() const { return m_aCurrentDemoFolder; }

	// Ghost
	struct CGhostItem
	{
		char m_aFilename[IO_MAX_PATH_LENGTH];
		char m_aPlayer[MAX_NAME_LENGTH];

		int m_Time;
		int m_Slot;
		bool m_Own;

		CGhostItem() :
			m_Slot(-1), m_Own(false) { m_aFilename[0] = 0; }

		bool operator<(const CGhostItem &Other) const { return m_Time < Other.m_Time; }

		bool Active() const { return m_Slot != -1; }
		bool HasFile() const { return m_aFilename[0]; }
	};

	std::vector<CGhostItem> m_vGhosts;

	std::chrono::nanoseconds m_GhostPopulateStartTime{0};

	void GhostlistPopulate();
	CGhostItem *GetOwnGhost();
	void UpdateOwnGhost(CGhostItem Item);
	void DeleteGhostItem(int Index);

	void setPopup(int Popup) { m_Popup = Popup; }
	int GetCurPopup() { return m_Popup; }
	bool CanDisplayWarning();

	void PopupWarning(const char *pTopic, const char *pBody, const char *pButton, std::chrono::nanoseconds Duration);

	std::chrono::nanoseconds m_PopupWarningLastTime;
	std::chrono::nanoseconds m_PopupWarningDuration;

	int m_DemoPlayerState;
	char m_aDemoPlayerPopupHint[256];

	enum
	{
		POPUP_NONE = 0,
		POPUP_FIRST_LAUNCH,
		POPUP_POINTS,
		POPUP_CONNECTING,
		POPUP_MESSAGE,
		POPUP_DISCONNECTED,
		POPUP_PURE,
		POPUP_LANGUAGE,
		POPUP_COUNTRY,
		POPUP_DELETE_DEMO,
		POPUP_RENAME_DEMO,
		POPUP_RENDER_DEMO,
		POPUP_REPLACE_VIDEO,
		POPUP_REMOVE_FRIEND,
		POPUP_SOUNDERROR,
		POPUP_PASSWORD,
		POPUP_QUIT,
		POPUP_DISCONNECT,
		POPUP_DISCONNECT_DUMMY,
		POPUP_WARNING,
		POPUP_SWITCH_SERVER,

		// demo player states
		DEMOPLAYER_NONE = 0,
		DEMOPLAYER_SLICE_SAVE,
	};

private:
	static int GhostlistFetchCallback(const char *pName, int IsDir, int StorageType, void *pUser);
	void SetMenuPage(int NewPage);
	bool HandleListInputs(const CUIRect &View, float &ScrollValue, float ScrollAmount, int *pScrollOffset, float ElemHeight, int &SelectedIndex, int NumElems);

	// found in menus_ingame.cpp
	void RenderInGameNetwork(CUIRect MainView);
	void RenderGhost(CUIRect MainView);

	// found in menus_settings.cpp
	void RenderSettingsDDNet(CUIRect MainView);
<<<<<<< HEAD
	void RenderSettingsHUD(CUIRect MainView);
	void RenderSettingsTClient(CUIRect MainView);
=======
	void RenderSettingsAppearance(CUIRect MainView);
>>>>>>> 5345e55b
	ColorHSLA RenderHSLColorPicker(const CUIRect *pRect, unsigned int *pColor, bool Alpha);
	ColorHSLA RenderHSLScrollbars(CUIRect *pRect, unsigned int *pColor, bool Alpha = false, bool ClampedLight = false);

	int RenderDropDown(int &CurDropDownState, CUIRect *pRect, int CurSelection, const void **pIDs, const char **pStr, int PickNum, const void *pID, float &ScrollVal);

	CServerProcess m_ServerProcess;
};
#endif<|MERGE_RESOLUTION|>--- conflicted
+++ resolved
@@ -719,12 +719,8 @@
 
 	// found in menus_settings.cpp
 	void RenderSettingsDDNet(CUIRect MainView);
-<<<<<<< HEAD
-	void RenderSettingsHUD(CUIRect MainView);
+	void RenderSettingsAppearance(CUIRect MainView);
 	void RenderSettingsTClient(CUIRect MainView);
-=======
-	void RenderSettingsAppearance(CUIRect MainView);
->>>>>>> 5345e55b
 	ColorHSLA RenderHSLColorPicker(const CUIRect *pRect, unsigned int *pColor, bool Alpha);
 	ColorHSLA RenderHSLScrollbars(CUIRect *pRect, unsigned int *pColor, bool Alpha = false, bool ClampedLight = false);
 
