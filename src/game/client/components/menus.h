/* (c) Magnus Auvinen. See licence.txt in the root of the distribution for more information. */
/* If you are missing that file, acquire a complete release at teeworlds.com.                */
#ifndef GAME_CLIENT_COMPONENTS_MENUS_H
#define GAME_CLIENT_COMPONENTS_MENUS_H

#include <base/types.h>
#include <base/vmath.h>

#include <chrono>
#include <deque>
#include <optional>
#include <unordered_set>
#include <vector>

#include <engine/console.h>
#include <engine/demo.h>
#include <engine/friends.h>
#include <engine/serverbrowser.h>
#include <engine/shared/config.h>
#include <engine/shared/http.h>
#include <engine/shared/jobs.h>
#include <engine/shared/linereader.h>
#include <engine/textrender.h>

#include <game/client/component.h>
#include <game/client/components/mapimages.h>
#include <game/client/lineinput.h>
#include <game/client/render.h>
#include <game/client/ui.h>
#include <game/voting.h>

#include <game/client/components/skins7.h>
#include <game/client/components/tclient/warlist.h>

static constexpr const char *DEFAULT_SAVED_RCON_USER = "local-server";

struct CServerProcess
{
#if !defined(CONF_PLATFORM_ANDROID)
	PROCESS m_Process = INVALID_PROCESS;
#endif
};

// component to fetch keypresses, override all other input
class CMenusKeyBinder : public CComponent
{
public:
	const void *m_pKeyReaderId;
	bool m_TakeKey;
	bool m_GotKey;
	IInput::CEvent m_Key;
	int m_ModifierCombination;
	CMenusKeyBinder();
	virtual int Sizeof() const override { return sizeof(*this); }
	virtual bool OnInput(const IInput::CEvent &Event) override;
};

struct SCommunityIcon
{
	char m_aCommunityId[CServerInfo::MAX_COMMUNITY_ID_LENGTH];
	SHA256_DIGEST m_Sha256;
	IGraphics::CTextureHandle m_OrgTexture;
	IGraphics::CTextureHandle m_GreyTexture;
};

class CMenus : public CComponent
{
	static ColorRGBA ms_GuiColor;
	static ColorRGBA ms_ColorTabbarInactiveOutgame;
	static ColorRGBA ms_ColorTabbarActiveOutgame;
	static ColorRGBA ms_ColorTabbarHoverOutgame;
	static ColorRGBA ms_ColorTabbarInactiveIngame;
	static ColorRGBA ms_ColorTabbarActiveIngame;
	static ColorRGBA ms_ColorTabbarHoverIngame;
	static ColorRGBA ms_ColorTabbarInactive;
	static ColorRGBA ms_ColorTabbarActive;
	static ColorRGBA ms_ColorTabbarHover;

	int DoButton_FontIcon(CButtonContainer *pButtonContainer, const char *pText, int Checked, const CUIRect *pRect, const unsigned Flags, int Corners = IGraphics::CORNER_ALL, bool Enabled = true);
	int DoButton_Toggle(const void *pId, int Checked, const CUIRect *pRect, bool Active, const unsigned Flags = BUTTONFLAG_LEFT);
	int DoButton_Menu(CButtonContainer *pButtonContainer, const char *pText, int Checked, const CUIRect *pRect, const unsigned Flags = BUTTONFLAG_LEFT, const char *pImageName = nullptr, int Corners = IGraphics::CORNER_ALL, float Rounding = 5.0f, float FontFactor = 0.0f, ColorRGBA Color = ColorRGBA(1.0f, 1.0f, 1.0f, 0.5f));
	int DoButton_MenuTab(CButtonContainer *pButtonContainer, const char *pText, int Checked, const CUIRect *pRect, int Corners, SUIAnimator *pAnimator = nullptr, const ColorRGBA *pDefaultColor = nullptr, const ColorRGBA *pActiveColor = nullptr, const ColorRGBA *pHoverColor = nullptr, float EdgeRounding = 10.0f, const SCommunityIcon *pCommunityIcon = nullptr);

	int DoButton_CheckBox_Common(const void *pId, const char *pText, const char *pBoxText, const CUIRect *pRect, const unsigned Flags);
	int DoButton_CheckBox(const void *pId, const char *pText, int Checked, const CUIRect *pRect);
	int DoButton_CheckBoxAutoVMarginAndSet(const void *pId, const char *pText, int *pValue, CUIRect *pRect, float VMargin);
	int DoButton_CheckBox_Number(const void *pId, const char *pText, int Checked, const CUIRect *pRect);

<<<<<<< HEAD
	bool DoSliderWithScaledValue(const void *pId, int *pOption, const CUIRect *pRect, const char *pStr, int Min, int Max, int Scale, const IScrollbarScale *pScale, unsigned Flags = 0u, const char *pSuffix = "");
	bool DoEditBoxWithLabel(CLineInput *LineInput, const CUIRect *pRect, const char *pLabel, const char *pDefault, char *pBuf, size_t BufSize);
=======
	bool DoLine_RadioMenu(CUIRect &View, const char *pLabel, std::vector<CButtonContainer> &vButtonContainers, const std::vector<const char *> &vLabels, const std::vector<int> &vValues, int &Value);
>>>>>>> a147269f

	ColorHSLA DoLine_ColorPicker(CButtonContainer *pResetId, float LineSize, float LabelSize, float BottomMargin, CUIRect *pMainRect, const char *pText, unsigned int *pColorValue, ColorRGBA DefaultColor, bool CheckBoxSpacing = true, int *pCheckBoxValue = nullptr, bool Alpha = false);
	ColorHSLA DoButton_ColorPicker(const CUIRect *pRect, unsigned int *pHslaColor, bool Alpha);
	void DoLaserPreview(const CUIRect *pRect, ColorHSLA OutlineColor, ColorHSLA InnerColor, const int LaserType);
	int DoButton_GridHeader(const void *pId, const char *pText, int Checked, const CUIRect *pRect);
	int DoButton_Favorite(const void *pButtonId, const void *pParentId, bool Checked, const CUIRect *pRect);

	int DoKeyReader(const void *pId, const CUIRect *pRect, int Key, int ModifierCombination, int *pNewModifierCombination);

	void DoSettingsControlsButtons(int Start, int Stop, CUIRect View);

	float RenderSettingsControlsJoystick(CUIRect View);
	void DoJoystickAxisPicker(CUIRect View);
	void DoJoystickBar(const CUIRect *pRect, float Current, float Tolerance, bool Active);

	std::optional<std::chrono::nanoseconds> m_SkinListLastRefreshTime;
	bool m_SkinListScrollToSelected = false;
	std::optional<std::chrono::nanoseconds> m_SkinList7LastRefreshTime;
	std::optional<std::chrono::nanoseconds> m_SkinPartsList7LastRefreshTime;

	int m_DirectionQuadContainerIndex;

	// menus_settings_assets.cpp
public:
	struct SCustomItem
	{
		IGraphics::CTextureHandle m_RenderTexture;

		char m_aName[50];

		bool operator<(const SCustomItem &Other) const { return str_comp(m_aName, Other.m_aName) < 0; }
	};

	struct SCustomEntities : public SCustomItem
	{
		struct SEntitiesImage
		{
			IGraphics::CTextureHandle m_Texture;
		};
		SEntitiesImage m_aImages[MAP_IMAGE_MOD_TYPE_COUNT];
	};

	struct SCustomGame : public SCustomItem
	{
	};

	struct SCustomEmoticon : public SCustomItem
	{
	};

	struct SCustomParticle : public SCustomItem
	{
	};

	struct SCustomHud : public SCustomItem
	{
	};

	struct SCustomExtras : public SCustomItem
	{
	};

protected:
	std::vector<SCustomEntities> m_vEntitiesList;
	std::vector<SCustomGame> m_vGameList;
	std::vector<SCustomEmoticon> m_vEmoticonList;
	std::vector<SCustomParticle> m_vParticlesList;
	std::vector<SCustomHud> m_vHudList;
	std::vector<SCustomExtras> m_vExtrasList;

	bool m_IsInit = false;

	static void LoadEntities(struct SCustomEntities *pEntitiesItem, void *pUser);
	static int EntitiesScan(const char *pName, int IsDir, int DirType, void *pUser);

	static int GameScan(const char *pName, int IsDir, int DirType, void *pUser);
	static int EmoticonsScan(const char *pName, int IsDir, int DirType, void *pUser);
	static int ParticlesScan(const char *pName, int IsDir, int DirType, void *pUser);
	static int HudScan(const char *pName, int IsDir, int DirType, void *pUser);
	static int ExtrasScan(const char *pName, int IsDir, int DirType, void *pUser);

	static void ConchainAssetsEntities(IConsole::IResult *pResult, void *pUserData, IConsole::FCommandCallback pfnCallback, void *pCallbackUserData);
	static void ConchainAssetGame(IConsole::IResult *pResult, void *pUserData, IConsole::FCommandCallback pfnCallback, void *pCallbackUserData);
	static void ConchainAssetParticles(IConsole::IResult *pResult, void *pUserData, IConsole::FCommandCallback pfnCallback, void *pCallbackUserData);
	static void ConchainAssetEmoticons(IConsole::IResult *pResult, void *pUserData, IConsole::FCommandCallback pfnCallback, void *pCallbackUserData);
	static void ConchainAssetHud(IConsole::IResult *pResult, void *pUserData, IConsole::FCommandCallback pfnCallback, void *pCallbackUserData);
	static void ConchainAssetExtras(IConsole::IResult *pResult, void *pUserData, IConsole::FCommandCallback pfnCallback, void *pCallbackUserData);

	void ClearCustomItems(int CurTab);

	int m_MenuPage;
	int m_GamePage;
	int m_Popup;
	bool m_ShowStart;
	bool m_MenuActive;

	bool m_DummyNamePlatePreview = false;

	bool m_JoinTutorial = false;
	bool m_CreateDefaultFavoriteCommunities = false;
	bool m_ForceRefreshLanPage = false;

	char m_aNextServer[256];

	// images
	struct CMenuImage
	{
		char m_aName[64];
		IGraphics::CTextureHandle m_OrgTexture;
		IGraphics::CTextureHandle m_GreyTexture;
	};
	std::vector<CMenuImage> m_vMenuImages;
	static int MenuImageScan(const char *pName, int IsDir, int DirType, void *pUser);
	const CMenuImage *FindMenuImage(const char *pName);

	// loading
	class CLoadingState
	{
	public:
		std::chrono::nanoseconds m_LastRender{0};
		int m_Current;
		int m_Total;
	};
	CLoadingState m_LoadingState;

	//
	char m_aMessageTopic[512];
	char m_aMessageBody[512];
	char m_aMessageButton[512];

	CUIElement m_RefreshButton;
	CUIElement m_ConnectButton;

	// generic popups
	typedef void (CMenus::*FPopupButtonCallback)();
	void DefaultButtonCallback()
	{
		// do nothing
	}
	enum
	{
		BUTTON_CONFIRM = 0, // confirm / yes / close / ok
		BUTTON_CANCEL, // cancel / no
		NUM_BUTTONS
	};
	char m_aPopupTitle[128];
	char m_aPopupMessage[IO_MAX_PATH_LENGTH + 256];
	struct
	{
		char m_aLabel[64];
		int m_NextPopup;
		FPopupButtonCallback m_pfnCallback;
	} m_aPopupButtons[NUM_BUTTONS];

	void PopupMessage(const char *pTitle, const char *pMessage,
		const char *pButtonLabel, int NextPopup = POPUP_NONE, FPopupButtonCallback pfnButtonCallback = &CMenus::DefaultButtonCallback);
	void PopupConfirm(const char *pTitle, const char *pMessage,
		const char *pConfirmButtonLabel, const char *pCancelButtonLabel,
		FPopupButtonCallback pfnConfirmButtonCallback = &CMenus::DefaultButtonCallback, int ConfirmNextPopup = POPUP_NONE,
		FPopupButtonCallback pfnCancelButtonCallback = &CMenus::DefaultButtonCallback, int CancelNextPopup = POPUP_NONE);

	// some settings
	static float ms_ButtonHeight;
	static float ms_ListheaderHeight;
	static float ms_ListitemAdditionalHeight;

	// for settings
	bool m_NeedRestartGraphics;
	bool m_NeedRestartSound;
	bool m_NeedRestartUpdate;
	bool m_NeedSendinfo;
	bool m_NeedSendDummyinfo;
	int m_SettingPlayerPage;

	// 0.7 skins
	bool m_CustomSkinMenu = false;
	int m_TeePartSelected = protocol7::SKINPART_BODY;
	const CSkins7::CSkin *m_pSelectedSkin = nullptr;
	CLineInputBuffered<protocol7::MAX_SKIN_ARRAY_SIZE, protocol7::MAX_SKIN_LENGTH> m_SkinNameInput;
	bool m_SkinPartListNeedsUpdate = false;
	void PopupConfirmDeleteSkin7();

	// for map download popup
	int64_t m_DownloadLastCheckTime;
	int m_DownloadLastCheckSize;
	float m_DownloadSpeed;

	// for password popup
	CLineInput m_PasswordInput;

	// for call vote
	int m_CallvoteSelectedOption;
	int m_CallvoteSelectedPlayer;
	CLineInputBuffered<VOTE_REASON_LENGTH> m_CallvoteReasonInput;
	CLineInputBuffered<64> m_FilterInput;
	bool m_ControlPageOpening;

	// demo
	enum
	{
		SORT_DEMONAME = 0,
		SORT_LENGTH,
		SORT_DATE,
	};

	struct CDemoItem
	{
		char m_aFilename[IO_MAX_PATH_LENGTH];
		char m_aName[IO_MAX_PATH_LENGTH];
		bool m_IsDir;
		bool m_IsLink;
		int m_StorageType;
		time_t m_Date;
		int64_t m_Size;

		bool m_InfosLoaded;
		bool m_Valid;
		CDemoHeader m_Info;
		CTimelineMarkers m_TimelineMarkers;
		CMapInfo m_MapInfo;

		int NumMarkers() const
		{
			return clamp<int>(bytes_be_to_uint(m_TimelineMarkers.m_aNumTimelineMarkers), 0, MAX_TIMELINE_MARKERS);
		}

		int Length() const
		{
			return bytes_be_to_uint(m_Info.m_aLength);
		}

		unsigned MapSize() const
		{
			return bytes_be_to_uint(m_Info.m_aMapSize);
		}

		bool operator<(const CDemoItem &Other) const
		{
			if(!str_comp(m_aFilename, ".."))
				return true;
			if(!str_comp(Other.m_aFilename, ".."))
				return false;
			if(m_IsDir && !Other.m_IsDir)
				return true;
			if(!m_IsDir && Other.m_IsDir)
				return false;

			const CDemoItem &Left = g_Config.m_BrDemoSortOrder ? Other : *this;
			const CDemoItem &Right = g_Config.m_BrDemoSortOrder ? *this : Other;

			if(g_Config.m_BrDemoSort == SORT_DEMONAME)
				return str_comp_filenames(Left.m_aFilename, Right.m_aFilename) < 0;
			if(g_Config.m_BrDemoSort == SORT_DATE)
				return Left.m_Date < Right.m_Date;

			if(!Other.m_InfosLoaded)
				return m_InfosLoaded;
			if(!m_InfosLoaded)
				return !Other.m_InfosLoaded;

			if(g_Config.m_BrDemoSort == SORT_LENGTH)
				return Left.Length() < Right.Length();

			// Unknown sort
			return true;
		}
	};

	char m_aCurrentDemoFolder[IO_MAX_PATH_LENGTH];
	char m_aCurrentDemoSelectionName[IO_MAX_PATH_LENGTH];
	CLineInputBuffered<IO_MAX_PATH_LENGTH> m_DemoRenameInput;
	CLineInputBuffered<IO_MAX_PATH_LENGTH> m_DemoSliceInput;
	CLineInputBuffered<IO_MAX_PATH_LENGTH> m_DemoSearchInput;
#if defined(CONF_VIDEORECORDER)
	CLineInputBuffered<IO_MAX_PATH_LENGTH> m_DemoRenderInput;
#endif
	int m_DemolistSelectedIndex;
	bool m_DemolistSelectedReveal = false;
	int m_DemolistStorageType;
	bool m_DemolistMultipleStorages = false;
	int m_Speed = 4;
	bool m_StartPaused = false;

	std::chrono::nanoseconds m_DemoPopulateStartTime{0};

	void DemolistOnUpdate(bool Reset);
	static int DemolistFetchCallback(const CFsFileInfo *pInfo, int IsDir, int StorageType, void *pUser);

	// friends
	class CFriendItem
	{
		char m_aName[MAX_NAME_LENGTH];
		char m_aClan[MAX_CLAN_LENGTH];
		const CServerInfo *m_pServerInfo;
		int m_FriendState;
		bool m_IsPlayer;
		bool m_IsAfk;
		// skin
		char m_aSkin[MAX_SKIN_LENGTH];
		bool m_CustomSkinColors;
		int m_CustomSkinColorBody;
		int m_CustomSkinColorFeet;

	public:
		CFriendItem() {}
		CFriendItem(const CFriendInfo *pFriendInfo) :
			m_pServerInfo(nullptr),
			m_IsPlayer(false),
			m_IsAfk(false),
			m_CustomSkinColors(false),
			m_CustomSkinColorBody(0),
			m_CustomSkinColorFeet(0)
		{
			str_copy(m_aName, pFriendInfo->m_aName);
			str_copy(m_aClan, pFriendInfo->m_aClan);
			m_FriendState = m_aName[0] == '\0' ? IFriends::FRIEND_CLAN : IFriends::FRIEND_PLAYER;
			m_aSkin[0] = '\0';
		}
		CFriendItem(const CServerInfo::CClient &CurrentClient, const CServerInfo *pServerInfo) :
			m_pServerInfo(pServerInfo),
			m_FriendState(CurrentClient.m_FriendState),
			m_IsPlayer(CurrentClient.m_Player),
			m_IsAfk(CurrentClient.m_Afk),
			m_CustomSkinColors(CurrentClient.m_CustomSkinColors),
			m_CustomSkinColorBody(CurrentClient.m_CustomSkinColorBody),
			m_CustomSkinColorFeet(CurrentClient.m_CustomSkinColorFeet)
		{
			str_copy(m_aName, CurrentClient.m_aName);
			str_copy(m_aClan, CurrentClient.m_aClan);
			str_copy(m_aSkin, CurrentClient.m_aSkin);
		}

		const char *Name() const { return m_aName; }
		const char *Clan() const { return m_aClan; }
		const CServerInfo *ServerInfo() const { return m_pServerInfo; }
		int FriendState() const { return m_FriendState; }
		bool IsPlayer() const { return m_IsPlayer; }
		bool IsAfk() const { return m_IsAfk; }
		const char *Skin() const { return m_aSkin; }
		bool CustomSkinColors() const { return m_CustomSkinColors; }
		int CustomSkinColorBody() const { return m_CustomSkinColorBody; }
		int CustomSkinColorFeet() const { return m_CustomSkinColorFeet; }

		const void *ListItemId() const { return &m_aName; }
		const void *RemoveButtonId() const { return &m_FriendState; }
		const void *CommunityTooltipId() const { return &m_IsPlayer; }
		const void *SkinTooltipId() const { return &m_aSkin; }

		bool operator<(const CFriendItem &Other) const
		{
			const int Result = str_comp_nocase(m_aName, Other.m_aName);
			return Result < 0 || (Result == 0 && str_comp_nocase(m_aClan, Other.m_aClan) < 0);
		}
	};

	enum
	{
		FRIEND_PLAYER_ON = 0,
		FRIEND_CLAN_ON,
		FRIEND_OFF,
		NUM_FRIEND_TYPES
	};
	std::vector<CFriendItem> m_avFriends[NUM_FRIEND_TYPES];
	const CFriendItem *m_pRemoveFriend = nullptr;

	// found in menus.cpp
	void Render();
	void RenderPopupFullscreen(CUIRect Screen);
	void RenderPopupConnecting(CUIRect Screen);
	void RenderPopupLoading(CUIRect Screen);
#if defined(CONF_VIDEORECORDER)
	void PopupConfirmDemoReplaceVideo();
#endif
	void RenderMenubar(CUIRect Box, IClient::EClientState ClientState);
	void RenderNews(CUIRect MainView);
	static void ConchainBackgroundEntities(IConsole::IResult *pResult, void *pUserData, IConsole::FCommandCallback pfnCallback, void *pCallbackUserData);
	static void ConchainUpdateMusicState(IConsole::IResult *pResult, void *pUserData, IConsole::FCommandCallback pfnCallback, void *pCallbackUserData);
	void UpdateMusicState();

	// found in menus_demo.cpp
	vec2 m_DemoControlsPositionOffset = vec2(0.0f, 0.0f);
	float m_LastPauseChange = -1.0f;
	float m_LastSpeedChange = -1.0f;
	static bool DemoFilterChat(const void *pData, int Size, void *pUser);
	bool FetchHeader(CDemoItem &Item);
	void FetchAllHeaders();
	void HandleDemoSeeking(float PositionToSeek, float TimeToSeek);
	void RenderDemoPlayer(CUIRect MainView);
	void RenderDemoPlayerSliceSavePopup(CUIRect MainView);
	bool m_DemoBrowserListInitialized = false;
	void RenderDemoBrowser(CUIRect MainView);
	void RenderDemoBrowserList(CUIRect ListView, bool &WasListboxItemActivated);
	void RenderDemoBrowserDetails(CUIRect DetailsView);
	void RenderDemoBrowserButtons(CUIRect ButtonsView, bool WasListboxItemActivated);
	void PopupConfirmDeleteDemo();
	void PopupConfirmDeleteFolder();

	// found in menus_start.cpp
	void RenderStartMenu(CUIRect MainView);

	// found in menus_ingame.cpp
	STextContainerIndex m_MotdTextContainerIndex;
	void RenderGame(CUIRect MainView);
	void RenderTouchControlsEditor(CUIRect MainView);
	void PopupConfirmDisconnect();
	void PopupConfirmDisconnectDummy();
	void PopupConfirmDiscardTouchControlsChanges();
	void PopupConfirmResetTouchControls();
	void PopupConfirmImportTouchControlsClipboard();
	void RenderPlayers(CUIRect MainView);
	void RenderServerInfo(CUIRect MainView);
	void RenderServerInfoMotd(CUIRect Motd);
	void RenderServerControl(CUIRect MainView);
	bool RenderServerControlKick(CUIRect MainView, bool FilterSpectators, bool UpdateScroll);
	bool RenderServerControlServer(CUIRect MainView, bool UpdateScroll);
	void RenderIngameHint();

	// found in menus_browser.cpp
	int m_SelectedIndex;
	bool m_ServerBrowserShouldRevealSelection;
	std::vector<CUIElement *> m_avpServerBrowserUiElements[IServerBrowser::NUM_TYPES];
	void RenderServerbrowserServerList(CUIRect View, bool &WasListboxItemActivated);
	void RenderServerbrowserStatusBox(CUIRect StatusBox, bool WasListboxItemActivated);
	void Connect(const char *pAddress);
	void PopupConfirmSwitchServer();
	void RenderServerbrowserFilters(CUIRect View);
	void ResetServerbrowserFilters();
	void RenderServerbrowserDDNetFilter(CUIRect View,
		IFilterList &Filter,
		float ItemHeight, int MaxItems, int ItemsPerRow,
		CScrollRegion &ScrollRegion, std::vector<unsigned char> &vItemIds,
		bool UpdateCommunityCacheOnChange,
		const std::function<const char *(int ItemIndex)> &GetItemName,
		const std::function<void(int ItemIndex, CUIRect Item, const void *pItemId, bool Active)> &RenderItem);
	void RenderServerbrowserCommunitiesFilter(CUIRect View);
	void RenderServerbrowserCountriesFilter(CUIRect View);
	void RenderServerbrowserTypesFilter(CUIRect View);
	struct SPopupCountrySelectionContext
	{
		CMenus *m_pMenus;
		int m_Selection;
		bool m_New;
	};
	static CUi::EPopupMenuFunctionResult PopupCountrySelection(void *pContext, CUIRect View, bool Active);
	void RenderServerbrowserInfo(CUIRect View);
	void RenderServerbrowserInfoScoreboard(CUIRect View, const CServerInfo *pSelectedServer);
	void RenderServerbrowserFriends(CUIRect View);
	void FriendlistOnUpdate();
	void PopupConfirmRemoveFriend();
	void RenderServerbrowserTabBar(CUIRect TabBar);
	void RenderServerbrowserToolBox(CUIRect ToolBox);
	void RenderServerbrowser(CUIRect MainView);
	template<typename F>
	bool PrintHighlighted(const char *pName, F &&PrintFn);
	CTeeRenderInfo GetTeeRenderInfo(vec2 Size, const char *pSkinName, bool CustomSkinColors, int CustomSkinColorBody, int CustomSkinColorFeet) const;
	static void ConchainFriendlistUpdate(IConsole::IResult *pResult, void *pUserData, IConsole::FCommandCallback pfnCallback, void *pCallbackUserData);
	static void ConchainFavoritesUpdate(IConsole::IResult *pResult, void *pUserData, IConsole::FCommandCallback pfnCallback, void *pCallbackUserData);
	static void ConchainCommunitiesUpdate(IConsole::IResult *pResult, void *pUserData, IConsole::FCommandCallback pfnCallback, void *pCallbackUserData);
	static void ConchainUiPageUpdate(IConsole::IResult *pResult, void *pUserData, IConsole::FCommandCallback pfnCallback, void *pCallbackUserData);
	void UpdateCommunityCache(bool Force);

	// community icons
	class CAbstractCommunityIconJob
	{
	protected:
		CMenus *m_pMenus;
		char m_aCommunityId[CServerInfo::MAX_COMMUNITY_ID_LENGTH];
		char m_aPath[IO_MAX_PATH_LENGTH];
		int m_StorageType;
		bool m_Success = false;
		SHA256_DIGEST m_Sha256;

		CAbstractCommunityIconJob(CMenus *pMenus, const char *pCommunityId, int StorageType);
		virtual ~CAbstractCommunityIconJob(){};

	public:
		const char *CommunityId() const { return m_aCommunityId; }
		bool Success() const { return m_Success; }
		const SHA256_DIGEST &Sha256() const { return m_Sha256; }
	};

	class CCommunityIconLoadJob : public IJob, public CAbstractCommunityIconJob
	{
		CImageInfo m_ImageInfo;
		CImageInfo m_ImageInfoGrayscale;

	protected:
		void Run() override;

	public:
		CCommunityIconLoadJob(CMenus *pMenus, const char *pCommunityId, int StorageType);
		~CCommunityIconLoadJob();

		CImageInfo &ImageInfo() { return m_ImageInfo; }
		CImageInfo &ImageInfoGrayscale() { return m_ImageInfoGrayscale; }
	};

	class CCommunityIconDownloadJob : public CHttpRequest, public CAbstractCommunityIconJob
	{
	public:
		CCommunityIconDownloadJob(CMenus *pMenus, const char *pCommunityId, const char *pUrl, const SHA256_DIGEST &Sha256);
	};

	std::vector<SCommunityIcon> m_vCommunityIcons;
	std::deque<std::shared_ptr<CCommunityIconLoadJob>> m_CommunityIconLoadJobs;
	std::deque<std::shared_ptr<CCommunityIconDownloadJob>> m_CommunityIconDownloadJobs;
	SHA256_DIGEST m_CommunityIconsInfoSha256 = SHA256_ZEROED;
	static int CommunityIconScan(const char *pName, int IsDir, int DirType, void *pUser);
	const SCommunityIcon *FindCommunityIcon(const char *pCommunityId);
	bool LoadCommunityIconFile(const char *pPath, int DirType, CImageInfo &Info, CImageInfo &InfoGrayscale, SHA256_DIGEST &Sha256);
	void LoadCommunityIconFinish(const char *pCommunityId, CImageInfo &Info, CImageInfo &InfoGrayscale, const SHA256_DIGEST &Sha256);
	void RenderCommunityIcon(const SCommunityIcon *pIcon, CUIRect Rect, bool Active);
	void UpdateCommunityIcons();

	// skin favorite list
	std::unordered_set<std::string> m_SkinFavorites;
	static void Con_AddFavoriteSkin(IConsole::IResult *pResult, void *pUserData);
	static void Con_RemFavoriteSkin(IConsole::IResult *pResult, void *pUserData);
	static void ConfigSaveCallback(IConfigManager *pConfigManager, void *pUserData);
	void OnConfigSave(IConfigManager *pConfigManager);

	// found in menus_settings.cpp
	void RenderLanguageSettings(CUIRect MainView);
	bool RenderLanguageSelection(CUIRect MainView);
	void RenderThemeSelection(CUIRect MainView);
	void RenderSettingsGeneral(CUIRect MainView);
	void RenderSettingsPlayer(CUIRect MainView);
	void RenderSettingsDummyPlayer(CUIRect MainView);
	void RenderSettingsTee(CUIRect MainView);
	void RenderSettingsTee7(CUIRect MainView);
	void RenderSettingsTeeCustom7(CUIRect MainView);
	void RenderSkinSelection7(CUIRect MainView);
	void RenderSkinPartSelection7(CUIRect MainView);
	void RenderSettingsControls(CUIRect MainView);
	void ResetSettingsControls();
	void RenderSettingsGraphics(CUIRect MainView);
	void RenderSettingsSound(CUIRect MainView);
	void RenderSettings(CUIRect MainView);
	void RenderSettingsCustom(CUIRect MainView);

	std::vector<CButtonContainer> vButtonsContainersJoystickAbsolute = {{}, {}};
	std::vector<CButtonContainer> vButtonsContainersNamePlateShow = {{}, {}, {}, {}};
	std::vector<CButtonContainer> vButtonsContainersNamePlateKeyPresses = {{}, {}, {}, {}};

	class CMapListItem
	{
	public:
		char m_aFilename[IO_MAX_PATH_LENGTH];
		bool m_IsDirectory;
	};
	class CPopupMapPickerContext
	{
	public:
		std::vector<CMapListItem> m_vMaps;
		char m_aCurrentMapFolder[IO_MAX_PATH_LENGTH] = "";
		static int MapListFetchCallback(const CFsFileInfo *pInfo, int IsDir, int StorageType, void *pUser);
		void MapListPopulate();
		CMenus *m_pMenus;
		int m_Selection;
	};

	static bool CompareFilenameAscending(const CMapListItem Lhs, const CMapListItem Rhs)
	{
		if(str_comp(Lhs.m_aFilename, "..") == 0)
			return true;
		if(str_comp(Rhs.m_aFilename, "..") == 0)
			return false;
		if(Lhs.m_IsDirectory != Rhs.m_IsDirectory)
			return Lhs.m_IsDirectory;
		return str_comp_filenames(Lhs.m_aFilename, Rhs.m_aFilename) < 0;
	}

	static CUi::EPopupMenuFunctionResult PopupMapPicker(void *pContext, CUIRect View, bool Active);

	void SetNeedSendInfo();
	void UpdateColors();

	IGraphics::CTextureHandle m_TextureBlob;

	bool CheckHotKey(int Key) const;

public:
	void RenderBackground();

	static CMenusKeyBinder m_Binder;

	CMenus();
	virtual int Sizeof() const override { return sizeof(*this); }

	void RenderLoading(const char *pCaption, const char *pContent, int IncreaseCounter);
	void FinishLoading();

	bool IsInit() { return m_IsInit; }

	bool IsActive() const { return m_MenuActive; }
	void SetActive(bool Active);

	void RunServer(const char **ppArguments = nullptr, const size_t NumArguments = 0);
	void KillServer();
	bool IsServerRunning() const;

	virtual void OnInit() override;
	void OnConsoleInit() override;

	virtual void OnStateChange(int NewState, int OldState) override;
	virtual void OnWindowResize() override;
	virtual void OnReset() override;
	virtual void OnRender() override;
	virtual bool OnInput(const IInput::CEvent &Event) override;
	virtual bool OnCursorMove(float x, float y, IInput::ECursorType CursorType) override;
	virtual void OnShutdown() override;

	enum
	{
		PAGE_NEWS = 1,
		PAGE_GAME,
		PAGE_PLAYERS,
		PAGE_SERVER_INFO,
		PAGE_CALLVOTE,
		PAGE_INTERNET,
		PAGE_LAN,
		PAGE_FAVORITES,
		PAGE_FAVORITE_COMMUNITY_1,
		PAGE_FAVORITE_COMMUNITY_2,
		PAGE_FAVORITE_COMMUNITY_3,
		PAGE_FAVORITE_COMMUNITY_4,
		PAGE_FAVORITE_COMMUNITY_5,
		PAGE_DEMOS,
		PAGE_SETTINGS,
		PAGE_NETWORK,
		PAGE_GHOST,

		PAGE_LENGTH,

		SETTINGS_LANGUAGE = 0,
		SETTINGS_GENERAL,
		SETTINGS_PLAYER,
		SETTINGS_TEE,
		SETTINGS_APPEARANCE,
		SETTINGS_CONTROLS,
		SETTINGS_GRAPHICS,
		SETTINGS_SOUND,
		SETTINGS_DDNET,
		SETTINGS_ASSETS,
		SETTINGS_TCLIENT,
		SETTINGS_PROFILES,

		SETTINGS_LENGTH,

		BIG_TAB_NEWS = 0,
		BIG_TAB_INTERNET,
		BIG_TAB_LAN,
		BIG_TAB_FAVORITES,
		BIT_TAB_FAVORITE_COMMUNITY_1,
		BIT_TAB_FAVORITE_COMMUNITY_2,
		BIT_TAB_FAVORITE_COMMUNITY_3,
		BIT_TAB_FAVORITE_COMMUNITY_4,
		BIT_TAB_FAVORITE_COMMUNITY_5,
		BIG_TAB_DEMOS,

		BIG_TAB_LENGTH,

		SMALL_TAB_HOME = 0,
		SMALL_TAB_QUIT,
		SMALL_TAB_SETTINGS,
		SMALL_TAB_EDITOR,
		SMALL_TAB_DEMOBUTTON,
		SMALL_TAB_SERVER,
		SMALL_TAB_BROWSER_FILTER,
		SMALL_TAB_BROWSER_INFO,
		SMALL_TAB_BROWSER_FRIENDS,

		SMALL_TAB_LENGTH,
	};

	SUIAnimator m_aAnimatorsBigPage[BIG_TAB_LENGTH];
	SUIAnimator m_aAnimatorsSmallPage[SMALL_TAB_LENGTH];
	SUIAnimator m_aAnimatorsSettingsTab[SETTINGS_LENGTH];

	// DDRace
	int DoButton_CheckBox_Tristate(const void *pId, const char *pText, TRISTATE Checked, const CUIRect *pRect);
	std::vector<CDemoItem> m_vDemos;
	std::vector<CDemoItem *> m_vpFilteredDemos;
	void DemolistPopulate();
	void RefreshFilteredDemos();
	void DemoSeekTick(IDemoPlayer::ETickOffset TickOffset);
	bool m_Dummy;

	const char *GetCurrentDemoFolder() const { return m_aCurrentDemoFolder; }

	// Ghost
	struct CGhostItem
	{
		char m_aFilename[IO_MAX_PATH_LENGTH];
		char m_aPlayer[MAX_NAME_LENGTH];

		bool m_Failed;
		int m_Time;
		int m_Slot;
		bool m_Own;
		time_t m_Date;

		CGhostItem() :
			m_Slot(-1), m_Own(false) { m_aFilename[0] = 0; }

		bool operator<(const CGhostItem &Other) const { return m_Time < Other.m_Time; }

		bool Active() const { return m_Slot != -1; }
		bool HasFile() const { return m_aFilename[0]; }
	};

	enum
	{
		GHOST_SORT_NONE = -1,
		GHOST_SORT_NAME,
		GHOST_SORT_TIME,
		GHOST_SORT_DATE,
	};

	std::vector<CGhostItem> m_vGhosts;

	std::chrono::nanoseconds m_GhostPopulateStartTime{0};

	void GhostlistPopulate();
	CGhostItem *GetOwnGhost();
	void UpdateOwnGhost(CGhostItem Item);
	void DeleteGhostItem(int Index);
	void SortGhostlist();

	bool CanDisplayWarning() const;

	void PopupWarning(const char *pTopic, const char *pBody, const char *pButton, std::chrono::nanoseconds Duration);

	std::chrono::nanoseconds m_PopupWarningLastTime;
	std::chrono::nanoseconds m_PopupWarningDuration;

	int m_DemoPlayerState;

	enum
	{
		POPUP_NONE = 0,
		POPUP_MESSAGE, // generic message popup (one button)
		POPUP_CONFIRM, // generic confirmation popup (two buttons)
		POPUP_FIRST_LAUNCH,
		POPUP_POINTS,
		POPUP_DISCONNECTED,
		POPUP_LANGUAGE,
		POPUP_RENAME_DEMO,
		POPUP_RENDER_DEMO,
		POPUP_RENDER_DONE,
		POPUP_PASSWORD,
		POPUP_QUIT,
		POPUP_RESTART,
		POPUP_WARNING,
		POPUP_SAVE_SKIN,

		// demo player states
		DEMOPLAYER_NONE = 0,
		DEMOPLAYER_SLICE_SAVE,
	};

private:
	static int GhostlistFetchCallback(const CFsFileInfo *pInfo, int IsDir, int StorageType, void *pUser);
	void SetMenuPage(int NewPage);
	void RefreshBrowserTab(bool Force);

	// found in menus_ingame.cpp
	void RenderInGameNetwork(CUIRect MainView);
	void RenderGhost(CUIRect MainView);

	// found in menus_settings.cpp
	void RenderSettingsDDNet(CUIRect MainView);
	void RenderSettingsAppearance(CUIRect MainView);

	// found in menus_tclient.cpp
	void RenderSettingsTClient(CUIRect MainView);
	void RenderSettingsTClientSettngs(CUIRect MainView);
	void RenderSettingsProfiles(CUIRect MainView);
	void RenderSettingsWarList(CUIRect MainView);
	void RenderSettingsInfo(CUIRect MainView);
	void RenderSettingsStatusBar(CUIRect MainView);

	const CWarType *m_pRemoveWarType = nullptr;
	void PopupConfirmRemoveWarType();
	void RenderDevSkin(vec2 RenderPos, float Size, const char *pSkinName, const char *pBackupSkin, bool CustomColors, int FeetColor, int BodyColor, int Emote, bool Rainbow,
		ColorRGBA ColorFeet = ColorRGBA(0, 0, 0, 0), ColorRGBA ColorBody = ColorRGBA(0, 0, 0, 0));
	void RenderFontIcon(const CUIRect Rect, const char *pText, float Size, int Align);
	int DoButtonNoRect_FontIcon(CButtonContainer *pButtonContainer, const char *pText, int Checked, const CUIRect *pRect, int Corners = IGraphics::CORNER_ALL);

	ColorHSLA RenderHSLColorPicker(const CUIRect *pRect, unsigned int *pColor, bool Alpha);
	bool RenderHslaScrollbars(CUIRect *pRect, unsigned int *pColor, bool Alpha, float DarkestLight);
	int DoButtonLineSize_Menu(CButtonContainer *pButtonContainer, const char *pText, int Checked, const CUIRect *pRect, float LineSize, bool Fake = false, const char *pImageName = nullptr, int Corners = IGraphics::CORNER_ALL, float Rounding = 5.0f, float FontFactor = 0.0f, ColorRGBA Color = ColorRGBA(1.0f, 1.0f, 1.0f, 0.5f));

	CServerProcess m_ServerProcess;
};
#endif<|MERGE_RESOLUTION|>--- conflicted
+++ resolved
@@ -86,12 +86,9 @@
 	int DoButton_CheckBoxAutoVMarginAndSet(const void *pId, const char *pText, int *pValue, CUIRect *pRect, float VMargin);
 	int DoButton_CheckBox_Number(const void *pId, const char *pText, int Checked, const CUIRect *pRect);
 
-<<<<<<< HEAD
 	bool DoSliderWithScaledValue(const void *pId, int *pOption, const CUIRect *pRect, const char *pStr, int Min, int Max, int Scale, const IScrollbarScale *pScale, unsigned Flags = 0u, const char *pSuffix = "");
 	bool DoEditBoxWithLabel(CLineInput *LineInput, const CUIRect *pRect, const char *pLabel, const char *pDefault, char *pBuf, size_t BufSize);
-=======
 	bool DoLine_RadioMenu(CUIRect &View, const char *pLabel, std::vector<CButtonContainer> &vButtonContainers, const std::vector<const char *> &vLabels, const std::vector<int> &vValues, int &Value);
->>>>>>> a147269f
 
 	ColorHSLA DoLine_ColorPicker(CButtonContainer *pResetId, float LineSize, float LabelSize, float BottomMargin, CUIRect *pMainRect, const char *pText, unsigned int *pColorValue, ColorRGBA DefaultColor, bool CheckBoxSpacing = true, int *pCheckBoxValue = nullptr, bool Alpha = false);
 	ColorHSLA DoButton_ColorPicker(const CUIRect *pRect, unsigned int *pHslaColor, bool Alpha);
