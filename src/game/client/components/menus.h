--- conflicted
+++ resolved
@@ -662,13 +662,10 @@
 	// found in menus_settings.cpp
 	void RenderSettingsDDNet(CUIRect MainView);
 	void RenderSettingsAppearance(CUIRect MainView);
-<<<<<<< HEAD
 	void RenderSettingsTClient(CUIRect MainView);
 	void RenderSettingsProfiles(CUIRect MainView);
 
 	ColorHSLA RenderHSLColorPicker(const CUIRect *pRect, unsigned int *pColor, bool Alpha);
-=======
->>>>>>> 8696abd1
 	ColorHSLA RenderHSLScrollbars(CUIRect *pRect, unsigned int *pColor, bool Alpha = false, bool ClampedLight = false);
 
 	CServerProcess m_ServerProcess;
