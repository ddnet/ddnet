--- conflicted
+++ resolved
@@ -3438,7 +3438,6 @@
 	}
 }
 
-<<<<<<< HEAD
 void CGameClient::InitTeleporter()
 {
 	m_TeleCheckOuts.clear();
@@ -3466,7 +3465,7 @@
 			}
 		}
 	}
-=======
+
 void CGameClient::HandleMultiView()
 {
 	bool IsTeamZero = IsMultiViewIdSet();
@@ -3764,5 +3763,4 @@
 			return i;
 	}
 	return ClientID;
->>>>>>> 946f792a
 }