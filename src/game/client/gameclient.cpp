--- conflicted
+++ resolved
@@ -1225,9 +1225,6 @@
 					// find new skin
 					pClient->m_SkinID = g_GameClient.m_pSkins->Find(pClient->m_aSkinName);
 
-<<<<<<< HEAD
-				m_aClients[ClientID].UpdateRenderInfo();
-=======
 					if(pClient->m_UseCustomColor)
 						pClient->m_SkinInfo.m_Texture = g_GameClient.m_pSkins->Get(pClient->m_SkinID)->m_ColorTexture;
 					else
@@ -1240,7 +1237,6 @@
 					pClient->UpdateRenderInfo();
 				}
 
->>>>>>> c37dc660
 			}
 			else if(Item.m_Type == NETOBJTYPE_PLAYERINFO)
 			{
