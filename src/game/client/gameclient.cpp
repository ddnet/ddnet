--- conflicted
+++ resolved
@@ -958,21 +958,17 @@
 		else if(Item.m_Type == NETEVENTTYPE_SOUNDWORLD)
 		{
 			CNetEvent_SoundWorld *ev = (CNetEvent_SoundWorld *)pData;
-<<<<<<< HEAD
+			if(!Config()->m_SndGame)
+				continue;
+
+			if(m_GameInfo.m_RaceSounds && ((ev->m_SoundID == SOUND_GUN_FIRE && !g_Config.m_SndGun) || (ev->m_SoundID == SOUND_PLAYER_PAIN_LONG && !g_Config.m_SndLongPain)))
+				continue;
+
 			if(!g_Config.m_SndLongPain)
 				if(ev->m_SoundID == SOUND_PLAYER_PAIN_LONG)
 					ev->m_SoundID = SOUND_PICKUP_HEALTH;
-			if(g_Config.m_SndGame && (ev->m_SoundID != SOUND_GUN_FIRE || g_Config.m_SndGun) && (ev->m_SoundID != SOUND_PLAYER_PAIN_LONG || g_Config.m_SndLongPain))
-				m_Sounds.PlayAt(CSounds::CHN_WORLD, ev->m_SoundID, 1.0f, vec2(ev->m_X, ev->m_Y));
-=======
-			if(!Config()->m_SndGame)
-				continue;
-
-			if(m_GameInfo.m_RaceSounds && ((ev->m_SoundID == SOUND_GUN_FIRE && !g_Config.m_SndGun) || (ev->m_SoundID == SOUND_PLAYER_PAIN_LONG && !g_Config.m_SndLongPain)))
-				continue;
 
 			m_Sounds.PlayAt(CSounds::CHN_WORLD, ev->m_SoundID, 1.0f, vec2(ev->m_X, ev->m_Y));
->>>>>>> 86bc8853
 		}
 	}
 }
