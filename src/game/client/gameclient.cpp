<<<<<<< HEAD
/* (c) Magnus Auvinen. See licence.txt in the root of the distribution for more information. */
/* If you are missing that file, acquire a complete release at teeworlds.com.                */

#include <chrono>
#include <limits>

#include <engine/client/checksum.h>
#include <engine/client/enums.h>
#include <engine/demo.h>
#include <engine/editor.h>
#include <engine/engine.h>
#include <engine/favorites.h>
#include <engine/friends.h>
#include <engine/graphics.h>
#include <engine/map.h>
#include <engine/serverbrowser.h>
#include <engine/shared/config.h>
#include <engine/sound.h>
#include <engine/storage.h>
#include <engine/textrender.h>
#include <engine/updater.h>

#include <game/generated/client_data.h>
#include <game/generated/client_data7.h>
#include <game/generated/protocol.h>

#include <base/log.h>
#include <base/math.h>
#include <base/system.h>
#include <base/vmath.h>

#include "gameclient.h"
#include "lineinput.h"
#include "race.h"
#include "render.h"

#include <game/localization.h>
#include <game/mapitems.h>
#include <game/version.h>

#include <game/generated/protocol7.h>
#include <game/generated/protocolglue.h>

#include "components/background.h"
#include "components/binds.h"
#include "components/broadcast.h"
#include "components/camera.h"
#include "components/chat.h"
#include "components/console.h"
#include "components/controls.h"
#include "components/countryflags.h"
#include "components/damageind.h"
#include "components/debughud.h"
#include "components/effects.h"
#include "components/emoticon.h"
#include "components/freezebars.h"
#include "components/ghost.h"
#include "components/hud.h"
#include "components/infomessages.h"
#include "components/items.h"
#include "components/mapimages.h"
#include "components/maplayers.h"
#include "components/mapsounds.h"
#include "components/menu_background.h"
#include "components/menus.h"
#include "components/motd.h"
#include "components/nameplates.h"
#include "components/particles.h"
#include "components/players.h"
#include "components/race_demo.h"
#include "components/scoreboard.h"
#include "components/skins.h"
#include "components/skins7.h"
#include "components/sounds.h"
#include "components/spectator.h"
#include "components/statboard.h"
#include "components/voting.h"
#include "prediction/entities/character.h"
#include "prediction/entities/projectile.h"

using namespace std::chrono_literals;

const char *CGameClient::Version() const { return GAME_VERSION; }
const char *CGameClient::NetVersion() const { return GAME_NETVERSION; }
const char *CGameClient::NetVersion7() const { return GAME_NETVERSION7; }
int CGameClient::DDNetVersion() const { return DDNET_VERSION_NUMBER; }
const char *CGameClient::DDNetVersionStr() const { return m_aDDNetVersionStr; }
int CGameClient::ClientVersion7() const { return CLIENT_VERSION7; }
const char *CGameClient::GetItemName(int Type) const { return m_NetObjHandler.GetObjName(Type); }

void CGameClient::OnConsoleInit()
{
	m_pEngine = Kernel()->RequestInterface<IEngine>();
	m_pClient = Kernel()->RequestInterface<IClient>();
	m_pTextRender = Kernel()->RequestInterface<ITextRender>();
	m_pSound = Kernel()->RequestInterface<ISound>();
	m_pConfigManager = Kernel()->RequestInterface<IConfigManager>();
	m_pConfig = m_pConfigManager->Values();
	m_pInput = Kernel()->RequestInterface<IInput>();
	m_pConsole = Kernel()->RequestInterface<IConsole>();
	m_pStorage = Kernel()->RequestInterface<IStorage>();
	m_pDemoPlayer = Kernel()->RequestInterface<IDemoPlayer>();
	m_pServerBrowser = Kernel()->RequestInterface<IServerBrowser>();
	m_pEditor = Kernel()->RequestInterface<IEditor>();
	m_pFavorites = Kernel()->RequestInterface<IFavorites>();
	m_pFriends = Kernel()->RequestInterface<IFriends>();
	m_pFoes = Client()->Foes();
#if defined(CONF_AUTOUPDATE)
	m_pUpdater = Kernel()->RequestInterface<IUpdater>();
#endif
	m_pHttp = Kernel()->RequestInterface<IHttp>();

	// make a list of all the systems, make sure to add them in the correct render order
	m_vpAll.insert(m_vpAll.end(), {&m_Skins,
					      &m_Skins7,
					      &m_CountryFlags,
					      &m_MapImages,
					      &m_Effects, // doesn't render anything, just updates effects
					      &m_Binds,
					      &m_Binds.m_SpecialBinds,
					      &m_Controls,
					      &m_Camera,
					      &m_Sounds,
					      &m_Voting,
					      &m_Particles, // doesn't render anything, just updates all the particles
					      &m_RaceDemo,
					      &m_MapSounds,
					      &m_Background, // render instead of m_MapLayersBackground when g_Config.m_ClOverlayEntities == 100
					      &m_MapLayersBackground, // first to render
					      &m_Particles.m_RenderTrail,
					      &m_Particles.m_RenderTrailExtra,
					      &m_Items,
					      &m_Ghost,
					      &m_Players,
					      &m_MapLayersForeground,
					      &m_Particles.m_RenderExplosions,
					      &m_NamePlates,
					      &m_Particles.m_RenderExtra,
					      &m_Particles.m_RenderGeneral,
					      &m_FreezeBars,
					      &m_DamageInd,
					      &m_Hud,
					      &m_Spectator,
					      &m_Emoticon,
					      &m_InfoMessages,
					      &m_Chat,
					      &m_Broadcast,
					      &m_DebugHud,
					      &m_Scoreboard,
					      &m_Statboard,
					      &m_Motd,
					      &m_Menus,
					      &m_Tooltips,
					      &CMenus::m_Binder,
					      &m_GameConsole,
					      &m_MenuBackground});

	// build the input stack
	m_vpInput.insert(m_vpInput.end(), {&CMenus::m_Binder, // this will take over all input when we want to bind a key
						  &m_Binds.m_SpecialBinds,
						  &m_GameConsole,
						  &m_Chat, // chat has higher prio, due to that you can quit it by pressing esc
						  &m_Motd, // for pressing esc to remove it
						  &m_Spectator,
						  &m_Emoticon,
						  &m_Menus,
						  &m_Controls,
						  &m_Binds});

	// add basic console commands
	Console()->Register("team", "i[team-id]", CFGFLAG_CLIENT, ConTeam, this, "Switch team");
	Console()->Register("kill", "", CFGFLAG_CLIENT, ConKill, this, "Kill yourself to restart");
	Console()->Register("ready_change", "", CFGFLAG_CLIENT, ConReadyChange7, this, "Change ready state (0.7 only)");

	// register tune zone command to allow the client prediction to load tunezones from the map
	Console()->Register("tune_zone", "i[zone] s[tuning] f[value]", CFGFLAG_GAME, ConTuneZone, this, "Tune in zone a variable to value");

	for(auto &pComponent : m_vpAll)
		pComponent->m_pClient = this;

	// let all the other components register their console commands
	for(auto &pComponent : m_vpAll)
		pComponent->OnConsoleInit();

	Console()->Chain("cl_languagefile", ConchainLanguageUpdate, this);

	Console()->Chain("player_name", ConchainSpecialInfoupdate, this);
	Console()->Chain("player_clan", ConchainSpecialInfoupdate, this);
	Console()->Chain("player_country", ConchainSpecialInfoupdate, this);
	Console()->Chain("player_use_custom_color", ConchainSpecialInfoupdate, this);
	Console()->Chain("player_color_body", ConchainSpecialInfoupdate, this);
	Console()->Chain("player_color_feet", ConchainSpecialInfoupdate, this);
	Console()->Chain("player_skin", ConchainSpecialInfoupdate, this);

	Console()->Chain("player7_skin", ConchainSpecialInfoupdate, this);
	Console()->Chain("player7_skin_body", ConchainSpecialInfoupdate, this);
	Console()->Chain("player7_skin_marking", ConchainSpecialInfoupdate, this);
	Console()->Chain("player7_skin_decoration", ConchainSpecialInfoupdate, this);
	Console()->Chain("player7_skin_hands", ConchainSpecialInfoupdate, this);
	Console()->Chain("player7_skin_feet", ConchainSpecialInfoupdate, this);
	Console()->Chain("player7_skin_eyes", ConchainSpecialInfoupdate, this);
	Console()->Chain("player7_color_body", ConchainSpecialInfoupdate, this);
	Console()->Chain("player7_color_marking", ConchainSpecialInfoupdate, this);
	Console()->Chain("player7_color_decoration", ConchainSpecialInfoupdate, this);
	Console()->Chain("player7_color_hands", ConchainSpecialInfoupdate, this);
	Console()->Chain("player7_color_feet", ConchainSpecialInfoupdate, this);
	Console()->Chain("player7_color_eyes", ConchainSpecialInfoupdate, this);
	Console()->Chain("player7_use_custom_color_body", ConchainSpecialInfoupdate, this);
	Console()->Chain("player7_use_custom_color_marking", ConchainSpecialInfoupdate, this);
	Console()->Chain("player7_use_custom_color_decoration", ConchainSpecialInfoupdate, this);
	Console()->Chain("player7_use_custom_color_hands", ConchainSpecialInfoupdate, this);
	Console()->Chain("player7_use_custom_color_feet", ConchainSpecialInfoupdate, this);
	Console()->Chain("player7_use_custom_color_eyes", ConchainSpecialInfoupdate, this);

	Console()->Chain("dummy_name", ConchainSpecialDummyInfoupdate, this);
	Console()->Chain("dummy_clan", ConchainSpecialDummyInfoupdate, this);
	Console()->Chain("dummy_country", ConchainSpecialDummyInfoupdate, this);
	Console()->Chain("dummy_use_custom_color", ConchainSpecialDummyInfoupdate, this);
	Console()->Chain("dummy_color_body", ConchainSpecialDummyInfoupdate, this);
	Console()->Chain("dummy_color_feet", ConchainSpecialDummyInfoupdate, this);
	Console()->Chain("dummy_skin", ConchainSpecialDummyInfoupdate, this);

	Console()->Chain("dummy7_skin", ConchainSpecialDummyInfoupdate, this);
	Console()->Chain("dummy7_skin_body", ConchainSpecialDummyInfoupdate, this);
	Console()->Chain("dummy7_skin_marking", ConchainSpecialDummyInfoupdate, this);
	Console()->Chain("dummy7_skin_decoration", ConchainSpecialDummyInfoupdate, this);
	Console()->Chain("dummy7_skin_hands", ConchainSpecialDummyInfoupdate, this);
	Console()->Chain("dummy7_skin_feet", ConchainSpecialDummyInfoupdate, this);
	Console()->Chain("dummy7_skin_eyes", ConchainSpecialDummyInfoupdate, this);
	Console()->Chain("dummy7_color_body", ConchainSpecialDummyInfoupdate, this);
	Console()->Chain("dummy7_color_marking", ConchainSpecialDummyInfoupdate, this);
	Console()->Chain("dummy7_color_decoration", ConchainSpecialDummyInfoupdate, this);
	Console()->Chain("dummy7_color_hands", ConchainSpecialDummyInfoupdate, this);
	Console()->Chain("dummy7_color_feet", ConchainSpecialDummyInfoupdate, this);
	Console()->Chain("dummy7_color_eyes", ConchainSpecialDummyInfoupdate, this);
	Console()->Chain("dummy7_use_custom_color_body", ConchainSpecialDummyInfoupdate, this);
	Console()->Chain("dummy7_use_custom_color_marking", ConchainSpecialDummyInfoupdate, this);
	Console()->Chain("dummy7_use_custom_color_decoration", ConchainSpecialDummyInfoupdate, this);
	Console()->Chain("dummy7_use_custom_color_hands", ConchainSpecialDummyInfoupdate, this);
	Console()->Chain("dummy7_use_custom_color_feet", ConchainSpecialDummyInfoupdate, this);
	Console()->Chain("dummy7_use_custom_color_eyes", ConchainSpecialDummyInfoupdate, this);

	Console()->Chain("cl_skin_download_url", ConchainRefreshSkins, this);
	Console()->Chain("cl_skin_community_download_url", ConchainRefreshSkins, this);
	Console()->Chain("cl_download_skins", ConchainRefreshSkins, this);
	Console()->Chain("cl_download_community_skins", ConchainRefreshSkins, this);
	Console()->Chain("cl_vanilla_skins_only", ConchainRefreshSkins, this);

	Console()->Chain("cl_dummy", ConchainSpecialDummy, this);
	Console()->Chain("cl_text_entities_size", ConchainClTextEntitiesSize, this);

	Console()->Chain("cl_menu_map", ConchainMenuMap, this);
}

static void GenerateTimeoutCode(char *pTimeoutCode)
{
	if(pTimeoutCode[0] == '\0' || str_comp(pTimeoutCode, "hGuEYnfxicsXGwFq") == 0)
	{
		for(unsigned int i = 0; i < 16; i++)
		{
			if(rand() % 2)
				pTimeoutCode[i] = (char)((rand() % ('z' - 'a' + 1)) + 'a');
			else
				pTimeoutCode[i] = (char)((rand() % ('Z' - 'A' + 1)) + 'A');
		}
	}
}

void CGameClient::OnInit()
{
	const int64_t OnInitStart = time_get();

	Client()->SetLoadingCallback([this](IClient::ELoadingCallbackDetail Detail) {
		const char *pTitle;
		if(Detail == IClient::LOADING_CALLBACK_DETAIL_DEMO || DemoPlayer()->IsPlaying())
		{
			pTitle = Localize("Preparing demo playback");
		}
		else
		{
			pTitle = Localize("Connected");
		}

		const char *pMessage;
		switch(Detail)
		{
		case IClient::LOADING_CALLBACK_DETAIL_MAP:
			pMessage = Localize("Loading map file from storage");
			break;
		case IClient::LOADING_CALLBACK_DETAIL_DEMO:
			pMessage = Localize("Loading demo file from storage");
			break;
		default:
			dbg_assert(false, "Invalid callback loading detail");
			dbg_break();
		}
		m_Menus.RenderLoading(pTitle, pMessage, 0, false);
	});

	m_pGraphics = Kernel()->RequestInterface<IGraphics>();

	// propagate pointers
	m_UI.Init(Kernel());
	m_RenderTools.Init(Graphics(), TextRender());

	if(GIT_SHORTREV_HASH)
	{
		str_format(m_aDDNetVersionStr, sizeof(m_aDDNetVersionStr), "%s %s (%s)", GAME_NAME, GAME_RELEASE_VERSION, GIT_SHORTREV_HASH);
	}
	else
	{
		str_format(m_aDDNetVersionStr, sizeof(m_aDDNetVersionStr), "%s %s", GAME_NAME, GAME_RELEASE_VERSION);
	}

	// set the language
	g_Localization.LoadIndexfile(Storage(), Console());
	if(g_Config.m_ClShowWelcome)
		g_Localization.SelectDefaultLanguage(Console(), g_Config.m_ClLanguagefile, sizeof(g_Config.m_ClLanguagefile));
	g_Localization.Load(g_Config.m_ClLanguagefile, Storage(), Console());

	// TODO: this should be different
	// setup item sizes
	for(int i = 0; i < NUM_NETOBJTYPES; i++)
		Client()->SnapSetStaticsize(i, m_NetObjHandler.GetObjSize(i));
	// HACK: only set static size for items, which were available in the first 0.7 release
	// so new items don't break the snapshot delta
	static const int OLD_NUM_NETOBJTYPES = 23;
	for(int i = 0; i < OLD_NUM_NETOBJTYPES; i++)
		Client()->SnapSetStaticsize7(i, m_NetObjHandler7.GetObjSize(i));

	TextRender()->LoadFonts();
	TextRender()->SetFontLanguageVariant(g_Config.m_ClLanguagefile);

	// update and swap after font loading, they are quite huge
	Client()->UpdateAndSwap();

	const char *pLoadingDDNetCaption = Localize("Loading DDNet Client");
	const char *pLoadingMessageComponents = Localize("Initializing components");
	const char *pLoadingMessageComponentsSpecial = Localize("Why are you slowmo replaying to read this?");
	char aLoadingMessage[256];

	// init all components
	int SkippedComps = 1;
	int CompCounter = 1;
	const int NumComponents = ComponentCount();
	for(int i = NumComponents - 1; i >= 0; --i)
	{
		m_vpAll[i]->OnInit();
		// try to render a frame after each component, also flushes GPU uploads
		if(m_Menus.IsInit())
		{
			str_format(aLoadingMessage, std::size(aLoadingMessage), "%s [%d/%d]", CompCounter == NumComponents ? pLoadingMessageComponentsSpecial : pLoadingMessageComponents, CompCounter, NumComponents);
			m_Menus.RenderLoading(pLoadingDDNetCaption, aLoadingMessage, SkippedComps);
			SkippedComps = 1;
		}
		else
		{
			++SkippedComps;
		}
		++CompCounter;
	}

	m_GameSkinLoaded = false;
	m_ParticlesSkinLoaded = false;
	m_EmoticonsSkinLoaded = false;
	m_HudSkinLoaded = false;

	// setup load amount, load textures
	const char *pLoadingMessageAssets = Localize("Initializing assets");
	for(int i = 0; i < g_pData->m_NumImages; i++)
	{
		if(i == IMAGE_GAME)
			LoadGameSkin(g_Config.m_ClAssetGame);
		else if(i == IMAGE_EMOTICONS)
			LoadEmoticonsSkin(g_Config.m_ClAssetEmoticons);
		else if(i == IMAGE_PARTICLES)
			LoadParticlesSkin(g_Config.m_ClAssetParticles);
		else if(i == IMAGE_HUD)
			LoadHudSkin(g_Config.m_ClAssetHud);
		else if(i == IMAGE_EXTRAS)
			LoadExtrasSkin(g_Config.m_ClAssetExtras);
		else if(g_pData->m_aImages[i].m_pFilename[0] == '\0') // handle special null image without filename
			g_pData->m_aImages[i].m_Id = IGraphics::CTextureHandle();
		else
			g_pData->m_aImages[i].m_Id = Graphics()->LoadTexture(g_pData->m_aImages[i].m_pFilename, IStorage::TYPE_ALL);
		m_Menus.RenderLoading(pLoadingDDNetCaption, pLoadingMessageAssets, 1);
	}
	for(int i = 0; i < client_data7::g_pData->m_NumImages; i++)
	{
		if(client_data7::g_pData->m_aImages[i].m_pFilename[0] == '\0') // handle special null image without filename
			client_data7::g_pData->m_aImages[i].m_Id = IGraphics::CTextureHandle();
		else if(i == client_data7::IMAGE_DEADTEE)
			client_data7::g_pData->m_aImages[i].m_Id = Graphics()->LoadTexture(client_data7::g_pData->m_aImages[i].m_pFilename, IStorage::TYPE_ALL, 0);
		m_Menus.RenderLoading(pLoadingDDNetCaption, Localize("Initializing assets"), 1);
	}

	m_GameWorld.m_pCollision = Collision();
	m_GameWorld.m_pTuningList = m_aTuningList;
	OnReset();

	// Set free binds to DDRace binds if it's active
	m_Binds.SetDDRaceBinds(true);

	GenerateTimeoutCode(g_Config.m_ClTimeoutCode);
	GenerateTimeoutCode(g_Config.m_ClDummyTimeoutCode);

	m_MapImages.SetTextureScale(g_Config.m_ClTextEntitiesSize);

	// Aggressively try to grab window again since some Windows users report
	// window not being focused after starting client.
	Graphics()->SetWindowGrab(true);

	CChecksumData *pChecksum = Client()->ChecksumData();
	pChecksum->m_SizeofGameClient = sizeof(*this);
	pChecksum->m_NumComponents = m_vpAll.size();
	for(size_t i = 0; i < m_vpAll.size(); i++)
	{
		if(i >= std::size(pChecksum->m_aComponentsChecksum))
		{
			break;
		}
		int Size = m_vpAll[i]->Sizeof();
		pChecksum->m_aComponentsChecksum[i] = Size;
	}

	log_trace("gameclient", "initialization finished after %.2fms", (time_get() - OnInitStart) * 1000.0f / (float)time_freq());
}

void CGameClient::OnUpdate()
{
	HandleLanguageChanged();

	CUIElementBase::Init(Ui()); // update static pointer because game and editor use separate UI

	// handle mouse movement
	float x = 0.0f, y = 0.0f;
	IInput::ECursorType CursorType = Input()->CursorRelative(&x, &y);
	if(CursorType != IInput::CURSOR_NONE)
	{
		for(auto &pComponent : m_vpInput)
		{
			if(pComponent->OnCursorMove(x, y, CursorType))
				break;
		}
	}

	// handle key presses
	Input()->ConsumeEvents([&](const IInput::CEvent &Event) {
		for(auto &pComponent : m_vpInput)
		{
			// Events with flag `FLAG_RELEASE` must always be forwarded to all components so keys being
			// released can be handled in all components also after some components have been disabled.
			if(pComponent->OnInput(Event) && (Event.m_Flags & ~IInput::FLAG_RELEASE) != 0)
				break;
		}
	});

	if(g_Config.m_ClSubTickAiming && m_Binds.m_MouseOnAction)
	{
		m_Controls.m_aMousePosOnAction[g_Config.m_ClDummy] = m_Controls.m_aMousePos[g_Config.m_ClDummy];
		m_Binds.m_MouseOnAction = false;
	}
}

void CGameClient::OnDummySwap()
{
	if(g_Config.m_ClDummyResetOnSwitch)
	{
		int PlayerOrDummy = (g_Config.m_ClDummyResetOnSwitch == 2) ? g_Config.m_ClDummy : (!g_Config.m_ClDummy);
		m_Controls.ResetInput(PlayerOrDummy);
		m_Controls.m_aInputData[PlayerOrDummy].m_Hook = 0;
	}
	int tmp = m_DummyInput.m_Fire;
	m_DummyInput = m_Controls.m_aInputData[!g_Config.m_ClDummy];
	m_Controls.m_aInputData[g_Config.m_ClDummy].m_Fire = tmp;
	m_IsDummySwapping = 1;
}

int CGameClient::OnSnapInput(int *pData, bool Dummy, bool Force)
{
	if(!Dummy)
	{
		return m_Controls.SnapInput(pData);
	}

	if(!g_Config.m_ClDummyHammer)
	{
		if(m_DummyFire != 0)
		{
			m_DummyInput.m_Fire = (m_HammerInput.m_Fire + 1) & ~1;
			m_DummyFire = 0;
		}

		if(!Force && (!m_DummyInput.m_Direction && !m_DummyInput.m_Jump && !m_DummyInput.m_Hook))
		{
			return 0;
		}

		mem_copy(pData, &m_DummyInput, sizeof(m_DummyInput));
		return sizeof(m_DummyInput);
	}
	else
	{
		if(m_DummyFire % 25 != 0)
		{
			m_DummyFire++;
			return 0;
		}
		m_DummyFire++;

		m_HammerInput.m_Fire = (m_HammerInput.m_Fire + 1) | 1;
		m_HammerInput.m_WantedWeapon = WEAPON_HAMMER + 1;
		if(!g_Config.m_ClDummyRestoreWeapon)
		{
			m_DummyInput.m_WantedWeapon = WEAPON_HAMMER + 1;
		}

		vec2 MainPos = m_LocalCharacterPos;
		vec2 DummyPos = m_aClients[m_aLocalIds[!g_Config.m_ClDummy]].m_Predicted.m_Pos;
		vec2 Dir = MainPos - DummyPos;
		m_HammerInput.m_TargetX = (int)(Dir.x);
		m_HammerInput.m_TargetY = (int)(Dir.y);

		mem_copy(pData, &m_HammerInput, sizeof(m_HammerInput));
		return sizeof(m_HammerInput);
	}
}

void CGameClient::OnConnected()
{
	const char *pConnectCaption = DemoPlayer()->IsPlaying() ? Localize("Preparing demo playback") : Localize("Connected");
	const char *pLoadMapContent = Localize("Initializing map logic");
	// render loading before skip is calculated
	m_Menus.RenderLoading(pConnectCaption, pLoadMapContent, 0, false);
	m_Layers.Init(Kernel()->RequestInterface<IMap>(), false);
	m_Collision.Init(Layers());
	m_GameWorld.m_Core.InitSwitchers(m_Collision.m_HighestSwitchNumber);
	m_RaceHelper.Init(this);

	// render loading before going through all components
	m_Menus.RenderLoading(pConnectCaption, pLoadMapContent, 0, false);
	for(auto &pComponent : m_vpAll)
	{
		pComponent->OnMapLoad();
		pComponent->OnReset();
	}

	Client()->SetLoadingStateDetail(IClient::LOADING_STATE_DETAIL_GETTING_READY);
	m_Menus.RenderLoading(pConnectCaption, Localize("Sending initial client info"), 0, false);

	// send the initial info
	SendInfo(true);
	// we should keep this in for now, because otherwise you can't spectate
	// people at start as the other info 64 packet is only sent after the first
	// snap
	Client()->Rcon("crashmeplx");

	ConfigManager()->ResetGameSettings();
	LoadMapSettings();

	if(Client()->State() != IClient::STATE_DEMOPLAYBACK && g_Config.m_ClAutoDemoOnConnect)
		Client()->DemoRecorder_HandleAutoStart();
}

void CGameClient::OnReset()
{
	InvalidateSnapshot();

	m_EditorMovementDelay = 5;

	m_PredictedTick = -1;
	std::fill(std::begin(m_aLastNewPredictedTick), std::end(m_aLastNewPredictedTick), -1);

	m_LastRoundStartTick = -1;
	m_LastRaceTick = -1;
	m_LastFlagCarrierRed = -4;
	m_LastFlagCarrierBlue = -4;

	std::fill(std::begin(m_aCheckInfo), std::end(m_aCheckInfo), -1);

	// m_aDDNetVersionStr is initialized once in OnInit

	std::fill(std::begin(m_aLastPos), std::end(m_aLastPos), vec2(0.0f, 0.0f));
	std::fill(std::begin(m_aLastActive), std::end(m_aLastActive), false);

	m_GameOver = false;
	m_GamePaused = false;
	m_PrevLocalId = -1;

	m_SuppressEvents = false;
	m_NewTick = false;
	m_NewPredictedTick = false;

	m_aFlagDropTick[TEAM_RED] = 0;
	m_aFlagDropTick[TEAM_BLUE] = 0;

	m_ServerMode = SERVERMODE_PURE;
	mem_zero(&m_GameInfo, sizeof(m_GameInfo));

	m_DemoSpecId = SPEC_FOLLOW;
	m_LocalCharacterPos = vec2(0.0f, 0.0f);

	m_PredictedPrevChar.Reset();
	m_PredictedChar.Reset();

	// m_Snap was cleared in InvalidateSnapshot

	std::fill(std::begin(m_aLocalTuneZone), std::end(m_aLocalTuneZone), 0);
	std::fill(std::begin(m_aReceivedTuning), std::end(m_aReceivedTuning), false);
	std::fill(std::begin(m_aExpectingTuningForZone), std::end(m_aExpectingTuningForZone), -1);
	std::fill(std::begin(m_aExpectingTuningSince), std::end(m_aExpectingTuningSince), 0);
	std::fill(std::begin(m_aTuning), std::end(m_aTuning), CTuningParams());

	for(auto &Client : m_aClients)
		Client.Reset();

	for(auto &Stats : m_aStats)
		Stats.Reset();

	m_NextChangeInfo = 0;
	std::fill(std::begin(m_aLocalIds), std::end(m_aLocalIds), -1);
	m_DummyInput = {};
	m_HammerInput = {};
	m_DummyFire = 0;
	m_ReceivedDDNetPlayer = false;

	m_Teams.Reset();
	m_GameWorld.Clear();
	m_GameWorld.m_WorldConfig.m_InfiniteAmmo = true;
	m_PredictedWorld.CopyWorld(&m_GameWorld);
	m_PrevPredictedWorld.CopyWorld(&m_PredictedWorld);

	m_vSnapEntities.clear();

	std::fill(std::begin(m_aDDRaceMsgSent), std::end(m_aDDRaceMsgSent), false);
	std::fill(std::begin(m_aShowOthers), std::end(m_aShowOthers), SHOW_OTHERS_NOT_SET);
	std::fill(std::begin(m_aLastUpdateTick), std::end(m_aLastUpdateTick), 0);

	m_PredictedDummyId = -1;
	m_IsDummySwapping = false;
	m_CharOrder.Reset();
	std::fill(std::begin(m_aSwitchStateTeam), std::end(m_aSwitchStateTeam), -1);

	// m_aTuningList is reset in LoadMapSettings

	m_LastZoom = 0.0f;
	m_LastScreenAspect = 0.0f;
	m_LastDummyConnected = false;

	m_MultiViewPersonalZoom = 0;
	m_MultiViewActivated = false;
	m_MultiView.m_IsInit = false;

	for(auto &pComponent : m_vpAll)
		pComponent->OnReset();

	Editor()->ResetMentions();
	Editor()->ResetIngameMoved();

	Collision()->Unload();
	Layers()->Unload();
}

void CGameClient::UpdatePositions()
{
	// local character position
	if(g_Config.m_ClPredict && Client()->State() != IClient::STATE_DEMOPLAYBACK)
	{
		if(!AntiPingPlayers())
		{
			if(!m_Snap.m_pLocalCharacter || (m_Snap.m_pGameInfoObj && m_Snap.m_pGameInfoObj->m_GameStateFlags & GAMESTATEFLAG_GAMEOVER))
			{
				// don't use predicted
			}
			else
				m_LocalCharacterPos = mix(m_PredictedPrevChar.m_Pos, m_PredictedChar.m_Pos, Client()->PredIntraGameTick(g_Config.m_ClDummy));
		}
		else
		{
			if(!(m_Snap.m_pGameInfoObj && m_Snap.m_pGameInfoObj->m_GameStateFlags & GAMESTATEFLAG_GAMEOVER))
			{
				if(m_Snap.m_pLocalCharacter)
					m_LocalCharacterPos = mix(m_PredictedPrevChar.m_Pos, m_PredictedChar.m_Pos, Client()->PredIntraGameTick(g_Config.m_ClDummy));
			}
			//		else
			//			m_LocalCharacterPos = mix(m_PredictedPrevChar.m_Pos, m_PredictedChar.m_Pos, Client()->PredIntraGameTick(g_Config.m_ClDummy));
		}
	}
	else if(m_Snap.m_pLocalCharacter && m_Snap.m_pLocalPrevCharacter)
	{
		m_LocalCharacterPos = mix(
			vec2(m_Snap.m_pLocalPrevCharacter->m_X, m_Snap.m_pLocalPrevCharacter->m_Y),
			vec2(m_Snap.m_pLocalCharacter->m_X, m_Snap.m_pLocalCharacter->m_Y), Client()->IntraGameTick(g_Config.m_ClDummy));
	}

	// spectator position
	if(m_Snap.m_SpecInfo.m_Active)
	{
		if(m_MultiViewActivated)
		{
			HandleMultiView();
		}
		else if(Client()->State() == IClient::STATE_DEMOPLAYBACK && m_DemoSpecId != SPEC_FOLLOW && m_Snap.m_SpecInfo.m_SpectatorId != SPEC_FREEVIEW)
		{
			m_Snap.m_SpecInfo.m_Position = mix(
				vec2(m_Snap.m_aCharacters[m_Snap.m_SpecInfo.m_SpectatorId].m_Prev.m_X, m_Snap.m_aCharacters[m_Snap.m_SpecInfo.m_SpectatorId].m_Prev.m_Y),
				vec2(m_Snap.m_aCharacters[m_Snap.m_SpecInfo.m_SpectatorId].m_Cur.m_X, m_Snap.m_aCharacters[m_Snap.m_SpecInfo.m_SpectatorId].m_Cur.m_Y),
				Client()->IntraGameTick(g_Config.m_ClDummy));
			m_Snap.m_SpecInfo.m_UsePosition = true;
		}
		else if(m_Snap.m_pSpectatorInfo && ((Client()->State() == IClient::STATE_DEMOPLAYBACK && m_DemoSpecId == SPEC_FOLLOW) || (Client()->State() != IClient::STATE_DEMOPLAYBACK && m_Snap.m_SpecInfo.m_SpectatorId != SPEC_FREEVIEW)))
		{
			if(m_Snap.m_pPrevSpectatorInfo && m_Snap.m_pPrevSpectatorInfo->m_SpectatorId == m_Snap.m_pSpectatorInfo->m_SpectatorId)
				m_Snap.m_SpecInfo.m_Position = mix(vec2(m_Snap.m_pPrevSpectatorInfo->m_X, m_Snap.m_pPrevSpectatorInfo->m_Y),
					vec2(m_Snap.m_pSpectatorInfo->m_X, m_Snap.m_pSpectatorInfo->m_Y), Client()->IntraGameTick(g_Config.m_ClDummy));
			else
				m_Snap.m_SpecInfo.m_Position = vec2(m_Snap.m_pSpectatorInfo->m_X, m_Snap.m_pSpectatorInfo->m_Y);
			m_Snap.m_SpecInfo.m_UsePosition = true;
		}
	}

	if(!m_MultiViewActivated && m_MultiView.m_IsInit)
		ResetMultiView();

	UpdateRenderedCharacters();
}

void CGameClient::OnRender()
{
	// check if multi view got activated
	if(!m_MultiView.m_IsInit && m_MultiViewActivated)
	{
		int TeamId = 0;
		if(m_Snap.m_SpecInfo.m_SpectatorId >= 0)
			TeamId = m_Teams.Team(m_Snap.m_SpecInfo.m_SpectatorId);

		if(TeamId > MAX_CLIENTS || TeamId < 0)
			TeamId = 0;

		if(!InitMultiView(TeamId))
		{
			dbg_msg("MultiView", "No players found to spectate");
			ResetMultiView();
		}
	}

	// update the local character and spectate position
	UpdatePositions();

	// display gfx & client warnings
	for(SWarning *pWarning : {Graphics()->GetCurWarning(), Client()->GetCurWarning()})
	{
		if(pWarning != nullptr && m_Menus.CanDisplayWarning())
		{
			m_Menus.PopupWarning(pWarning->m_aWarningTitle[0] == '\0' ? Localize("Warning") : pWarning->m_aWarningTitle, pWarning->m_aWarningMsg, Localize("Ok"), pWarning->m_AutoHide ? 10s : 0s);
			pWarning->m_WasShown = true;
		}
	}

	// render all systems
	for(auto &pComponent : m_vpAll)
		pComponent->OnRender();

	// clear all events/input for this frame
	Input()->Clear();

	CLineInput::RenderCandidates();

	// clear new tick flags
	m_NewTick = false;
	m_NewPredictedTick = false;

	if(g_Config.m_ClDummy && !Client()->DummyConnected())
		g_Config.m_ClDummy = 0;

	// resend player and dummy info if it was filtered by server
	if(Client()->State() == IClient::STATE_ONLINE && !m_Menus.IsActive())
	{
		if(m_aCheckInfo[0] == 0)
		{
			if(m_pClient->IsSixup())
			{
				if(!GotWantedSkin7(false))
					SendSkinChange7(false);
				else
					m_aCheckInfo[0] = -1;
			}
			else
			{
				if(
					str_comp(m_aClients[m_aLocalIds[0]].m_aName, Client()->PlayerName()) ||
					str_comp(m_aClients[m_aLocalIds[0]].m_aClan, g_Config.m_PlayerClan) ||
					m_aClients[m_aLocalIds[0]].m_Country != g_Config.m_PlayerCountry ||
					str_comp(m_aClients[m_aLocalIds[0]].m_aSkinName, g_Config.m_ClPlayerSkin) ||
					m_aClients[m_aLocalIds[0]].m_UseCustomColor != g_Config.m_ClPlayerUseCustomColor ||
					m_aClients[m_aLocalIds[0]].m_ColorBody != (int)g_Config.m_ClPlayerColorBody ||
					m_aClients[m_aLocalIds[0]].m_ColorFeet != (int)g_Config.m_ClPlayerColorFeet)
					SendInfo(false);
				else
					m_aCheckInfo[0] = -1;
			}
		}

		if(m_aCheckInfo[0] > 0)
			m_aCheckInfo[0]--;

		if(Client()->DummyConnected())
		{
			if(m_aCheckInfo[1] == 0)
			{
				if(m_pClient->IsSixup())
				{
					if(!GotWantedSkin7(true))
						SendSkinChange7(true);
					else
						m_aCheckInfo[1] = -1;
				}
				else
				{
					if(
						str_comp(m_aClients[m_aLocalIds[1]].m_aName, Client()->DummyName()) ||
						str_comp(m_aClients[m_aLocalIds[1]].m_aClan, g_Config.m_ClDummyClan) ||
						m_aClients[m_aLocalIds[1]].m_Country != g_Config.m_ClDummyCountry ||
						str_comp(m_aClients[m_aLocalIds[1]].m_aSkinName, g_Config.m_ClDummySkin) ||
						m_aClients[m_aLocalIds[1]].m_UseCustomColor != g_Config.m_ClDummyUseCustomColor ||
						m_aClients[m_aLocalIds[1]].m_ColorBody != (int)g_Config.m_ClDummyColorBody ||
						m_aClients[m_aLocalIds[1]].m_ColorFeet != (int)g_Config.m_ClDummyColorFeet)
						SendDummyInfo(false);
					else
						m_aCheckInfo[1] = -1;
				}
			}

			if(m_aCheckInfo[1] > 0)
				m_aCheckInfo[1]--;
		}
	}
}

void CGameClient::OnDummyDisconnect()
{
	m_aDDRaceMsgSent[1] = false;
	m_aShowOthers[1] = SHOW_OTHERS_NOT_SET;
	m_aLastNewPredictedTick[1] = -1;
	m_PredictedDummyId = -1;
}

int CGameClient::LastRaceTick() const
{
	return m_LastRaceTick;
}

int CGameClient::CurrentRaceTime() const
{
	if(m_LastRaceTick < 0)
	{
		return 0;
	}
	return (Client()->GameTick(g_Config.m_ClDummy) - m_LastRaceTick) / Client()->GameTickSpeed();
}

bool CGameClient::Predict() const
{
	if(!g_Config.m_ClPredict)
		return false;

	if(m_Snap.m_pGameInfoObj)
	{
		if(m_Snap.m_pGameInfoObj->m_GameStateFlags & (GAMESTATEFLAG_GAMEOVER | GAMESTATEFLAG_PAUSED))
		{
			return false;
		}
	}

	if(Client()->State() == IClient::STATE_DEMOPLAYBACK)
		return false;

	return !m_Snap.m_SpecInfo.m_Active && m_Snap.m_pLocalCharacter;
}

ColorRGBA CGameClient::GetDDTeamColor(int DDTeam, float Lightness) const
{
	// Use golden angle to generate unique colors with distinct adjacent colors.
	// The first DDTeam (team 1) gets angle 0°, i.e. red hue.
	const float Hue = std::fmod((DDTeam - 1) * (137.50776f / 360.0f), 1.0f);
	return color_cast<ColorRGBA>(ColorHSLA(Hue, 1.0f, Lightness));
}

void CGameClient::FormatClientId(int ClientId, char (&aClientId)[16], EClientIdFormat Format) const
{
	if(Format == EClientIdFormat::NO_INDENT)
	{
		str_format(aClientId, sizeof(aClientId), "%d", ClientId);
	}
	else
	{
		const int HighestClientId = Format == EClientIdFormat::INDENT_AUTO ? m_Snap.m_HighestClientId : 64;
		const char *pFigureSpace = " ";
		char aNumber[8];
		str_format(aNumber, sizeof(aNumber), "%d", ClientId);
		aClientId[0] = '\0';
		if(ClientId < 100 && HighestClientId >= 100)
		{
			str_append(aClientId, pFigureSpace);
		}
		if(ClientId < 10 && HighestClientId >= 10)
		{
			str_append(aClientId, pFigureSpace);
		}
		str_append(aClientId, aNumber);
	}
	str_append(aClientId, ": ");
}

void CGameClient::OnRelease()
{
	// release all systems
	for(auto &pComponent : m_vpAll)
		pComponent->OnRelease();
}

void CGameClient::OnMessage(int MsgId, CUnpacker *pUnpacker, int Conn, bool Dummy)
{
	// special messages
	static_assert((int)NETMSGTYPE_SV_TUNEPARAMS == (int)protocol7::NETMSGTYPE_SV_TUNEPARAMS, "0.6 and 0.7 tune message id do not match");
	if(MsgId == NETMSGTYPE_SV_TUNEPARAMS)
	{
		// unpack the new tuning
		CTuningParams NewTuning;
		int *pParams = (int *)&NewTuning;
		for(unsigned i = 0; i < sizeof(CTuningParams) / sizeof(int); i++)
		{
			// 31 is the magic number index of laser_damage
			// which was removed in 0.7
			// also in 0.6 it is unsed so we just set it to 0
			int value = (Client()->IsSixup() && i == 30) ? 0 : pUnpacker->GetInt();

			// check for unpacking errors
			if(pUnpacker->Error())
				break;

			pParams[i] = value;
		}

		// No jetpack on DDNet incompatible servers:
		NewTuning.m_JetpackStrength = 0;

		m_ServerMode = SERVERMODE_PURE;

		m_aReceivedTuning[Conn] = true;
		// apply new tuning
		m_aTuning[Conn] = NewTuning;
		return;
	}

	void *pRawMsg = TranslateGameMsg(&MsgId, pUnpacker, Conn);

	if(!pRawMsg)
	{
		// the 0.7 version of this error message is printed on translation
		// in sixup/translate_game.cpp
		if(!Client()->IsSixup())
		{
			char aBuf[256];
			str_format(aBuf, sizeof(aBuf), "dropped weird message '%s' (%d), failed on '%s'", m_NetObjHandler.GetMsgName(MsgId), MsgId, m_NetObjHandler.FailedMsgOn());
			Console()->Print(IConsole::OUTPUT_LEVEL_ADDINFO, "client", aBuf);
		}
		return;
	}

	if(Dummy)
	{
		if(MsgId == NETMSGTYPE_SV_CHAT && m_aLocalIds[0] >= 0 && m_aLocalIds[1] >= 0)
		{
			CNetMsg_Sv_Chat *pMsg = (CNetMsg_Sv_Chat *)pRawMsg;

			if((pMsg->m_Team == 1 && (m_aClients[m_aLocalIds[0]].m_Team != m_aClients[m_aLocalIds[1]].m_Team || m_Teams.Team(m_aLocalIds[0]) != m_Teams.Team(m_aLocalIds[1]))) || pMsg->m_Team > 1)
			{
				m_Chat.OnMessage(MsgId, pRawMsg);
			}
		}
		return; // no need of all that stuff for the dummy
	}

	// TODO: this should be done smarter
	for(auto &pComponent : m_vpAll)
		pComponent->OnMessage(MsgId, pRawMsg);

	if(MsgId == NETMSGTYPE_SV_READYTOENTER)
	{
		Client()->EnterGame(Conn);
	}
	else if(MsgId == NETMSGTYPE_SV_EMOTICON)
	{
		CNetMsg_Sv_Emoticon *pMsg = (CNetMsg_Sv_Emoticon *)pRawMsg;

		// apply
		m_aClients[pMsg->m_ClientId].m_Emoticon = pMsg->m_Emoticon;
		m_aClients[pMsg->m_ClientId].m_EmoticonStartTick = Client()->GameTick(Conn);
		m_aClients[pMsg->m_ClientId].m_EmoticonStartFraction = Client()->IntraGameTickSincePrev(Conn);
	}
	else if(MsgId == NETMSGTYPE_SV_SOUNDGLOBAL)
	{
		if(m_SuppressEvents)
			return;

		// don't enqueue pseudo-global sounds from demos (created by PlayAndRecord)
		CNetMsg_Sv_SoundGlobal *pMsg = (CNetMsg_Sv_SoundGlobal *)pRawMsg;
		if(pMsg->m_SoundId == SOUND_CTF_DROP || pMsg->m_SoundId == SOUND_CTF_RETURN ||
			pMsg->m_SoundId == SOUND_CTF_CAPTURE || pMsg->m_SoundId == SOUND_CTF_GRAB_EN ||
			pMsg->m_SoundId == SOUND_CTF_GRAB_PL)
		{
			if(g_Config.m_SndGame)
				m_Sounds.Enqueue(CSounds::CHN_GLOBAL, pMsg->m_SoundId);
		}
		else
		{
			if(g_Config.m_SndGame)
				m_Sounds.Play(CSounds::CHN_GLOBAL, pMsg->m_SoundId, 1.0f);
		}
	}
	else if(MsgId == NETMSGTYPE_SV_TEAMSSTATE || MsgId == NETMSGTYPE_SV_TEAMSSTATELEGACY)
	{
		unsigned int i;

		for(i = 0; i < MAX_CLIENTS; i++)
		{
			const int Team = pUnpacker->GetInt();
			if(!pUnpacker->Error() && Team >= TEAM_FLOCK && Team <= TEAM_SUPER)
				m_Teams.Team(i, Team);
			else
			{
				m_Teams.Team(i, 0);
				break;
			}
		}

		if(i <= 16)
			m_Teams.m_IsDDRace16 = true;

		m_Ghost.m_AllowRestart = true;
		m_RaceDemo.m_AllowRestart = true;
	}
	else if(MsgId == NETMSGTYPE_SV_KILLMSG)
	{
		CNetMsg_Sv_KillMsg *pMsg = (CNetMsg_Sv_KillMsg *)pRawMsg;
		// reset character prediction
		if(!(m_GameWorld.m_WorldConfig.m_IsFNG && pMsg->m_Weapon == WEAPON_LASER))
		{
			m_CharOrder.GiveWeak(pMsg->m_Victim);
			if(CCharacter *pChar = m_GameWorld.GetCharacterById(pMsg->m_Victim))
				pChar->ResetPrediction();
			m_GameWorld.ReleaseHooked(pMsg->m_Victim);
		}

		// if we are spectating a static id set (team 0) and somebody killed, and its not a guy in solo, we remove him from the list
		// never remove players from the list if it is a pvp server
		if(IsMultiViewIdSet() && m_MultiViewTeam == 0 && m_aMultiViewId[pMsg->m_Victim] && !m_aClients[pMsg->m_Victim].m_Spec && !m_MultiView.m_Solo && !m_GameInfo.m_Pvp)
		{
			m_aMultiViewId[pMsg->m_Victim] = false;

			// if everyone of a team killed, we have no ids to spectate anymore, so we disable multi view
			if(!IsMultiViewIdSet())
				ResetMultiView();
			else
			{
				// the "main" tee killed, search a new one
				if(m_Snap.m_SpecInfo.m_SpectatorId == pMsg->m_Victim)
				{
					int NewClientId = FindFirstMultiViewId();
					if(NewClientId < MAX_CLIENTS && NewClientId >= 0)
					{
						CleanMultiViewId(NewClientId);
						m_aMultiViewId[NewClientId] = true;
						m_Spectator.Spectate(NewClientId);
					}
				}
			}
		}
	}
	else if(MsgId == NETMSGTYPE_SV_KILLMSGTEAM)
	{
		CNetMsg_Sv_KillMsgTeam *pMsg = (CNetMsg_Sv_KillMsgTeam *)pRawMsg;

		// reset prediction
		std::vector<std::pair<int, int>> vStrongWeakSorted;
		for(int i = 0; i < MAX_CLIENTS; i++)
		{
			if(m_Teams.Team(i) == pMsg->m_Team)
			{
				if(CCharacter *pChar = m_GameWorld.GetCharacterById(i))
				{
					pChar->ResetPrediction();
					vStrongWeakSorted.emplace_back(i, pMsg->m_First == i ? MAX_CLIENTS : pChar ? pChar->GetStrongWeakId() : 0);
				}
				m_GameWorld.ReleaseHooked(i);
			}
		}
		std::stable_sort(vStrongWeakSorted.begin(), vStrongWeakSorted.end(), [](auto &Left, auto &Right) { return Left.second > Right.second; });
		for(auto Id : vStrongWeakSorted)
		{
			m_CharOrder.GiveWeak(Id.first);
		}
	}
	else if(MsgId == NETMSGTYPE_SV_CHANGEINFOCOOLDOWN)
	{
		CNetMsg_Sv_ChangeInfoCooldown *pMsg = (CNetMsg_Sv_ChangeInfoCooldown *)pRawMsg;
		m_NextChangeInfo = pMsg->m_WaitUntil;
	}
	else if(MsgId == NETMSGTYPE_SV_MAPSOUNDGLOBAL)
	{
		if(m_SuppressEvents)
			return;

		if(!g_Config.m_SndGame)
			return;

		CNetMsg_Sv_MapSoundGlobal *pMsg = (CNetMsg_Sv_MapSoundGlobal *)pRawMsg;
		m_MapSounds.Play(CSounds::CHN_GLOBAL, pMsg->m_SoundId);
	}
}

void CGameClient::OnStateChange(int NewState, int OldState)
{
	// reset everything when not already connected (to keep gathered stuff)
	if(NewState < IClient::STATE_ONLINE)
		OnReset();

	// then change the state
	for(auto &pComponent : m_vpAll)
		pComponent->OnStateChange(NewState, OldState);
}

void CGameClient::OnShutdown()
{
	for(auto &pComponent : m_vpAll)
		pComponent->OnShutdown();
}

void CGameClient::OnEnterGame()
{
}

void CGameClient::OnGameOver()
{
	if(Client()->State() != IClient::STATE_DEMOPLAYBACK && g_Config.m_ClEditor == 0)
		Client()->AutoScreenshot_Start();
}

void CGameClient::OnStartGame()
{
	if(Client()->State() != IClient::STATE_DEMOPLAYBACK && !g_Config.m_ClAutoDemoOnConnect)
		Client()->DemoRecorder_HandleAutoStart();
	m_Statboard.OnReset();
}

void CGameClient::OnStartRound()
{
	// In GamePaused or GameOver state RoundStartTick is updated on each tick
	// hence no need to reset stats until player leaves GameOver
	// and it would be a mistake to reset stats after or during the pause
	m_Statboard.OnReset();

	// Restart automatic race demo recording
	m_RaceDemo.OnReset();
}

void CGameClient::OnFlagGrab(int TeamId)
{
	if(TeamId == TEAM_RED)
		m_aStats[m_Snap.m_pGameDataObj->m_FlagCarrierRed].m_FlagGrabs++;
	else
		m_aStats[m_Snap.m_pGameDataObj->m_FlagCarrierBlue].m_FlagGrabs++;
}

void CGameClient::OnWindowResize()
{
	for(auto &pComponent : m_vpAll)
		pComponent->OnWindowResize();

	Ui()->OnWindowResize();
}

void CGameClient::OnLanguageChange()
{
	// The actual language change is delayed because it
	// might require clearing the text render font atlas,
	// which would invalidate text that is currently drawn.
	m_LanguageChanged = true;
}

void CGameClient::HandleLanguageChanged()
{
	if(!m_LanguageChanged)
		return;
	m_LanguageChanged = false;

	g_Localization.Load(g_Config.m_ClLanguagefile, Storage(), Console());
	TextRender()->SetFontLanguageVariant(g_Config.m_ClLanguagefile);

	// Clear all text containers
	Client()->OnWindowResize();
}

void CGameClient::RenderShutdownMessage()
{
	const char *pMessage = nullptr;
	if(Client()->State() == IClient::STATE_QUITTING)
		pMessage = Localize("Quitting. Please wait…");
	else if(Client()->State() == IClient::STATE_RESTARTING)
		pMessage = Localize("Restarting. Please wait…");
	else
		dbg_assert(false, "Invalid client state for quitting message");

	// This function only gets called after the render loop has already terminated, so we have to call Swap manually.
	Graphics()->Clear(0.0f, 0.0f, 0.0f);
	Ui()->MapScreen();
	TextRender()->TextColor(TextRender()->DefaultTextColor());
	Ui()->DoLabel(Ui()->Screen(), pMessage, 16.0f, TEXTALIGN_MC);
	Graphics()->Swap();
	Graphics()->Clear(0.0f, 0.0f, 0.0f);
}

void CGameClient::OnRconType(bool UsernameReq)
{
	m_GameConsole.RequireUsername(UsernameReq);
}

void CGameClient::OnRconLine(const char *pLine)
{
	m_GameConsole.PrintLine(CGameConsole::CONSOLETYPE_REMOTE, pLine);
}

void CGameClient::ProcessEvents()
{
	if(m_SuppressEvents)
		return;

	int SnapType = IClient::SNAP_CURRENT;
	int Num = Client()->SnapNumItems(SnapType);
	for(int Index = 0; Index < Num; Index++)
	{
		const IClient::CSnapItem Item = Client()->SnapGetItem(SnapType, Index);

		// We don't have enough info about us, others, to know a correct alpha value.
		float Alpha = 1.0f;

		if(Item.m_Type == NETEVENTTYPE_DAMAGEIND)
		{
			const CNetEvent_DamageInd *pEvent = (const CNetEvent_DamageInd *)Item.m_pData;
			m_Effects.DamageIndicator(vec2(pEvent->m_X, pEvent->m_Y), direction(pEvent->m_Angle / 256.0f), Alpha);
		}
		else if(Item.m_Type == NETEVENTTYPE_EXPLOSION)
		{
			const CNetEvent_Explosion *pEvent = (const CNetEvent_Explosion *)Item.m_pData;
			m_Effects.Explosion(vec2(pEvent->m_X, pEvent->m_Y), Alpha);
		}
		else if(Item.m_Type == NETEVENTTYPE_HAMMERHIT)
		{
			const CNetEvent_HammerHit *pEvent = (const CNetEvent_HammerHit *)Item.m_pData;
			m_Effects.HammerHit(vec2(pEvent->m_X, pEvent->m_Y), Alpha);
		}
		else if(Item.m_Type == NETEVENTTYPE_BIRTHDAY)
		{
			const CNetEvent_Birthday *pEvent = (const CNetEvent_Birthday *)Item.m_pData;
			m_Effects.Confetti(vec2(pEvent->m_X, pEvent->m_Y), Alpha);
		}
		else if(Item.m_Type == NETEVENTTYPE_FINISH)
		{
			const CNetEvent_Finish *pEvent = (const CNetEvent_Finish *)Item.m_pData;
			m_Effects.Confetti(vec2(pEvent->m_X, pEvent->m_Y), Alpha);
		}
		else if(Item.m_Type == NETEVENTTYPE_SPAWN)
		{
			const CNetEvent_Spawn *pEvent = (const CNetEvent_Spawn *)Item.m_pData;
			m_Effects.PlayerSpawn(vec2(pEvent->m_X, pEvent->m_Y), Alpha);
		}
		else if(Item.m_Type == NETEVENTTYPE_DEATH)
		{
			const CNetEvent_Death *pEvent = (const CNetEvent_Death *)Item.m_pData;
			m_Effects.PlayerDeath(vec2(pEvent->m_X, pEvent->m_Y), pEvent->m_ClientId, Alpha);
		}
		else if(Item.m_Type == NETEVENTTYPE_SOUNDWORLD)
		{
			const CNetEvent_SoundWorld *pEvent = (const CNetEvent_SoundWorld *)Item.m_pData;
			if(!Config()->m_SndGame)
				continue;

			if(m_GameInfo.m_RaceSounds && ((pEvent->m_SoundId == SOUND_GUN_FIRE && !g_Config.m_SndGun) || (pEvent->m_SoundId == SOUND_PLAYER_PAIN_LONG && !g_Config.m_SndLongPain)))
				continue;

			m_Sounds.PlayAt(CSounds::CHN_WORLD, pEvent->m_SoundId, 1.0f, vec2(pEvent->m_X, pEvent->m_Y));
		}
		else if(Item.m_Type == NETEVENTTYPE_MAPSOUNDWORLD)
		{
			CNetEvent_MapSoundWorld *pEvent = (CNetEvent_MapSoundWorld *)Item.m_pData;
			if(!Config()->m_SndGame)
				continue;

			m_MapSounds.PlayAt(CSounds::CHN_WORLD, pEvent->m_SoundId, vec2(pEvent->m_X, pEvent->m_Y));
		}
	}
}

static CGameInfo GetGameInfo(const CNetObj_GameInfoEx *pInfoEx, int InfoExSize, const CServerInfo *pFallbackServerInfo)
{
	int Version = -1;
	if(InfoExSize >= 12)
	{
		Version = pInfoEx->m_Version;
	}
	else if(InfoExSize >= 8)
	{
		Version = minimum(pInfoEx->m_Version, 4);
	}
	else if(InfoExSize >= 4)
	{
		Version = 0;
	}
	int Flags = 0;
	if(Version >= 0)
	{
		Flags = pInfoEx->m_Flags;
	}
	int Flags2 = 0;
	if(Version >= 5)
	{
		Flags2 = pInfoEx->m_Flags2;
	}
	bool Race;
	bool FastCap;
	bool FNG;
	bool DDRace;
	bool DDNet;
	bool BlockWorlds;
	bool City;
	bool Vanilla;
	bool Plus;
	bool FDDrace;
	if(Version < 1)
	{
		const char *pGameType = pFallbackServerInfo->m_aGameType;
		Race = str_find_nocase(pGameType, "race") || str_find_nocase(pGameType, "fastcap");
		FastCap = str_find_nocase(pGameType, "fastcap");
		FNG = str_find_nocase(pGameType, "fng");
		DDRace = str_find_nocase(pGameType, "ddrace") || str_find_nocase(pGameType, "mkrace");
		DDNet = str_find_nocase(pGameType, "ddracenet") || str_find_nocase(pGameType, "ddnet");
		BlockWorlds = str_startswith(pGameType, "bw  ") || str_comp_nocase(pGameType, "bw") == 0;
		City = str_find_nocase(pGameType, "city");
		Vanilla = str_comp(pGameType, "DM") == 0 || str_comp(pGameType, "TDM") == 0 || str_comp(pGameType, "CTF") == 0;
		Plus = str_find(pGameType, "+");
		FDDrace = false;
	}
	else
	{
		Race = Flags & GAMEINFOFLAG_GAMETYPE_RACE;
		FastCap = Flags & GAMEINFOFLAG_GAMETYPE_FASTCAP;
		FNG = Flags & GAMEINFOFLAG_GAMETYPE_FNG;
		DDRace = Flags & GAMEINFOFLAG_GAMETYPE_DDRACE;
		DDNet = Flags & GAMEINFOFLAG_GAMETYPE_DDNET;
		BlockWorlds = Flags & GAMEINFOFLAG_GAMETYPE_BLOCK_WORLDS;
		Vanilla = Flags & GAMEINFOFLAG_GAMETYPE_VANILLA;
		Plus = Flags & GAMEINFOFLAG_GAMETYPE_PLUS;
		City = Version >= 5 && Flags2 & GAMEINFOFLAG2_GAMETYPE_CITY;
		FDDrace = Version >= 6 && Flags2 & GAMEINFOFLAG2_GAMETYPE_FDDRACE;

		// Ensure invariants upheld by the server info parsing business.
		DDRace = DDRace || DDNet || FDDrace;
		Race = Race || FastCap || DDRace;
	}

	CGameInfo Info;
	Info.m_FlagStartsRace = FastCap;
	Info.m_TimeScore = Race;
	Info.m_UnlimitedAmmo = Race;
	Info.m_DDRaceRecordMessage = DDRace && !DDNet;
	Info.m_RaceRecordMessage = DDNet || (Race && !DDRace);
	Info.m_RaceSounds = DDRace || FNG || BlockWorlds;
	Info.m_AllowEyeWheel = DDRace || BlockWorlds || City || Plus;
	Info.m_AllowHookColl = DDRace;
	Info.m_AllowZoom = Race || BlockWorlds || City;
	Info.m_BugDDRaceGhost = DDRace;
	Info.m_BugDDRaceInput = DDRace;
	Info.m_BugFNGLaserRange = FNG;
	Info.m_BugVanillaBounce = Vanilla;
	Info.m_PredictFNG = FNG;
	Info.m_PredictDDRace = DDRace;
	Info.m_PredictDDRaceTiles = DDRace && !BlockWorlds;
	Info.m_PredictVanilla = Vanilla || FastCap;
	Info.m_EntitiesDDNet = DDNet;
	Info.m_EntitiesDDRace = DDRace;
	Info.m_EntitiesRace = Race;
	Info.m_EntitiesFNG = FNG;
	Info.m_EntitiesVanilla = Vanilla;
	Info.m_EntitiesBW = BlockWorlds;
	Info.m_Race = Race;
	Info.m_Pvp = !Race;
	Info.m_DontMaskEntities = !DDNet;
	Info.m_AllowXSkins = false;
	Info.m_EntitiesFDDrace = FDDrace;
	Info.m_HudHealthArmor = true;
	Info.m_HudAmmo = true;
	Info.m_HudDDRace = false;
	Info.m_NoWeakHookAndBounce = false;
	Info.m_NoSkinChangeForFrozen = false;

	if(Version >= 0)
	{
		Info.m_TimeScore = Flags & GAMEINFOFLAG_TIMESCORE;
	}
	if(Version >= 2)
	{
		Info.m_FlagStartsRace = Flags & GAMEINFOFLAG_FLAG_STARTS_RACE;
		Info.m_UnlimitedAmmo = Flags & GAMEINFOFLAG_UNLIMITED_AMMO;
		Info.m_DDRaceRecordMessage = Flags & GAMEINFOFLAG_DDRACE_RECORD_MESSAGE;
		Info.m_RaceRecordMessage = Flags & GAMEINFOFLAG_RACE_RECORD_MESSAGE;
		Info.m_AllowEyeWheel = Flags & GAMEINFOFLAG_ALLOW_EYE_WHEEL;
		Info.m_AllowHookColl = Flags & GAMEINFOFLAG_ALLOW_HOOK_COLL;
		Info.m_AllowZoom = Flags & GAMEINFOFLAG_ALLOW_ZOOM;
		Info.m_BugDDRaceGhost = Flags & GAMEINFOFLAG_BUG_DDRACE_GHOST;
		Info.m_BugDDRaceInput = Flags & GAMEINFOFLAG_BUG_DDRACE_INPUT;
		Info.m_BugFNGLaserRange = Flags & GAMEINFOFLAG_BUG_FNG_LASER_RANGE;
		Info.m_BugVanillaBounce = Flags & GAMEINFOFLAG_BUG_VANILLA_BOUNCE;
		Info.m_PredictFNG = Flags & GAMEINFOFLAG_PREDICT_FNG;
		Info.m_PredictDDRace = Flags & GAMEINFOFLAG_PREDICT_DDRACE;
		Info.m_PredictDDRaceTiles = Flags & GAMEINFOFLAG_PREDICT_DDRACE_TILES;
		Info.m_PredictVanilla = Flags & GAMEINFOFLAG_PREDICT_VANILLA;
		Info.m_EntitiesDDNet = Flags & GAMEINFOFLAG_ENTITIES_DDNET;
		Info.m_EntitiesDDRace = Flags & GAMEINFOFLAG_ENTITIES_DDRACE;
		Info.m_EntitiesRace = Flags & GAMEINFOFLAG_ENTITIES_RACE;
		Info.m_EntitiesFNG = Flags & GAMEINFOFLAG_ENTITIES_FNG;
		Info.m_EntitiesVanilla = Flags & GAMEINFOFLAG_ENTITIES_VANILLA;
	}
	if(Version >= 3)
	{
		Info.m_Race = Flags & GAMEINFOFLAG_RACE;
		Info.m_DontMaskEntities = Flags & GAMEINFOFLAG_DONT_MASK_ENTITIES;
	}
	if(Version >= 4)
	{
		Info.m_EntitiesBW = Flags & GAMEINFOFLAG_ENTITIES_BW;
	}
	if(Version >= 5)
	{
		Info.m_AllowXSkins = Flags2 & GAMEINFOFLAG2_ALLOW_X_SKINS;
	}
	if(Version >= 6)
	{
		Info.m_EntitiesFDDrace = Flags2 & GAMEINFOFLAG2_ENTITIES_FDDRACE;
	}
	if(Version >= 7)
	{
		Info.m_HudHealthArmor = Flags2 & GAMEINFOFLAG2_HUD_HEALTH_ARMOR;
		Info.m_HudAmmo = Flags2 & GAMEINFOFLAG2_HUD_AMMO;
		Info.m_HudDDRace = Flags2 & GAMEINFOFLAG2_HUD_DDRACE;
	}
	if(Version >= 8)
	{
		Info.m_NoWeakHookAndBounce = Flags2 & GAMEINFOFLAG2_NO_WEAK_HOOK;
	}
	if(Version >= 9)
	{
		Info.m_NoSkinChangeForFrozen = Flags2 & GAMEINFOFLAG2_NO_SKIN_CHANGE_FOR_FROZEN;
	}

	return Info;
}

void CGameClient::InvalidateSnapshot()
{
	// clear all pointers
	mem_zero(&m_Snap, sizeof(m_Snap));
	m_Snap.m_LocalClientId = -1;
	SnapCollectEntities();
}

void CGameClient::OnNewSnapshot()
{
	auto &&Evolve = [this](CNetObj_Character *pCharacter, int Tick) {
		CWorldCore TempWorld;
		CCharacterCore TempCore = CCharacterCore();
		CTeamsCore TempTeams = CTeamsCore();
		TempCore.Init(&TempWorld, Collision(), &TempTeams);
		TempCore.Read(pCharacter);
		TempCore.m_ActiveWeapon = pCharacter->m_Weapon;

		while(pCharacter->m_Tick < Tick)
		{
			pCharacter->m_Tick++;
			TempCore.Tick(false);
			TempCore.Move();
			TempCore.Quantize();
		}

		TempCore.Write(pCharacter);
	};

	InvalidateSnapshot();

	m_NewTick = true;

	ProcessEvents();

#ifdef CONF_DEBUG
	if(g_Config.m_DbgStress)
	{
		if((Client()->GameTick(g_Config.m_ClDummy) % 100) == 0)
		{
			char aMessage[64];
			int MsgLen = rand() % (sizeof(aMessage) - 1);
			for(int i = 0; i < MsgLen; i++)
				aMessage[i] = (char)('a' + (rand() % ('z' - 'a')));
			aMessage[MsgLen] = 0;

			m_Chat.SendChat(rand() & 1, aMessage);
		}
	}
#endif

	CServerInfo ServerInfo;
	Client()->GetServerInfo(&ServerInfo);

	bool FoundGameInfoEx = false;
	bool GotSwitchStateTeam = false;
	m_aSwitchStateTeam[g_Config.m_ClDummy] = -1;

	for(auto &Client : m_aClients)
	{
		Client.m_SpecCharPresent = false;
	}

	// go through all the items in the snapshot and gather the info we want
	{
		m_Snap.m_aTeamSize[TEAM_RED] = m_Snap.m_aTeamSize[TEAM_BLUE] = 0;

		int Num = Client()->SnapNumItems(IClient::SNAP_CURRENT);
		for(int i = 0; i < Num; i++)
		{
			const IClient::CSnapItem Item = Client()->SnapGetItem(IClient::SNAP_CURRENT, i);

			if(Item.m_Type == NETOBJTYPE_CLIENTINFO)
			{
				const CNetObj_ClientInfo *pInfo = (const CNetObj_ClientInfo *)Item.m_pData;
				int ClientId = Item.m_Id;
				if(ClientId < MAX_CLIENTS)
				{
					CClientData *pClient = &m_aClients[ClientId];

					if(!IntsToStr(&pInfo->m_Name0, 4, pClient->m_aName, std::size(pClient->m_aName)))
					{
						str_copy(pClient->m_aName, "nameless tee");
					}
					IntsToStr(&pInfo->m_Clan0, 3, pClient->m_aClan, std::size(pClient->m_aClan));
					pClient->m_Country = pInfo->m_Country;

					IntsToStr(&pInfo->m_Skin0, 6, pClient->m_aSkinName, std::size(pClient->m_aSkinName));
					if(pClient->m_aSkinName[0] == '\0' ||
						(!m_GameInfo.m_AllowXSkins && (pClient->m_aSkinName[0] == 'x' && pClient->m_aSkinName[1] == '_')))
					{
						str_copy(pClient->m_aSkinName, "default");
					}

					pClient->m_UseCustomColor = pInfo->m_UseCustomColor;
					pClient->m_ColorBody = pInfo->m_ColorBody;
					pClient->m_ColorFeet = pInfo->m_ColorFeet;

					pClient->m_SkinInfo.m_Size = 64;
					pClient->m_SkinInfo.Apply(m_Skins.Find(pClient->m_aSkinName));
					pClient->m_SkinInfo.ApplyColors(pClient->m_UseCustomColor, pClient->m_ColorBody, pClient->m_ColorFeet);
					pClient->UpdateRenderInfo(IsTeamPlay());
				}
			}
			else if(Item.m_Type == NETOBJTYPE_PLAYERINFO)
			{
				const CNetObj_PlayerInfo *pInfo = (const CNetObj_PlayerInfo *)Item.m_pData;

				if(pInfo->m_ClientId < MAX_CLIENTS && pInfo->m_ClientId == Item.m_Id)
				{
					m_aClients[pInfo->m_ClientId].m_Team = pInfo->m_Team;
					m_aClients[pInfo->m_ClientId].m_Active = true;
					m_Snap.m_apPlayerInfos[pInfo->m_ClientId] = pInfo;
					m_Snap.m_NumPlayers++;

					if(pInfo->m_Local)
					{
						m_Snap.m_LocalClientId = pInfo->m_ClientId;
						m_Snap.m_pLocalInfo = pInfo;

						if(pInfo->m_Team == TEAM_SPECTATORS)
						{
							m_Snap.m_SpecInfo.m_Active = true;
						}
					}

					m_Snap.m_HighestClientId = maximum(m_Snap.m_HighestClientId, pInfo->m_ClientId);

					// calculate team-balance
					if(pInfo->m_Team != TEAM_SPECTATORS)
					{
						m_Snap.m_aTeamSize[pInfo->m_Team]++;
						if(!m_aStats[pInfo->m_ClientId].IsActive())
							m_aStats[pInfo->m_ClientId].JoinGame(Client()->GameTick(g_Config.m_ClDummy));
					}
					else if(m_aStats[pInfo->m_ClientId].IsActive())
						m_aStats[pInfo->m_ClientId].JoinSpec(Client()->GameTick(g_Config.m_ClDummy));
				}
			}
			else if(Item.m_Type == NETOBJTYPE_DDNETPLAYER)
			{
				m_ReceivedDDNetPlayer = true;
				const CNetObj_DDNetPlayer *pInfo = (const CNetObj_DDNetPlayer *)Item.m_pData;
				if(Item.m_Id < MAX_CLIENTS)
				{
					m_aClients[Item.m_Id].m_AuthLevel = pInfo->m_AuthLevel;
					m_aClients[Item.m_Id].m_Afk = pInfo->m_Flags & EXPLAYERFLAG_AFK;
					m_aClients[Item.m_Id].m_Paused = pInfo->m_Flags & EXPLAYERFLAG_PAUSED;
					m_aClients[Item.m_Id].m_Spec = pInfo->m_Flags & EXPLAYERFLAG_SPEC;

					if(Item.m_Id == m_Snap.m_LocalClientId && (m_aClients[Item.m_Id].m_Paused || m_aClients[Item.m_Id].m_Spec))
					{
						m_Snap.m_SpecInfo.m_Active = true;
					}
				}
			}
			else if(Item.m_Type == NETOBJTYPE_CHARACTER)
			{
				if(Item.m_Id < MAX_CLIENTS)
				{
					const void *pOld = Client()->SnapFindItem(IClient::SNAP_PREV, NETOBJTYPE_CHARACTER, Item.m_Id);
					m_Snap.m_aCharacters[Item.m_Id].m_Cur = *((const CNetObj_Character *)Item.m_pData);
					if(pOld)
					{
						m_Snap.m_aCharacters[Item.m_Id].m_Active = true;
						m_Snap.m_aCharacters[Item.m_Id].m_Prev = *((const CNetObj_Character *)pOld);

						// limit evolving to 3 seconds
						bool EvolvePrev = Client()->PrevGameTick(g_Config.m_ClDummy) - m_Snap.m_aCharacters[Item.m_Id].m_Prev.m_Tick <= 3 * Client()->GameTickSpeed();
						bool EvolveCur = Client()->GameTick(g_Config.m_ClDummy) - m_Snap.m_aCharacters[Item.m_Id].m_Cur.m_Tick <= 3 * Client()->GameTickSpeed();

						// reuse the result from the previous evolve if the snapped character didn't change since the previous snapshot
						if(EvolveCur && m_aClients[Item.m_Id].m_Evolved.m_Tick == Client()->PrevGameTick(g_Config.m_ClDummy))
						{
							if(mem_comp(&m_Snap.m_aCharacters[Item.m_Id].m_Prev, &m_aClients[Item.m_Id].m_Snapped, sizeof(CNetObj_Character)) == 0)
								m_Snap.m_aCharacters[Item.m_Id].m_Prev = m_aClients[Item.m_Id].m_Evolved;
							if(mem_comp(&m_Snap.m_aCharacters[Item.m_Id].m_Cur, &m_aClients[Item.m_Id].m_Snapped, sizeof(CNetObj_Character)) == 0)
								m_Snap.m_aCharacters[Item.m_Id].m_Cur = m_aClients[Item.m_Id].m_Evolved;
						}

						if(EvolvePrev && m_Snap.m_aCharacters[Item.m_Id].m_Prev.m_Tick)
							Evolve(&m_Snap.m_aCharacters[Item.m_Id].m_Prev, Client()->PrevGameTick(g_Config.m_ClDummy));
						if(EvolveCur && m_Snap.m_aCharacters[Item.m_Id].m_Cur.m_Tick)
							Evolve(&m_Snap.m_aCharacters[Item.m_Id].m_Cur, Client()->GameTick(g_Config.m_ClDummy));

						m_aClients[Item.m_Id].m_Snapped = *((const CNetObj_Character *)Item.m_pData);
						m_aClients[Item.m_Id].m_Evolved = m_Snap.m_aCharacters[Item.m_Id].m_Cur;
					}
					else
					{
						m_aClients[Item.m_Id].m_Evolved.m_Tick = -1;
					}
				}
			}
			else if(Item.m_Type == NETOBJTYPE_DDNETCHARACTER)
			{
				const CNetObj_DDNetCharacter *pCharacterData = (const CNetObj_DDNetCharacter *)Item.m_pData;

				if(Item.m_Id < MAX_CLIENTS)
				{
					m_Snap.m_aCharacters[Item.m_Id].m_ExtendedData = *pCharacterData;
					m_Snap.m_aCharacters[Item.m_Id].m_PrevExtendedData = (const CNetObj_DDNetCharacter *)Client()->SnapFindItem(IClient::SNAP_PREV, NETOBJTYPE_DDNETCHARACTER, Item.m_Id);
					m_Snap.m_aCharacters[Item.m_Id].m_HasExtendedData = true;
					m_Snap.m_aCharacters[Item.m_Id].m_HasExtendedDisplayInfo = false;
					if(pCharacterData->m_JumpedTotal != -1)
					{
						m_Snap.m_aCharacters[Item.m_Id].m_HasExtendedDisplayInfo = true;
					}
					CClientData *pClient = &m_aClients[Item.m_Id];
					// Collision
					pClient->m_Solo = pCharacterData->m_Flags & CHARACTERFLAG_SOLO;
					pClient->m_Jetpack = pCharacterData->m_Flags & CHARACTERFLAG_JETPACK;
					pClient->m_CollisionDisabled = pCharacterData->m_Flags & CHARACTERFLAG_COLLISION_DISABLED;
					pClient->m_HammerHitDisabled = pCharacterData->m_Flags & CHARACTERFLAG_HAMMER_HIT_DISABLED;
					pClient->m_GrenadeHitDisabled = pCharacterData->m_Flags & CHARACTERFLAG_GRENADE_HIT_DISABLED;
					pClient->m_LaserHitDisabled = pCharacterData->m_Flags & CHARACTERFLAG_LASER_HIT_DISABLED;
					pClient->m_ShotgunHitDisabled = pCharacterData->m_Flags & CHARACTERFLAG_SHOTGUN_HIT_DISABLED;
					pClient->m_HookHitDisabled = pCharacterData->m_Flags & CHARACTERFLAG_HOOK_HIT_DISABLED;
					pClient->m_Super = pCharacterData->m_Flags & CHARACTERFLAG_SUPER;
					pClient->m_Invincible = pCharacterData->m_Flags & CHARACTERFLAG_INVINCIBLE;

					// Endless
					pClient->m_EndlessHook = pCharacterData->m_Flags & CHARACTERFLAG_ENDLESS_HOOK;
					pClient->m_EndlessJump = pCharacterData->m_Flags & CHARACTERFLAG_ENDLESS_JUMP;

					// Freeze
					pClient->m_FreezeEnd = pCharacterData->m_FreezeEnd;
					pClient->m_DeepFrozen = pCharacterData->m_FreezeEnd == -1;
					pClient->m_LiveFrozen = (pCharacterData->m_Flags & CHARACTERFLAG_MOVEMENTS_DISABLED) != 0;

					// Telegun
					pClient->m_HasTelegunGrenade = pCharacterData->m_Flags & CHARACTERFLAG_TELEGUN_GRENADE;
					pClient->m_HasTelegunGun = pCharacterData->m_Flags & CHARACTERFLAG_TELEGUN_GUN;
					pClient->m_HasTelegunLaser = pCharacterData->m_Flags & CHARACTERFLAG_TELEGUN_LASER;

					pClient->m_Predicted.ReadDDNet(pCharacterData);

					m_Teams.SetSolo(Item.m_Id, pClient->m_Solo);
				}
			}
			else if(Item.m_Type == NETOBJTYPE_SPECCHAR)
			{
				const CNetObj_SpecChar *pSpecCharData = (const CNetObj_SpecChar *)Item.m_pData;

				if(Item.m_Id < MAX_CLIENTS)
				{
					CClientData *pClient = &m_aClients[Item.m_Id];
					pClient->m_SpecCharPresent = true;
					pClient->m_SpecChar.x = pSpecCharData->m_X;
					pClient->m_SpecChar.y = pSpecCharData->m_Y;
				}
			}
			else if(Item.m_Type == NETOBJTYPE_SPECTATORINFO)
			{
				m_Snap.m_pSpectatorInfo = (const CNetObj_SpectatorInfo *)Item.m_pData;
				m_Snap.m_pPrevSpectatorInfo = (const CNetObj_SpectatorInfo *)Client()->SnapFindItem(IClient::SNAP_PREV, NETOBJTYPE_SPECTATORINFO, Item.m_Id);

				// needed for 0.7 survival
				// to auto spec players when dead
				if(Client()->IsSixup())
					m_Snap.m_SpecInfo.m_Active = true;
				m_Snap.m_SpecInfo.m_SpectatorId = m_Snap.m_pSpectatorInfo->m_SpectatorId;
			}
			else if(Item.m_Type == NETOBJTYPE_GAMEINFO)
			{
				m_Snap.m_pGameInfoObj = (const CNetObj_GameInfo *)Item.m_pData;
				bool CurrentTickGameOver = (bool)(m_Snap.m_pGameInfoObj->m_GameStateFlags & GAMESTATEFLAG_GAMEOVER);
				if(!m_GameOver && CurrentTickGameOver)
					OnGameOver();
				else if(m_GameOver && !CurrentTickGameOver)
					OnStartGame();
				// Handle case that a new round is started (RoundStartTick changed)
				// New round is usually started after `restart` on server
				if(m_Snap.m_pGameInfoObj->m_RoundStartTick != m_LastRoundStartTick && !(CurrentTickGameOver || m_Snap.m_pGameInfoObj->m_GameStateFlags & GAMESTATEFLAG_PAUSED || m_GamePaused))
					OnStartRound();
				m_LastRoundStartTick = m_Snap.m_pGameInfoObj->m_RoundStartTick;
				m_GameOver = CurrentTickGameOver;
				m_GamePaused = (bool)(m_Snap.m_pGameInfoObj->m_GameStateFlags & GAMESTATEFLAG_PAUSED);
			}
			else if(Item.m_Type == NETOBJTYPE_GAMEINFOEX)
			{
				if(FoundGameInfoEx)
				{
					continue;
				}
				FoundGameInfoEx = true;
				m_GameInfo = GetGameInfo((const CNetObj_GameInfoEx *)Item.m_pData, Item.m_DataSize, &ServerInfo);
			}
			else if(Item.m_Type == NETOBJTYPE_GAMEDATA)
			{
				m_Snap.m_pGameDataObj = (const CNetObj_GameData *)Item.m_pData;
				m_Snap.m_GameDataSnapId = Item.m_Id;
				if(m_Snap.m_pGameDataObj->m_FlagCarrierRed == FLAG_TAKEN)
				{
					if(m_aFlagDropTick[TEAM_RED] == 0)
						m_aFlagDropTick[TEAM_RED] = Client()->GameTick(g_Config.m_ClDummy);
				}
				else
					m_aFlagDropTick[TEAM_RED] = 0;
				if(m_Snap.m_pGameDataObj->m_FlagCarrierBlue == FLAG_TAKEN)
				{
					if(m_aFlagDropTick[TEAM_BLUE] == 0)
						m_aFlagDropTick[TEAM_BLUE] = Client()->GameTick(g_Config.m_ClDummy);
				}
				else
					m_aFlagDropTick[TEAM_BLUE] = 0;
				if(m_LastFlagCarrierRed == FLAG_ATSTAND && m_Snap.m_pGameDataObj->m_FlagCarrierRed >= 0)
					OnFlagGrab(TEAM_RED);
				else if(m_LastFlagCarrierBlue == FLAG_ATSTAND && m_Snap.m_pGameDataObj->m_FlagCarrierBlue >= 0)
					OnFlagGrab(TEAM_BLUE);

				m_LastFlagCarrierRed = m_Snap.m_pGameDataObj->m_FlagCarrierRed;
				m_LastFlagCarrierBlue = m_Snap.m_pGameDataObj->m_FlagCarrierBlue;
			}
			else if(Item.m_Type == NETOBJTYPE_FLAG)
				m_Snap.m_apFlags[Item.m_Id % 2] = (const CNetObj_Flag *)Item.m_pData;
			else if(Item.m_Type == NETOBJTYPE_SWITCHSTATE)
			{
				if(Item.m_DataSize < 36)
				{
					continue;
				}
				const CNetObj_SwitchState *pSwitchStateData = (const CNetObj_SwitchState *)Item.m_pData;
				int Team = clamp(Item.m_Id, (int)TEAM_FLOCK, (int)TEAM_SUPER - 1);

				int HighestSwitchNumber = clamp(pSwitchStateData->m_HighestSwitchNumber, 0, 255);
				if(HighestSwitchNumber != maximum(0, (int)Switchers().size() - 1))
				{
					m_GameWorld.m_Core.InitSwitchers(HighestSwitchNumber);
					Collision()->m_HighestSwitchNumber = HighestSwitchNumber;
				}

				for(int j = 0; j < (int)Switchers().size(); j++)
				{
					Switchers()[j].m_aStatus[Team] = (pSwitchStateData->m_aStatus[j / 32] >> (j % 32)) & 1;
				}

				if(Item.m_DataSize >= 68)
				{
					// update the endtick of up to four timed switchers
					for(int j = 0; j < (int)std::size(pSwitchStateData->m_aEndTicks); j++)
					{
						int SwitchNumber = pSwitchStateData->m_aSwitchNumbers[j];
						int EndTick = pSwitchStateData->m_aEndTicks[j];
						if(EndTick > 0 && in_range(SwitchNumber, 0, (int)Switchers().size()))
						{
							Switchers()[SwitchNumber].m_aEndTick[Team] = EndTick;
						}
					}
				}

				// update switch types
				for(auto &Switcher : Switchers())
				{
					if(Switcher.m_aStatus[Team])
						Switcher.m_aType[Team] = Switcher.m_aEndTick[Team] ? TILE_SWITCHTIMEDOPEN : TILE_SWITCHOPEN;
					else
						Switcher.m_aType[Team] = Switcher.m_aEndTick[Team] ? TILE_SWITCHTIMEDCLOSE : TILE_SWITCHCLOSE;
				}

				if(!GotSwitchStateTeam)
					m_aSwitchStateTeam[g_Config.m_ClDummy] = Team;
				else
					m_aSwitchStateTeam[g_Config.m_ClDummy] = -1;
				GotSwitchStateTeam = true;
			}
		}
	}

	if(!FoundGameInfoEx)
	{
		m_GameInfo = GetGameInfo(0, 0, &ServerInfo);
	}

	// setup local pointers
	if(m_Snap.m_LocalClientId >= 0)
	{
		m_aLocalIds[g_Config.m_ClDummy] = m_Snap.m_LocalClientId;

		CSnapState::CCharacterInfo *pChr = &m_Snap.m_aCharacters[m_Snap.m_LocalClientId];
		if(pChr->m_Active)
		{
			if(!m_Snap.m_SpecInfo.m_Active)
			{
				m_Snap.m_pLocalCharacter = &pChr->m_Cur;
				m_Snap.m_pLocalPrevCharacter = &pChr->m_Prev;
				m_LocalCharacterPos = vec2(m_Snap.m_pLocalCharacter->m_X, m_Snap.m_pLocalCharacter->m_Y);
			}
		}
		else if(Client()->SnapFindItem(IClient::SNAP_PREV, NETOBJTYPE_CHARACTER, m_Snap.m_LocalClientId))
		{
			// player died
			m_Controls.OnPlayerDeath();
		}
	}
	if(Client()->State() == IClient::STATE_DEMOPLAYBACK)
	{
		if(m_Snap.m_LocalClientId == -1 && m_DemoSpecId == SPEC_FOLLOW)
		{
			// TODO: can this be done in the translation layer?
			if(!Client()->IsSixup())
				m_DemoSpecId = SPEC_FREEVIEW;
		}
		if(m_DemoSpecId != SPEC_FOLLOW)
		{
			m_Snap.m_SpecInfo.m_Active = true;
			if(m_DemoSpecId > SPEC_FREEVIEW && m_Snap.m_aCharacters[m_DemoSpecId].m_Active)
				m_Snap.m_SpecInfo.m_SpectatorId = m_DemoSpecId;
			else
				m_Snap.m_SpecInfo.m_SpectatorId = SPEC_FREEVIEW;
		}
	}

	// clear out unneeded client data
	for(int i = 0; i < MAX_CLIENTS; ++i)
	{
		if(!m_Snap.m_apPlayerInfos[i] && m_aClients[i].m_Active)
		{
			m_aClients[i].Reset();
			m_aStats[i].Reset();
		}
	}

	for(int i = 0; i < MAX_CLIENTS; ++i)
	{
		// update friend state
		m_aClients[i].m_Friend = !(i == m_Snap.m_LocalClientId || !m_Snap.m_apPlayerInfos[i] || !Friends()->IsFriend(m_aClients[i].m_aName, m_aClients[i].m_aClan, true));

		// update foe state
		m_aClients[i].m_Foe = !(i == m_Snap.m_LocalClientId || !m_Snap.m_apPlayerInfos[i] || !Foes()->IsFriend(m_aClients[i].m_aName, m_aClients[i].m_aClan, true));
	}

	// sort player infos by name
	mem_copy(m_Snap.m_apInfoByName, m_Snap.m_apPlayerInfos, sizeof(m_Snap.m_apInfoByName));
	std::stable_sort(m_Snap.m_apInfoByName, m_Snap.m_apInfoByName + MAX_CLIENTS,
		[this](const CNetObj_PlayerInfo *p1, const CNetObj_PlayerInfo *p2) -> bool {
			if(!p2)
				return static_cast<bool>(p1);
			if(!p1)
				return false;
			return str_comp_nocase(m_aClients[p1->m_ClientId].m_aName, m_aClients[p2->m_ClientId].m_aName) < 0;
		});

	bool TimeScore = m_GameInfo.m_TimeScore;
	bool Race7 = Client()->IsSixup() && m_Snap.m_pGameInfoObj && m_Snap.m_pGameInfoObj->m_GameFlags & protocol7::GAMEFLAG_RACE;

	// sort player infos by score
	mem_copy(m_Snap.m_apInfoByScore, m_Snap.m_apInfoByName, sizeof(m_Snap.m_apInfoByScore));
	if(Race7)
		std::stable_sort(m_Snap.m_apInfoByScore, m_Snap.m_apInfoByScore + MAX_CLIENTS,
			[](const CNetObj_PlayerInfo *p1, const CNetObj_PlayerInfo *p2) -> bool {
				if(!p2)
					return static_cast<bool>(p1);
				if(!p1)
					return false;
				return (((p1->m_Score == -1) ? std::numeric_limits<int>::max() : p1->m_Score) <
					((p2->m_Score == -1) ? std::numeric_limits<int>::max() : p2->m_Score));
			});
	else
		std::stable_sort(m_Snap.m_apInfoByScore, m_Snap.m_apInfoByScore + MAX_CLIENTS,
			[TimeScore](const CNetObj_PlayerInfo *p1, const CNetObj_PlayerInfo *p2) -> bool {
				if(!p2)
					return static_cast<bool>(p1);
				if(!p1)
					return false;
				return (((TimeScore && p1->m_Score == -9999) ? std::numeric_limits<int>::min() : p1->m_Score) >
					((TimeScore && p2->m_Score == -9999) ? std::numeric_limits<int>::min() : p2->m_Score));
			});

	// sort player infos by DDRace Team (and score between)
	int Index = 0;
	for(int Team = TEAM_FLOCK; Team <= TEAM_SUPER; ++Team)
	{
		for(int i = 0; i < MAX_CLIENTS && Index < MAX_CLIENTS; ++i)
		{
			if(m_Snap.m_apInfoByScore[i] && m_Teams.Team(m_Snap.m_apInfoByScore[i]->m_ClientId) == Team)
				m_Snap.m_apInfoByDDTeamScore[Index++] = m_Snap.m_apInfoByScore[i];
		}
	}

	// sort player infos by DDRace Team (and name between)
	Index = 0;
	for(int Team = TEAM_FLOCK; Team <= TEAM_SUPER; ++Team)
	{
		for(int i = 0; i < MAX_CLIENTS && Index < MAX_CLIENTS; ++i)
		{
			if(m_Snap.m_apInfoByName[i] && m_Teams.Team(m_Snap.m_apInfoByName[i]->m_ClientId) == Team)
				m_Snap.m_apInfoByDDTeamName[Index++] = m_Snap.m_apInfoByName[i];
		}
	}

	CTuningParams StandardTuning;
	if(ServerInfo.m_aGameType[0] != '0')
	{
		if(str_comp(ServerInfo.m_aGameType, "DM") != 0 && str_comp(ServerInfo.m_aGameType, "TDM") != 0 && str_comp(ServerInfo.m_aGameType, "CTF") != 0)
			m_ServerMode = SERVERMODE_MOD;
		else if(mem_comp(&StandardTuning, &m_aTuning[g_Config.m_ClDummy], 33) == 0)
			m_ServerMode = SERVERMODE_PURE;
		else
			m_ServerMode = SERVERMODE_PUREMOD;
	}

	// add tuning to demo
	bool AnyRecording = false;
	for(int i = 0; i < RECORDER_MAX; i++)
		if(DemoRecorder(i)->IsRecording())
		{
			AnyRecording = true;
			break;
		}
	if(AnyRecording && mem_comp(&StandardTuning, &m_aTuning[g_Config.m_ClDummy], sizeof(CTuningParams)) != 0)
	{
		CMsgPacker Msg(NETMSGTYPE_SV_TUNEPARAMS);
		int *pParams = (int *)&m_aTuning[g_Config.m_ClDummy];
		for(unsigned i = 0; i < sizeof(m_aTuning[0]) / sizeof(int); i++)
			Msg.AddInt(pParams[i]);
		Client()->SendMsgActive(&Msg, MSGFLAG_RECORD | MSGFLAG_NOSEND);
	}

	for(int i = 0; i < 2; i++)
	{
		if(m_aDDRaceMsgSent[i] || !m_Snap.m_pLocalInfo)
		{
			continue;
		}
		if(i == IClient::CONN_DUMMY && !Client()->DummyConnected())
		{
			continue;
		}
		CMsgPacker Msg(NETMSGTYPE_CL_ISDDNETLEGACY, false);
		Msg.AddInt(DDNetVersion());
		Client()->SendMsg(i, &Msg, MSGFLAG_VITAL);
		m_aDDRaceMsgSent[i] = true;
	}

	if(m_Snap.m_SpecInfo.m_Active && m_MultiViewActivated)
	{
		// dont show other teams while spectating in multi view
		CNetMsg_Cl_ShowOthers Msg;
		Msg.m_Show = SHOW_OTHERS_ONLY_TEAM;
		Client()->SendPackMsgActive(&Msg, MSGFLAG_VITAL);

		// update state
		m_aShowOthers[g_Config.m_ClDummy] = SHOW_OTHERS_ONLY_TEAM;
	}
	else if(m_aShowOthers[g_Config.m_ClDummy] == SHOW_OTHERS_NOT_SET || m_aShowOthers[g_Config.m_ClDummy] != g_Config.m_ClShowOthers)
	{
		{
			CNetMsg_Cl_ShowOthers Msg;
			Msg.m_Show = g_Config.m_ClShowOthers;
			Client()->SendPackMsgActive(&Msg, MSGFLAG_VITAL);
		}

		// update state
		m_aShowOthers[g_Config.m_ClDummy] = g_Config.m_ClShowOthers;
	}

	float ZoomToSend = m_Camera.m_Zoom;
	if(m_Camera.m_Zooming)
	{
		if(m_Camera.m_ZoomSmoothingTarget > m_Camera.m_Zoom) // Zooming out
			ZoomToSend = m_Camera.m_ZoomSmoothingTarget;
		else if(m_Camera.m_ZoomSmoothingTarget < m_Camera.m_Zoom && m_LastZoom > 0) // Zooming in
			ZoomToSend = m_LastZoom;
	}

	if(ZoomToSend != m_LastZoom || Graphics()->ScreenAspect() != m_LastScreenAspect || (Client()->DummyConnected() && !m_LastDummyConnected))
	{
		CNetMsg_Cl_ShowDistance Msg;
		float x, y;
		RenderTools()->CalcScreenParams(Graphics()->ScreenAspect(), ZoomToSend, &x, &y);
		Msg.m_X = x;
		Msg.m_Y = y;
		Client()->ChecksumData()->m_Zoom = ZoomToSend;
		CMsgPacker Packer(&Msg);
		Msg.Pack(&Packer);
		if(ZoomToSend != m_LastZoom)
			Client()->SendMsg(IClient::CONN_MAIN, &Packer, MSGFLAG_VITAL);
		if(Client()->DummyConnected())
			Client()->SendMsg(IClient::CONN_DUMMY, &Packer, MSGFLAG_VITAL);
		m_LastZoom = ZoomToSend;
		m_LastScreenAspect = Graphics()->ScreenAspect();
	}
	m_LastDummyConnected = Client()->DummyConnected();

	for(auto &pComponent : m_vpAll)
		pComponent->OnNewSnapshot();

	// notify editor when local character moved
	UpdateEditorIngameMoved();

	// detect air jump for other players
	for(int i = 0; i < MAX_CLIENTS; i++)
		if(m_Snap.m_aCharacters[i].m_Active && (m_Snap.m_aCharacters[i].m_Cur.m_Jumped & 2) && !(m_Snap.m_aCharacters[i].m_Prev.m_Jumped & 2))
			if(!Predict() || (i != m_Snap.m_LocalClientId && (!AntiPingPlayers() || i != m_PredictedDummyId)))
			{
				vec2 Pos = mix(vec2(m_Snap.m_aCharacters[i].m_Prev.m_X, m_Snap.m_aCharacters[i].m_Prev.m_Y),
					vec2(m_Snap.m_aCharacters[i].m_Cur.m_X, m_Snap.m_aCharacters[i].m_Cur.m_Y),
					Client()->IntraGameTick(g_Config.m_ClDummy));
				float Alpha = 1.0f;
				bool SameTeam = m_Teams.SameTeam(m_Snap.m_LocalClientId, i);
				if(!SameTeam || m_aClients[i].m_Solo || m_aClients[m_Snap.m_LocalClientId].m_Solo)
					Alpha = g_Config.m_ClShowOthersAlpha / 100.0f;
				m_Effects.AirJump(Pos, Alpha);
			}

	if(g_Config.m_ClFreezeStars && !m_SuppressEvents)
	{
		for(auto &Character : m_Snap.m_aCharacters)
		{
			if(Character.m_Active && Character.m_HasExtendedData && Character.m_PrevExtendedData)
			{
				int FreezeTimeNow = Character.m_ExtendedData.m_FreezeEnd - Client()->GameTick(g_Config.m_ClDummy);
				int FreezeTimePrev = Character.m_PrevExtendedData->m_FreezeEnd - Client()->PrevGameTick(g_Config.m_ClDummy);
				vec2 Pos = vec2(Character.m_Cur.m_X, Character.m_Cur.m_Y);
				int StarsNow = (FreezeTimeNow + 1) / Client()->GameTickSpeed();
				int StarsPrev = (FreezeTimePrev + 1) / Client()->GameTickSpeed();
				if(StarsNow < StarsPrev || (StarsPrev == 0 && StarsNow > 0))
				{
					int Amount = StarsNow + 1;
					float Mid = 3 * pi / 2;
					float Min = Mid - pi / 3;
					float Max = Mid + pi / 3;
					for(int j = 0; j < Amount; j++)
					{
						float Angle = mix(Min, Max, (j + 1) / (float)(Amount + 2));
						m_Effects.DamageIndicator(Pos, direction(Angle));
					}
				}
			}
		}
	}

	// Record m_LastRaceTick for g_Config.m_ClConfirmDisconnect/QuitTime
	if(m_GameInfo.m_Race &&
		Client()->State() == IClient::STATE_ONLINE &&
		m_Snap.m_pGameInfoObj &&
		!m_Snap.m_SpecInfo.m_Active &&
		m_Snap.m_pLocalCharacter &&
		m_Snap.m_pLocalPrevCharacter)
	{
		const bool RaceFlag = m_Snap.m_pGameInfoObj->m_GameStateFlags & GAMESTATEFLAG_RACETIME;
		m_LastRaceTick = RaceFlag ? -m_Snap.m_pGameInfoObj->m_WarmupTimer : -1;
	}

	if(m_Snap.m_LocalClientId != m_PrevLocalId)
		m_PredictedDummyId = m_PrevLocalId;
	m_PrevLocalId = m_Snap.m_LocalClientId;
	m_IsDummySwapping = 0;

	SnapCollectEntities(); // creates a collection that associates EntityEx snap items with the entities they belong to

	// update prediction data
	if(Client()->State() != IClient::STATE_DEMOPLAYBACK)
		UpdatePrediction();
}

void CGameClient::UpdateEditorIngameMoved()
{
	const bool LocalCharacterMoved = m_Snap.m_pLocalCharacter && m_Snap.m_pLocalPrevCharacter && (m_Snap.m_pLocalCharacter->m_X != m_Snap.m_pLocalPrevCharacter->m_X || m_Snap.m_pLocalCharacter->m_Y != m_Snap.m_pLocalPrevCharacter->m_Y);
	if(!g_Config.m_ClEditor)
	{
		m_EditorMovementDelay = 5;
	}
	else if(m_EditorMovementDelay > 0 && !LocalCharacterMoved)
	{
		--m_EditorMovementDelay;
	}
	if(m_EditorMovementDelay == 0 && LocalCharacterMoved)
	{
		Editor()->OnIngameMoved();
	}
}

void CGameClient::OnPredict()
{
	// store the previous values so we can detect prediction errors
	CCharacterCore BeforePrevChar = m_PredictedPrevChar;
	CCharacterCore BeforeChar = m_PredictedChar;

	// we can't predict without our own id or own character
	if(m_Snap.m_LocalClientId == -1 || !m_Snap.m_aCharacters[m_Snap.m_LocalClientId].m_Active)
		return;

	// don't predict anything if we are paused
	if(m_Snap.m_pGameInfoObj && m_Snap.m_pGameInfoObj->m_GameStateFlags & GAMESTATEFLAG_PAUSED)
	{
		if(m_Snap.m_pLocalCharacter)
		{
			m_PredictedChar.Read(m_Snap.m_pLocalCharacter);
			m_PredictedChar.m_ActiveWeapon = m_Snap.m_pLocalCharacter->m_Weapon;
		}
		if(m_Snap.m_pLocalPrevCharacter)
		{
			m_PredictedPrevChar.Read(m_Snap.m_pLocalPrevCharacter);
			m_PredictedPrevChar.m_ActiveWeapon = m_Snap.m_pLocalPrevCharacter->m_Weapon;
		}
		return;
	}

	vec2 aBeforeRender[MAX_CLIENTS];
	for(int i = 0; i < MAX_CLIENTS; i++)
		aBeforeRender[i] = GetSmoothPos(i);

	// init
	bool Dummy = g_Config.m_ClDummy ^ m_IsDummySwapping;
	m_PredictedWorld.CopyWorld(&m_GameWorld);

	// don't predict inactive players, or entities from other teams
	for(int i = 0; i < MAX_CLIENTS; i++)
		if(CCharacter *pChar = m_PredictedWorld.GetCharacterById(i))
			if((!m_Snap.m_aCharacters[i].m_Active && pChar->m_SnapTicks > 10) || IsOtherTeam(i))
				pChar->Destroy();

	CProjectile *pProjNext = 0;
	for(CProjectile *pProj = (CProjectile *)m_PredictedWorld.FindFirst(CGameWorld::ENTTYPE_PROJECTILE); pProj; pProj = pProjNext)
	{
		pProjNext = (CProjectile *)pProj->TypeNext();
		if(IsOtherTeam(pProj->GetOwner()))
		{
			pProj->Destroy();
		}
	}

	CCharacter *pLocalChar = m_PredictedWorld.GetCharacterById(m_Snap.m_LocalClientId);
	if(!pLocalChar)
		return;
	CCharacter *pDummyChar = 0;
	if(PredictDummy())
		pDummyChar = m_PredictedWorld.GetCharacterById(m_PredictedDummyId);

	// predict
	for(int Tick = Client()->GameTick(g_Config.m_ClDummy) + 1; Tick <= Client()->PredGameTick(g_Config.m_ClDummy); Tick++)
	{
		// fetch the previous characters
		if(Tick == Client()->PredGameTick(g_Config.m_ClDummy))
		{
			m_PrevPredictedWorld.CopyWorld(&m_PredictedWorld);
			m_PredictedPrevChar = pLocalChar->GetCore();
			for(int i = 0; i < MAX_CLIENTS; i++)
				if(CCharacter *pChar = m_PredictedWorld.GetCharacterById(i))
					m_aClients[i].m_PrevPredicted = pChar->GetCore();
		}

		// optionally allow some movement in freeze by not predicting freeze the last one to two ticks
		if(g_Config.m_ClPredictFreeze == 2 && Client()->PredGameTick(g_Config.m_ClDummy) - 1 - Client()->PredGameTick(g_Config.m_ClDummy) % 2 <= Tick)
			pLocalChar->m_CanMoveInFreeze = true;

		// apply inputs and tick
		CNetObj_PlayerInput *pInputData = (CNetObj_PlayerInput *)Client()->GetInput(Tick, m_IsDummySwapping);
		CNetObj_PlayerInput *pDummyInputData = !pDummyChar ? 0 : (CNetObj_PlayerInput *)Client()->GetInput(Tick, m_IsDummySwapping ^ 1);
		bool DummyFirst = pInputData && pDummyInputData && pDummyChar->GetCid() < pLocalChar->GetCid();

		if(DummyFirst)
			pDummyChar->OnDirectInput(pDummyInputData);
		if(pInputData)
			pLocalChar->OnDirectInput(pInputData);
		if(pDummyInputData && !DummyFirst)
			pDummyChar->OnDirectInput(pDummyInputData);
		m_PredictedWorld.m_GameTick = Tick;
		if(pInputData)
			pLocalChar->OnPredictedInput(pInputData);
		if(pDummyInputData)
			pDummyChar->OnPredictedInput(pDummyInputData);
		m_PredictedWorld.Tick();

		// fetch the current characters
		if(Tick == Client()->PredGameTick(g_Config.m_ClDummy))
		{
			m_PredictedChar = pLocalChar->GetCore();
			for(int i = 0; i < MAX_CLIENTS; i++)
				if(CCharacter *pChar = m_PredictedWorld.GetCharacterById(i))
					m_aClients[i].m_Predicted = pChar->GetCore();
		}

		for(int i = 0; i < MAX_CLIENTS; i++)
			if(CCharacter *pChar = m_PredictedWorld.GetCharacterById(i))
			{
				m_aClients[i].m_aPredPos[Tick % 200] = pChar->Core()->m_Pos;
				m_aClients[i].m_aPredTick[Tick % 200] = Tick;
			}

		// check if we want to trigger effects
		if(Tick > m_aLastNewPredictedTick[Dummy])
		{
			m_aLastNewPredictedTick[Dummy] = Tick;
			m_NewPredictedTick = true;
			vec2 Pos = pLocalChar->Core()->m_Pos;
			int Events = pLocalChar->Core()->m_TriggeredEvents;
			if(g_Config.m_ClPredict && !m_SuppressEvents)
				if(Events & COREEVENT_AIR_JUMP)
					m_Effects.AirJump(Pos, 1.0f);
			if(g_Config.m_SndGame && !m_SuppressEvents)
			{
				if(Events & COREEVENT_GROUND_JUMP)
					m_Sounds.PlayAndRecord(CSounds::CHN_WORLD, SOUND_PLAYER_JUMP, 1.0f, Pos);
				if(Events & COREEVENT_HOOK_ATTACH_GROUND)
					m_Sounds.PlayAndRecord(CSounds::CHN_WORLD, SOUND_HOOK_ATTACH_GROUND, 1.0f, Pos);
				if(Events & COREEVENT_HOOK_HIT_NOHOOK)
					m_Sounds.PlayAndRecord(CSounds::CHN_WORLD, SOUND_HOOK_NOATTACH, 1.0f, Pos);
			}
		}

		// check if we want to trigger predicted airjump for dummy
		if(AntiPingPlayers() && pDummyChar && Tick > m_aLastNewPredictedTick[!Dummy])
		{
			m_aLastNewPredictedTick[!Dummy] = Tick;
			vec2 Pos = pDummyChar->Core()->m_Pos;
			int Events = pDummyChar->Core()->m_TriggeredEvents;
			if(g_Config.m_ClPredict && !m_SuppressEvents)
				if(Events & COREEVENT_AIR_JUMP)
					m_Effects.AirJump(Pos, 1.0f);
		}
	}

	// detect mispredictions of other players and make corrections smoother when possible
	if(g_Config.m_ClAntiPingSmooth && Predict() && AntiPingPlayers() && m_NewTick && m_PredictedTick >= MIN_TICK && absolute(m_PredictedTick - Client()->PredGameTick(g_Config.m_ClDummy)) <= 1 && absolute(Client()->GameTick(g_Config.m_ClDummy) - Client()->PrevGameTick(g_Config.m_ClDummy)) <= 2)
	{
		int PredTime = clamp(Client()->GetPredictionTime(), 0, 800);
		float SmoothPace = 4 - 1.5f * PredTime / 800.f; // smoothing pace (a lower value will make the smoothing quicker)
		int64_t Len = 1000 * PredTime * SmoothPace;

		for(int i = 0; i < MAX_CLIENTS; i++)
		{
			if(!m_Snap.m_aCharacters[i].m_Active || i == m_Snap.m_LocalClientId || !m_aLastActive[i])
				continue;
			vec2 NewPos = (m_PredictedTick == Client()->PredGameTick(g_Config.m_ClDummy)) ? m_aClients[i].m_Predicted.m_Pos : m_aClients[i].m_PrevPredicted.m_Pos;
			vec2 PredErr = (m_aLastPos[i] - NewPos) / (float)minimum(Client()->GetPredictionTime(), 200);
			if(in_range(length(PredErr), 0.05f, 5.f))
			{
				vec2 PredPos = mix(m_aClients[i].m_PrevPredicted.m_Pos, m_aClients[i].m_Predicted.m_Pos, Client()->PredIntraGameTick(g_Config.m_ClDummy));
				vec2 CurPos = mix(
					vec2(m_Snap.m_aCharacters[i].m_Prev.m_X, m_Snap.m_aCharacters[i].m_Prev.m_Y),
					vec2(m_Snap.m_aCharacters[i].m_Cur.m_X, m_Snap.m_aCharacters[i].m_Cur.m_Y),
					Client()->IntraGameTick(g_Config.m_ClDummy));
				vec2 RenderDiff = PredPos - aBeforeRender[i];
				vec2 PredDiff = PredPos - CurPos;

				float aMixAmount[2];
				for(int j = 0; j < 2; j++)
				{
					aMixAmount[j] = 1.0f;
					if(absolute(PredErr[j]) > 0.05f)
					{
						aMixAmount[j] = 0.0f;
						if(absolute(RenderDiff[j]) > 0.01f)
						{
							aMixAmount[j] = 1.f - clamp(RenderDiff[j] / PredDiff[j], 0.f, 1.f);
							aMixAmount[j] = 1.f - std::pow(1.f - aMixAmount[j], 1 / 1.2f);
						}
					}
					int64_t TimePassed = time_get() - m_aClients[i].m_aSmoothStart[j];
					if(in_range(TimePassed, (int64_t)0, Len - 1))
						aMixAmount[j] = minimum(aMixAmount[j], (float)(TimePassed / (double)Len));
				}
				for(int j = 0; j < 2; j++)
					if(absolute(RenderDiff[j]) < 0.01f && absolute(PredDiff[j]) < 0.01f && absolute(m_aClients[i].m_PrevPredicted.m_Pos[j] - m_aClients[i].m_Predicted.m_Pos[j]) < 0.01f && aMixAmount[j] > aMixAmount[j ^ 1])
						aMixAmount[j] = aMixAmount[j ^ 1];
				for(int j = 0; j < 2; j++)
				{
					int64_t Remaining = minimum((1.f - aMixAmount[j]) * Len, minimum(time_freq() * 0.700f, (1.f - aMixAmount[j ^ 1]) * Len + time_freq() * 0.300f)); // don't smooth for longer than 700ms, or more than 300ms longer along one axis than the other axis
					int64_t Start = time_get() - (Len - Remaining);
					if(!in_range(Start + Len, m_aClients[i].m_aSmoothStart[j], m_aClients[i].m_aSmoothStart[j] + Len))
					{
						m_aClients[i].m_aSmoothStart[j] = Start;
						m_aClients[i].m_aSmoothLen[j] = Len;
					}
				}
			}
		}
	}

	for(int i = 0; i < MAX_CLIENTS; i++)
	{
		if(m_Snap.m_aCharacters[i].m_Active)
		{
			m_aLastPos[i] = m_aClients[i].m_Predicted.m_Pos;
			m_aLastActive[i] = true;
		}
		else
			m_aLastActive[i] = false;
	}

	if(g_Config.m_Debug && g_Config.m_ClPredict && m_PredictedTick == Client()->PredGameTick(g_Config.m_ClDummy))
	{
		CNetObj_CharacterCore Before = {0}, Now = {0}, BeforePrev = {0}, NowPrev = {0};
		BeforeChar.Write(&Before);
		BeforePrevChar.Write(&BeforePrev);
		m_PredictedChar.Write(&Now);
		m_PredictedPrevChar.Write(&NowPrev);

		if(mem_comp(&Before, &Now, sizeof(CNetObj_CharacterCore)) != 0)
		{
			Console()->Print(IConsole::OUTPUT_LEVEL_DEBUG, "client", "prediction error");
			for(unsigned i = 0; i < sizeof(CNetObj_CharacterCore) / sizeof(int); i++)
				if(((int *)&Before)[i] != ((int *)&Now)[i])
				{
					char aBuf[256];
					str_format(aBuf, sizeof(aBuf), "	%d %d %d (%d %d)", i, ((int *)&Before)[i], ((int *)&Now)[i], ((int *)&BeforePrev)[i], ((int *)&NowPrev)[i]);
					Console()->Print(IConsole::OUTPUT_LEVEL_DEBUG, "client", aBuf);
				}
		}
	}

	m_PredictedTick = Client()->PredGameTick(g_Config.m_ClDummy);

	if(m_NewPredictedTick)
		m_Ghost.OnNewPredictedSnapshot();
}

void CGameClient::OnActivateEditor()
{
	OnRelease();
}

CGameClient::CClientStats::CClientStats()
{
	Reset();
}

void CGameClient::CClientStats::Reset()
{
	m_JoinTick = 0;
	m_IngameTicks = 0;
	m_Active = false;

	std::fill(std::begin(m_aFragsWith), std::end(m_aFragsWith), 0);
	std::fill(std::begin(m_aDeathsFrom), std::end(m_aDeathsFrom), 0);
	m_Frags = 0;
	m_Deaths = 0;
	m_Suicides = 0;
	m_BestSpree = 0;
	m_CurrentSpree = 0;

	m_FlagGrabs = 0;
	m_FlagCaptures = 0;
}

void CGameClient::CClientData::UpdateRenderInfo(bool IsTeamPlay)
{
	m_RenderInfo = m_SkinInfo;

	// force team colors
	if(IsTeamPlay)
	{
		m_RenderInfo.m_CustomColoredSkin = true;
		const int aTeamColors[2] = {65461, 10223541};
		if(m_Team >= TEAM_RED && m_Team <= TEAM_BLUE)
		{
			m_RenderInfo.m_ColorBody = color_cast<ColorRGBA>(ColorHSLA(aTeamColors[m_Team]));
			m_RenderInfo.m_ColorFeet = color_cast<ColorRGBA>(ColorHSLA(aTeamColors[m_Team]));

			// 0.7
			for(auto &Sixup : m_RenderInfo.m_aSixup)
			{
				const ColorRGBA aTeamColorsSixup[2] = {
					ColorRGBA(0.753f, 0.318f, 0.318f, 1.0f),
					ColorRGBA(0.318f, 0.471f, 0.753f, 1.0f)};
				const ColorRGBA aMarkingColorsSixup[2] = {
					ColorRGBA(0.824f, 0.345f, 0.345f, 1.0f),
					ColorRGBA(0.345f, 0.514f, 0.824f, 1.0f)};
				float MarkingAlpha = Sixup.m_aColors[protocol7::SKINPART_MARKING].a;
				for(auto &Color : Sixup.m_aColors)
					Color = aTeamColorsSixup[m_Team];
				if(MarkingAlpha > 0.1f)
					Sixup.m_aColors[protocol7::SKINPART_MARKING] = aMarkingColorsSixup[m_Team];
			}
		}
		else
		{
			m_RenderInfo.m_ColorBody = color_cast<ColorRGBA>(ColorHSLA(12829350));
			m_RenderInfo.m_ColorFeet = color_cast<ColorRGBA>(ColorHSLA(12829350));
			for(auto &Sixup : m_RenderInfo.m_aSixup)
				for(auto &Color : Sixup.m_aColors)
					Color = color_cast<ColorRGBA>(ColorHSLA(12829350));
		}
	}
}

void CGameClient::CClientData::Reset()
{
	m_UseCustomColor = 0;
	m_ColorBody = 0;
	m_ColorFeet = 0;

	m_aName[0] = '\0';
	m_aClan[0] = '\0';
	m_Country = -1;
	m_aSkinName[0] = '\0';
	m_SkinColor = 0;

	m_Team = 0;
	m_Emoticon = 0;
	m_EmoticonStartFraction = 0;
	m_EmoticonStartTick = -1;

	m_Solo = false;
	m_Jetpack = false;
	m_CollisionDisabled = false;
	m_EndlessHook = false;
	m_EndlessJump = false;
	m_HammerHitDisabled = false;
	m_GrenadeHitDisabled = false;
	m_LaserHitDisabled = false;
	m_ShotgunHitDisabled = false;
	m_HookHitDisabled = false;
	m_Super = false;
	m_Invincible = false;
	m_HasTelegunGun = false;
	m_HasTelegunGrenade = false;
	m_HasTelegunLaser = false;
	m_FreezeEnd = 0;
	m_DeepFrozen = false;
	m_LiveFrozen = false;

	m_Predicted.Reset();
	m_PrevPredicted.Reset();

	m_SkinInfo.Reset();
	m_RenderInfo.Reset();

	m_Angle = 0.0f;
	m_Active = false;
	m_ChatIgnore = false;
	m_EmoticonIgnore = false;
	m_Friend = false;
	m_Foe = false;

	m_AuthLevel = AUTHED_NO;
	m_Afk = false;
	m_Paused = false;
	m_Spec = false;

	std::fill(std::begin(m_aSwitchStates), std::end(m_aSwitchStates), 0);

	m_Snapped.m_Tick = -1;
	m_Evolved.m_Tick = -1;

	m_RenderCur.m_Tick = -1;
	m_RenderPrev.m_Tick = -1;
	m_RenderPos = vec2(0.0f, 0.0f);
	m_IsPredicted = false;
	m_IsPredictedLocal = false;
	std::fill(std::begin(m_aSmoothStart), std::end(m_aSmoothStart), 0);
	std::fill(std::begin(m_aSmoothLen), std::end(m_aSmoothLen), 0);
	std::fill(std::begin(m_aPredPos), std::end(m_aPredPos), vec2(0.0f, 0.0f));
	std::fill(std::begin(m_aPredTick), std::end(m_aPredTick), 0);
	m_SpecCharPresent = false;
	m_SpecChar = vec2(0.0f, 0.0f);

	for(auto &Info : m_aSixup)
		Info.Reset();
}

void CGameClient::CClientData::CSixup::Reset()
{
	for(int i = 0; i < protocol7::NUM_SKINPARTS; ++i)
	{
		m_aaSkinPartNames[i][0] = '\0';
		m_aUseCustomColors[i] = 0;
		m_aSkinPartColors[i] = 0;
	}
}

void CGameClient::SendSwitchTeam(int Team) const
{
	CNetMsg_Cl_SetTeam Msg;
	Msg.m_Team = Team;
	Client()->SendPackMsgActive(&Msg, MSGFLAG_VITAL);
}

void CGameClient::SendStartInfo7(bool Dummy) const
{
	protocol7::CNetMsg_Cl_StartInfo Msg;
	Msg.m_pName = Dummy ? Client()->DummyName() : Client()->PlayerName();
	Msg.m_pClan = Dummy ? Config()->m_ClDummyClan : Config()->m_PlayerClan;
	Msg.m_Country = Dummy ? Config()->m_ClDummyCountry : Config()->m_PlayerCountry;
	for(int p = 0; p < protocol7::NUM_SKINPARTS; p++)
	{
		Msg.m_apSkinPartNames[p] = CSkins7::ms_apSkinVariables[(int)Dummy][p];
		Msg.m_aUseCustomColors[p] = *CSkins7::ms_apUCCVariables[(int)Dummy][p];
		Msg.m_aSkinPartColors[p] = *CSkins7::ms_apColorVariables[(int)Dummy][p];
	}
	CMsgPacker Packer(&Msg, false, true);
	if(Msg.Pack(&Packer))
		return;
	Client()->SendMsg((int)Dummy, &Packer, MSGFLAG_VITAL | MSGFLAG_FLUSH);
}

void CGameClient::SendSkinChange7(bool Dummy)
{
	protocol7::CNetMsg_Cl_SkinChange Msg;
	for(int p = 0; p < protocol7::NUM_SKINPARTS; p++)
	{
		Msg.m_apSkinPartNames[p] = CSkins7::ms_apSkinVariables[(int)Dummy][p];
		Msg.m_aUseCustomColors[p] = *CSkins7::ms_apUCCVariables[(int)Dummy][p];
		Msg.m_aSkinPartColors[p] = *CSkins7::ms_apColorVariables[(int)Dummy][p];
	}
	CMsgPacker Packer(&Msg, false, true);
	if(Msg.Pack(&Packer))
		return;
	Client()->SendMsg((int)Dummy, &Packer, MSGFLAG_VITAL | MSGFLAG_FLUSH);
	m_aCheckInfo[(int)Dummy] = Client()->GameTickSpeed();
}

bool CGameClient::GotWantedSkin7(bool Dummy)
{
	// validate the wanted skinparts before comparison
	// because the skin parts we compare against are also validated
	// otherwise it tries to resend the skin info when the eyes are set to "negative"
	// in team based modes
	char aSkinParts[protocol7::NUM_SKINPARTS][protocol7::MAX_SKIN_ARRAY_SIZE];
	char *apSkinPartsPtr[protocol7::NUM_SKINPARTS];
	int aUCCVars[protocol7::NUM_SKINPARTS];
	int aColorVars[protocol7::NUM_SKINPARTS];
	for(int SkinPart = 0; SkinPart < protocol7::NUM_SKINPARTS; SkinPart++)
	{
		str_copy(aSkinParts[SkinPart], CSkins7::ms_apSkinVariables[(int)Dummy][SkinPart], protocol7::MAX_SKIN_ARRAY_SIZE);
		apSkinPartsPtr[SkinPart] = aSkinParts[SkinPart];
		aUCCVars[SkinPart] = *CSkins7::ms_apUCCVariables[(int)Dummy][SkinPart];
		aColorVars[SkinPart] = *CSkins7::ms_apColorVariables[(int)Dummy][SkinPart];
	}
	m_Skins7.ValidateSkinParts(apSkinPartsPtr, aUCCVars, aColorVars, m_pClient->m_TranslationContext.m_GameFlags);

	for(int SkinPart = 0; SkinPart < protocol7::NUM_SKINPARTS; SkinPart++)
	{
		if(str_comp(m_aClients[m_aLocalIds[(int)Dummy]].m_aSixup[g_Config.m_ClDummy].m_aaSkinPartNames[SkinPart], apSkinPartsPtr[SkinPart]))
			return false;
		if(m_aClients[m_aLocalIds[(int)Dummy]].m_aSixup[g_Config.m_ClDummy].m_aUseCustomColors[SkinPart] != aUCCVars[SkinPart])
			return false;
		if(m_aClients[m_aLocalIds[(int)Dummy]].m_aSixup[g_Config.m_ClDummy].m_aSkinPartColors[SkinPart] != aColorVars[SkinPart])
			return false;
	}

	// TODO: add name change ddnet extension to 0.7 protocol
	// if(str_comp(m_aClients[m_aLocalIds[(int)Dummy]].m_aName, Dummy ? Client()->DummyName() : Client()->PlayerName()))
	// 	return false;
	// if(str_comp(m_aClients[m_aLocalIds[(int)Dummy]].m_aClan, Dummy ? g_Config.m_ClDummyClan : g_Config.m_PlayerClan))
	// 	return false;
	// if(m_aClients[m_aLocalIds[(int)Dummy]].m_Country != (Dummy ? g_Config.m_ClDummyCountry : g_Config.m_PlayerCountry))
	// 	return false;

	return true;
}

void CGameClient::SendInfo(bool Start)
{
	if(m_pClient->IsSixup())
	{
		if(Start)
			SendStartInfo7(false);
		else
			SendSkinChange7(false);
		return;
	}
	if(Start)
	{
		CNetMsg_Cl_StartInfo Msg;
		Msg.m_pName = Client()->PlayerName();
		Msg.m_pClan = g_Config.m_PlayerClan;
		Msg.m_Country = g_Config.m_PlayerCountry;
		Msg.m_pSkin = g_Config.m_ClPlayerSkin;
		Msg.m_UseCustomColor = g_Config.m_ClPlayerUseCustomColor;
		Msg.m_ColorBody = g_Config.m_ClPlayerColorBody;
		Msg.m_ColorFeet = g_Config.m_ClPlayerColorFeet;
		CMsgPacker Packer(&Msg);
		Msg.Pack(&Packer);
		Client()->SendMsg(IClient::CONN_MAIN, &Packer, MSGFLAG_VITAL | MSGFLAG_FLUSH);
		m_aCheckInfo[0] = -1;
	}
	else
	{
		CNetMsg_Cl_ChangeInfo Msg;
		Msg.m_pName = Client()->PlayerName();
		Msg.m_pClan = g_Config.m_PlayerClan;
		Msg.m_Country = g_Config.m_PlayerCountry;
		Msg.m_pSkin = g_Config.m_ClPlayerSkin;
		Msg.m_UseCustomColor = g_Config.m_ClPlayerUseCustomColor;
		Msg.m_ColorBody = g_Config.m_ClPlayerColorBody;
		Msg.m_ColorFeet = g_Config.m_ClPlayerColorFeet;
		CMsgPacker Packer(&Msg);
		Msg.Pack(&Packer);
		Client()->SendMsg(IClient::CONN_MAIN, &Packer, MSGFLAG_VITAL);
		m_aCheckInfo[0] = Client()->GameTickSpeed();
	}
}

void CGameClient::SendDummyInfo(bool Start)
{
	if(m_pClient->IsSixup())
	{
		if(Start)
			SendStartInfo7(true);
		else
			SendSkinChange7(true);
		return;
	}
	if(Start)
	{
		CNetMsg_Cl_StartInfo Msg;
		Msg.m_pName = Client()->DummyName();
		Msg.m_pClan = g_Config.m_ClDummyClan;
		Msg.m_Country = g_Config.m_ClDummyCountry;
		Msg.m_pSkin = g_Config.m_ClDummySkin;
		Msg.m_UseCustomColor = g_Config.m_ClDummyUseCustomColor;
		Msg.m_ColorBody = g_Config.m_ClDummyColorBody;
		Msg.m_ColorFeet = g_Config.m_ClDummyColorFeet;
		CMsgPacker Packer(&Msg);
		Msg.Pack(&Packer);
		Client()->SendMsg(IClient::CONN_DUMMY, &Packer, MSGFLAG_VITAL);
		m_aCheckInfo[1] = -1;
	}
	else
	{
		CNetMsg_Cl_ChangeInfo Msg;
		Msg.m_pName = Client()->DummyName();
		Msg.m_pClan = g_Config.m_ClDummyClan;
		Msg.m_Country = g_Config.m_ClDummyCountry;
		Msg.m_pSkin = g_Config.m_ClDummySkin;
		Msg.m_UseCustomColor = g_Config.m_ClDummyUseCustomColor;
		Msg.m_ColorBody = g_Config.m_ClDummyColorBody;
		Msg.m_ColorFeet = g_Config.m_ClDummyColorFeet;
		CMsgPacker Packer(&Msg);
		Msg.Pack(&Packer);
		Client()->SendMsg(IClient::CONN_DUMMY, &Packer, MSGFLAG_VITAL);
		m_aCheckInfo[1] = Client()->GameTickSpeed();
	}
}

void CGameClient::SendKill(int ClientId) const
{
	CNetMsg_Cl_Kill Msg;
	Client()->SendPackMsgActive(&Msg, MSGFLAG_VITAL);

	if(g_Config.m_ClDummyCopyMoves)
	{
		CMsgPacker MsgP(NETMSGTYPE_CL_KILL, false);
		Client()->SendMsg(!g_Config.m_ClDummy, &MsgP, MSGFLAG_VITAL);
	}
}

void CGameClient::SendReadyChange7()
{
	if(!Client()->IsSixup())
	{
		Console()->Print(IConsole::OUTPUT_LEVEL_STANDARD, "client", "Error you have to be connected to a 0.7 server to use ready_change");
		return;
	}
	protocol7::CNetMsg_Cl_ReadyChange Msg;
	Client()->SendPackMsgActive(&Msg, MSGFLAG_VITAL, true);
}

void CGameClient::ConTeam(IConsole::IResult *pResult, void *pUserData)
{
	((CGameClient *)pUserData)->SendSwitchTeam(pResult->GetInteger(0));
}

void CGameClient::ConKill(IConsole::IResult *pResult, void *pUserData)
{
	((CGameClient *)pUserData)->SendKill(-1);
}

void CGameClient::ConReadyChange7(IConsole::IResult *pResult, void *pUserData)
{
	CGameClient *pClient = static_cast<CGameClient *>(pUserData);
	if(pClient->Client()->State() == IClient::STATE_ONLINE)
		pClient->SendReadyChange7();
}

void CGameClient::ConchainLanguageUpdate(IConsole::IResult *pResult, void *pUserData, IConsole::FCommandCallback pfnCallback, void *pCallbackUserData)
{
	CGameClient *pThis = static_cast<CGameClient *>(pUserData);
	const bool Changed = pThis->Client()->GlobalTime() && pResult->NumArguments() && str_comp(pResult->GetString(0), g_Config.m_ClLanguagefile) != 0;
	pfnCallback(pResult, pCallbackUserData);
	if(Changed)
	{
		pThis->OnLanguageChange();
	}
}

void CGameClient::ConchainSpecialInfoupdate(IConsole::IResult *pResult, void *pUserData, IConsole::FCommandCallback pfnCallback, void *pCallbackUserData)
{
	pfnCallback(pResult, pCallbackUserData);
	if(pResult->NumArguments())
		((CGameClient *)pUserData)->SendInfo(false);
}

void CGameClient::ConchainSpecialDummyInfoupdate(IConsole::IResult *pResult, void *pUserData, IConsole::FCommandCallback pfnCallback, void *pCallbackUserData)
{
	pfnCallback(pResult, pCallbackUserData);
	if(pResult->NumArguments())
		((CGameClient *)pUserData)->SendDummyInfo(false);
}

void CGameClient::ConchainSpecialDummy(IConsole::IResult *pResult, void *pUserData, IConsole::FCommandCallback pfnCallback, void *pCallbackUserData)
{
	pfnCallback(pResult, pCallbackUserData);
	if(pResult->NumArguments())
	{
		if(g_Config.m_ClDummy && !((CGameClient *)pUserData)->Client()->DummyConnected())
			g_Config.m_ClDummy = 0;
	}
}

void CGameClient::ConchainClTextEntitiesSize(IConsole::IResult *pResult, void *pUserData, IConsole::FCommandCallback pfnCallback, void *pCallbackUserData)
{
	pfnCallback(pResult, pCallbackUserData);

	if(pResult->NumArguments())
	{
		CGameClient *pGameClient = (CGameClient *)pUserData;
		pGameClient->m_MapImages.SetTextureScale(g_Config.m_ClTextEntitiesSize);
	}
}

IGameClient *CreateGameClient()
{
	return new CGameClient();
}

int CGameClient::IntersectCharacter(vec2 HookPos, vec2 NewPos, vec2 &NewPos2, int OwnId)
{
	float Distance = 0.0f;
	int ClosestId = -1;

	const CClientData &OwnClientData = m_aClients[OwnId];

	for(int i = 0; i < MAX_CLIENTS; i++)
	{
		if(i == OwnId)
			continue;

		const CClientData &Data = m_aClients[i];

		if(!Data.m_Active)
			continue;

		CNetObj_Character Prev = m_Snap.m_aCharacters[i].m_Prev;
		CNetObj_Character Player = m_Snap.m_aCharacters[i].m_Cur;

		vec2 Position = mix(vec2(Prev.m_X, Prev.m_Y), vec2(Player.m_X, Player.m_Y), Client()->IntraGameTick(g_Config.m_ClDummy));

		bool IsOneSuper = Data.m_Super || OwnClientData.m_Super;
		bool IsOneSolo = Data.m_Solo || OwnClientData.m_Solo;

		if(!IsOneSuper && (!m_Teams.SameTeam(i, OwnId) || IsOneSolo || OwnClientData.m_HookHitDisabled))
			continue;

		vec2 ClosestPoint;
		if(closest_point_on_line(HookPos, NewPos, Position, ClosestPoint))
		{
			if(distance(Position, ClosestPoint) < CCharacterCore::PhysicalSize() + 2.0f)
			{
				if(ClosestId == -1 || distance(HookPos, Position) < Distance)
				{
					NewPos2 = ClosestPoint;
					ClosestId = i;
					Distance = distance(HookPos, Position);
				}
			}
		}
	}

	return ClosestId;
}

ColorRGBA CalculateNameColor(ColorHSLA TextColorHSL)
{
	return color_cast<ColorRGBA>(ColorHSLA(TextColorHSL.h, TextColorHSL.s * 0.68f, TextColorHSL.l * 0.81f));
}

void CGameClient::UpdatePrediction()
{
	m_GameWorld.m_WorldConfig.m_IsVanilla = m_GameInfo.m_PredictVanilla;
	m_GameWorld.m_WorldConfig.m_IsDDRace = m_GameInfo.m_PredictDDRace;
	m_GameWorld.m_WorldConfig.m_IsFNG = m_GameInfo.m_PredictFNG;
	m_GameWorld.m_WorldConfig.m_PredictDDRace = m_GameInfo.m_PredictDDRace;
	m_GameWorld.m_WorldConfig.m_PredictTiles = m_GameInfo.m_PredictDDRace && m_GameInfo.m_PredictDDRaceTiles;
	m_GameWorld.m_WorldConfig.m_UseTuneZones = m_GameInfo.m_PredictDDRaceTiles;
	m_GameWorld.m_WorldConfig.m_PredictFreeze = g_Config.m_ClPredictFreeze;
	m_GameWorld.m_WorldConfig.m_PredictWeapons = AntiPingWeapons();
	m_GameWorld.m_WorldConfig.m_BugDDRaceInput = m_GameInfo.m_BugDDRaceInput;
	m_GameWorld.m_WorldConfig.m_NoWeakHookAndBounce = m_GameInfo.m_NoWeakHookAndBounce;

	// always update default tune zone, even without character
	if(!m_GameWorld.m_WorldConfig.m_UseTuneZones)
		m_GameWorld.TuningList()[0] = m_aTuning[g_Config.m_ClDummy];

	if(!m_Snap.m_pLocalCharacter)
	{
		if(CCharacter *pLocalChar = m_GameWorld.GetCharacterById(m_Snap.m_LocalClientId))
			pLocalChar->Destroy();
		return;
	}

	if(m_Snap.m_pLocalCharacter->m_AmmoCount > 0 && m_Snap.m_pLocalCharacter->m_Weapon != WEAPON_NINJA)
		m_GameWorld.m_WorldConfig.m_InfiniteAmmo = false;
	m_GameWorld.m_WorldConfig.m_IsSolo = !m_Snap.m_aCharacters[m_Snap.m_LocalClientId].m_HasExtendedData && !m_aTuning[g_Config.m_ClDummy].m_PlayerCollision && !m_aTuning[g_Config.m_ClDummy].m_PlayerHooking;

	// update the tuning/tunezone at the local character position with the latest tunings received before the new snapshot
	vec2 LocalCharPos = vec2(m_Snap.m_pLocalCharacter->m_X, m_Snap.m_pLocalCharacter->m_Y);
	m_GameWorld.m_Core.m_aTuning[g_Config.m_ClDummy] = m_aTuning[g_Config.m_ClDummy];

	if(m_GameWorld.m_WorldConfig.m_UseTuneZones)
	{
		int TuneZone = Collision()->IsTune(Collision()->GetMapIndex(LocalCharPos));

		if(TuneZone != m_aLocalTuneZone[g_Config.m_ClDummy])
		{
			// our tunezone changed, expecting tuning message
			m_aLocalTuneZone[g_Config.m_ClDummy] = m_aExpectingTuningForZone[g_Config.m_ClDummy] = TuneZone;
			m_aExpectingTuningSince[g_Config.m_ClDummy] = 0;
		}

		if(m_aExpectingTuningForZone[g_Config.m_ClDummy] >= 0)
		{
			if(m_aReceivedTuning[g_Config.m_ClDummy])
			{
				m_GameWorld.TuningList()[m_aExpectingTuningForZone[g_Config.m_ClDummy]] = m_aTuning[g_Config.m_ClDummy];
				m_aReceivedTuning[g_Config.m_ClDummy] = false;
				m_aExpectingTuningForZone[g_Config.m_ClDummy] = -1;
			}
			else if(m_aExpectingTuningSince[g_Config.m_ClDummy] >= 5)
			{
				// if we are expecting tuning for more than 10 snaps (less than a quarter of a second)
				// it is probably dropped or it was received out of order
				// or applied to another tunezone.
				// we need to fallback to current tuning to fix ourselves.
				m_aExpectingTuningForZone[g_Config.m_ClDummy] = -1;
				m_aExpectingTuningSince[g_Config.m_ClDummy] = 0;
				m_aReceivedTuning[g_Config.m_ClDummy] = false;
				dbg_msg("tunezone", "the tuning was missed");
			}
			else
			{
				// if we are expecting tuning and have not received one yet.
				// do not update any tuning, so we don't apply it to the wrong tunezone.
				dbg_msg("tunezone", "waiting for tuning for zone %d", m_aExpectingTuningForZone[g_Config.m_ClDummy]);
				m_aExpectingTuningSince[g_Config.m_ClDummy]++;
			}
		}
		else
		{
			// if we have processed what we need, and the tuning is still wrong due to out of order messege
			// fix our tuning by using the current one
			m_GameWorld.TuningList()[TuneZone] = m_aTuning[g_Config.m_ClDummy];
			m_aExpectingTuningSince[g_Config.m_ClDummy] = 0;
			m_aReceivedTuning[g_Config.m_ClDummy] = false;
		}
	}

	// if ddnetcharacter is available, ignore server-wide tunings for hook and collision
	if(m_Snap.m_aCharacters[m_Snap.m_LocalClientId].m_HasExtendedData)
	{
		m_GameWorld.m_Core.m_aTuning[g_Config.m_ClDummy].m_PlayerCollision = 1;
		m_GameWorld.m_Core.m_aTuning[g_Config.m_ClDummy].m_PlayerHooking = 1;
	}

	CCharacter *pLocalChar = m_GameWorld.GetCharacterById(m_Snap.m_LocalClientId);
	CCharacter *pDummyChar = 0;
	if(PredictDummy())
		pDummyChar = m_GameWorld.GetCharacterById(m_PredictedDummyId);

	// update strong and weak hook
	if(pLocalChar && !m_Snap.m_SpecInfo.m_Active && Client()->State() != IClient::STATE_DEMOPLAYBACK && (m_aTuning[g_Config.m_ClDummy].m_PlayerCollision || m_aTuning[g_Config.m_ClDummy].m_PlayerHooking))
	{
		if(m_Snap.m_aCharacters[m_Snap.m_LocalClientId].m_HasExtendedData)
		{
			int aIds[MAX_CLIENTS];
			for(int &Id : aIds)
				Id = -1;
			for(int i = 0; i < MAX_CLIENTS; i++)
				if(CCharacter *pChar = m_GameWorld.GetCharacterById(i))
					aIds[pChar->GetStrongWeakId()] = i;
			for(int Id : aIds)
				if(Id >= 0)
					m_CharOrder.GiveStrong(Id);
		}
		else
		{
			// manual detection
			DetectStrongHook();
		}
		for(int i : m_CharOrder.m_Ids)
		{
			if(CCharacter *pChar = m_GameWorld.GetCharacterById(i))
			{
				m_GameWorld.RemoveEntity(pChar);
				m_GameWorld.InsertEntity(pChar);
			}
		}
	}

	// advance the gameworld to the current gametick
	if(pLocalChar && absolute(m_GameWorld.GameTick() - Client()->GameTick(g_Config.m_ClDummy)) < Client()->GameTickSpeed())
	{
		for(int Tick = m_GameWorld.GameTick() + 1; Tick <= Client()->GameTick(g_Config.m_ClDummy); Tick++)
		{
			CNetObj_PlayerInput *pInput = (CNetObj_PlayerInput *)Client()->GetInput(Tick);
			CNetObj_PlayerInput *pDummyInput = 0;
			if(pDummyChar)
				pDummyInput = (CNetObj_PlayerInput *)Client()->GetInput(Tick, 1);
			if(pInput)
				pLocalChar->OnDirectInput(pInput);
			if(pDummyInput)
				pDummyChar->OnDirectInput(pDummyInput);
			m_GameWorld.m_GameTick = Tick;
			if(pInput)
				pLocalChar->OnPredictedInput(pInput);
			if(pDummyInput)
				pDummyChar->OnPredictedInput(pDummyInput);
			m_GameWorld.Tick();

			for(int i = 0; i < MAX_CLIENTS; i++)
				if(CCharacter *pChar = m_GameWorld.GetCharacterById(i))
				{
					m_aClients[i].m_aPredPos[Tick % 200] = pChar->Core()->m_Pos;
					m_aClients[i].m_aPredTick[Tick % 200] = Tick;
				}
		}
	}
	else
	{
		// skip to current gametick
		m_GameWorld.m_GameTick = Client()->GameTick(g_Config.m_ClDummy);
		if(pLocalChar)
			if(CNetObj_PlayerInput *pInput = (CNetObj_PlayerInput *)Client()->GetInput(Client()->GameTick(g_Config.m_ClDummy)))
				pLocalChar->SetInput(pInput);
		if(pDummyChar)
			if(CNetObj_PlayerInput *pInput = (CNetObj_PlayerInput *)Client()->GetInput(Client()->GameTick(g_Config.m_ClDummy), 1))
				pDummyChar->SetInput(pInput);
	}

	for(int i = 0; i < MAX_CLIENTS; i++)
		if(CCharacter *pChar = m_GameWorld.GetCharacterById(i))
		{
			m_aClients[i].m_aPredPos[Client()->GameTick(g_Config.m_ClDummy) % 200] = pChar->Core()->m_Pos;
			m_aClients[i].m_aPredTick[Client()->GameTick(g_Config.m_ClDummy) % 200] = Client()->GameTick(g_Config.m_ClDummy);
		}

	// update the local gameworld with the new snapshot
	m_GameWorld.NetObjBegin(m_Teams, m_Snap.m_LocalClientId);

	for(int i = 0; i < MAX_CLIENTS; i++)
		if(m_Snap.m_aCharacters[i].m_Active)
		{
			bool IsLocal = (i == m_Snap.m_LocalClientId || (PredictDummy() && i == m_PredictedDummyId));
			int GameTeam = (m_Snap.m_pGameInfoObj && (m_Snap.m_pGameInfoObj->m_GameFlags & GAMEFLAG_TEAMS)) ? m_aClients[i].m_Team : i;
			m_GameWorld.NetCharAdd(i, &m_Snap.m_aCharacters[i].m_Cur,
				m_Snap.m_aCharacters[i].m_HasExtendedData ? &m_Snap.m_aCharacters[i].m_ExtendedData : 0,
				GameTeam, IsLocal);
		}

	for(const CSnapEntities &EntData : SnapEntities())
		m_GameWorld.NetObjAdd(EntData.m_Item.m_Id, EntData.m_Item.m_Type, EntData.m_Item.m_pData, EntData.m_pDataEx);

	m_GameWorld.NetObjEnd();
}

void CGameClient::UpdateRenderedCharacters()
{
	for(int i = 0; i < MAX_CLIENTS; i++)
	{
		if(!m_Snap.m_aCharacters[i].m_Active)
			continue;
		m_aClients[i].m_RenderCur = m_Snap.m_aCharacters[i].m_Cur;
		m_aClients[i].m_RenderPrev = m_Snap.m_aCharacters[i].m_Prev;
		m_aClients[i].m_IsPredicted = false;
		m_aClients[i].m_IsPredictedLocal = false;
		vec2 UnpredPos = mix(
			vec2(m_Snap.m_aCharacters[i].m_Prev.m_X, m_Snap.m_aCharacters[i].m_Prev.m_Y),
			vec2(m_Snap.m_aCharacters[i].m_Cur.m_X, m_Snap.m_aCharacters[i].m_Cur.m_Y),
			Client()->IntraGameTick(g_Config.m_ClDummy));
		vec2 Pos = UnpredPos;

		CCharacter *pChar = m_PredictedWorld.GetCharacterById(i);
		if(Predict() && (i == m_Snap.m_LocalClientId || (AntiPingPlayers() && !IsOtherTeam(i))) && pChar)
		{
			m_aClients[i].m_Predicted.Write(&m_aClients[i].m_RenderCur);
			m_aClients[i].m_PrevPredicted.Write(&m_aClients[i].m_RenderPrev);

			m_aClients[i].m_IsPredicted = true;

			Pos = mix(
				vec2(m_aClients[i].m_RenderPrev.m_X, m_aClients[i].m_RenderPrev.m_Y),
				vec2(m_aClients[i].m_RenderCur.m_X, m_aClients[i].m_RenderCur.m_Y),
				m_aClients[i].m_IsPredicted ? Client()->PredIntraGameTick(g_Config.m_ClDummy) : Client()->IntraGameTick(g_Config.m_ClDummy));

			if(i == m_Snap.m_LocalClientId)
			{
				m_aClients[i].m_IsPredictedLocal = true;
				if(AntiPingGunfire() && ((pChar->m_NinjaJetpack && pChar->m_FreezeTime == 0) || m_Snap.m_aCharacters[i].m_Cur.m_Weapon != WEAPON_NINJA || m_Snap.m_aCharacters[i].m_Cur.m_Weapon == m_aClients[i].m_Predicted.m_ActiveWeapon))
				{
					m_aClients[i].m_RenderCur.m_AttackTick = pChar->GetAttackTick();
					if(m_Snap.m_aCharacters[i].m_Cur.m_Weapon != WEAPON_NINJA && !(pChar->m_NinjaJetpack && pChar->Core()->m_ActiveWeapon == WEAPON_GUN))
						m_aClients[i].m_RenderCur.m_Weapon = m_aClients[i].m_Predicted.m_ActiveWeapon;
				}
			}
			else
			{
				// use unpredicted values for other players
				m_aClients[i].m_RenderPrev.m_Angle = m_Snap.m_aCharacters[i].m_Prev.m_Angle;
				m_aClients[i].m_RenderCur.m_Angle = m_Snap.m_aCharacters[i].m_Cur.m_Angle;

				if(g_Config.m_ClAntiPingSmooth)
					Pos = GetSmoothPos(i);
			}
		}
		m_Snap.m_aCharacters[i].m_Position = Pos;
		m_aClients[i].m_RenderPos = Pos;
		if(Predict() && i == m_Snap.m_LocalClientId)
			m_LocalCharacterPos = Pos;
	}
}

void CGameClient::DetectStrongHook()
{
	// attempt to detect strong/weak between players
	for(int FromPlayer = 0; FromPlayer < MAX_CLIENTS; FromPlayer++)
	{
		if(!m_Snap.m_aCharacters[FromPlayer].m_Active)
			continue;
		int ToPlayer = m_Snap.m_aCharacters[FromPlayer].m_Prev.m_HookedPlayer;
		if(ToPlayer < 0 || ToPlayer >= MAX_CLIENTS || !m_Snap.m_aCharacters[ToPlayer].m_Active || ToPlayer != m_Snap.m_aCharacters[FromPlayer].m_Cur.m_HookedPlayer)
			continue;
		if(absolute(minimum(m_aLastUpdateTick[ToPlayer], m_aLastUpdateTick[FromPlayer]) - Client()->GameTick(g_Config.m_ClDummy)) < Client()->GameTickSpeed() / 4)
			continue;
		if(m_Snap.m_aCharacters[FromPlayer].m_Prev.m_Direction != m_Snap.m_aCharacters[FromPlayer].m_Cur.m_Direction || m_Snap.m_aCharacters[ToPlayer].m_Prev.m_Direction != m_Snap.m_aCharacters[ToPlayer].m_Cur.m_Direction)
			continue;

		CCharacter *pFromCharWorld = m_GameWorld.GetCharacterById(FromPlayer);
		CCharacter *pToCharWorld = m_GameWorld.GetCharacterById(ToPlayer);
		if(!pFromCharWorld || !pToCharWorld)
			continue;

		m_aLastUpdateTick[ToPlayer] = m_aLastUpdateTick[FromPlayer] = Client()->GameTick(g_Config.m_ClDummy);

		float aPredictErr[2];
		CCharacterCore ToCharCur;
		ToCharCur.Read(&m_Snap.m_aCharacters[ToPlayer].m_Cur);

		CWorldCore World;
		World.m_aTuning[g_Config.m_ClDummy] = m_aTuning[g_Config.m_ClDummy];

		for(int dir = 0; dir < 2; dir++)
		{
			CCharacterCore ToChar = pFromCharWorld->GetCore();
			ToChar.Init(&World, Collision(), &m_Teams);
			World.m_apCharacters[ToPlayer] = &ToChar;
			ToChar.Read(&m_Snap.m_aCharacters[ToPlayer].m_Prev);

			CCharacterCore FromChar = pFromCharWorld->GetCore();
			FromChar.Init(&World, Collision(), &m_Teams);
			World.m_apCharacters[FromPlayer] = &FromChar;
			FromChar.Read(&m_Snap.m_aCharacters[FromPlayer].m_Prev);

			for(int Tick = Client()->PrevGameTick(g_Config.m_ClDummy); Tick < Client()->GameTick(g_Config.m_ClDummy); Tick++)
			{
				if(dir == 0)
				{
					FromChar.Tick(false);
					ToChar.Tick(false);
				}
				else
				{
					ToChar.Tick(false);
					FromChar.Tick(false);
				}
				FromChar.Move();
				FromChar.Quantize();
				ToChar.Move();
				ToChar.Quantize();
			}
			aPredictErr[dir] = distance(ToChar.m_Vel, ToCharCur.m_Vel);
		}
		const float LOW = 0.0001f;
		const float HIGH = 0.07f;
		if(aPredictErr[1] < LOW && aPredictErr[0] > HIGH)
		{
			if(m_CharOrder.HasStrongAgainst(ToPlayer, FromPlayer))
			{
				if(ToPlayer != m_Snap.m_LocalClientId)
					m_CharOrder.GiveWeak(ToPlayer);
				else
					m_CharOrder.GiveStrong(FromPlayer);
			}
		}
		else if(aPredictErr[0] < LOW && aPredictErr[1] > HIGH)
		{
			if(m_CharOrder.HasStrongAgainst(FromPlayer, ToPlayer))
			{
				if(ToPlayer != m_Snap.m_LocalClientId)
					m_CharOrder.GiveStrong(ToPlayer);
				else
					m_CharOrder.GiveWeak(FromPlayer);
			}
		}
	}
}

vec2 CGameClient::GetSmoothPos(int ClientId)
{
	vec2 Pos = mix(m_aClients[ClientId].m_PrevPredicted.m_Pos, m_aClients[ClientId].m_Predicted.m_Pos, Client()->PredIntraGameTick(g_Config.m_ClDummy));
	int64_t Now = time_get();
	for(int i = 0; i < 2; i++)
	{
		int64_t Len = clamp(m_aClients[ClientId].m_aSmoothLen[i], (int64_t)1, time_freq());
		int64_t TimePassed = Now - m_aClients[ClientId].m_aSmoothStart[i];
		if(in_range(TimePassed, (int64_t)0, Len - 1))
		{
			float MixAmount = 1.f - std::pow(1.f - TimePassed / (float)Len, 1.2f);
			int SmoothTick;
			float SmoothIntra;
			Client()->GetSmoothTick(&SmoothTick, &SmoothIntra, MixAmount);
			if(SmoothTick > 0 && m_aClients[ClientId].m_aPredTick[(SmoothTick - 1) % 200] >= Client()->PrevGameTick(g_Config.m_ClDummy) && m_aClients[ClientId].m_aPredTick[SmoothTick % 200] <= Client()->PredGameTick(g_Config.m_ClDummy))
				Pos[i] = mix(m_aClients[ClientId].m_aPredPos[(SmoothTick - 1) % 200][i], m_aClients[ClientId].m_aPredPos[SmoothTick % 200][i], SmoothIntra);
		}
	}
	return Pos;
}

void CGameClient::Echo(const char *pString)
{
	m_Chat.Echo(pString);
}

bool CGameClient::IsOtherTeam(int ClientId) const
{
	bool Local = m_Snap.m_LocalClientId == ClientId;

	if(m_Snap.m_LocalClientId < 0)
		return false;
	else if((m_Snap.m_SpecInfo.m_Active && m_Snap.m_SpecInfo.m_SpectatorId == SPEC_FREEVIEW) || ClientId < 0)
		return false;
	else if(m_Snap.m_SpecInfo.m_Active && m_Snap.m_SpecInfo.m_SpectatorId != SPEC_FREEVIEW)
	{
		if(m_Teams.Team(ClientId) == TEAM_SUPER || m_Teams.Team(m_Snap.m_SpecInfo.m_SpectatorId) == TEAM_SUPER)
			return false;
		return m_Teams.Team(ClientId) != m_Teams.Team(m_Snap.m_SpecInfo.m_SpectatorId);
	}
	else if((m_aClients[m_Snap.m_LocalClientId].m_Solo || m_aClients[ClientId].m_Solo) && !Local)
		return true;

	if(m_Teams.Team(ClientId) == TEAM_SUPER || m_Teams.Team(m_Snap.m_LocalClientId) == TEAM_SUPER)
		return false;

	return m_Teams.Team(ClientId) != m_Teams.Team(m_Snap.m_LocalClientId);
}

int CGameClient::SwitchStateTeam() const
{
	if(m_aSwitchStateTeam[g_Config.m_ClDummy] >= 0)
		return m_aSwitchStateTeam[g_Config.m_ClDummy];
	else if(m_Snap.m_LocalClientId < 0)
		return 0;
	else if(m_Snap.m_SpecInfo.m_Active && m_Snap.m_SpecInfo.m_SpectatorId != SPEC_FREEVIEW)
		return m_Teams.Team(m_Snap.m_SpecInfo.m_SpectatorId);
	return m_Teams.Team(m_Snap.m_LocalClientId);
}

bool CGameClient::IsLocalCharSuper() const
{
	if(m_Snap.m_LocalClientId < 0)
		return false;
	return m_aClients[m_Snap.m_LocalClientId].m_Super;
}

void CGameClient::LoadGameSkin(const char *pPath, bool AsDir)
{
	if(m_GameSkinLoaded)
	{
		Graphics()->UnloadTexture(&m_GameSkin.m_SpriteHealthFull);
		Graphics()->UnloadTexture(&m_GameSkin.m_SpriteHealthEmpty);
		Graphics()->UnloadTexture(&m_GameSkin.m_SpriteArmorFull);
		Graphics()->UnloadTexture(&m_GameSkin.m_SpriteArmorEmpty);

		Graphics()->UnloadTexture(&m_GameSkin.m_SpriteWeaponHammerCursor);
		Graphics()->UnloadTexture(&m_GameSkin.m_SpriteWeaponGunCursor);
		Graphics()->UnloadTexture(&m_GameSkin.m_SpriteWeaponShotgunCursor);
		Graphics()->UnloadTexture(&m_GameSkin.m_SpriteWeaponGrenadeCursor);
		Graphics()->UnloadTexture(&m_GameSkin.m_SpriteWeaponNinjaCursor);
		Graphics()->UnloadTexture(&m_GameSkin.m_SpriteWeaponLaserCursor);

		for(auto &SpriteWeaponCursor : m_GameSkin.m_aSpriteWeaponCursors)
		{
			SpriteWeaponCursor = IGraphics::CTextureHandle();
		}

		Graphics()->UnloadTexture(&m_GameSkin.m_SpriteHookChain);
		Graphics()->UnloadTexture(&m_GameSkin.m_SpriteHookHead);
		Graphics()->UnloadTexture(&m_GameSkin.m_SpriteWeaponHammer);
		Graphics()->UnloadTexture(&m_GameSkin.m_SpriteWeaponGun);
		Graphics()->UnloadTexture(&m_GameSkin.m_SpriteWeaponShotgun);
		Graphics()->UnloadTexture(&m_GameSkin.m_SpriteWeaponGrenade);
		Graphics()->UnloadTexture(&m_GameSkin.m_SpriteWeaponNinja);
		Graphics()->UnloadTexture(&m_GameSkin.m_SpriteWeaponLaser);

		for(auto &SpriteWeapon : m_GameSkin.m_aSpriteWeapons)
		{
			SpriteWeapon = IGraphics::CTextureHandle();
		}

		for(auto &SpriteParticle : m_GameSkin.m_aSpriteParticles)
		{
			Graphics()->UnloadTexture(&SpriteParticle);
		}

		for(auto &SpriteStar : m_GameSkin.m_aSpriteStars)
		{
			Graphics()->UnloadTexture(&SpriteStar);
		}

		Graphics()->UnloadTexture(&m_GameSkin.m_SpriteWeaponGunProjectile);
		Graphics()->UnloadTexture(&m_GameSkin.m_SpriteWeaponShotgunProjectile);
		Graphics()->UnloadTexture(&m_GameSkin.m_SpriteWeaponGrenadeProjectile);
		Graphics()->UnloadTexture(&m_GameSkin.m_SpriteWeaponHammerProjectile);
		Graphics()->UnloadTexture(&m_GameSkin.m_SpriteWeaponNinjaProjectile);
		Graphics()->UnloadTexture(&m_GameSkin.m_SpriteWeaponLaserProjectile);

		for(auto &SpriteWeaponProjectile : m_GameSkin.m_aSpriteWeaponProjectiles)
		{
			SpriteWeaponProjectile = IGraphics::CTextureHandle();
		}

		for(int i = 0; i < 3; ++i)
		{
			Graphics()->UnloadTexture(&m_GameSkin.m_aSpriteWeaponGunMuzzles[i]);
			Graphics()->UnloadTexture(&m_GameSkin.m_aSpriteWeaponShotgunMuzzles[i]);
			Graphics()->UnloadTexture(&m_GameSkin.m_aaSpriteWeaponNinjaMuzzles[i]);

			for(auto &SpriteWeaponsMuzzle : m_GameSkin.m_aaSpriteWeaponsMuzzles)
			{
				SpriteWeaponsMuzzle[i] = IGraphics::CTextureHandle();
			}
		}

		Graphics()->UnloadTexture(&m_GameSkin.m_SpritePickupHealth);
		Graphics()->UnloadTexture(&m_GameSkin.m_SpritePickupArmor);
		Graphics()->UnloadTexture(&m_GameSkin.m_SpritePickupArmorShotgun);
		Graphics()->UnloadTexture(&m_GameSkin.m_SpritePickupArmorGrenade);
		Graphics()->UnloadTexture(&m_GameSkin.m_SpritePickupArmorLaser);
		Graphics()->UnloadTexture(&m_GameSkin.m_SpritePickupArmorNinja);
		Graphics()->UnloadTexture(&m_GameSkin.m_SpritePickupGrenade);
		Graphics()->UnloadTexture(&m_GameSkin.m_SpritePickupShotgun);
		Graphics()->UnloadTexture(&m_GameSkin.m_SpritePickupLaser);
		Graphics()->UnloadTexture(&m_GameSkin.m_SpritePickupNinja);
		Graphics()->UnloadTexture(&m_GameSkin.m_SpritePickupGun);
		Graphics()->UnloadTexture(&m_GameSkin.m_SpritePickupHammer);

		for(auto &SpritePickupWeapon : m_GameSkin.m_aSpritePickupWeapons)
		{
			SpritePickupWeapon = IGraphics::CTextureHandle();
		}

		for(auto &SpritePickupWeaponArmor : m_GameSkin.m_aSpritePickupWeaponArmor)
		{
			SpritePickupWeaponArmor = IGraphics::CTextureHandle();
		}

		Graphics()->UnloadTexture(&m_GameSkin.m_SpriteFlagBlue);
		Graphics()->UnloadTexture(&m_GameSkin.m_SpriteFlagRed);

		if(m_GameSkin.IsSixup())
		{
			Graphics()->UnloadTexture(&m_GameSkin.m_SpriteNinjaBarFullLeft);
			Graphics()->UnloadTexture(&m_GameSkin.m_SpriteNinjaBarFull);
			Graphics()->UnloadTexture(&m_GameSkin.m_SpriteNinjaBarEmpty);
			Graphics()->UnloadTexture(&m_GameSkin.m_SpriteNinjaBarEmptyRight);
		}

		m_GameSkinLoaded = false;
	}

	char aPath[IO_MAX_PATH_LENGTH];
	bool IsDefault = false;
	if(str_comp(pPath, "default") == 0)
	{
		str_copy(aPath, g_pData->m_aImages[IMAGE_GAME].m_pFilename);
		IsDefault = true;
	}
	else
	{
		if(AsDir)
			str_format(aPath, sizeof(aPath), "assets/game/%s/%s", pPath, g_pData->m_aImages[IMAGE_GAME].m_pFilename);
		else
			str_format(aPath, sizeof(aPath), "assets/game/%s.png", pPath);
	}

	CImageInfo ImgInfo;
	bool PngLoaded = Graphics()->LoadPng(ImgInfo, aPath, IStorage::TYPE_ALL);
	if(!PngLoaded && !IsDefault)
	{
		if(AsDir)
			LoadGameSkin("default");
		else
			LoadGameSkin(pPath, true);
	}
	else if(PngLoaded && Graphics()->CheckImageDivisibility(aPath, ImgInfo, g_pData->m_aSprites[SPRITE_HEALTH_FULL].m_pSet->m_Gridx, g_pData->m_aSprites[SPRITE_HEALTH_FULL].m_pSet->m_Gridy, true) && Graphics()->IsImageFormatRgba(aPath, ImgInfo))
	{
		m_GameSkin.m_SpriteHealthFull = Graphics()->LoadSpriteTexture(ImgInfo, &g_pData->m_aSprites[SPRITE_HEALTH_FULL]);
		m_GameSkin.m_SpriteHealthEmpty = Graphics()->LoadSpriteTexture(ImgInfo, &g_pData->m_aSprites[SPRITE_HEALTH_EMPTY]);
		m_GameSkin.m_SpriteArmorFull = Graphics()->LoadSpriteTexture(ImgInfo, &g_pData->m_aSprites[SPRITE_ARMOR_FULL]);
		m_GameSkin.m_SpriteArmorEmpty = Graphics()->LoadSpriteTexture(ImgInfo, &g_pData->m_aSprites[SPRITE_ARMOR_EMPTY]);

		m_GameSkin.m_SpriteWeaponHammerCursor = Graphics()->LoadSpriteTexture(ImgInfo, &g_pData->m_aSprites[SPRITE_WEAPON_HAMMER_CURSOR]);
		m_GameSkin.m_SpriteWeaponGunCursor = Graphics()->LoadSpriteTexture(ImgInfo, &g_pData->m_aSprites[SPRITE_WEAPON_GUN_CURSOR]);
		m_GameSkin.m_SpriteWeaponShotgunCursor = Graphics()->LoadSpriteTexture(ImgInfo, &g_pData->m_aSprites[SPRITE_WEAPON_SHOTGUN_CURSOR]);
		m_GameSkin.m_SpriteWeaponGrenadeCursor = Graphics()->LoadSpriteTexture(ImgInfo, &g_pData->m_aSprites[SPRITE_WEAPON_GRENADE_CURSOR]);
		m_GameSkin.m_SpriteWeaponNinjaCursor = Graphics()->LoadSpriteTexture(ImgInfo, &g_pData->m_aSprites[SPRITE_WEAPON_NINJA_CURSOR]);
		m_GameSkin.m_SpriteWeaponLaserCursor = Graphics()->LoadSpriteTexture(ImgInfo, &g_pData->m_aSprites[SPRITE_WEAPON_LASER_CURSOR]);

		m_GameSkin.m_aSpriteWeaponCursors[0] = m_GameSkin.m_SpriteWeaponHammerCursor;
		m_GameSkin.m_aSpriteWeaponCursors[1] = m_GameSkin.m_SpriteWeaponGunCursor;
		m_GameSkin.m_aSpriteWeaponCursors[2] = m_GameSkin.m_SpriteWeaponShotgunCursor;
		m_GameSkin.m_aSpriteWeaponCursors[3] = m_GameSkin.m_SpriteWeaponGrenadeCursor;
		m_GameSkin.m_aSpriteWeaponCursors[4] = m_GameSkin.m_SpriteWeaponLaserCursor;
		m_GameSkin.m_aSpriteWeaponCursors[5] = m_GameSkin.m_SpriteWeaponNinjaCursor;

		// weapons and hook
		m_GameSkin.m_SpriteHookChain = Graphics()->LoadSpriteTexture(ImgInfo, &g_pData->m_aSprites[SPRITE_HOOK_CHAIN]);
		m_GameSkin.m_SpriteHookHead = Graphics()->LoadSpriteTexture(ImgInfo, &g_pData->m_aSprites[SPRITE_HOOK_HEAD]);
		m_GameSkin.m_SpriteWeaponHammer = Graphics()->LoadSpriteTexture(ImgInfo, &g_pData->m_aSprites[SPRITE_WEAPON_HAMMER_BODY]);
		m_GameSkin.m_SpriteWeaponGun = Graphics()->LoadSpriteTexture(ImgInfo, &g_pData->m_aSprites[SPRITE_WEAPON_GUN_BODY]);
		m_GameSkin.m_SpriteWeaponShotgun = Graphics()->LoadSpriteTexture(ImgInfo, &g_pData->m_aSprites[SPRITE_WEAPON_SHOTGUN_BODY]);
		m_GameSkin.m_SpriteWeaponGrenade = Graphics()->LoadSpriteTexture(ImgInfo, &g_pData->m_aSprites[SPRITE_WEAPON_GRENADE_BODY]);
		m_GameSkin.m_SpriteWeaponNinja = Graphics()->LoadSpriteTexture(ImgInfo, &g_pData->m_aSprites[SPRITE_WEAPON_NINJA_BODY]);
		m_GameSkin.m_SpriteWeaponLaser = Graphics()->LoadSpriteTexture(ImgInfo, &g_pData->m_aSprites[SPRITE_WEAPON_LASER_BODY]);

		m_GameSkin.m_aSpriteWeapons[0] = m_GameSkin.m_SpriteWeaponHammer;
		m_GameSkin.m_aSpriteWeapons[1] = m_GameSkin.m_SpriteWeaponGun;
		m_GameSkin.m_aSpriteWeapons[2] = m_GameSkin.m_SpriteWeaponShotgun;
		m_GameSkin.m_aSpriteWeapons[3] = m_GameSkin.m_SpriteWeaponGrenade;
		m_GameSkin.m_aSpriteWeapons[4] = m_GameSkin.m_SpriteWeaponLaser;
		m_GameSkin.m_aSpriteWeapons[5] = m_GameSkin.m_SpriteWeaponNinja;

		// particles
		for(int i = 0; i < 9; ++i)
		{
			m_GameSkin.m_aSpriteParticles[i] = Graphics()->LoadSpriteTexture(ImgInfo, &g_pData->m_aSprites[SPRITE_PART1 + i]);
		}

		// stars
		for(int i = 0; i < 3; ++i)
		{
			m_GameSkin.m_aSpriteStars[i] = Graphics()->LoadSpriteTexture(ImgInfo, &g_pData->m_aSprites[SPRITE_STAR1 + i]);
		}

		// projectiles
		m_GameSkin.m_SpriteWeaponGunProjectile = Graphics()->LoadSpriteTexture(ImgInfo, &g_pData->m_aSprites[SPRITE_WEAPON_GUN_PROJ]);
		m_GameSkin.m_SpriteWeaponShotgunProjectile = Graphics()->LoadSpriteTexture(ImgInfo, &g_pData->m_aSprites[SPRITE_WEAPON_SHOTGUN_PROJ]);
		m_GameSkin.m_SpriteWeaponGrenadeProjectile = Graphics()->LoadSpriteTexture(ImgInfo, &g_pData->m_aSprites[SPRITE_WEAPON_GRENADE_PROJ]);

		// these weapons have no projectiles
		m_GameSkin.m_SpriteWeaponHammerProjectile = IGraphics::CTextureHandle();
		m_GameSkin.m_SpriteWeaponNinjaProjectile = IGraphics::CTextureHandle();

		m_GameSkin.m_SpriteWeaponLaserProjectile = Graphics()->LoadSpriteTexture(ImgInfo, &g_pData->m_aSprites[SPRITE_WEAPON_LASER_PROJ]);

		m_GameSkin.m_aSpriteWeaponProjectiles[0] = m_GameSkin.m_SpriteWeaponHammerProjectile;
		m_GameSkin.m_aSpriteWeaponProjectiles[1] = m_GameSkin.m_SpriteWeaponGunProjectile;
		m_GameSkin.m_aSpriteWeaponProjectiles[2] = m_GameSkin.m_SpriteWeaponShotgunProjectile;
		m_GameSkin.m_aSpriteWeaponProjectiles[3] = m_GameSkin.m_SpriteWeaponGrenadeProjectile;
		m_GameSkin.m_aSpriteWeaponProjectiles[4] = m_GameSkin.m_SpriteWeaponLaserProjectile;
		m_GameSkin.m_aSpriteWeaponProjectiles[5] = m_GameSkin.m_SpriteWeaponNinjaProjectile;

		// muzzles
		for(int i = 0; i < 3; ++i)
		{
			m_GameSkin.m_aSpriteWeaponGunMuzzles[i] = Graphics()->LoadSpriteTexture(ImgInfo, &g_pData->m_aSprites[SPRITE_WEAPON_GUN_MUZZLE1 + i]);
			m_GameSkin.m_aSpriteWeaponShotgunMuzzles[i] = Graphics()->LoadSpriteTexture(ImgInfo, &g_pData->m_aSprites[SPRITE_WEAPON_SHOTGUN_MUZZLE1 + i]);
			m_GameSkin.m_aaSpriteWeaponNinjaMuzzles[i] = Graphics()->LoadSpriteTexture(ImgInfo, &g_pData->m_aSprites[SPRITE_WEAPON_NINJA_MUZZLE1 + i]);

			m_GameSkin.m_aaSpriteWeaponsMuzzles[1][i] = m_GameSkin.m_aSpriteWeaponGunMuzzles[i];
			m_GameSkin.m_aaSpriteWeaponsMuzzles[2][i] = m_GameSkin.m_aSpriteWeaponShotgunMuzzles[i];
			m_GameSkin.m_aaSpriteWeaponsMuzzles[5][i] = m_GameSkin.m_aaSpriteWeaponNinjaMuzzles[i];
		}

		// pickups
		m_GameSkin.m_SpritePickupHealth = Graphics()->LoadSpriteTexture(ImgInfo, &g_pData->m_aSprites[SPRITE_PICKUP_HEALTH]);
		m_GameSkin.m_SpritePickupArmor = Graphics()->LoadSpriteTexture(ImgInfo, &g_pData->m_aSprites[SPRITE_PICKUP_ARMOR]);
		m_GameSkin.m_SpritePickupHammer = Graphics()->LoadSpriteTexture(ImgInfo, &g_pData->m_aSprites[SPRITE_PICKUP_HAMMER]);
		m_GameSkin.m_SpritePickupGun = Graphics()->LoadSpriteTexture(ImgInfo, &g_pData->m_aSprites[SPRITE_PICKUP_GUN]);
		m_GameSkin.m_SpritePickupShotgun = Graphics()->LoadSpriteTexture(ImgInfo, &g_pData->m_aSprites[SPRITE_PICKUP_SHOTGUN]);
		m_GameSkin.m_SpritePickupGrenade = Graphics()->LoadSpriteTexture(ImgInfo, &g_pData->m_aSprites[SPRITE_PICKUP_GRENADE]);
		m_GameSkin.m_SpritePickupLaser = Graphics()->LoadSpriteTexture(ImgInfo, &g_pData->m_aSprites[SPRITE_PICKUP_LASER]);
		m_GameSkin.m_SpritePickupNinja = Graphics()->LoadSpriteTexture(ImgInfo, &g_pData->m_aSprites[SPRITE_PICKUP_NINJA]);
		m_GameSkin.m_SpritePickupArmorShotgun = Graphics()->LoadSpriteTexture(ImgInfo, &g_pData->m_aSprites[SPRITE_PICKUP_ARMOR_SHOTGUN]);
		m_GameSkin.m_SpritePickupArmorGrenade = Graphics()->LoadSpriteTexture(ImgInfo, &g_pData->m_aSprites[SPRITE_PICKUP_ARMOR_GRENADE]);
		m_GameSkin.m_SpritePickupArmorNinja = Graphics()->LoadSpriteTexture(ImgInfo, &g_pData->m_aSprites[SPRITE_PICKUP_ARMOR_NINJA]);
		m_GameSkin.m_SpritePickupArmorLaser = Graphics()->LoadSpriteTexture(ImgInfo, &g_pData->m_aSprites[SPRITE_PICKUP_ARMOR_LASER]);

		m_GameSkin.m_aSpritePickupWeapons[0] = m_GameSkin.m_SpritePickupHammer;
		m_GameSkin.m_aSpritePickupWeapons[1] = m_GameSkin.m_SpritePickupGun;
		m_GameSkin.m_aSpritePickupWeapons[2] = m_GameSkin.m_SpritePickupShotgun;
		m_GameSkin.m_aSpritePickupWeapons[3] = m_GameSkin.m_SpritePickupGrenade;
		m_GameSkin.m_aSpritePickupWeapons[4] = m_GameSkin.m_SpritePickupLaser;
		m_GameSkin.m_aSpritePickupWeapons[5] = m_GameSkin.m_SpritePickupNinja;

		m_GameSkin.m_aSpritePickupWeaponArmor[0] = m_GameSkin.m_SpritePickupArmorShotgun;
		m_GameSkin.m_aSpritePickupWeaponArmor[1] = m_GameSkin.m_SpritePickupArmorGrenade;
		m_GameSkin.m_aSpritePickupWeaponArmor[2] = m_GameSkin.m_SpritePickupArmorNinja;
		m_GameSkin.m_aSpritePickupWeaponArmor[3] = m_GameSkin.m_SpritePickupArmorLaser;

		// flags
		m_GameSkin.m_SpriteFlagBlue = Graphics()->LoadSpriteTexture(ImgInfo, &g_pData->m_aSprites[SPRITE_FLAG_BLUE]);
		m_GameSkin.m_SpriteFlagRed = Graphics()->LoadSpriteTexture(ImgInfo, &g_pData->m_aSprites[SPRITE_FLAG_RED]);

		// ninja bar (0.7)
		if(!Graphics()->IsSpriteTextureFullyTransparent(ImgInfo, &client_data7::g_pData->m_aSprites[client_data7::SPRITE_NINJA_BAR_FULL_LEFT]) ||
			!Graphics()->IsSpriteTextureFullyTransparent(ImgInfo, &client_data7::g_pData->m_aSprites[client_data7::SPRITE_NINJA_BAR_FULL]) ||
			!Graphics()->IsSpriteTextureFullyTransparent(ImgInfo, &client_data7::g_pData->m_aSprites[client_data7::SPRITE_NINJA_BAR_EMPTY]) ||
			!Graphics()->IsSpriteTextureFullyTransparent(ImgInfo, &client_data7::g_pData->m_aSprites[client_data7::SPRITE_NINJA_BAR_EMPTY_RIGHT]))
		{
			m_GameSkin.m_SpriteNinjaBarFullLeft = Graphics()->LoadSpriteTexture(ImgInfo, &client_data7::g_pData->m_aSprites[client_data7::SPRITE_NINJA_BAR_FULL_LEFT]);
			m_GameSkin.m_SpriteNinjaBarFull = Graphics()->LoadSpriteTexture(ImgInfo, &client_data7::g_pData->m_aSprites[client_data7::SPRITE_NINJA_BAR_FULL]);
			m_GameSkin.m_SpriteNinjaBarEmpty = Graphics()->LoadSpriteTexture(ImgInfo, &client_data7::g_pData->m_aSprites[client_data7::SPRITE_NINJA_BAR_EMPTY]);
			m_GameSkin.m_SpriteNinjaBarEmptyRight = Graphics()->LoadSpriteTexture(ImgInfo, &client_data7::g_pData->m_aSprites[client_data7::SPRITE_NINJA_BAR_EMPTY_RIGHT]);
		}

		m_GameSkinLoaded = true;
	}
	ImgInfo.Free();
}

void CGameClient::LoadEmoticonsSkin(const char *pPath, bool AsDir)
{
	if(m_EmoticonsSkinLoaded)
	{
		for(auto &SpriteEmoticon : m_EmoticonsSkin.m_aSpriteEmoticons)
			Graphics()->UnloadTexture(&SpriteEmoticon);

		m_EmoticonsSkinLoaded = false;
	}

	char aPath[IO_MAX_PATH_LENGTH];
	bool IsDefault = false;
	if(str_comp(pPath, "default") == 0)
	{
		str_copy(aPath, g_pData->m_aImages[IMAGE_EMOTICONS].m_pFilename);
		IsDefault = true;
	}
	else
	{
		if(AsDir)
			str_format(aPath, sizeof(aPath), "assets/emoticons/%s/%s", pPath, g_pData->m_aImages[IMAGE_EMOTICONS].m_pFilename);
		else
			str_format(aPath, sizeof(aPath), "assets/emoticons/%s.png", pPath);
	}

	CImageInfo ImgInfo;
	bool PngLoaded = Graphics()->LoadPng(ImgInfo, aPath, IStorage::TYPE_ALL);
	if(!PngLoaded && !IsDefault)
	{
		if(AsDir)
			LoadEmoticonsSkin("default");
		else
			LoadEmoticonsSkin(pPath, true);
	}
	else if(PngLoaded && Graphics()->CheckImageDivisibility(aPath, ImgInfo, g_pData->m_aSprites[SPRITE_OOP].m_pSet->m_Gridx, g_pData->m_aSprites[SPRITE_OOP].m_pSet->m_Gridy, true) && Graphics()->IsImageFormatRgba(aPath, ImgInfo))
	{
		for(int i = 0; i < 16; ++i)
			m_EmoticonsSkin.m_aSpriteEmoticons[i] = Graphics()->LoadSpriteTexture(ImgInfo, &g_pData->m_aSprites[SPRITE_OOP + i]);

		m_EmoticonsSkinLoaded = true;
	}
	ImgInfo.Free();
}

void CGameClient::LoadParticlesSkin(const char *pPath, bool AsDir)
{
	if(m_ParticlesSkinLoaded)
	{
		Graphics()->UnloadTexture(&m_ParticlesSkin.m_SpriteParticleSlice);
		Graphics()->UnloadTexture(&m_ParticlesSkin.m_SpriteParticleBall);
		for(auto &SpriteParticleSplat : m_ParticlesSkin.m_aSpriteParticleSplat)
			Graphics()->UnloadTexture(&SpriteParticleSplat);
		Graphics()->UnloadTexture(&m_ParticlesSkin.m_SpriteParticleSmoke);
		Graphics()->UnloadTexture(&m_ParticlesSkin.m_SpriteParticleShell);
		Graphics()->UnloadTexture(&m_ParticlesSkin.m_SpriteParticleExpl);
		Graphics()->UnloadTexture(&m_ParticlesSkin.m_SpriteParticleAirJump);
		Graphics()->UnloadTexture(&m_ParticlesSkin.m_SpriteParticleHit);

		for(auto &SpriteParticle : m_ParticlesSkin.m_aSpriteParticles)
			SpriteParticle = IGraphics::CTextureHandle();

		m_ParticlesSkinLoaded = false;
	}

	char aPath[IO_MAX_PATH_LENGTH];
	bool IsDefault = false;
	if(str_comp(pPath, "default") == 0)
	{
		str_copy(aPath, g_pData->m_aImages[IMAGE_PARTICLES].m_pFilename);
		IsDefault = true;
	}
	else
	{
		if(AsDir)
			str_format(aPath, sizeof(aPath), "assets/particles/%s/%s", pPath, g_pData->m_aImages[IMAGE_PARTICLES].m_pFilename);
		else
			str_format(aPath, sizeof(aPath), "assets/particles/%s.png", pPath);
	}

	CImageInfo ImgInfo;
	bool PngLoaded = Graphics()->LoadPng(ImgInfo, aPath, IStorage::TYPE_ALL);
	if(!PngLoaded && !IsDefault)
	{
		if(AsDir)
			LoadParticlesSkin("default");
		else
			LoadParticlesSkin(pPath, true);
	}
	else if(PngLoaded && Graphics()->CheckImageDivisibility(aPath, ImgInfo, g_pData->m_aSprites[SPRITE_PART_SLICE].m_pSet->m_Gridx, g_pData->m_aSprites[SPRITE_PART_SLICE].m_pSet->m_Gridy, true) && Graphics()->IsImageFormatRgba(aPath, ImgInfo))
	{
		m_ParticlesSkin.m_SpriteParticleSlice = Graphics()->LoadSpriteTexture(ImgInfo, &g_pData->m_aSprites[SPRITE_PART_SLICE]);
		m_ParticlesSkin.m_SpriteParticleBall = Graphics()->LoadSpriteTexture(ImgInfo, &g_pData->m_aSprites[SPRITE_PART_BALL]);
		for(int i = 0; i < 3; ++i)
			m_ParticlesSkin.m_aSpriteParticleSplat[i] = Graphics()->LoadSpriteTexture(ImgInfo, &g_pData->m_aSprites[SPRITE_PART_SPLAT01 + i]);
		m_ParticlesSkin.m_SpriteParticleSmoke = Graphics()->LoadSpriteTexture(ImgInfo, &g_pData->m_aSprites[SPRITE_PART_SMOKE]);
		m_ParticlesSkin.m_SpriteParticleShell = Graphics()->LoadSpriteTexture(ImgInfo, &g_pData->m_aSprites[SPRITE_PART_SHELL]);
		m_ParticlesSkin.m_SpriteParticleExpl = Graphics()->LoadSpriteTexture(ImgInfo, &g_pData->m_aSprites[SPRITE_PART_EXPL01]);
		m_ParticlesSkin.m_SpriteParticleAirJump = Graphics()->LoadSpriteTexture(ImgInfo, &g_pData->m_aSprites[SPRITE_PART_AIRJUMP]);
		m_ParticlesSkin.m_SpriteParticleHit = Graphics()->LoadSpriteTexture(ImgInfo, &g_pData->m_aSprites[SPRITE_PART_HIT01]);

		m_ParticlesSkin.m_aSpriteParticles[0] = m_ParticlesSkin.m_SpriteParticleSlice;
		m_ParticlesSkin.m_aSpriteParticles[1] = m_ParticlesSkin.m_SpriteParticleBall;
		for(int i = 0; i < 3; ++i)
			m_ParticlesSkin.m_aSpriteParticles[2 + i] = m_ParticlesSkin.m_aSpriteParticleSplat[i];
		m_ParticlesSkin.m_aSpriteParticles[5] = m_ParticlesSkin.m_SpriteParticleSmoke;
		m_ParticlesSkin.m_aSpriteParticles[6] = m_ParticlesSkin.m_SpriteParticleShell;
		m_ParticlesSkin.m_aSpriteParticles[7] = m_ParticlesSkin.m_SpriteParticleExpl;
		m_ParticlesSkin.m_aSpriteParticles[8] = m_ParticlesSkin.m_SpriteParticleAirJump;
		m_ParticlesSkin.m_aSpriteParticles[9] = m_ParticlesSkin.m_SpriteParticleHit;

		m_ParticlesSkinLoaded = true;
	}
	ImgInfo.Free();
}

void CGameClient::LoadHudSkin(const char *pPath, bool AsDir)
{
	if(m_HudSkinLoaded)
	{
		Graphics()->UnloadTexture(&m_HudSkin.m_SpriteHudAirjump);
		Graphics()->UnloadTexture(&m_HudSkin.m_SpriteHudAirjumpEmpty);
		Graphics()->UnloadTexture(&m_HudSkin.m_SpriteHudSolo);
		Graphics()->UnloadTexture(&m_HudSkin.m_SpriteHudCollisionDisabled);
		Graphics()->UnloadTexture(&m_HudSkin.m_SpriteHudEndlessJump);
		Graphics()->UnloadTexture(&m_HudSkin.m_SpriteHudEndlessHook);
		Graphics()->UnloadTexture(&m_HudSkin.m_SpriteHudJetpack);
		Graphics()->UnloadTexture(&m_HudSkin.m_SpriteHudFreezeBarFullLeft);
		Graphics()->UnloadTexture(&m_HudSkin.m_SpriteHudFreezeBarFull);
		Graphics()->UnloadTexture(&m_HudSkin.m_SpriteHudFreezeBarEmpty);
		Graphics()->UnloadTexture(&m_HudSkin.m_SpriteHudFreezeBarEmptyRight);
		Graphics()->UnloadTexture(&m_HudSkin.m_SpriteHudNinjaBarFullLeft);
		Graphics()->UnloadTexture(&m_HudSkin.m_SpriteHudNinjaBarFull);
		Graphics()->UnloadTexture(&m_HudSkin.m_SpriteHudNinjaBarEmpty);
		Graphics()->UnloadTexture(&m_HudSkin.m_SpriteHudNinjaBarEmptyRight);
		Graphics()->UnloadTexture(&m_HudSkin.m_SpriteHudHookHitDisabled);
		Graphics()->UnloadTexture(&m_HudSkin.m_SpriteHudHammerHitDisabled);
		Graphics()->UnloadTexture(&m_HudSkin.m_SpriteHudShotgunHitDisabled);
		Graphics()->UnloadTexture(&m_HudSkin.m_SpriteHudGrenadeHitDisabled);
		Graphics()->UnloadTexture(&m_HudSkin.m_SpriteHudLaserHitDisabled);
		Graphics()->UnloadTexture(&m_HudSkin.m_SpriteHudGunHitDisabled);
		Graphics()->UnloadTexture(&m_HudSkin.m_SpriteHudDeepFrozen);
		Graphics()->UnloadTexture(&m_HudSkin.m_SpriteHudLiveFrozen);
		Graphics()->UnloadTexture(&m_HudSkin.m_SpriteHudTeleportGrenade);
		Graphics()->UnloadTexture(&m_HudSkin.m_SpriteHudTeleportGun);
		Graphics()->UnloadTexture(&m_HudSkin.m_SpriteHudTeleportLaser);
		Graphics()->UnloadTexture(&m_HudSkin.m_SpriteHudPracticeMode);
		Graphics()->UnloadTexture(&m_HudSkin.m_SpriteHudLockMode);
		Graphics()->UnloadTexture(&m_HudSkin.m_SpriteHudTeam0Mode);
		Graphics()->UnloadTexture(&m_HudSkin.m_SpriteHudDummyHammer);
		Graphics()->UnloadTexture(&m_HudSkin.m_SpriteHudDummyCopy);
		m_HudSkinLoaded = false;
	}

	char aPath[IO_MAX_PATH_LENGTH];
	bool IsDefault = false;
	if(str_comp(pPath, "default") == 0)
	{
		str_copy(aPath, g_pData->m_aImages[IMAGE_HUD].m_pFilename);
		IsDefault = true;
	}
	else
	{
		if(AsDir)
			str_format(aPath, sizeof(aPath), "assets/hud/%s/%s", pPath, g_pData->m_aImages[IMAGE_HUD].m_pFilename);
		else
			str_format(aPath, sizeof(aPath), "assets/hud/%s.png", pPath);
	}

	CImageInfo ImgInfo;
	bool PngLoaded = Graphics()->LoadPng(ImgInfo, aPath, IStorage::TYPE_ALL);
	if(!PngLoaded && !IsDefault)
	{
		if(AsDir)
			LoadHudSkin("default");
		else
			LoadHudSkin(pPath, true);
	}
	else if(PngLoaded && Graphics()->CheckImageDivisibility(aPath, ImgInfo, g_pData->m_aSprites[SPRITE_HUD_AIRJUMP].m_pSet->m_Gridx, g_pData->m_aSprites[SPRITE_HUD_AIRJUMP].m_pSet->m_Gridy, true) && Graphics()->IsImageFormatRgba(aPath, ImgInfo))
	{
		m_HudSkin.m_SpriteHudAirjump = Graphics()->LoadSpriteTexture(ImgInfo, &g_pData->m_aSprites[SPRITE_HUD_AIRJUMP]);
		m_HudSkin.m_SpriteHudAirjumpEmpty = Graphics()->LoadSpriteTexture(ImgInfo, &g_pData->m_aSprites[SPRITE_HUD_AIRJUMP_EMPTY]);
		m_HudSkin.m_SpriteHudSolo = Graphics()->LoadSpriteTexture(ImgInfo, &g_pData->m_aSprites[SPRITE_HUD_SOLO]);
		m_HudSkin.m_SpriteHudCollisionDisabled = Graphics()->LoadSpriteTexture(ImgInfo, &g_pData->m_aSprites[SPRITE_HUD_COLLISION_DISABLED]);
		m_HudSkin.m_SpriteHudEndlessJump = Graphics()->LoadSpriteTexture(ImgInfo, &g_pData->m_aSprites[SPRITE_HUD_ENDLESS_JUMP]);
		m_HudSkin.m_SpriteHudEndlessHook = Graphics()->LoadSpriteTexture(ImgInfo, &g_pData->m_aSprites[SPRITE_HUD_ENDLESS_HOOK]);
		m_HudSkin.m_SpriteHudJetpack = Graphics()->LoadSpriteTexture(ImgInfo, &g_pData->m_aSprites[SPRITE_HUD_JETPACK]);
		m_HudSkin.m_SpriteHudFreezeBarFullLeft = Graphics()->LoadSpriteTexture(ImgInfo, &g_pData->m_aSprites[SPRITE_HUD_FREEZE_BAR_FULL_LEFT]);
		m_HudSkin.m_SpriteHudFreezeBarFull = Graphics()->LoadSpriteTexture(ImgInfo, &g_pData->m_aSprites[SPRITE_HUD_FREEZE_BAR_FULL]);
		m_HudSkin.m_SpriteHudFreezeBarEmpty = Graphics()->LoadSpriteTexture(ImgInfo, &g_pData->m_aSprites[SPRITE_HUD_FREEZE_BAR_EMPTY]);
		m_HudSkin.m_SpriteHudFreezeBarEmptyRight = Graphics()->LoadSpriteTexture(ImgInfo, &g_pData->m_aSprites[SPRITE_HUD_FREEZE_BAR_EMPTY_RIGHT]);
		m_HudSkin.m_SpriteHudNinjaBarFullLeft = Graphics()->LoadSpriteTexture(ImgInfo, &g_pData->m_aSprites[SPRITE_HUD_NINJA_BAR_FULL_LEFT]);
		m_HudSkin.m_SpriteHudNinjaBarFull = Graphics()->LoadSpriteTexture(ImgInfo, &g_pData->m_aSprites[SPRITE_HUD_NINJA_BAR_FULL]);
		m_HudSkin.m_SpriteHudNinjaBarEmpty = Graphics()->LoadSpriteTexture(ImgInfo, &g_pData->m_aSprites[SPRITE_HUD_NINJA_BAR_EMPTY]);
		m_HudSkin.m_SpriteHudNinjaBarEmptyRight = Graphics()->LoadSpriteTexture(ImgInfo, &g_pData->m_aSprites[SPRITE_HUD_NINJA_BAR_EMPTY_RIGHT]);
		m_HudSkin.m_SpriteHudHookHitDisabled = Graphics()->LoadSpriteTexture(ImgInfo, &g_pData->m_aSprites[SPRITE_HUD_HOOK_HIT_DISABLED]);
		m_HudSkin.m_SpriteHudHammerHitDisabled = Graphics()->LoadSpriteTexture(ImgInfo, &g_pData->m_aSprites[SPRITE_HUD_HAMMER_HIT_DISABLED]);
		m_HudSkin.m_SpriteHudShotgunHitDisabled = Graphics()->LoadSpriteTexture(ImgInfo, &g_pData->m_aSprites[SPRITE_HUD_SHOTGUN_HIT_DISABLED]);
		m_HudSkin.m_SpriteHudGrenadeHitDisabled = Graphics()->LoadSpriteTexture(ImgInfo, &g_pData->m_aSprites[SPRITE_HUD_GRENADE_HIT_DISABLED]);
		m_HudSkin.m_SpriteHudLaserHitDisabled = Graphics()->LoadSpriteTexture(ImgInfo, &g_pData->m_aSprites[SPRITE_HUD_LASER_HIT_DISABLED]);
		m_HudSkin.m_SpriteHudGunHitDisabled = Graphics()->LoadSpriteTexture(ImgInfo, &g_pData->m_aSprites[SPRITE_HUD_GUN_HIT_DISABLED]);
		m_HudSkin.m_SpriteHudDeepFrozen = Graphics()->LoadSpriteTexture(ImgInfo, &g_pData->m_aSprites[SPRITE_HUD_DEEP_FROZEN]);
		m_HudSkin.m_SpriteHudLiveFrozen = Graphics()->LoadSpriteTexture(ImgInfo, &g_pData->m_aSprites[SPRITE_HUD_LIVE_FROZEN]);
		m_HudSkin.m_SpriteHudTeleportGrenade = Graphics()->LoadSpriteTexture(ImgInfo, &g_pData->m_aSprites[SPRITE_HUD_TELEPORT_GRENADE]);
		m_HudSkin.m_SpriteHudTeleportGun = Graphics()->LoadSpriteTexture(ImgInfo, &g_pData->m_aSprites[SPRITE_HUD_TELEPORT_GUN]);
		m_HudSkin.m_SpriteHudTeleportLaser = Graphics()->LoadSpriteTexture(ImgInfo, &g_pData->m_aSprites[SPRITE_HUD_TELEPORT_LASER]);
		m_HudSkin.m_SpriteHudPracticeMode = Graphics()->LoadSpriteTexture(ImgInfo, &g_pData->m_aSprites[SPRITE_HUD_PRACTICE_MODE]);
		m_HudSkin.m_SpriteHudLockMode = Graphics()->LoadSpriteTexture(ImgInfo, &g_pData->m_aSprites[SPRITE_HUD_LOCK_MODE]);
		m_HudSkin.m_SpriteHudTeam0Mode = Graphics()->LoadSpriteTexture(ImgInfo, &g_pData->m_aSprites[SPRITE_HUD_TEAM0_MODE]);
		m_HudSkin.m_SpriteHudDummyHammer = Graphics()->LoadSpriteTexture(ImgInfo, &g_pData->m_aSprites[SPRITE_HUD_DUMMY_HAMMER]);
		m_HudSkin.m_SpriteHudDummyCopy = Graphics()->LoadSpriteTexture(ImgInfo, &g_pData->m_aSprites[SPRITE_HUD_DUMMY_COPY]);

		m_HudSkinLoaded = true;
	}
	ImgInfo.Free();
}

void CGameClient::LoadExtrasSkin(const char *pPath, bool AsDir)
{
	if(m_ExtrasSkinLoaded)
	{
		Graphics()->UnloadTexture(&m_ExtrasSkin.m_SpriteParticleSnowflake);
		Graphics()->UnloadTexture(&m_ExtrasSkin.m_SpriteParticleSparkle);

		for(auto &SpriteParticle : m_ExtrasSkin.m_aSpriteParticles)
			SpriteParticle = IGraphics::CTextureHandle();

		m_ExtrasSkinLoaded = false;
	}

	char aPath[IO_MAX_PATH_LENGTH];
	bool IsDefault = false;
	if(str_comp(pPath, "default") == 0)
	{
		str_copy(aPath, g_pData->m_aImages[IMAGE_EXTRAS].m_pFilename);
		IsDefault = true;
	}
	else
	{
		if(AsDir)
			str_format(aPath, sizeof(aPath), "assets/extras/%s/%s", pPath, g_pData->m_aImages[IMAGE_EXTRAS].m_pFilename);
		else
			str_format(aPath, sizeof(aPath), "assets/extras/%s.png", pPath);
	}

	CImageInfo ImgInfo;
	bool PngLoaded = Graphics()->LoadPng(ImgInfo, aPath, IStorage::TYPE_ALL);
	if(!PngLoaded && !IsDefault)
	{
		if(AsDir)
			LoadExtrasSkin("default");
		else
			LoadExtrasSkin(pPath, true);
	}
	else if(PngLoaded && Graphics()->CheckImageDivisibility(aPath, ImgInfo, g_pData->m_aSprites[SPRITE_PART_SNOWFLAKE].m_pSet->m_Gridx, g_pData->m_aSprites[SPRITE_PART_SNOWFLAKE].m_pSet->m_Gridy, true) && Graphics()->IsImageFormatRgba(aPath, ImgInfo))
	{
		m_ExtrasSkin.m_SpriteParticleSnowflake = Graphics()->LoadSpriteTexture(ImgInfo, &g_pData->m_aSprites[SPRITE_PART_SNOWFLAKE]);
		m_ExtrasSkin.m_SpriteParticleSparkle = Graphics()->LoadSpriteTexture(ImgInfo, &g_pData->m_aSprites[SPRITE_PART_SPARKLE]);

		m_ExtrasSkin.m_aSpriteParticles[0] = m_ExtrasSkin.m_SpriteParticleSnowflake;
		m_ExtrasSkin.m_aSpriteParticles[1] = m_ExtrasSkin.m_SpriteParticleSparkle;

		m_ExtrasSkinLoaded = true;
	}
	ImgInfo.Free();
}

void CGameClient::RefreshSkins()
{
	const auto SkinStartLoadTime = time_get_nanoseconds();
	m_Skins.Refresh([&]() {
		// if skin refreshing takes to long, swap to a loading screen
		if(time_get_nanoseconds() - SkinStartLoadTime > 500ms)
		{
			m_Menus.RenderLoading(Localize("Loading skin files"), "", 0, false);
		}
	});

	for(auto &Client : m_aClients)
	{
		Client.m_SkinInfo.Apply(m_Skins.Find(Client.m_aSkinName));
		Client.UpdateRenderInfo(IsTeamPlay());
	}

	for(auto &pComponent : m_vpAll)
		pComponent->OnRefreshSkins();
}

void CGameClient::ConchainRefreshSkins(IConsole::IResult *pResult, void *pUserData, IConsole::FCommandCallback pfnCallback, void *pCallbackUserData)
{
	CGameClient *pThis = static_cast<CGameClient *>(pUserData);
	pfnCallback(pResult, pCallbackUserData);
	if(pResult->NumArguments() && pThis->m_Menus.IsInit())
	{
		pThis->RefreshSkins();
	}
}

static bool UnknownMapSettingCallback(const char *pCommand, void *pUser)
{
	return true;
}

void CGameClient::LoadMapSettings()
{
	// Reset Tunezones
	CTuningParams TuningParams;
	for(int i = 0; i < NUM_TUNEZONES; i++)
	{
		TuningList()[i] = TuningParams;
		TuningList()[i].Set("gun_curvature", 0);
		TuningList()[i].Set("gun_speed", 1400);
		TuningList()[i].Set("shotgun_curvature", 0);
		TuningList()[i].Set("shotgun_speed", 500);
		TuningList()[i].Set("shotgun_speeddiff", 0);
	}

	// Load map tunings
	IMap *pMap = Kernel()->RequestInterface<IMap>();
	int Start, Num;
	pMap->GetType(MAPITEMTYPE_INFO, &Start, &Num);
	for(int i = Start; i < Start + Num; i++)
	{
		int ItemId;
		CMapItemInfoSettings *pItem = (CMapItemInfoSettings *)pMap->GetItem(i, nullptr, &ItemId);
		int ItemSize = pMap->GetItemSize(i);
		if(!pItem || ItemId != 0)
			continue;

		if(ItemSize < (int)sizeof(CMapItemInfoSettings))
			break;
		if(!(pItem->m_Settings > -1))
			break;

		int Size = pMap->GetDataSize(pItem->m_Settings);
		char *pSettings = (char *)pMap->GetData(pItem->m_Settings);
		char *pNext = pSettings;
		Console()->SetUnknownCommandCallback(UnknownMapSettingCallback, nullptr);
		while(pNext < pSettings + Size)
		{
			int StrSize = str_length(pNext) + 1;
			Console()->ExecuteLine(pNext, IConsole::CLIENT_ID_GAME);
			pNext += StrSize;
		}
		Console()->SetUnknownCommandCallback(IConsole::EmptyUnknownCommandCallback, nullptr);
		pMap->UnloadData(pItem->m_Settings);
		break;
	}
}

void CGameClient::ConTuneZone(IConsole::IResult *pResult, void *pUserData)
{
	CGameClient *pSelf = (CGameClient *)pUserData;
	int List = pResult->GetInteger(0);
	const char *pParamName = pResult->GetString(1);
	float NewValue = pResult->GetFloat(2);

	if(List >= 0 && List < NUM_TUNEZONES)
		pSelf->TuningList()[List].Set(pParamName, NewValue);
}

void CGameClient::ConchainMenuMap(IConsole::IResult *pResult, void *pUserData, IConsole::FCommandCallback pfnCallback, void *pCallbackUserData)
{
	CGameClient *pSelf = (CGameClient *)pUserData;
	if(pResult->NumArguments())
	{
		if(str_comp(g_Config.m_ClMenuMap, pResult->GetString(0)) != 0)
		{
			str_copy(g_Config.m_ClMenuMap, pResult->GetString(0));
			pSelf->m_MenuBackground.LoadMenuBackground();
		}
	}
	else
		pfnCallback(pResult, pCallbackUserData);
}

void CGameClient::DummyResetInput()
{
	if(!Client()->DummyConnected())
		return;

	if((m_DummyInput.m_Fire & 1) != 0)
		m_DummyInput.m_Fire++;

	m_Controls.ResetInput(!g_Config.m_ClDummy);
	m_Controls.m_aInputData[!g_Config.m_ClDummy].m_Hook = 0;
	m_Controls.m_aInputData[!g_Config.m_ClDummy].m_Fire = m_DummyInput.m_Fire;

	m_DummyInput = m_Controls.m_aInputData[!g_Config.m_ClDummy];
}

bool CGameClient::CanDisplayWarning() const
{
	return m_Menus.CanDisplayWarning();
}

CNetObjHandler *CGameClient::GetNetObjHandler()
{
	return &m_NetObjHandler;
}

protocol7::CNetObjHandler *CGameClient::GetNetObjHandler7()
{
	return &m_NetObjHandler7;
}

void CGameClient::SnapCollectEntities()
{
	int NumSnapItems = Client()->SnapNumItems(IClient::SNAP_CURRENT);

	std::vector<CSnapEntities> vItemData;
	std::vector<CSnapEntities> vItemEx;

	for(int Index = 0; Index < NumSnapItems; Index++)
	{
		const IClient::CSnapItem Item = Client()->SnapGetItem(IClient::SNAP_CURRENT, Index);
		if(Item.m_Type == NETOBJTYPE_ENTITYEX)
			vItemEx.push_back({Item, nullptr});
		else if(Item.m_Type == NETOBJTYPE_PICKUP || Item.m_Type == NETOBJTYPE_DDNETPICKUP || Item.m_Type == NETOBJTYPE_LASER || Item.m_Type == NETOBJTYPE_DDNETLASER || Item.m_Type == NETOBJTYPE_PROJECTILE || Item.m_Type == NETOBJTYPE_DDRACEPROJECTILE || Item.m_Type == NETOBJTYPE_DDNETPROJECTILE)
			vItemData.push_back({Item, nullptr});
	}

	// sort by id
	class CEntComparer
	{
	public:
		bool operator()(const CSnapEntities &Lhs, const CSnapEntities &Rhs) const
		{
			return Lhs.m_Item.m_Id < Rhs.m_Item.m_Id;
		}
	};

	std::sort(vItemData.begin(), vItemData.end(), CEntComparer());
	std::sort(vItemEx.begin(), vItemEx.end(), CEntComparer());

	// merge extended items with items they belong to
	m_vSnapEntities.clear();

	size_t IndexEx = 0;
	for(const CSnapEntities &Ent : vItemData)
	{
		while(IndexEx < vItemEx.size() && vItemEx[IndexEx].m_Item.m_Id < Ent.m_Item.m_Id)
			IndexEx++;

		const CNetObj_EntityEx *pDataEx = nullptr;
		if(IndexEx < vItemEx.size() && vItemEx[IndexEx].m_Item.m_Id == Ent.m_Item.m_Id)
			pDataEx = (const CNetObj_EntityEx *)vItemEx[IndexEx].m_Item.m_pData;

		m_vSnapEntities.push_back({Ent.m_Item, pDataEx});
	}
}

void CGameClient::HandleMultiView()
{
	bool IsTeamZero = IsMultiViewIdSet();
	bool Init = false;
	int AmountPlayers = 0;
	vec2 Minpos, Maxpos;
	float TmpVel = 0.0f;

	for(int i = 0; i < MAX_CLIENTS; i++)
	{
		// look at players who are vanished
		if(m_MultiView.m_aVanish[i])
		{
			// not in freeze anymore and the delay is over
			if(m_MultiView.m_aLastFreeze[i] + 6.0f <= Client()->LocalTime() && m_aClients[i].m_FreezeEnd == 0)
			{
				m_MultiView.m_aVanish[i] = false;
				m_MultiView.m_aLastFreeze[i] = 0.0f;
			}
		}

		// we look at team 0 and the player is not in the spec list
		if(IsTeamZero && !m_aMultiViewId[i])
			continue;

		// player is vanished
		if(m_MultiView.m_aVanish[i])
			continue;

		// the player is not in the team we are spectating
		if(m_Teams.Team(i) != m_MultiViewTeam)
			continue;

		vec2 PlayerPos;
		if(m_Snap.m_aCharacters[i].m_Active)
			PlayerPos = vec2(m_aClients[i].m_RenderPos.x, m_aClients[i].m_RenderPos.y);
		else if(m_aClients[i].m_Spec) // tee is in spec
			PlayerPos = m_aClients[i].m_SpecChar;
		else
			continue;

		// player is far away and frozen
		if(distance(m_MultiView.m_OldPos, PlayerPos) > 1100 && m_aClients[i].m_FreezeEnd != 0)
		{
			// check if the player is frozen for more than 3 seconds, if so vanish him
			if(m_MultiView.m_aLastFreeze[i] == 0.0f)
				m_MultiView.m_aLastFreeze[i] = Client()->LocalTime();
			else if(m_MultiView.m_aLastFreeze[i] + 3.0f <= Client()->LocalTime())
			{
				m_MultiView.m_aVanish[i] = true;
				// player we want to be vanished is our "main" tee, so lets switch the tee
				if(i == m_Snap.m_SpecInfo.m_SpectatorId)
					m_Spectator.Spectate(FindFirstMultiViewId());
			}
		}
		else if(m_MultiView.m_aLastFreeze[i] != 0)
			m_MultiView.m_aLastFreeze[i] = 0;

		// set the minimum and maximum position
		if(!Init)
		{
			Minpos = PlayerPos;
			Maxpos = PlayerPos;
			Init = true;
		}
		else
		{
			Minpos.x = std::min(Minpos.x, PlayerPos.x);
			Maxpos.x = std::max(Maxpos.x, PlayerPos.x);
			Minpos.y = std::min(Minpos.y, PlayerPos.y);
			Maxpos.y = std::max(Maxpos.y, PlayerPos.y);
		}

		// sum up the velocity of all players we are spectating
		const CNetObj_Character &CurrentCharacter = m_Snap.m_aCharacters[i].m_Cur;
		TmpVel += (length(vec2(CurrentCharacter.m_VelX / 256.0f, CurrentCharacter.m_VelY / 256.0f)) * 50) / 32.0f;
		AmountPlayers++;
	}

	// if we have found no players, we disable multi view
	if(AmountPlayers == 0)
	{
		if(m_MultiView.m_SecondChance == 0.0f)
			m_MultiView.m_SecondChance = Client()->LocalTime() + 0.3f;
		else if(m_MultiView.m_SecondChance < Client()->LocalTime())
		{
			ResetMultiView();
			return;
		}
		return;
	}
	else if(m_MultiView.m_SecondChance != 0.0f)
		m_MultiView.m_SecondChance = 0.0f;

	// if we only have one tee that's in the list, we activate solo-mode
	m_MultiView.m_Solo = std::count(std::begin(m_aMultiViewId), std::end(m_aMultiViewId), true) == 1;

	vec2 TargetPos = vec2((Minpos.x + Maxpos.x) / 2.0f, (Minpos.y + Maxpos.y) / 2.0f);
	// dont hide the position hud if its only one player
	m_MultiViewShowHud = AmountPlayers == 1;
	// get the average velocity
	float AvgVel = clamp(TmpVel / AmountPlayers ? TmpVel / (float)AmountPlayers : 0.0f, 0.0f, 1000.0f);

	if(m_MultiView.m_OldPersonalZoom == m_MultiViewPersonalZoom)
		m_Camera.SetZoom(CalculateMultiViewZoom(Minpos, Maxpos, AvgVel), g_Config.m_ClMultiViewZoomSmoothness);
	else
		m_Camera.SetZoom(CalculateMultiViewZoom(Minpos, Maxpos, AvgVel), 50);

	m_Snap.m_SpecInfo.m_Position = m_MultiView.m_OldPos + ((TargetPos - m_MultiView.m_OldPos) * CalculateMultiViewMultiplier(TargetPos));
	m_MultiView.m_OldPos = m_Snap.m_SpecInfo.m_Position;
	m_Snap.m_SpecInfo.m_UsePosition = true;
}

bool CGameClient::InitMultiView(int Team)
{
	float Width, Height;
	CleanMultiViewIds();
	m_MultiView.m_IsInit = true;

	// get the current view coordinates
	RenderTools()->CalcScreenParams(Graphics()->ScreenAspect(), m_Camera.m_Zoom, &Width, &Height);
	vec2 AxisX = vec2(m_Camera.m_Center.x - (Width / 2), m_Camera.m_Center.x + (Width / 2));
	vec2 AxisY = vec2(m_Camera.m_Center.y - (Height / 2), m_Camera.m_Center.y + (Height / 2));

	if(Team > 0)
	{
		m_MultiViewTeam = Team;
		for(int i = 0; i < MAX_CLIENTS; i++)
			m_aMultiViewId[i] = m_Teams.Team(i) == Team;
	}
	else
	{
		// we want to allow spectating players in teams directly if there is no other team on screen
		// to do that, -1 is used temporarily for "we don't know which team to spectate yet"
		m_MultiViewTeam = -1;

		int Count = 0;
		for(int i = 0; i < MAX_CLIENTS; i++)
		{
			vec2 PlayerPos;

			// get the position of the player
			if(m_Snap.m_aCharacters[i].m_Active)
				PlayerPos = vec2(m_Snap.m_aCharacters[i].m_Cur.m_X, m_Snap.m_aCharacters[i].m_Cur.m_Y);
			else if(m_aClients[i].m_Spec)
				PlayerPos = m_aClients[i].m_SpecChar;
			else
				continue;

			if(PlayerPos.x == 0 || PlayerPos.y == 0)
				continue;

			// skip players that aren't in view
			if(PlayerPos.x <= AxisX.x || PlayerPos.x >= AxisX.y || PlayerPos.y <= AxisY.x || PlayerPos.y >= AxisY.y)
				continue;

			if(m_MultiViewTeam == -1)
			{
				// use the current player's team for now, but it might switch to team 0 if any other team is found
				m_MultiViewTeam = m_Teams.Team(i);
			}
			else if(m_MultiViewTeam != 0 && m_Teams.Team(i) != m_MultiViewTeam)
			{
				// mismatched teams; remove all previously added players again and switch to team 0 instead
				std::fill_n(m_aMultiViewId, i, false);
				m_MultiViewTeam = 0;
			}

			m_aMultiViewId[i] = true;
			Count++;
		}

		// might still be -1 if not a single player was in view; fallback to team 0 in that case
		if(m_MultiViewTeam == -1)
			m_MultiViewTeam = 0;

		// we are spectating only one player
		m_MultiView.m_Solo = Count == 1;
	}

	if(IsMultiViewIdSet())
	{
		int SpectatorId = m_Snap.m_SpecInfo.m_SpectatorId;
		int NewSpectatorId = -1;

		vec2 CurPosition(m_Camera.m_Center);
		if(SpectatorId != SPEC_FREEVIEW)
		{
			const CNetObj_Character &CurCharacter = m_Snap.m_aCharacters[SpectatorId].m_Cur;
			CurPosition.x = CurCharacter.m_X;
			CurPosition.y = CurCharacter.m_Y;
		}

		int ClosestDistance = std::numeric_limits<int>::max();
		for(int i = 0; i < MAX_CLIENTS; i++)
		{
			if(!m_Snap.m_apPlayerInfos[i] || m_Snap.m_apPlayerInfos[i]->m_Team == TEAM_SPECTATORS || m_Teams.Team(i) != m_MultiViewTeam)
				continue;

			vec2 PlayerPos;
			if(m_Snap.m_aCharacters[i].m_Active)
				PlayerPos = vec2(m_aClients[i].m_RenderPos.x, m_aClients[i].m_RenderPos.y);
			else if(m_aClients[i].m_Spec) // tee is in spec
				PlayerPos = m_aClients[i].m_SpecChar;
			else
				continue;

			int Distance = distance(CurPosition, PlayerPos);
			if(NewSpectatorId == -1 || Distance < ClosestDistance)
			{
				NewSpectatorId = i;
				ClosestDistance = Distance;
			}
		}

		if(NewSpectatorId > -1)
			m_Spectator.Spectate(NewSpectatorId);
	}

	return IsMultiViewIdSet();
}

float CGameClient::CalculateMultiViewMultiplier(vec2 TargetPos)
{
	float MaxCameraDist = 200.0f;
	float MinCameraDist = 20.0f;
	float MaxVel = g_Config.m_ClMultiViewSensitivity / 150.0f;
	float MinVel = 0.007f;
	float CurrentCameraDistance = distance(m_MultiView.m_OldPos, TargetPos);
	float UpperLimit = 1.0f;

	if(m_MultiView.m_Teleported && CurrentCameraDistance <= 100)
		m_MultiView.m_Teleported = false;

	// somebody got teleported very likely
	if((m_MultiView.m_Teleported || CurrentCameraDistance - m_MultiView.m_OldCameraDistance > 100) && m_MultiView.m_OldCameraDistance != 0.0f)
	{
		UpperLimit = 0.1f; // dont try to compensate it by flickering
		m_MultiView.m_Teleported = true;
	}
	m_MultiView.m_OldCameraDistance = CurrentCameraDistance;

	return clamp(MapValue(MaxCameraDist, MinCameraDist, MaxVel, MinVel, CurrentCameraDistance), MinVel, UpperLimit);
}

float CGameClient::CalculateMultiViewZoom(vec2 MinPos, vec2 MaxPos, float Vel)
{
	float Ratio = Graphics()->ScreenAspect();
	float ZoomX = 0.0f, ZoomY;

	// only calc two axis if the aspect ratio is not 1:1
	if(Ratio != 1.0f)
		ZoomX = (0.001309f - 0.000328 * Ratio) * (MaxPos.x - MinPos.x) + (0.741413f - 0.032959 * Ratio);

	// calculate the according zoom with linear function
	ZoomY = 0.001309f * (MaxPos.y - MinPos.y) + 0.741413f;
	// choose the highest zoom
	float Zoom = std::max(ZoomX, ZoomY);
	// zoom out to maximum 10 percent of the current zoom for 70 velocity
	float Diff = clamp(MapValue(70.0f, 15.0f, Zoom * 0.10f, 0.0f, Vel), 0.0f, Zoom * 0.10f);
	// zoom should stay between 1.1 and 20.0
	Zoom = clamp(Zoom + Diff, 1.1f, 20.0f);
	// dont go below default zoom
	Zoom = std::max(float(std::pow(CCamera::ZOOM_STEP, g_Config.m_ClDefaultZoom - 10)), Zoom);
	// add the user preference
	Zoom -= (Zoom * 0.1f) * m_MultiViewPersonalZoom;
	m_MultiView.m_OldPersonalZoom = m_MultiViewPersonalZoom;

	return Zoom;
}

float CGameClient::MapValue(float MaxValue, float MinValue, float MaxRange, float MinRange, float Value)
{
	return (MaxRange - MinRange) / (MaxValue - MinValue) * (Value - MinValue) + MinRange;
}

void CGameClient::ResetMultiView()
{
	m_Camera.SetZoom(std::pow(CCamera::ZOOM_STEP, g_Config.m_ClDefaultZoom - 10), g_Config.m_ClSmoothZoomTime);
	m_MultiViewPersonalZoom = 0;
	m_MultiViewActivated = false;
	m_MultiView.m_Solo = false;
	m_MultiView.m_IsInit = false;
	m_MultiView.m_Teleported = false;
	m_MultiView.m_OldCameraDistance = 0.0f;
}

void CGameClient::CleanMultiViewIds()
{
	std::fill(std::begin(m_aMultiViewId), std::end(m_aMultiViewId), false);
	std::fill(std::begin(m_MultiView.m_aLastFreeze), std::end(m_MultiView.m_aLastFreeze), 0.0f);
	std::fill(std::begin(m_MultiView.m_aVanish), std::end(m_MultiView.m_aVanish), false);
}

void CGameClient::CleanMultiViewId(int ClientId)
{
	if(ClientId >= MAX_CLIENTS || ClientId < 0)
		return;

	m_aMultiViewId[ClientId] = false;
	m_MultiView.m_aLastFreeze[ClientId] = 0.0f;
	m_MultiView.m_aVanish[ClientId] = false;
}

bool CGameClient::IsMultiViewIdSet()
{
	return std::any_of(std::begin(m_aMultiViewId), std::end(m_aMultiViewId), [](bool IsSet) { return IsSet; });
}

int CGameClient::FindFirstMultiViewId()
{
	int ClientId = -1;
	for(int i = 0; i < MAX_CLIENTS; i++)
	{
		if(m_aMultiViewId[i] && !m_MultiView.m_aVanish[i])
			return i;
	}
	return ClientId;
}
=======
/* (c) Magnus Auvinen. See licence.txt in the root of the distribution for more information. */
/* If you are missing that file, acquire a complete release at teeworlds.com.                */

#include <chrono>
#include <limits>

#include <engine/client/checksum.h>
#include <engine/client/enums.h>
#include <engine/demo.h>
#include <engine/editor.h>
#include <engine/engine.h>
#include <engine/favorites.h>
#include <engine/friends.h>
#include <engine/graphics.h>
#include <engine/map.h>
#include <engine/serverbrowser.h>
#include <engine/shared/config.h>
#include <engine/sound.h>
#include <engine/storage.h>
#include <engine/textrender.h>
#include <engine/updater.h>

#include <game/generated/client_data.h>
#include <game/generated/client_data7.h>
#include <game/generated/protocol.h>

#include <base/log.h>
#include <base/math.h>
#include <base/system.h>
#include <base/vmath.h>

#include "gameclient.h"
#include "lineinput.h"
#include "race.h"
#include "render.h"

#include <game/localization.h>
#include <game/mapitems.h>
#include <game/version.h>

#include <game/generated/protocol7.h>
#include <game/generated/protocolglue.h>

#include "components/background.h"
#include "components/binds.h"
#include "components/broadcast.h"
#include "components/camera.h"
#include "components/chat.h"
#include "components/console.h"
#include "components/controls.h"
#include "components/countryflags.h"
#include "components/damageind.h"
#include "components/debughud.h"
#include "components/effects.h"
#include "components/emoticon.h"
#include "components/freezebars.h"
#include "components/ghost.h"
#include "components/hud.h"
#include "components/infomessages.h"
#include "components/items.h"
#include "components/mapimages.h"
#include "components/maplayers.h"
#include "components/mapsounds.h"
#include "components/menu_background.h"
#include "components/menus.h"
#include "components/motd.h"
#include "components/nameplates.h"
#include "components/particles.h"
#include "components/players.h"
#include "components/race_demo.h"
#include "components/scoreboard.h"
#include "components/skins.h"
#include "components/skins7.h"
#include "components/sounds.h"
#include "components/spectator.h"
#include "components/statboard.h"
#include "components/voting.h"
#include "prediction/entities/character.h"
#include "prediction/entities/projectile.h"

// Tater
#include "components/player_indicator.h"
#include "components/verify.h"

// Chillerbot
#include "components/chillerbot/chathelper.h"
// #include "components/chillerbot/chillconsole.h"
#include "components/chillerbot/chatcommand.h"
#include "components/chillerbot/chillerbotux.h"
#include "components/chillerbot/terminalui/terminalui.h"
#include "components/chillerbot/unix.h"
#include "components/chillerbot/warlist.h"

	using namespace std::chrono_literals;

const char *CGameClient::Version() const { return GAME_VERSION; }
const char *CGameClient::NetVersion() const { return GAME_NETVERSION; }
const char *CGameClient::NetVersion7() const { return GAME_NETVERSION7; }
int CGameClient::DDNetVersion() const { return DDNET_VERSION_NUMBER; }
const char *CGameClient::DDNetVersionStr() const { return m_aDDNetVersionStr; }
int CGameClient::ClientVersion7() const { return CLIENT_VERSION7; }
const char *CGameClient::GetItemName(int Type) const { return m_NetObjHandler.GetObjName(Type); }

void CGameClient::OnConsoleInit()
{
	m_pEngine = Kernel()->RequestInterface<IEngine>();
	m_pClient = Kernel()->RequestInterface<IClient>();
	m_pTextRender = Kernel()->RequestInterface<ITextRender>();
	m_pSound = Kernel()->RequestInterface<ISound>();
	m_pConfigManager = Kernel()->RequestInterface<IConfigManager>();
	m_pConfig = m_pConfigManager->Values();
	m_pInput = Kernel()->RequestInterface<IInput>();
	m_pConsole = Kernel()->RequestInterface<IConsole>();
	m_pStorage = Kernel()->RequestInterface<IStorage>();
	m_pDemoPlayer = Kernel()->RequestInterface<IDemoPlayer>();
	m_pServerBrowser = Kernel()->RequestInterface<IServerBrowser>();
	m_pEditor = Kernel()->RequestInterface<IEditor>();
	m_pFavorites = Kernel()->RequestInterface<IFavorites>();
	m_pFriends = Kernel()->RequestInterface<IFriends>();
	m_pFoes = Client()->Foes();
#if defined(CONF_AUTOUPDATE)
	m_pUpdater = Kernel()->RequestInterface<IUpdater>();
#endif
	m_pHttp = Kernel()->RequestInterface<IHttp>();

	// make a list of all the systems, make sure to add them in the correct render order
	m_vpAll.insert(m_vpAll.end(), {&m_Skins,
					      &m_Skins7,
					      &m_CountryFlags,
					      &m_MapImages,
					      &m_Effects, // doesn't render anything, just updates effects
					      &m_Binds,
					      &m_Binds.m_SpecialBinds,
					      &m_Controls,
					      &m_Camera,
					      &m_Sounds,
					      &m_Voting,
					      &m_Particles, // doesn't render anything, just updates all the particles
					      &m_SkinProfiles,
					      &m_RaceDemo,
					      &m_MapSounds,
					      &m_Background, // render instead of m_MapLayersBackground when g_Config.m_ClOverlayEntities == 100
					      &m_MapLayersBackground, // first to render
					      &m_Particles.m_RenderTrail,
					      &m_Particles.m_RenderTrailExtra,
					      &m_Items,
					      &m_Ghost,
					      &m_Players,
					      &m_MapLayersForeground,
					      &m_Particles.m_RenderExplosions,
					      &m_NamePlates,
					      &m_Particles.m_RenderExtra,
					      &m_Particles.m_RenderGeneral,
					      &m_FreezeBars,
					      &m_Bindwheel,
					      &m_PlayerIndicator,
					      &m_Verify,
					      &m_DamageInd,
					      &m_Hud,
					      &m_Spectator,
					      &m_Emoticon,
					      &m_InfoMessages,
					      &m_Chat,
					      &m_Broadcast,
					      &m_DebugHud,
					      &m_Scoreboard,
					      &m_Statboard,
					      &m_Motd,
					      &m_Menus,
					      &m_Tooltips,
					      &CMenus::m_Binder,
					      &m_GameConsole,
					      /* <<< chillerbot-ux */
					      &m_ChillerBotUX,
					      &m_ChatHelper,
					      &m_WarList,
					      &m_ChatCommand,
					      /* &m_ChillConsole, */
					      &m_Unix,
					      /* >>> chillerbot-ux */
					      &m_MenuBackground});

	// build the input stack
	m_vpInput.insert(m_vpInput.end(), {&CMenus::m_Binder, // this will take over all input when we want to bind a key
						  &m_Binds.m_SpecialBinds,
						  &m_GameConsole,
						  &m_Chat, // chat has higher prio, due to that you can quit it by pressing esc
						  &m_Motd, // for pressing esc to remove it
						  &m_Spectator,
						  &m_Bindwheel,
						  &m_Emoticon,
						  &m_Menus,
						  &m_Controls,
						  &m_Binds});

	// add basic console commands
	Console()->Register("team", "i[team-id]", CFGFLAG_CLIENT, ConTeam, this, "Switch team");
	Console()->Register("kill", "", CFGFLAG_CLIENT, ConKill, this, "Kill yourself to restart");
	Console()->Register("ready_change", "", CFGFLAG_CLIENT, ConReadyChange7, this, "Change ready state (0.7 only)");

	// register tune zone command to allow the client prediction to load tunezones from the map
	Console()->Register("tune_zone", "i[zone] s[tuning] f[value]", CFGFLAG_GAME, ConTuneZone, this, "Tune in zone a variable to value");

	for(auto &pComponent : m_vpAll)
		pComponent->m_pClient = this;

	// let all the other components register their console commands
	for(auto &pComponent : m_vpAll)
		pComponent->OnConsoleInit();

	Console()->Chain("cl_languagefile", ConchainLanguageUpdate, this);

	Console()->Chain("player_name", ConchainSpecialInfoupdate, this);
	Console()->Chain("player_clan", ConchainSpecialInfoupdate, this);
	Console()->Chain("player_country", ConchainSpecialInfoupdate, this);
	Console()->Chain("player_use_custom_color", ConchainSpecialInfoupdate, this);
	Console()->Chain("player_color_body", ConchainSpecialInfoupdate, this);
	Console()->Chain("player_color_feet", ConchainSpecialInfoupdate, this);
	Console()->Chain("player_skin", ConchainSpecialInfoupdate, this);

	Console()->Chain("player7_skin", ConchainSpecialInfoupdate, this);
	Console()->Chain("player7_skin_body", ConchainSpecialInfoupdate, this);
	Console()->Chain("player7_skin_marking", ConchainSpecialInfoupdate, this);
	Console()->Chain("player7_skin_decoration", ConchainSpecialInfoupdate, this);
	Console()->Chain("player7_skin_hands", ConchainSpecialInfoupdate, this);
	Console()->Chain("player7_skin_feet", ConchainSpecialInfoupdate, this);
	Console()->Chain("player7_skin_eyes", ConchainSpecialInfoupdate, this);
	Console()->Chain("player7_color_body", ConchainSpecialInfoupdate, this);
	Console()->Chain("player7_color_marking", ConchainSpecialInfoupdate, this);
	Console()->Chain("player7_color_decoration", ConchainSpecialInfoupdate, this);
	Console()->Chain("player7_color_hands", ConchainSpecialInfoupdate, this);
	Console()->Chain("player7_color_feet", ConchainSpecialInfoupdate, this);
	Console()->Chain("player7_color_eyes", ConchainSpecialInfoupdate, this);
	Console()->Chain("player7_use_custom_color_body", ConchainSpecialInfoupdate, this);
	Console()->Chain("player7_use_custom_color_marking", ConchainSpecialInfoupdate, this);
	Console()->Chain("player7_use_custom_color_decoration", ConchainSpecialInfoupdate, this);
	Console()->Chain("player7_use_custom_color_hands", ConchainSpecialInfoupdate, this);
	Console()->Chain("player7_use_custom_color_feet", ConchainSpecialInfoupdate, this);
	Console()->Chain("player7_use_custom_color_eyes", ConchainSpecialInfoupdate, this);

	Console()->Chain("dummy_name", ConchainSpecialDummyInfoupdate, this);
	Console()->Chain("dummy_clan", ConchainSpecialDummyInfoupdate, this);
	Console()->Chain("dummy_country", ConchainSpecialDummyInfoupdate, this);
	Console()->Chain("dummy_use_custom_color", ConchainSpecialDummyInfoupdate, this);
	Console()->Chain("dummy_color_body", ConchainSpecialDummyInfoupdate, this);
	Console()->Chain("dummy_color_feet", ConchainSpecialDummyInfoupdate, this);
	Console()->Chain("dummy_skin", ConchainSpecialDummyInfoupdate, this);

	Console()->Chain("dummy7_skin", ConchainSpecialDummyInfoupdate, this);
	Console()->Chain("dummy7_skin_body", ConchainSpecialDummyInfoupdate, this);
	Console()->Chain("dummy7_skin_marking", ConchainSpecialDummyInfoupdate, this);
	Console()->Chain("dummy7_skin_decoration", ConchainSpecialDummyInfoupdate, this);
	Console()->Chain("dummy7_skin_hands", ConchainSpecialDummyInfoupdate, this);
	Console()->Chain("dummy7_skin_feet", ConchainSpecialDummyInfoupdate, this);
	Console()->Chain("dummy7_skin_eyes", ConchainSpecialDummyInfoupdate, this);
	Console()->Chain("dummy7_color_body", ConchainSpecialDummyInfoupdate, this);
	Console()->Chain("dummy7_color_marking", ConchainSpecialDummyInfoupdate, this);
	Console()->Chain("dummy7_color_decoration", ConchainSpecialDummyInfoupdate, this);
	Console()->Chain("dummy7_color_hands", ConchainSpecialDummyInfoupdate, this);
	Console()->Chain("dummy7_color_feet", ConchainSpecialDummyInfoupdate, this);
	Console()->Chain("dummy7_color_eyes", ConchainSpecialDummyInfoupdate, this);
	Console()->Chain("dummy7_use_custom_color_body", ConchainSpecialDummyInfoupdate, this);
	Console()->Chain("dummy7_use_custom_color_marking", ConchainSpecialDummyInfoupdate, this);
	Console()->Chain("dummy7_use_custom_color_decoration", ConchainSpecialDummyInfoupdate, this);
	Console()->Chain("dummy7_use_custom_color_hands", ConchainSpecialDummyInfoupdate, this);
	Console()->Chain("dummy7_use_custom_color_feet", ConchainSpecialDummyInfoupdate, this);
	Console()->Chain("dummy7_use_custom_color_eyes", ConchainSpecialDummyInfoupdate, this);

	Console()->Chain("cl_skin_download_url", ConchainRefreshSkins, this);
	Console()->Chain("cl_skin_community_download_url", ConchainRefreshSkins, this);
	Console()->Chain("cl_download_skins", ConchainRefreshSkins, this);
	Console()->Chain("cl_download_community_skins", ConchainRefreshSkins, this);
	Console()->Chain("cl_vanilla_skins_only", ConchainRefreshSkins, this);

	Console()->Chain("cl_dummy", ConchainSpecialDummy, this);
	Console()->Chain("cl_text_entities_size", ConchainClTextEntitiesSize, this);

	Console()->Chain("cl_menu_map", ConchainMenuMap, this);
}

static void GenerateTimeoutCode(char *pTimeoutCode)
{
	if(pTimeoutCode[0] == '\0' || str_comp(pTimeoutCode, "hGuEYnfxicsXGwFq") == 0)
	{
		for(unsigned int i = 0; i < 16; i++)
		{
			if(rand() % 2)
				pTimeoutCode[i] = (char)((rand() % ('z' - 'a' + 1)) + 'a');
			else
				pTimeoutCode[i] = (char)((rand() % ('Z' - 'A' + 1)) + 'A');
		}
	}
}

void CGameClient::OnInit()
{
	const int64_t OnInitStart = time_get();

	Client()->SetLoadingCallback([this](IClient::ELoadingCallbackDetail Detail) {
		const char *pTitle;
		if(Detail == IClient::LOADING_CALLBACK_DETAIL_DEMO || DemoPlayer()->IsPlaying())
		{
			pTitle = Localize("Preparing demo playback");
		}
		else
		{
			pTitle = Localize("Connected");
		}

		const char *pMessage;
		switch(Detail)
		{
		case IClient::LOADING_CALLBACK_DETAIL_MAP:
			pMessage = Localize("Loading map file from storage");
			break;
		case IClient::LOADING_CALLBACK_DETAIL_DEMO:
			pMessage = Localize("Loading demo file from storage");
			break;
		default:
			dbg_assert(false, "Invalid callback loading detail");
			dbg_break();
		}
		m_Menus.RenderLoading(pTitle, pMessage, 0, false);
	});

	m_pGraphics = Kernel()->RequestInterface<IGraphics>();

	// propagate pointers
	m_UI.Init(Kernel());
	m_RenderTools.Init(Graphics(), TextRender());

	if(GIT_SHORTREV_HASH)
	{
		str_format(m_aDDNetVersionStr, sizeof(m_aDDNetVersionStr), "%s %s (%s)", GAME_NAME, GAME_RELEASE_VERSION, GIT_SHORTREV_HASH);
	}
	else
	{
		str_format(m_aDDNetVersionStr, sizeof(m_aDDNetVersionStr), "%s %s", GAME_NAME, GAME_RELEASE_VERSION);
	}

	// set the language
	g_Localization.LoadIndexfile(Storage(), Console());
	if(g_Config.m_ClShowWelcome)
		g_Localization.SelectDefaultLanguage(Console(), g_Config.m_ClLanguagefile, sizeof(g_Config.m_ClLanguagefile));
	g_Localization.Load(g_Config.m_ClLanguagefile, Storage(), Console());

	// TODO: this should be different
	// setup item sizes
	for(int i = 0; i < NUM_NETOBJTYPES; i++)
		Client()->SnapSetStaticsize(i, m_NetObjHandler.GetObjSize(i));
	// HACK: only set static size for items, which were available in the first 0.7 release
	// so new items don't break the snapshot delta
	static const int OLD_NUM_NETOBJTYPES = 23;
	for(int i = 0; i < OLD_NUM_NETOBJTYPES; i++)
		Client()->SnapSetStaticsize7(i, m_NetObjHandler7.GetObjSize(i));

	TextRender()->LoadFonts();
	TextRender()->SetFontLanguageVariant(g_Config.m_ClLanguagefile);

	// update and swap after font loading, they are quite huge
	Client()->UpdateAndSwap();

	const char *pLoadingDDNetCaption = Localize("AIODOB :D");
	const char *pLoadingMessageComponents = Localize("AIODOB :D");
	const char *pLoadingMessageComponentsSpecial = Localize("Madly in love with Sulie");
	char aLoadingMessage[256];

	// init all components
	int SkippedComps = 1;
	int CompCounter = 1;
	const int NumComponents = ComponentCount();
	for(int i = NumComponents - 1; i >= 0; --i)
	{
		m_vpAll[i]->OnInit();
		// try to render a frame after each component, also flushes GPU uploads
		if(m_Menus.IsInit())
		{
			str_format(aLoadingMessage, std::size(aLoadingMessage), "%s [%d/%d]", CompCounter == NumComponents ? pLoadingMessageComponentsSpecial : pLoadingMessageComponents, CompCounter, NumComponents);
			m_Menus.RenderLoading(pLoadingDDNetCaption, aLoadingMessage, SkippedComps);
			SkippedComps = 1;
		}
		else
		{
			++SkippedComps;
		}
		++CompCounter;
	}

	m_GameSkinLoaded = false;
	m_ParticlesSkinLoaded = false;
	m_EmoticonsSkinLoaded = false;
	m_HudSkinLoaded = false;

	// setup load amount, load textures
	const char *pLoadingMessageAssets = Localize("Mhm oh yeah mhm yeah baby");
	for(int i = 0; i < g_pData->m_NumImages; i++)
	{
		if(i == IMAGE_GAME)
			LoadGameSkin(g_Config.m_ClAssetGame);
		else if(i == IMAGE_EMOTICONS)
			LoadEmoticonsSkin(g_Config.m_ClAssetEmoticons);
		else if(i == IMAGE_PARTICLES)
			LoadParticlesSkin(g_Config.m_ClAssetParticles);
		else if(i == IMAGE_HUD)
			LoadHudSkin(g_Config.m_ClAssetHud);
		else if(i == IMAGE_EXTRAS)
			LoadExtrasSkin(g_Config.m_ClAssetExtras);
		else if(g_pData->m_aImages[i].m_pFilename[0] == '\0') // handle special null image without filename
			g_pData->m_aImages[i].m_Id = IGraphics::CTextureHandle();
		else
			g_pData->m_aImages[i].m_Id = Graphics()->LoadTexture(g_pData->m_aImages[i].m_pFilename, IStorage::TYPE_ALL);
		m_Menus.RenderLoading(pLoadingDDNetCaption, pLoadingMessageAssets, 1);
	}
	for(int i = 0; i < client_data7::g_pData->m_NumImages; i++)
	{
		if(client_data7::g_pData->m_aImages[i].m_pFilename[0] == '\0') // handle special null image without filename
			client_data7::g_pData->m_aImages[i].m_Id = IGraphics::CTextureHandle();
		else if(i == client_data7::IMAGE_DEADTEE)
			client_data7::g_pData->m_aImages[i].m_Id = Graphics()->LoadTexture(client_data7::g_pData->m_aImages[i].m_pFilename, IStorage::TYPE_ALL, 0);
		m_Menus.RenderLoading(pLoadingDDNetCaption, Localize("Love Sulie"), 1);
	}

	m_GameWorld.m_pCollision = Collision();
	m_GameWorld.m_pTuningList = m_aTuningList;
	OnReset();

	// Set free binds to DDRace binds if it's active
	m_Binds.SetDDRaceBinds(true);

	GenerateTimeoutCode(g_Config.m_ClTimeoutCode);
	GenerateTimeoutCode(g_Config.m_ClDummyTimeoutCode);

	m_MapImages.SetTextureScale(g_Config.m_ClTextEntitiesSize);

	// Aggressively try to grab window again since some Windows users report
	// window not being focused after starting client.
	Graphics()->SetWindowGrab(true);

	CChecksumData *pChecksum = Client()->ChecksumData();
	pChecksum->m_SizeofGameClient = sizeof(*this);
	pChecksum->m_NumComponents = m_vpAll.size();
	for(size_t i = 0; i < m_vpAll.size(); i++)
	{
		if(i >= std::size(pChecksum->m_aComponentsChecksum))
		{
			break;
		}
		int Size = m_vpAll[i]->Sizeof();
		pChecksum->m_aComponentsChecksum[i] = Size;
	}

	log_trace("gameclient", "initialization finished after %.2fms", (time_get() - OnInitStart) * 1000.0f / (float)time_freq());
}

void CGameClient::OnUpdate()
{
	HandleLanguageChanged();

	CUIElementBase::Init(Ui()); // update static pointer because game and editor use separate UI

	// handle mouse movement
	float x = 0.0f, y = 0.0f;
	IInput::ECursorType CursorType = Input()->CursorRelative(&x, &y);
	if(CursorType != IInput::CURSOR_NONE)
	{
		for(auto &pComponent : m_vpInput)
		{
			if(pComponent->OnCursorMove(x, y, CursorType))
				break;
		}
	}

	// handle key presses
	Input()->ConsumeEvents([&](const IInput::CEvent &Event) {
		for(auto &pComponent : m_vpInput)
		{
			// Events with flag `FLAG_RELEASE` must always be forwarded to all components so keys being
			// released can be handled in all components also after some components have been disabled.
			if(pComponent->OnInput(Event) && (Event.m_Flags & ~IInput::FLAG_RELEASE) != 0)
				break;
		}
	});

	if(g_Config.m_ClSubTickAiming && m_Binds.m_MouseOnAction)
	{
		m_Controls.m_aMousePosOnAction[g_Config.m_ClDummy] = m_Controls.m_aMousePos[g_Config.m_ClDummy];
		m_Binds.m_MouseOnAction = false;
	}
}

void CGameClient::OnDummySwap()
{
	if(g_Config.m_ClDummyResetOnSwitch)
	{
		int PlayerOrDummy = (g_Config.m_ClDummyResetOnSwitch == 2) ? g_Config.m_ClDummy : (!g_Config.m_ClDummy);
		m_Controls.ResetInput(PlayerOrDummy);
		m_Controls.m_aInputData[PlayerOrDummy].m_Hook = 0;
	}
	int tmp = m_DummyInput.m_Fire;
	m_DummyInput = m_Controls.m_aInputData[!g_Config.m_ClDummy];
	m_Controls.m_aInputData[g_Config.m_ClDummy].m_Fire = tmp;
	m_IsDummySwapping = 1;
}

int CGameClient::OnSnapInput(int *pData, bool Dummy, bool Force)
{
	if(!Dummy)
	{
		return m_Controls.SnapInput(pData);
	}

	if(!g_Config.m_ClDummyHammer)
	{
		if(m_DummyFire != 0)
		{
			m_DummyInput.m_Fire = (m_HammerInput.m_Fire + 1) & ~1;
			m_DummyFire = 0;
		}

		if(!Force && (!m_DummyInput.m_Direction && !m_DummyInput.m_Jump && !m_DummyInput.m_Hook))
		{
			return 0;
		}

		mem_copy(pData, &m_DummyInput, sizeof(m_DummyInput));
		return sizeof(m_DummyInput);
	}
	else
	{
		if(m_DummyFire % 25 != 0)
		{
			m_DummyFire++;
			return 0;
		}
		m_DummyFire++;

		m_HammerInput.m_Fire = (m_HammerInput.m_Fire + 1) | 1;
		m_HammerInput.m_WantedWeapon = WEAPON_HAMMER + 1;
		if(!g_Config.m_ClDummyRestoreWeapon)
		{
			m_DummyInput.m_WantedWeapon = WEAPON_HAMMER + 1;
		}

		vec2 MainPos = m_LocalCharacterPos;
		vec2 DummyPos = m_aClients[m_aLocalIds[!g_Config.m_ClDummy]].m_Predicted.m_Pos;
		vec2 Dir = MainPos - DummyPos;
		m_HammerInput.m_TargetX = (int)(Dir.x);
		m_HammerInput.m_TargetY = (int)(Dir.y);

		mem_copy(pData, &m_HammerInput, sizeof(m_HammerInput));
		return sizeof(m_HammerInput);
	}
}

void CGameClient::OnConnected()
{
	const char *pConnectCaption = DemoPlayer()->IsPlaying() ? Localize("Preparing demo playback") : Localize("Connected");
	const char *pLoadMapContent = Localize("Initializing boahhhhh");
	// render loading before skip is calculated
	m_Menus.RenderLoading(pConnectCaption, pLoadMapContent, 0, false);
	m_Layers.Init(Kernel());
	m_Collision.Init(Layers());
	m_GameWorld.m_Core.InitSwitchers(m_Collision.m_HighestSwitchNumber);
	m_RaceHelper.Init(this);

	// render loading before going through all components
	m_Menus.RenderLoading(pConnectCaption, pLoadMapContent, 0, false);
	for(auto &pComponent : m_vpAll)
	{
		pComponent->OnMapLoad();
		pComponent->OnReset();
	}

	Client()->SetLoadingStateDetail(IClient::LOADING_STATE_DETAIL_GETTING_READY);
	m_Menus.RenderLoading(pConnectCaption, Localize("Sending initial client info"), 0, false);

	// send the initial info
	SendInfo(true);
	// we should keep this in for now, because otherwise you can't spectate
	// people at start as the other info 64 packet is only sent after the first
	// snap
	Client()->Rcon("crashmeplx");

	ConfigManager()->ResetGameSettings();
	LoadMapSettings();

	if(Client()->State() != IClient::STATE_DEMOPLAYBACK && g_Config.m_ClAutoDemoOnConnect)
		Client()->DemoRecorder_HandleAutoStart();
}

void CGameClient::OnReset()
{
	InvalidateSnapshot();

	m_EditorMovementDelay = 5;

	m_PredictedTick = -1;
	std::fill(std::begin(m_aLastNewPredictedTick), std::end(m_aLastNewPredictedTick), -1);

	m_LastRoundStartTick = -1;
	m_LastFlagCarrierRed = -4;
	m_LastFlagCarrierBlue = -4;

	std::fill(std::begin(m_aCheckInfo), std::end(m_aCheckInfo), -1);

	// m_aDDNetVersionStr is initialized once in OnInit

	std::fill(std::begin(m_aLastPos), std::end(m_aLastPos), vec2(0.0f, 0.0f));
	std::fill(std::begin(m_aLastActive), std::end(m_aLastActive), false);

	m_GameOver = false;
	m_GamePaused = false;
	m_PrevLocalId = -1;

	m_SuppressEvents = false;
	m_NewTick = false;
	m_NewPredictedTick = false;

	m_aFlagDropTick[TEAM_RED] = 0;
	m_aFlagDropTick[TEAM_BLUE] = 0;

	m_ServerMode = SERVERMODE_PURE;
	mem_zero(&m_GameInfo, sizeof(m_GameInfo));

	m_DemoSpecId = SPEC_FOLLOW;
	m_LocalCharacterPos = vec2(0.0f, 0.0f);

	m_PredictedPrevChar.Reset();
	m_PredictedChar.Reset();

	// m_Snap was cleared in InvalidateSnapshot

	std::fill(std::begin(m_aLocalTuneZone), std::end(m_aLocalTuneZone), 0);
	std::fill(std::begin(m_aReceivedTuning), std::end(m_aReceivedTuning), false);
	std::fill(std::begin(m_aExpectingTuningForZone), std::end(m_aExpectingTuningForZone), -1);
	std::fill(std::begin(m_aExpectingTuningSince), std::end(m_aExpectingTuningSince), 0);
	std::fill(std::begin(m_aTuning), std::end(m_aTuning), CTuningParams());

	for(auto &Client : m_aClients)
		Client.Reset();

	for(auto &Stats : m_aStats)
		Stats.Reset();

	m_NextChangeInfo = 0;
	std::fill(std::begin(m_aLocalIds), std::end(m_aLocalIds), -1);
	m_DummyInput = {};
	m_HammerInput = {};
	m_DummyFire = 0;
	m_ReceivedDDNetPlayer = false;

	m_Teams.Reset();
	m_GameWorld.Clear();
	m_GameWorld.m_WorldConfig.m_InfiniteAmmo = true;
	m_PredictedWorld.CopyWorld(&m_GameWorld);
	m_PrevPredictedWorld.CopyWorld(&m_PredictedWorld);

	m_vSnapEntities.clear();

	std::fill(std::begin(m_aDDRaceMsgSent), std::end(m_aDDRaceMsgSent), false);
	std::fill(std::begin(m_aShowOthers), std::end(m_aShowOthers), SHOW_OTHERS_NOT_SET);
	std::fill(std::begin(m_aLastUpdateTick), std::end(m_aLastUpdateTick), 0);

	m_PredictedDummyId = -1;
	m_IsDummySwapping = false;
	m_CharOrder.Reset();
	std::fill(std::begin(m_aSwitchStateTeam), std::end(m_aSwitchStateTeam), -1);

	// m_aTuningList is reset in LoadMapSettings

	m_LastZoom = 0.0f;
	m_LastScreenAspect = 0.0f;
	m_LastDummyConnected = false;

	m_MultiViewPersonalZoom = 0;
	m_MultiViewActivated = false;
	m_MultiView.m_IsInit = false;

	for(auto &pComponent : m_vpAll)
		pComponent->OnReset();

	Editor()->ResetMentions();
	Editor()->ResetIngameMoved();

	Collision()->Unload();
	Layers()->Unload();
}

void CGameClient::UpdatePositions()
{
	// local character position
	if(g_Config.m_ClPredict && Client()->State() != IClient::STATE_DEMOPLAYBACK)
	{
		if(!AntiPingPlayers())
		{
			if(!m_Snap.m_pLocalCharacter || (m_Snap.m_pGameInfoObj && m_Snap.m_pGameInfoObj->m_GameStateFlags & GAMESTATEFLAG_GAMEOVER))
			{
				// don't use predicted
			}
			else
				m_LocalCharacterPos = mix(m_PredictedPrevChar.m_Pos, m_PredictedChar.m_Pos, Client()->PredIntraGameTick(g_Config.m_ClDummy));
		}
		else
		{
			if(!(m_Snap.m_pGameInfoObj && m_Snap.m_pGameInfoObj->m_GameStateFlags & GAMESTATEFLAG_GAMEOVER))
			{
				if(m_Snap.m_pLocalCharacter)
					m_LocalCharacterPos = mix(m_PredictedPrevChar.m_Pos, m_PredictedChar.m_Pos, Client()->PredIntraGameTick(g_Config.m_ClDummy));
			}
			//		else
			//			m_LocalCharacterPos = mix(m_PredictedPrevChar.m_Pos, m_PredictedChar.m_Pos, Client()->PredIntraGameTick(g_Config.m_ClDummy));
		}
	}
	else if(m_Snap.m_pLocalCharacter && m_Snap.m_pLocalPrevCharacter)
	{
		m_LocalCharacterPos = mix(
			vec2(m_Snap.m_pLocalPrevCharacter->m_X, m_Snap.m_pLocalPrevCharacter->m_Y),
			vec2(m_Snap.m_pLocalCharacter->m_X, m_Snap.m_pLocalCharacter->m_Y), Client()->IntraGameTick(g_Config.m_ClDummy));
	}

	// spectator position
	if(m_Snap.m_SpecInfo.m_Active)
	{
		if(m_MultiViewActivated)
		{
			HandleMultiView();
		}
		else if(Client()->State() == IClient::STATE_DEMOPLAYBACK && m_DemoSpecId != SPEC_FOLLOW && m_Snap.m_SpecInfo.m_SpectatorId != SPEC_FREEVIEW)
		{
			m_Snap.m_SpecInfo.m_Position = mix(
				vec2(m_Snap.m_aCharacters[m_Snap.m_SpecInfo.m_SpectatorId].m_Prev.m_X, m_Snap.m_aCharacters[m_Snap.m_SpecInfo.m_SpectatorId].m_Prev.m_Y),
				vec2(m_Snap.m_aCharacters[m_Snap.m_SpecInfo.m_SpectatorId].m_Cur.m_X, m_Snap.m_aCharacters[m_Snap.m_SpecInfo.m_SpectatorId].m_Cur.m_Y),
				Client()->IntraGameTick(g_Config.m_ClDummy));
			m_Snap.m_SpecInfo.m_UsePosition = true;
		}
		else if(m_Snap.m_pSpectatorInfo && ((Client()->State() == IClient::STATE_DEMOPLAYBACK && m_DemoSpecId == SPEC_FOLLOW) || (Client()->State() != IClient::STATE_DEMOPLAYBACK && m_Snap.m_SpecInfo.m_SpectatorId != SPEC_FREEVIEW)))
		{
			if(m_Snap.m_pPrevSpectatorInfo && m_Snap.m_pPrevSpectatorInfo->m_SpectatorId == m_Snap.m_pSpectatorInfo->m_SpectatorId)
				m_Snap.m_SpecInfo.m_Position = mix(vec2(m_Snap.m_pPrevSpectatorInfo->m_X, m_Snap.m_pPrevSpectatorInfo->m_Y),
					vec2(m_Snap.m_pSpectatorInfo->m_X, m_Snap.m_pSpectatorInfo->m_Y), Client()->IntraGameTick(g_Config.m_ClDummy));
			else
				m_Snap.m_SpecInfo.m_Position = vec2(m_Snap.m_pSpectatorInfo->m_X, m_Snap.m_pSpectatorInfo->m_Y);
			m_Snap.m_SpecInfo.m_UsePosition = true;
		}
	}

	if(!m_MultiViewActivated && m_MultiView.m_IsInit)
		ResetMultiView();

	UpdateRenderedCharacters();
}

void CGameClient::OnRender()
{
	// check if multi view got activated
	if(!m_MultiView.m_IsInit && m_MultiViewActivated)
	{
		int TeamId = 0;
		if(m_Snap.m_SpecInfo.m_SpectatorId >= 0)
			TeamId = m_Teams.Team(m_Snap.m_SpecInfo.m_SpectatorId);

		if(TeamId > MAX_CLIENTS || TeamId < 0)
			TeamId = 0;

		if(!InitMultiView(TeamId))
		{
			dbg_msg("MultiView", "No players found to spectate");
			ResetMultiView();
		}
	}

	// update the local character and spectate position
	UpdatePositions();

	// display gfx & client warnings
	for(SWarning *pWarning : {Graphics()->GetCurWarning(), Client()->GetCurWarning()})
	{
		if(pWarning != nullptr && m_Menus.CanDisplayWarning())
		{
			m_Menus.PopupWarning(pWarning->m_aWarningTitle[0] == '\0' ? Localize("Warning") : pWarning->m_aWarningTitle, pWarning->m_aWarningMsg, Localize("Ok"), pWarning->m_AutoHide ? 10s : 0s);
			pWarning->m_WasShown = true;
		}
	}

	// render all systems
	for(auto &pComponent : m_vpAll)
		pComponent->OnRender();

	// clear all events/input for this frame
	Input()->Clear();

	CLineInput::RenderCandidates();

	// clear new tick flags
	m_NewTick = false;
	m_NewPredictedTick = false;

	if(g_Config.m_ClDummy && !Client()->DummyConnected())
		g_Config.m_ClDummy = 0;

	// resend player and dummy info if it was filtered by server
	if(Client()->State() == IClient::STATE_ONLINE && !m_Menus.IsActive())
	{
		if(m_aCheckInfo[0] == 0)
		{
			if(m_pClient->IsSixup())
			{
				if(!GotWantedSkin7(false))
					SendSkinChange7(false);
				else
					m_aCheckInfo[0] = -1;
			}
			else
			{
				if(
					str_comp(m_aClients[m_aLocalIds[0]].m_aName, Client()->PlayerName()) ||
					str_comp(m_aClients[m_aLocalIds[0]].m_aClan, g_Config.m_PlayerClan) ||
					m_aClients[m_aLocalIds[0]].m_Country != g_Config.m_PlayerCountry ||
					str_comp(m_aClients[m_aLocalIds[0]].m_aSkinName, g_Config.m_ClPlayerSkin) ||
					m_aClients[m_aLocalIds[0]].m_UseCustomColor != g_Config.m_ClPlayerUseCustomColor ||
					m_aClients[m_aLocalIds[0]].m_ColorBody != (int)g_Config.m_ClPlayerColorBody ||
					m_aClients[m_aLocalIds[0]].m_ColorFeet != (int)g_Config.m_ClPlayerColorFeet)
					SendInfo(false);
				else
					m_aCheckInfo[0] = -1;
			}
		}

		if(m_aCheckInfo[0] > 0)
			m_aCheckInfo[0]--;

		if(Client()->DummyConnected())
		{
			if(m_aCheckInfo[1] == 0)
			{
				if(m_pClient->IsSixup())
				{
					if(!GotWantedSkin7(true))
						SendSkinChange7(true);
					else
						m_aCheckInfo[1] = -1;
				}
				else
				{
					if(
						str_comp(m_aClients[m_aLocalIds[1]].m_aName, Client()->DummyName()) ||
						str_comp(m_aClients[m_aLocalIds[1]].m_aClan, g_Config.m_ClDummyClan) ||
						m_aClients[m_aLocalIds[1]].m_Country != g_Config.m_ClDummyCountry ||
						str_comp(m_aClients[m_aLocalIds[1]].m_aSkinName, g_Config.m_ClDummySkin) ||
						m_aClients[m_aLocalIds[1]].m_UseCustomColor != g_Config.m_ClDummyUseCustomColor ||
						m_aClients[m_aLocalIds[1]].m_ColorBody != (int)g_Config.m_ClDummyColorBody ||
						m_aClients[m_aLocalIds[1]].m_ColorFeet != (int)g_Config.m_ClDummyColorFeet)
						SendDummyInfo(false);
					else
						m_aCheckInfo[1] = -1;
				}
			}

			if(m_aCheckInfo[1] > 0)
				m_aCheckInfo[1]--;
		}
	}
}

void CGameClient::OnDummyDisconnect()
{
	m_aDDRaceMsgSent[1] = false;
	m_aShowOthers[1] = SHOW_OTHERS_NOT_SET;
	m_aLastNewPredictedTick[1] = -1;
	m_PredictedDummyId = -1;
}

int CGameClient::GetLastRaceTick() const
{
	return m_Ghost.GetLastRaceTick();
}

bool CGameClient::Predict() const
{
	if(!g_Config.m_ClPredict)
		return false;

	if(m_Snap.m_pGameInfoObj)
	{
		if(m_Snap.m_pGameInfoObj->m_GameStateFlags & (GAMESTATEFLAG_GAMEOVER | GAMESTATEFLAG_PAUSED))
		{
			return false;
		}
	}

	if(Client()->State() == IClient::STATE_DEMOPLAYBACK)
		return false;

	return !m_Snap.m_SpecInfo.m_Active && m_Snap.m_pLocalCharacter;
}

ColorRGBA CGameClient::GetDDTeamColor(int DDTeam, float Lightness) const
{
	// Use golden angle to generate unique colors with distinct adjacent colors.
	// The first DDTeam (team 1) gets angle 0°, i.e. red hue.
	const float Hue = std::fmod((DDTeam - 1) * (137.50776f / 360.0f), 1.0f);
	return color_cast<ColorRGBA>(ColorHSLA(Hue, 1.0f, Lightness));
}

void CGameClient::FormatClientId(int ClientId, char (&aClientId)[16], EClientIdFormat Format) const
{
	if(Format == EClientIdFormat::NO_INDENT)
	{
		str_format(aClientId, sizeof(aClientId), "%d", ClientId);
	}
	else
	{
		const int HighestClientId = Format == EClientIdFormat::INDENT_AUTO ? m_Snap.m_HighestClientId : 64;
		const char *pFigureSpace = " ";
		char aNumber[8];
		str_format(aNumber, sizeof(aNumber), "%d", ClientId);
		aClientId[0] = '\0';
		if(ClientId < 100 && HighestClientId >= 100)
		{
			str_append(aClientId, pFigureSpace);
		}
		if(ClientId < 10 && HighestClientId >= 10)
		{
			str_append(aClientId, pFigureSpace);
		}
		str_append(aClientId, aNumber);
	}
	str_append(aClientId, ": ");
}

void CGameClient::OnRelease()
{
	// release all systems
	for(auto &pComponent : m_vpAll)
		pComponent->OnRelease();
}

void CGameClient::OnMessage(int MsgId, CUnpacker *pUnpacker, int Conn, bool Dummy)
{
	// special messages
	static_assert((int)NETMSGTYPE_SV_TUNEPARAMS == (int)protocol7::NETMSGTYPE_SV_TUNEPARAMS, "0.6 and 0.7 tune message id do not match");
	if(MsgId == NETMSGTYPE_SV_TUNEPARAMS)
	{
		// unpack the new tuning
		CTuningParams NewTuning;
		int *pParams = (int *)&NewTuning;
		for(unsigned i = 0; i < sizeof(CTuningParams) / sizeof(int); i++)
		{
			// 31 is the magic number index of laser_damage
			// which was removed in 0.7
			// also in 0.6 it is unsed so we just set it to 0
			int value = (Client()->IsSixup() && i == 30) ? 0 : pUnpacker->GetInt();

			// check for unpacking errors
			if(pUnpacker->Error())
				break;

			pParams[i] = value;
		}

		// No jetpack on DDNet incompatible servers:
		NewTuning.m_JetpackStrength = 0;

		m_ServerMode = SERVERMODE_PURE;

		m_aReceivedTuning[Conn] = true;
		// apply new tuning
		m_aTuning[Conn] = NewTuning;
		return;
	}

	void *pRawMsg = TranslateGameMsg(&MsgId, pUnpacker, Conn);

	if(!pRawMsg)
	{
		// the 0.7 version of this error message is printed on translation
		// in sixup/translate_game.cpp
		if(!Client()->IsSixup())
		{
			char aBuf[256];
			str_format(aBuf, sizeof(aBuf), "dropped weird message '%s' (%d), failed on '%s'", m_NetObjHandler.GetMsgName(MsgId), MsgId, m_NetObjHandler.FailedMsgOn());
			Console()->Print(IConsole::OUTPUT_LEVEL_ADDINFO, "client", aBuf);
		}
		return;
	}

	if(Dummy)
	{
		if(MsgId == NETMSGTYPE_SV_CHAT && m_aLocalIds[0] >= 0 && m_aLocalIds[1] >= 0)
		{
			CNetMsg_Sv_Chat *pMsg = (CNetMsg_Sv_Chat *)pRawMsg;

			if((pMsg->m_Team == 1 && (m_aClients[m_aLocalIds[0]].m_Team != m_aClients[m_aLocalIds[1]].m_Team || m_Teams.Team(m_aLocalIds[0]) != m_Teams.Team(m_aLocalIds[1]))) || pMsg->m_Team > 1)
			{
				m_Chat.OnMessage(MsgId, pRawMsg);
			}
		}
		return; // no need of all that stuff for the dummy
	}

	// TODO: this should be done smarter
	for(auto &pComponent : m_vpAll)
		pComponent->OnMessage(MsgId, pRawMsg);

	if(MsgId == NETMSGTYPE_SV_READYTOENTER)
	{
		Client()->EnterGame(Conn);
	}
	else if(MsgId == NETMSGTYPE_SV_EMOTICON)
	{
		CNetMsg_Sv_Emoticon *pMsg = (CNetMsg_Sv_Emoticon *)pRawMsg;

		// apply
		m_aClients[pMsg->m_ClientId].m_Emoticon = pMsg->m_Emoticon;
		m_aClients[pMsg->m_ClientId].m_EmoticonStartTick = Client()->GameTick(Conn);
		m_aClients[pMsg->m_ClientId].m_EmoticonStartFraction = Client()->IntraGameTickSincePrev(Conn);
	}
	else if(MsgId == NETMSGTYPE_SV_SOUNDGLOBAL)
	{
		if(m_SuppressEvents)
			return;

		// don't enqueue pseudo-global sounds from demos (created by PlayAndRecord)
		CNetMsg_Sv_SoundGlobal *pMsg = (CNetMsg_Sv_SoundGlobal *)pRawMsg;
		if(pMsg->m_SoundId == SOUND_CTF_DROP || pMsg->m_SoundId == SOUND_CTF_RETURN ||
			pMsg->m_SoundId == SOUND_CTF_CAPTURE || pMsg->m_SoundId == SOUND_CTF_GRAB_EN ||
			pMsg->m_SoundId == SOUND_CTF_GRAB_PL)
		{
			if(g_Config.m_SndGame)
				m_Sounds.Enqueue(CSounds::CHN_GLOBAL, pMsg->m_SoundId);
		}
		else
		{
			if(g_Config.m_SndGame)
				m_Sounds.Play(CSounds::CHN_GLOBAL, pMsg->m_SoundId, 1.0f);
		}
	}
	else if(MsgId == NETMSGTYPE_SV_TEAMSSTATE || MsgId == NETMSGTYPE_SV_TEAMSSTATELEGACY)
	{
		unsigned int i;

		for(i = 0; i < MAX_CLIENTS; i++)
		{
			const int Team = pUnpacker->GetInt();
			if(!pUnpacker->Error() && Team >= TEAM_FLOCK && Team <= TEAM_SUPER)
				m_Teams.Team(i, Team);
			else
			{
				m_Teams.Team(i, 0);
				break;
			}
		}

		if(i <= 16)
			m_Teams.m_IsDDRace16 = true;

		m_Ghost.m_AllowRestart = true;
		m_RaceDemo.m_AllowRestart = true;
	}
	else if(MsgId == NETMSGTYPE_SV_KILLMSG)
	{
		CNetMsg_Sv_KillMsg *pMsg = (CNetMsg_Sv_KillMsg *)pRawMsg;
		// reset character prediction
		if(!(m_GameWorld.m_WorldConfig.m_IsFNG && pMsg->m_Weapon == WEAPON_LASER))
		{
			m_CharOrder.GiveWeak(pMsg->m_Victim);
			if(CCharacter *pChar = m_GameWorld.GetCharacterById(pMsg->m_Victim))
				pChar->ResetPrediction();
			m_GameWorld.ReleaseHooked(pMsg->m_Victim);
		}

		// if we are spectating a static id set (team 0) and somebody killed, and its not a guy in solo, we remove him from the list
		// never remove players from the list if it is a pvp server
		if(IsMultiViewIdSet() && m_MultiViewTeam == 0 && m_aMultiViewId[pMsg->m_Victim] && !m_aClients[pMsg->m_Victim].m_Spec && !m_MultiView.m_Solo && !m_GameInfo.m_Pvp)
		{
			m_aMultiViewId[pMsg->m_Victim] = false;

			// if everyone of a team killed, we have no ids to spectate anymore, so we disable multi view
			if(!IsMultiViewIdSet())
				ResetMultiView();
			else
			{
				// the "main" tee killed, search a new one
				if(m_Snap.m_SpecInfo.m_SpectatorId == pMsg->m_Victim)
				{
					int NewClientId = FindFirstMultiViewId();
					if(NewClientId < MAX_CLIENTS && NewClientId >= 0)
					{
						CleanMultiViewId(NewClientId);
						m_aMultiViewId[NewClientId] = true;
						m_Spectator.Spectate(NewClientId);
					}
				}
			}
		}
	}
	else if(MsgId == NETMSGTYPE_SV_KILLMSGTEAM)
	{
		CNetMsg_Sv_KillMsgTeam *pMsg = (CNetMsg_Sv_KillMsgTeam *)pRawMsg;

		// reset prediction
		std::vector<std::pair<int, int>> vStrongWeakSorted;
		for(int i = 0; i < MAX_CLIENTS; i++)
		{
			if(m_Teams.Team(i) == pMsg->m_Team)
			{
				if(CCharacter *pChar = m_GameWorld.GetCharacterById(i))
				{
					pChar->ResetPrediction();
					vStrongWeakSorted.emplace_back(i, pMsg->m_First == i ? MAX_CLIENTS : pChar ? pChar->GetStrongWeakId() : 0);
				}
				m_GameWorld.ReleaseHooked(i);
			}
		}
		std::stable_sort(vStrongWeakSorted.begin(), vStrongWeakSorted.end(), [](auto &Left, auto &Right) { return Left.second > Right.second; });
		for(auto Id : vStrongWeakSorted)
		{
			m_CharOrder.GiveWeak(Id.first);
		}
	}
	else if(MsgId == NETMSGTYPE_SV_CHANGEINFOCOOLDOWN)
	{
		CNetMsg_Sv_ChangeInfoCooldown *pMsg = (CNetMsg_Sv_ChangeInfoCooldown *)pRawMsg;
		m_NextChangeInfo = pMsg->m_WaitUntil;
	}
	else if(MsgId == NETMSGTYPE_SV_MAPSOUNDGLOBAL)
	{
		if(m_SuppressEvents)
			return;

		if(!g_Config.m_SndGame)
			return;

		CNetMsg_Sv_MapSoundGlobal *pMsg = (CNetMsg_Sv_MapSoundGlobal *)pRawMsg;
		m_MapSounds.Play(CSounds::CHN_GLOBAL, pMsg->m_SoundId);
	}
}

void CGameClient::OnStateChange(int NewState, int OldState)
{
	// reset everything when not already connected (to keep gathered stuff)
	if(NewState < IClient::STATE_ONLINE)
		OnReset();

	// then change the state
	for(auto &pComponent : m_vpAll)
		pComponent->OnStateChange(NewState, OldState);
}

void CGameClient::OnShutdown()
{
	for(auto &pComponent : m_vpAll)
		pComponent->OnShutdown();
}

void CGameClient::OnEnterGame()
{
}

void CGameClient::OnGameOver()
{
	if(Client()->State() != IClient::STATE_DEMOPLAYBACK && g_Config.m_ClEditor == 0)
		Client()->AutoScreenshot_Start();
}

void CGameClient::OnStartGame()
{
	if(Client()->State() != IClient::STATE_DEMOPLAYBACK && !g_Config.m_ClAutoDemoOnConnect)
		Client()->DemoRecorder_HandleAutoStart();
	m_Statboard.OnReset();
}

void CGameClient::OnStartRound()
{
	// In GamePaused or GameOver state RoundStartTick is updated on each tick
	// hence no need to reset stats until player leaves GameOver
	// and it would be a mistake to reset stats after or during the pause
	m_Statboard.OnReset();

	// Restart automatic race demo recording
	m_RaceDemo.OnReset();
}

void CGameClient::OnFlagGrab(int TeamId)
{
	if(TeamId == TEAM_RED)
		m_aStats[m_Snap.m_pGameDataObj->m_FlagCarrierRed].m_FlagGrabs++;
	else
		m_aStats[m_Snap.m_pGameDataObj->m_FlagCarrierBlue].m_FlagGrabs++;
}

void CGameClient::OnWindowResize()
{
	for(auto &pComponent : m_vpAll)
		pComponent->OnWindowResize();

	Ui()->OnWindowResize();
}

void CGameClient::OnLanguageChange()
{
	// The actual language change is delayed because it
	// might require clearing the text render font atlas,
	// which would invalidate text that is currently drawn.
	m_LanguageChanged = true;
}

void CGameClient::HandleLanguageChanged()
{
	if(!m_LanguageChanged)
		return;
	m_LanguageChanged = false;

	g_Localization.Load(g_Config.m_ClLanguagefile, Storage(), Console());
	TextRender()->SetFontLanguageVariant(g_Config.m_ClLanguagefile);

	// Clear all text containers
	Client()->OnWindowResize();
}

void CGameClient::RenderShutdownMessage()
{
	const char *pMessage = nullptr;
	if(Client()->State() == IClient::STATE_QUITTING)
		pMessage = Localize("Quitting. Please wait…");
	else if(Client()->State() == IClient::STATE_RESTARTING)
		pMessage = Localize("Restarting. Please wait…");
	else
		dbg_assert(false, "Invalid client state for quitting message");

	// This function only gets called after the render loop has already terminated, so we have to call Swap manually.
	Graphics()->Clear(0.0f, 0.0f, 0.0f);
	Ui()->MapScreen();
	TextRender()->TextColor(TextRender()->DefaultTextColor());
	Ui()->DoLabel(Ui()->Screen(), pMessage, 16.0f, TEXTALIGN_MC);
	Graphics()->Swap();
	Graphics()->Clear(0.0f, 0.0f, 0.0f);
}

void CGameClient::OnRconType(bool UsernameReq)
{
	m_GameConsole.RequireUsername(UsernameReq);
}

void CGameClient::OnRconLine(const char *pLine)
{
	m_GameConsole.PrintLine(CGameConsole::CONSOLETYPE_REMOTE, pLine);
}

void CGameClient::ProcessEvents()
{
	if(m_SuppressEvents)
		return;

	int SnapType = IClient::SNAP_CURRENT;
	int Num = Client()->SnapNumItems(SnapType);
	for(int Index = 0; Index < Num; Index++)
	{
		const IClient::CSnapItem Item = Client()->SnapGetItem(SnapType, Index);

		// We don't have enough info about us, others, to know a correct alpha value.
		float Alpha = 1.0f;

		if(Item.m_Type == NETEVENTTYPE_DAMAGEIND)
		{
			const CNetEvent_DamageInd *pEvent = (const CNetEvent_DamageInd *)Item.m_pData;
			m_Effects.DamageIndicator(vec2(pEvent->m_X, pEvent->m_Y), direction(pEvent->m_Angle / 256.0f), Alpha);
		}
		else if(Item.m_Type == NETEVENTTYPE_EXPLOSION)
		{
			const CNetEvent_Explosion *pEvent = (const CNetEvent_Explosion *)Item.m_pData;
			m_Effects.Explosion(vec2(pEvent->m_X, pEvent->m_Y), Alpha);
		}
		else if(Item.m_Type == NETEVENTTYPE_HAMMERHIT)
		{
			const CNetEvent_HammerHit *pEvent = (const CNetEvent_HammerHit *)Item.m_pData;
			m_Effects.HammerHit(vec2(pEvent->m_X, pEvent->m_Y), Alpha);
		}
		else if(Item.m_Type == NETEVENTTYPE_BIRTHDAY)
		{
			const CNetEvent_Birthday *pEvent = (const CNetEvent_Birthday *)Item.m_pData;
			m_Effects.Confetti(vec2(pEvent->m_X, pEvent->m_Y), Alpha);
		}
		else if(Item.m_Type == NETEVENTTYPE_FINISH)
		{
			const CNetEvent_Finish *pEvent = (const CNetEvent_Finish *)Item.m_pData;
			m_Effects.Confetti(vec2(pEvent->m_X, pEvent->m_Y), Alpha);
		}
		else if(Item.m_Type == NETEVENTTYPE_SPAWN)
		{
			const CNetEvent_Spawn *pEvent = (const CNetEvent_Spawn *)Item.m_pData;
			m_Effects.PlayerSpawn(vec2(pEvent->m_X, pEvent->m_Y), Alpha);
		}
		else if(Item.m_Type == NETEVENTTYPE_DEATH)
		{
			const CNetEvent_Death *pEvent = (const CNetEvent_Death *)Item.m_pData;
			m_Effects.PlayerDeath(vec2(pEvent->m_X, pEvent->m_Y), pEvent->m_ClientId, Alpha);
		}
		else if(Item.m_Type == NETEVENTTYPE_SOUNDWORLD)
		{
			const CNetEvent_SoundWorld *pEvent = (const CNetEvent_SoundWorld *)Item.m_pData;
			if(!Config()->m_SndGame)
				continue;

			if(m_GameInfo.m_RaceSounds && ((pEvent->m_SoundId == SOUND_GUN_FIRE && !g_Config.m_SndGun) || (pEvent->m_SoundId == SOUND_PLAYER_PAIN_LONG && !g_Config.m_SndLongPain)))
				continue;

			m_Sounds.PlayAt(CSounds::CHN_WORLD, pEvent->m_SoundId, 1.0f, vec2(pEvent->m_X, pEvent->m_Y));
		}
		else if(Item.m_Type == NETEVENTTYPE_MAPSOUNDWORLD)
		{
			CNetEvent_MapSoundWorld *pEvent = (CNetEvent_MapSoundWorld *)Item.m_pData;
			if(!Config()->m_SndGame)
				continue;

			m_MapSounds.PlayAt(CSounds::CHN_WORLD, pEvent->m_SoundId, vec2(pEvent->m_X, pEvent->m_Y));
		}
	}
}

static CGameInfo GetGameInfo(const CNetObj_GameInfoEx *pInfoEx, int InfoExSize, const CServerInfo *pFallbackServerInfo)
{
	int Version = -1;
	if(InfoExSize >= 12)
	{
		Version = pInfoEx->m_Version;
	}
	else if(InfoExSize >= 8)
	{
		Version = minimum(pInfoEx->m_Version, 4);
	}
	else if(InfoExSize >= 4)
	{
		Version = 0;
	}
	int Flags = 0;
	if(Version >= 0)
	{
		Flags = pInfoEx->m_Flags;
	}
	int Flags2 = 0;
	if(Version >= 5)
	{
		Flags2 = pInfoEx->m_Flags2;
	}
	bool Race;
	bool FastCap;
	bool FNG;
	bool DDRace;
	bool DDNet;
	bool BlockWorlds;
	bool City;
	bool Vanilla;
	bool Plus;
	bool FDDrace;
	if(Version < 1)
	{
		const char *pGameType = pFallbackServerInfo->m_aGameType;
		Race = str_find_nocase(pGameType, "race") || str_find_nocase(pGameType, "fastcap");
		FastCap = str_find_nocase(pGameType, "fastcap");
		FNG = str_find_nocase(pGameType, "fng");
		DDRace = str_find_nocase(pGameType, "ddrace") || str_find_nocase(pGameType, "mkrace");
		DDNet = str_find_nocase(pGameType, "ddracenet") || str_find_nocase(pGameType, "ddnet");
		BlockWorlds = str_startswith(pGameType, "bw  ") || str_comp_nocase(pGameType, "bw") == 0;
		City = str_find_nocase(pGameType, "city");
		Vanilla = str_comp(pGameType, "DM") == 0 || str_comp(pGameType, "TDM") == 0 || str_comp(pGameType, "CTF") == 0;
		Plus = str_find(pGameType, "+");
		FDDrace = false;
	}
	else
	{
		Race = Flags & GAMEINFOFLAG_GAMETYPE_RACE;
		FastCap = Flags & GAMEINFOFLAG_GAMETYPE_FASTCAP;
		FNG = Flags & GAMEINFOFLAG_GAMETYPE_FNG;
		DDRace = Flags & GAMEINFOFLAG_GAMETYPE_DDRACE;
		DDNet = Flags & GAMEINFOFLAG_GAMETYPE_DDNET;
		BlockWorlds = Flags & GAMEINFOFLAG_GAMETYPE_BLOCK_WORLDS;
		Vanilla = Flags & GAMEINFOFLAG_GAMETYPE_VANILLA;
		Plus = Flags & GAMEINFOFLAG_GAMETYPE_PLUS;
		City = Version >= 5 && Flags2 & GAMEINFOFLAG2_GAMETYPE_CITY;
		FDDrace = Version >= 6 && Flags2 & GAMEINFOFLAG2_GAMETYPE_FDDRACE;

		// Ensure invariants upheld by the server info parsing business.
		DDRace = DDRace || DDNet || FDDrace;
		Race = Race || FastCap || DDRace;
	}

	CGameInfo Info;
	Info.m_FlagStartsRace = FastCap;
	Info.m_TimeScore = Race;
	Info.m_UnlimitedAmmo = Race;
	Info.m_DDRaceRecordMessage = DDRace && !DDNet;
	Info.m_RaceRecordMessage = DDNet || (Race && !DDRace);
	Info.m_RaceSounds = DDRace || FNG || BlockWorlds;
	Info.m_AllowEyeWheel = DDRace || BlockWorlds || City || Plus;
	Info.m_AllowHookColl = DDRace;
	Info.m_AllowZoom = Race || BlockWorlds || City;
	Info.m_BugDDRaceGhost = DDRace;
	Info.m_BugDDRaceInput = DDRace;
	Info.m_BugFNGLaserRange = FNG;
	Info.m_BugVanillaBounce = Vanilla;
	Info.m_PredictFNG = FNG;
	Info.m_PredictDDRace = DDRace;
	Info.m_PredictDDRaceTiles = DDRace && !BlockWorlds;
	Info.m_PredictVanilla = Vanilla || FastCap;
	Info.m_EntitiesDDNet = DDNet;
	Info.m_EntitiesDDRace = DDRace;
	Info.m_EntitiesRace = Race;
	Info.m_EntitiesFNG = FNG;
	Info.m_EntitiesVanilla = Vanilla;
	Info.m_EntitiesBW = BlockWorlds;
	Info.m_Race = Race;
	Info.m_Pvp = !Race;
	Info.m_DontMaskEntities = !DDNet;
	Info.m_AllowXSkins = false;
	Info.m_EntitiesFDDrace = FDDrace;
	Info.m_HudHealthArmor = true;
	Info.m_HudAmmo = true;
	Info.m_HudDDRace = false;
	Info.m_NoWeakHookAndBounce = false;
	Info.m_NoSkinChangeForFrozen = false;

	if(Version >= 0)
	{
		Info.m_TimeScore = Flags & GAMEINFOFLAG_TIMESCORE;
	}
	if(Version >= 2)
	{
		Info.m_FlagStartsRace = Flags & GAMEINFOFLAG_FLAG_STARTS_RACE;
		Info.m_UnlimitedAmmo = Flags & GAMEINFOFLAG_UNLIMITED_AMMO;
		Info.m_DDRaceRecordMessage = Flags & GAMEINFOFLAG_DDRACE_RECORD_MESSAGE;
		Info.m_RaceRecordMessage = Flags & GAMEINFOFLAG_RACE_RECORD_MESSAGE;
		Info.m_AllowEyeWheel = Flags & GAMEINFOFLAG_ALLOW_EYE_WHEEL;
		Info.m_AllowHookColl = Flags & GAMEINFOFLAG_ALLOW_HOOK_COLL;
		Info.m_AllowZoom = Flags & GAMEINFOFLAG_ALLOW_ZOOM;
		Info.m_BugDDRaceGhost = Flags & GAMEINFOFLAG_BUG_DDRACE_GHOST;
		Info.m_BugDDRaceInput = Flags & GAMEINFOFLAG_BUG_DDRACE_INPUT;
		Info.m_BugFNGLaserRange = Flags & GAMEINFOFLAG_BUG_FNG_LASER_RANGE;
		Info.m_BugVanillaBounce = Flags & GAMEINFOFLAG_BUG_VANILLA_BOUNCE;
		Info.m_PredictFNG = Flags & GAMEINFOFLAG_PREDICT_FNG;
		Info.m_PredictDDRace = Flags & GAMEINFOFLAG_PREDICT_DDRACE;
		Info.m_PredictDDRaceTiles = Flags & GAMEINFOFLAG_PREDICT_DDRACE_TILES;
		Info.m_PredictVanilla = Flags & GAMEINFOFLAG_PREDICT_VANILLA;
		Info.m_EntitiesDDNet = Flags & GAMEINFOFLAG_ENTITIES_DDNET;
		Info.m_EntitiesDDRace = Flags & GAMEINFOFLAG_ENTITIES_DDRACE;
		Info.m_EntitiesRace = Flags & GAMEINFOFLAG_ENTITIES_RACE;
		Info.m_EntitiesFNG = Flags & GAMEINFOFLAG_ENTITIES_FNG;
		Info.m_EntitiesVanilla = Flags & GAMEINFOFLAG_ENTITIES_VANILLA;
	}
	if(Version >= 3)
	{
		Info.m_Race = Flags & GAMEINFOFLAG_RACE;
		Info.m_DontMaskEntities = Flags & GAMEINFOFLAG_DONT_MASK_ENTITIES;
	}
	if(Version >= 4)
	{
		Info.m_EntitiesBW = Flags & GAMEINFOFLAG_ENTITIES_BW;
	}
	if(Version >= 5)
	{
		Info.m_AllowXSkins = Flags2 & GAMEINFOFLAG2_ALLOW_X_SKINS;
	}
	if(Version >= 6)
	{
		Info.m_EntitiesFDDrace = Flags2 & GAMEINFOFLAG2_ENTITIES_FDDRACE;
	}
	if(Version >= 7)
	{
		Info.m_HudHealthArmor = Flags2 & GAMEINFOFLAG2_HUD_HEALTH_ARMOR;
		Info.m_HudAmmo = Flags2 & GAMEINFOFLAG2_HUD_AMMO;
		Info.m_HudDDRace = Flags2 & GAMEINFOFLAG2_HUD_DDRACE;
	}
	if(Version >= 8)
	{
		Info.m_NoWeakHookAndBounce = Flags2 & GAMEINFOFLAG2_NO_WEAK_HOOK;
	}
	if(Version >= 9)
	{
		Info.m_NoSkinChangeForFrozen = Flags2 & GAMEINFOFLAG2_NO_SKIN_CHANGE_FOR_FROZEN;
	}

	return Info;
}

void CGameClient::InvalidateSnapshot()
{
	// clear all pointers
	mem_zero(&m_Snap, sizeof(m_Snap));
	m_Snap.m_LocalClientId = -1;
	SnapCollectEntities();
}

void CGameClient::OnNewSnapshot()
{
	auto &&Evolve = [this](CNetObj_Character *pCharacter, int Tick) {
		CWorldCore TempWorld;
		CCharacterCore TempCore = CCharacterCore();
		CTeamsCore TempTeams = CTeamsCore();
		TempCore.Init(&TempWorld, Collision(), &TempTeams);
		TempCore.Read(pCharacter);
		TempCore.m_ActiveWeapon = pCharacter->m_Weapon;

		while(pCharacter->m_Tick < Tick)
		{
			pCharacter->m_Tick++;
			TempCore.Tick(false);
			TempCore.Move();
			TempCore.Quantize();
		}

		TempCore.Write(pCharacter);
	};

	InvalidateSnapshot();

	m_NewTick = true;

	ProcessEvents();

#ifdef CONF_DEBUG
	if(g_Config.m_DbgStress)
	{
		if((Client()->GameTick(g_Config.m_ClDummy) % 100) == 0)
		{
			char aMessage[64];
			int MsgLen = rand() % (sizeof(aMessage) - 1);
			for(int i = 0; i < MsgLen; i++)
				aMessage[i] = (char)('a' + (rand() % ('z' - 'a')));
			aMessage[MsgLen] = 0;

			m_Chat.SendChat(rand() & 1, aMessage);
		}
	}
#endif

	CServerInfo ServerInfo;
	Client()->GetServerInfo(&ServerInfo);

	bool FoundGameInfoEx = false;
	bool GotSwitchStateTeam = false;
	m_aSwitchStateTeam[g_Config.m_ClDummy] = -1;

	for(auto &Client : m_aClients)
	{
		Client.m_SpecCharPresent = false;
	}

	// go through all the items in the snapshot and gather the info we want
	{
		m_Snap.m_aTeamSize[TEAM_RED] = m_Snap.m_aTeamSize[TEAM_BLUE] = 0;

		int Num = Client()->SnapNumItems(IClient::SNAP_CURRENT);
		for(int i = 0; i < Num; i++)
		{
			const IClient::CSnapItem Item = Client()->SnapGetItem(IClient::SNAP_CURRENT, i);

			if(Item.m_Type == NETOBJTYPE_CLIENTINFO)
			{
				const CNetObj_ClientInfo *pInfo = (const CNetObj_ClientInfo *)Item.m_pData;
				int ClientId = Item.m_Id;
				if(ClientId < MAX_CLIENTS)
				{
					CClientData *pClient = &m_aClients[ClientId];

					if(!IntsToStr(&pInfo->m_Name0, 4, pClient->m_aName, std::size(pClient->m_aName)))
					{
						str_copy(pClient->m_aName, "nameless tee");
					}
					IntsToStr(&pInfo->m_Clan0, 3, pClient->m_aClan, std::size(pClient->m_aClan));
					pClient->m_Country = pInfo->m_Country;

					IntsToStr(&pInfo->m_Skin0, 6, pClient->m_aSkinName, std::size(pClient->m_aSkinName));
					if(pClient->m_aSkinName[0] == '\0' ||
						(!m_GameInfo.m_AllowXSkins && (pClient->m_aSkinName[0] == 'x' && pClient->m_aSkinName[1] == '_')))
					{
						str_copy(pClient->m_aSkinName, "default");
					}

					pClient->m_UseCustomColor = pInfo->m_UseCustomColor;
					pClient->m_ColorBody = pInfo->m_ColorBody;
					pClient->m_ColorFeet = pInfo->m_ColorFeet;

					pClient->m_SkinInfo.m_Size = 64;
					pClient->m_SkinInfo.Apply(m_Skins.Find(pClient->m_aSkinName));
					pClient->m_SkinInfo.ApplyColors(pClient->m_UseCustomColor, pClient->m_ColorBody, pClient->m_ColorFeet);
					pClient->UpdateRenderInfo(IsTeamPlay());
				}
			}
			else if(Item.m_Type == NETOBJTYPE_PLAYERINFO)
			{
				const CNetObj_PlayerInfo *pInfo = (const CNetObj_PlayerInfo *)Item.m_pData;

				if(pInfo->m_ClientId < MAX_CLIENTS && pInfo->m_ClientId == Item.m_Id)
				{
					m_aClients[pInfo->m_ClientId].m_Team = pInfo->m_Team;
					m_aClients[pInfo->m_ClientId].m_Active = true;
					m_Snap.m_apPlayerInfos[pInfo->m_ClientId] = pInfo;
					m_Snap.m_NumPlayers++;

					if(pInfo->m_Local)
					{
						m_Snap.m_LocalClientId = pInfo->m_ClientId;
						m_Snap.m_pLocalInfo = pInfo;

						if(pInfo->m_Team == TEAM_SPECTATORS)
						{
							m_Snap.m_SpecInfo.m_Active = true;
						}
					}

					m_Snap.m_HighestClientId = maximum(m_Snap.m_HighestClientId, pInfo->m_ClientId);

					// calculate team-balance
					if(pInfo->m_Team != TEAM_SPECTATORS)
					{
						m_Snap.m_aTeamSize[pInfo->m_Team]++;
						if(!m_aStats[pInfo->m_ClientId].IsActive())
							m_aStats[pInfo->m_ClientId].JoinGame(Client()->GameTick(g_Config.m_ClDummy));
					}
					else if(m_aStats[pInfo->m_ClientId].IsActive())
						m_aStats[pInfo->m_ClientId].JoinSpec(Client()->GameTick(g_Config.m_ClDummy));
				}
			}
			else if(Item.m_Type == NETOBJTYPE_DDNETPLAYER)
			{
				m_ReceivedDDNetPlayer = true;
				const CNetObj_DDNetPlayer *pInfo = (const CNetObj_DDNetPlayer *)Item.m_pData;
				if(Item.m_Id < MAX_CLIENTS)
				{
					m_aClients[Item.m_Id].m_AuthLevel = pInfo->m_AuthLevel;
					m_aClients[Item.m_Id].m_Afk = pInfo->m_Flags & EXPLAYERFLAG_AFK;
					m_aClients[Item.m_Id].m_Paused = pInfo->m_Flags & EXPLAYERFLAG_PAUSED;
					m_aClients[Item.m_Id].m_Spec = pInfo->m_Flags & EXPLAYERFLAG_SPEC;


					if(Item.m_Id == m_Snap.m_LocalClientId && (m_aClients[Item.m_Id].m_Paused || m_aClients[Item.m_Id].m_Spec))
					{
						m_Snap.m_SpecInfo.m_Active = true;
					}
				}
			}
			else if(Item.m_Type == NETOBJTYPE_CHARACTER)
			{
				if(Item.m_Id < MAX_CLIENTS)
				{
					const void *pOld = Client()->SnapFindItem(IClient::SNAP_PREV, NETOBJTYPE_CHARACTER, Item.m_Id);
					m_Snap.m_aCharacters[Item.m_Id].m_Cur = *((const CNetObj_Character *)Item.m_pData);
					if(pOld)
					{
						m_Snap.m_aCharacters[Item.m_Id].m_Active = true;
						m_Snap.m_aCharacters[Item.m_Id].m_Prev = *((const CNetObj_Character *)pOld);

						// limit evolving to 3 seconds
						bool EvolvePrev = Client()->PrevGameTick(g_Config.m_ClDummy) - m_Snap.m_aCharacters[Item.m_Id].m_Prev.m_Tick <= 3 * Client()->GameTickSpeed();
						bool EvolveCur = Client()->GameTick(g_Config.m_ClDummy) - m_Snap.m_aCharacters[Item.m_Id].m_Cur.m_Tick <= 3 * Client()->GameTickSpeed();

						// reuse the result from the previous evolve if the snapped character didn't change since the previous snapshot
						if(EvolveCur && m_aClients[Item.m_Id].m_Evolved.m_Tick == Client()->PrevGameTick(g_Config.m_ClDummy))
						{
							if(mem_comp(&m_Snap.m_aCharacters[Item.m_Id].m_Prev, &m_aClients[Item.m_Id].m_Snapped, sizeof(CNetObj_Character)) == 0)
								m_Snap.m_aCharacters[Item.m_Id].m_Prev = m_aClients[Item.m_Id].m_Evolved;
							if(mem_comp(&m_Snap.m_aCharacters[Item.m_Id].m_Cur, &m_aClients[Item.m_Id].m_Snapped, sizeof(CNetObj_Character)) == 0)
								m_Snap.m_aCharacters[Item.m_Id].m_Cur = m_aClients[Item.m_Id].m_Evolved;
						}

						if(EvolvePrev && m_Snap.m_aCharacters[Item.m_Id].m_Prev.m_Tick)
							Evolve(&m_Snap.m_aCharacters[Item.m_Id].m_Prev, Client()->PrevGameTick(g_Config.m_ClDummy));
						if(EvolveCur && m_Snap.m_aCharacters[Item.m_Id].m_Cur.m_Tick)
							Evolve(&m_Snap.m_aCharacters[Item.m_Id].m_Cur, Client()->GameTick(g_Config.m_ClDummy));

						m_aClients[Item.m_Id].m_Snapped = *((const CNetObj_Character *)Item.m_pData);
						m_aClients[Item.m_Id].m_Evolved = m_Snap.m_aCharacters[Item.m_Id].m_Cur;
					}
					else
					{
						m_aClients[Item.m_Id].m_Evolved.m_Tick = -1;
					}
				}
			}
			else if(Item.m_Type == NETOBJTYPE_DDNETCHARACTER)
			{
				const CNetObj_DDNetCharacter *pCharacterData = (const CNetObj_DDNetCharacter *)Item.m_pData;

				if(Item.m_Id < MAX_CLIENTS)
				{
					m_Snap.m_aCharacters[Item.m_Id].m_ExtendedData = *pCharacterData;
					m_Snap.m_aCharacters[Item.m_Id].m_PrevExtendedData = (const CNetObj_DDNetCharacter *)Client()->SnapFindItem(IClient::SNAP_PREV, NETOBJTYPE_DDNETCHARACTER, Item.m_Id);
					m_Snap.m_aCharacters[Item.m_Id].m_HasExtendedData = true;
					m_Snap.m_aCharacters[Item.m_Id].m_HasExtendedDisplayInfo = false;
					if(pCharacterData->m_JumpedTotal != -1)
					{
						m_Snap.m_aCharacters[Item.m_Id].m_HasExtendedDisplayInfo = true;
					}
					CClientData *pClient = &m_aClients[Item.m_Id];
					// Collision
					pClient->m_Solo = pCharacterData->m_Flags & CHARACTERFLAG_SOLO;
					pClient->m_Jetpack = pCharacterData->m_Flags & CHARACTERFLAG_JETPACK;
					pClient->m_CollisionDisabled = pCharacterData->m_Flags & CHARACTERFLAG_COLLISION_DISABLED;
					pClient->m_HammerHitDisabled = pCharacterData->m_Flags & CHARACTERFLAG_HAMMER_HIT_DISABLED;
					pClient->m_GrenadeHitDisabled = pCharacterData->m_Flags & CHARACTERFLAG_GRENADE_HIT_DISABLED;
					pClient->m_LaserHitDisabled = pCharacterData->m_Flags & CHARACTERFLAG_LASER_HIT_DISABLED;
					pClient->m_ShotgunHitDisabled = pCharacterData->m_Flags & CHARACTERFLAG_SHOTGUN_HIT_DISABLED;
					pClient->m_HookHitDisabled = pCharacterData->m_Flags & CHARACTERFLAG_HOOK_HIT_DISABLED;
					pClient->m_Super = pCharacterData->m_Flags & CHARACTERFLAG_SUPER;
					pClient->m_Invincible = pCharacterData->m_Flags & CHARACTERFLAG_INVINCIBLE;

					// Endless
					pClient->m_EndlessHook = pCharacterData->m_Flags & CHARACTERFLAG_ENDLESS_HOOK;
					pClient->m_EndlessJump = pCharacterData->m_Flags & CHARACTERFLAG_ENDLESS_JUMP;

					// Freeze
					pClient->m_FreezeEnd = pCharacterData->m_FreezeEnd;
					pClient->m_DeepFrozen = pCharacterData->m_FreezeEnd == -1;
					pClient->m_LiveFrozen = (pCharacterData->m_Flags & CHARACTERFLAG_MOVEMENTS_DISABLED) != 0;

					// Telegun
					pClient->m_HasTelegunGrenade = pCharacterData->m_Flags & CHARACTERFLAG_TELEGUN_GRENADE;
					pClient->m_HasTelegunGun = pCharacterData->m_Flags & CHARACTERFLAG_TELEGUN_GUN;
					pClient->m_HasTelegunLaser = pCharacterData->m_Flags & CHARACTERFLAG_TELEGUN_LASER;

					pClient->m_Predicted.ReadDDNet(pCharacterData);

					m_Teams.SetSolo(Item.m_Id, pClient->m_Solo);
				}
			}
			else if(Item.m_Type == NETOBJTYPE_SPECCHAR)
			{
				const CNetObj_SpecChar *pSpecCharData = (const CNetObj_SpecChar *)Item.m_pData;

				if(Item.m_Id < MAX_CLIENTS)
				{
					CClientData *pClient = &m_aClients[Item.m_Id];
					pClient->m_SpecCharPresent = true;
					pClient->m_SpecChar.x = pSpecCharData->m_X;
					pClient->m_SpecChar.y = pSpecCharData->m_Y;
				}
			}
			else if(Item.m_Type == NETOBJTYPE_SPECTATORINFO)
			{
				m_Snap.m_pSpectatorInfo = (const CNetObj_SpectatorInfo *)Item.m_pData;
				m_Snap.m_pPrevSpectatorInfo = (const CNetObj_SpectatorInfo *)Client()->SnapFindItem(IClient::SNAP_PREV, NETOBJTYPE_SPECTATORINFO, Item.m_Id);

				// needed for 0.7 survival
				// to auto spec players when dead
				if(Client()->IsSixup())
					m_Snap.m_SpecInfo.m_Active = true;
				m_Snap.m_SpecInfo.m_SpectatorId = m_Snap.m_pSpectatorInfo->m_SpectatorId;
			}
			else if(Item.m_Type == NETOBJTYPE_GAMEINFO)
			{
				m_Snap.m_pGameInfoObj = (const CNetObj_GameInfo *)Item.m_pData;
				bool CurrentTickGameOver = (bool)(m_Snap.m_pGameInfoObj->m_GameStateFlags & GAMESTATEFLAG_GAMEOVER);
				if(!m_GameOver && CurrentTickGameOver)
					OnGameOver();
				else if(m_GameOver && !CurrentTickGameOver)
					OnStartGame();
				// Handle case that a new round is started (RoundStartTick changed)
				// New round is usually started after `restart` on server
				if(m_Snap.m_pGameInfoObj->m_RoundStartTick != m_LastRoundStartTick && !(CurrentTickGameOver || m_Snap.m_pGameInfoObj->m_GameStateFlags & GAMESTATEFLAG_PAUSED || m_GamePaused))
					OnStartRound();
				m_LastRoundStartTick = m_Snap.m_pGameInfoObj->m_RoundStartTick;
				m_GameOver = CurrentTickGameOver;
				m_GamePaused = (bool)(m_Snap.m_pGameInfoObj->m_GameStateFlags & GAMESTATEFLAG_PAUSED);
			}
			else if(Item.m_Type == NETOBJTYPE_GAMEINFOEX)
			{
				if(FoundGameInfoEx)
				{
					continue;
				}
				FoundGameInfoEx = true;
				m_GameInfo = GetGameInfo((const CNetObj_GameInfoEx *)Item.m_pData, Item.m_DataSize, &ServerInfo);
			}
			else if(Item.m_Type == NETOBJTYPE_GAMEDATA)
			{
				m_Snap.m_pGameDataObj = (const CNetObj_GameData *)Item.m_pData;
				m_Snap.m_GameDataSnapId = Item.m_Id;
				if(m_Snap.m_pGameDataObj->m_FlagCarrierRed == FLAG_TAKEN)
				{
					if(m_aFlagDropTick[TEAM_RED] == 0)
						m_aFlagDropTick[TEAM_RED] = Client()->GameTick(g_Config.m_ClDummy);
				}
				else
					m_aFlagDropTick[TEAM_RED] = 0;
				if(m_Snap.m_pGameDataObj->m_FlagCarrierBlue == FLAG_TAKEN)
				{
					if(m_aFlagDropTick[TEAM_BLUE] == 0)
						m_aFlagDropTick[TEAM_BLUE] = Client()->GameTick(g_Config.m_ClDummy);
				}
				else
					m_aFlagDropTick[TEAM_BLUE] = 0;
				if(m_LastFlagCarrierRed == FLAG_ATSTAND && m_Snap.m_pGameDataObj->m_FlagCarrierRed >= 0)
					OnFlagGrab(TEAM_RED);
				else if(m_LastFlagCarrierBlue == FLAG_ATSTAND && m_Snap.m_pGameDataObj->m_FlagCarrierBlue >= 0)
					OnFlagGrab(TEAM_BLUE);

				m_LastFlagCarrierRed = m_Snap.m_pGameDataObj->m_FlagCarrierRed;
				m_LastFlagCarrierBlue = m_Snap.m_pGameDataObj->m_FlagCarrierBlue;
			}
			else if(Item.m_Type == NETOBJTYPE_FLAG)
				m_Snap.m_apFlags[Item.m_Id % 2] = (const CNetObj_Flag *)Item.m_pData;
			else if(Item.m_Type == NETOBJTYPE_SWITCHSTATE)
			{
				if(Item.m_DataSize < 36)
				{
					continue;
				}
				const CNetObj_SwitchState *pSwitchStateData = (const CNetObj_SwitchState *)Item.m_pData;
				int Team = clamp(Item.m_Id, (int)TEAM_FLOCK, (int)TEAM_SUPER - 1);

				int HighestSwitchNumber = clamp(pSwitchStateData->m_HighestSwitchNumber, 0, 255);
				if(HighestSwitchNumber != maximum(0, (int)Switchers().size() - 1))
				{
					m_GameWorld.m_Core.InitSwitchers(HighestSwitchNumber);
					Collision()->m_HighestSwitchNumber = HighestSwitchNumber;
				}

				for(int j = 0; j < (int)Switchers().size(); j++)
				{
					Switchers()[j].m_aStatus[Team] = (pSwitchStateData->m_aStatus[j / 32] >> (j % 32)) & 1;
				}

				if(Item.m_DataSize >= 68)
				{
					// update the endtick of up to four timed switchers
					for(int j = 0; j < (int)std::size(pSwitchStateData->m_aEndTicks); j++)
					{
						int SwitchNumber = pSwitchStateData->m_aSwitchNumbers[j];
						int EndTick = pSwitchStateData->m_aEndTicks[j];
						if(EndTick > 0 && in_range(SwitchNumber, 0, (int)Switchers().size()))
						{
							Switchers()[SwitchNumber].m_aEndTick[Team] = EndTick;
						}
					}
				}

				// update switch types
				for(auto &Switcher : Switchers())
				{
					if(Switcher.m_aStatus[Team])
						Switcher.m_aType[Team] = Switcher.m_aEndTick[Team] ? TILE_SWITCHTIMEDOPEN : TILE_SWITCHOPEN;
					else
						Switcher.m_aType[Team] = Switcher.m_aEndTick[Team] ? TILE_SWITCHTIMEDCLOSE : TILE_SWITCHCLOSE;
				}

				if(!GotSwitchStateTeam)
					m_aSwitchStateTeam[g_Config.m_ClDummy] = Team;
				else
					m_aSwitchStateTeam[g_Config.m_ClDummy] = -1;
				GotSwitchStateTeam = true;
			}
		}
	}

	if(!FoundGameInfoEx)
	{
		m_GameInfo = GetGameInfo(0, 0, &ServerInfo);
	}

	// setup local pointers
	if(m_Snap.m_LocalClientId >= 0)
	{
		m_aLocalIds[g_Config.m_ClDummy] = m_Snap.m_LocalClientId;

		CSnapState::CCharacterInfo *pChr = &m_Snap.m_aCharacters[m_Snap.m_LocalClientId];
		if(pChr->m_Active)
		{
			if(!m_Snap.m_SpecInfo.m_Active)
			{
				m_Snap.m_pLocalCharacter = &pChr->m_Cur;
				m_Snap.m_pLocalPrevCharacter = &pChr->m_Prev;
				m_LocalCharacterPos = vec2(m_Snap.m_pLocalCharacter->m_X, m_Snap.m_pLocalCharacter->m_Y);
			}
		}
		else if(Client()->SnapFindItem(IClient::SNAP_PREV, NETOBJTYPE_CHARACTER, m_Snap.m_LocalClientId))
		{
			// player died
			m_Controls.OnPlayerDeath();
		}
	}
	if(Client()->State() == IClient::STATE_DEMOPLAYBACK)
	{
		if(m_Snap.m_LocalClientId == -1 && m_DemoSpecId == SPEC_FOLLOW)
		{
			// TODO: can this be done in the translation layer?
			if(!Client()->IsSixup())
				m_DemoSpecId = SPEC_FREEVIEW;
		}
		if(m_DemoSpecId != SPEC_FOLLOW)
		{
			m_Snap.m_SpecInfo.m_Active = true;
			if(m_DemoSpecId > SPEC_FREEVIEW && m_Snap.m_aCharacters[m_DemoSpecId].m_Active)
				m_Snap.m_SpecInfo.m_SpectatorId = m_DemoSpecId;
			else
				m_Snap.m_SpecInfo.m_SpectatorId = SPEC_FREEVIEW;
		}
	}

	// clear out unneeded client data
	for(int i = 0; i < MAX_CLIENTS; ++i)
	{
		if(!m_Snap.m_apPlayerInfos[i] && m_aClients[i].m_Active)
		{
			m_aClients[i].Reset();
			m_aStats[i].Reset();
		}
	}

	for(int i = 0; i < MAX_CLIENTS; ++i)
	{
		// update friend state
		m_aClients[i].m_Friend = !(i == m_Snap.m_LocalClientId || !m_Snap.m_apPlayerInfos[i] || !Friends()->IsFriend(m_aClients[i].m_aName, m_aClients[i].m_aClan, true));

		// update foe state
		m_aClients[i].m_Foe = !(i == m_Snap.m_LocalClientId || !m_Snap.m_apPlayerInfos[i] || !Foes()->IsFriend(m_aClients[i].m_aName, m_aClients[i].m_aClan, true));

	}

	// sort player infos by name
	mem_copy(m_Snap.m_apInfoByName, m_Snap.m_apPlayerInfos, sizeof(m_Snap.m_apInfoByName));
	std::stable_sort(m_Snap.m_apInfoByName, m_Snap.m_apInfoByName + MAX_CLIENTS,
		[this](const CNetObj_PlayerInfo *p1, const CNetObj_PlayerInfo *p2) -> bool {
			if(!p2)
				return static_cast<bool>(p1);
			if(!p1)
				return false;
			return str_comp_nocase(m_aClients[p1->m_ClientId].m_aName, m_aClients[p2->m_ClientId].m_aName) < 0;
		});

	bool TimeScore = m_GameInfo.m_TimeScore;
	bool Race7 = Client()->IsSixup() && m_Snap.m_pGameInfoObj && m_Snap.m_pGameInfoObj->m_GameFlags & protocol7::GAMEFLAG_RACE;

	// sort player infos by score
	mem_copy(m_Snap.m_apInfoByScore, m_Snap.m_apInfoByName, sizeof(m_Snap.m_apInfoByScore));
	if(Race7)
		std::stable_sort(m_Snap.m_apInfoByScore, m_Snap.m_apInfoByScore + MAX_CLIENTS,
			[](const CNetObj_PlayerInfo *p1, const CNetObj_PlayerInfo *p2) -> bool {
				if(!p2)
					return static_cast<bool>(p1);
				if(!p1)
					return false;
				return (((p1->m_Score == -1) ? std::numeric_limits<int>::max() : p1->m_Score) <
					((p2->m_Score == -1) ? std::numeric_limits<int>::max() : p2->m_Score));
			});
	else
		std::stable_sort(m_Snap.m_apInfoByScore, m_Snap.m_apInfoByScore + MAX_CLIENTS,
			[TimeScore](const CNetObj_PlayerInfo *p1, const CNetObj_PlayerInfo *p2) -> bool {
				if(!p2)
					return static_cast<bool>(p1);
				if(!p1)
					return false;
				return (((TimeScore && p1->m_Score == -9999) ? std::numeric_limits<int>::min() : p1->m_Score) >
					((TimeScore && p2->m_Score == -9999) ? std::numeric_limits<int>::min() : p2->m_Score));
			});

	// sort player infos by DDRace Team (and score between)
	int Index = 0;
	for(int Team = TEAM_FLOCK; Team <= TEAM_SUPER; ++Team)
	{
		for(int i = 0; i < MAX_CLIENTS && Index < MAX_CLIENTS; ++i)
		{
			if(m_Snap.m_apInfoByScore[i] && m_Teams.Team(m_Snap.m_apInfoByScore[i]->m_ClientId) == Team)
				m_Snap.m_apInfoByDDTeamScore[Index++] = m_Snap.m_apInfoByScore[i];
		}
	}

	// sort player infos by DDRace Team (and name between)
	Index = 0;
	for(int Team = TEAM_FLOCK; Team <= TEAM_SUPER; ++Team)
	{
		for(int i = 0; i < MAX_CLIENTS && Index < MAX_CLIENTS; ++i)
		{
			if(m_Snap.m_apInfoByName[i] && m_Teams.Team(m_Snap.m_apInfoByName[i]->m_ClientId) == Team)
				m_Snap.m_apInfoByDDTeamName[Index++] = m_Snap.m_apInfoByName[i];
		}
	}

	CTuningParams StandardTuning;
	if(ServerInfo.m_aGameType[0] != '0')
	{
		if(str_comp(ServerInfo.m_aGameType, "DM") != 0 && str_comp(ServerInfo.m_aGameType, "TDM") != 0 && str_comp(ServerInfo.m_aGameType, "CTF") != 0)
			m_ServerMode = SERVERMODE_MOD;
		else if(mem_comp(&StandardTuning, &m_aTuning[g_Config.m_ClDummy], 33) == 0)
			m_ServerMode = SERVERMODE_PURE;
		else
			m_ServerMode = SERVERMODE_PUREMOD;
	}

	// add tuning to demo
	bool AnyRecording = false;
	for(int i = 0; i < RECORDER_MAX; i++)
		if(DemoRecorder(i)->IsRecording())
		{
			AnyRecording = true;
			break;
		}
	if(AnyRecording && mem_comp(&StandardTuning, &m_aTuning[g_Config.m_ClDummy], sizeof(CTuningParams)) != 0)
	{
		CMsgPacker Msg(NETMSGTYPE_SV_TUNEPARAMS);
		int *pParams = (int *)&m_aTuning[g_Config.m_ClDummy];
		for(unsigned i = 0; i < sizeof(m_aTuning[0]) / sizeof(int); i++)
			Msg.AddInt(pParams[i]);
		Client()->SendMsgActive(&Msg, MSGFLAG_RECORD | MSGFLAG_NOSEND);
	}

	for(int i = 0; i < 2; i++)
	{
		if(m_aDDRaceMsgSent[i] || !m_Snap.m_pLocalInfo)
		{
			continue;
		}
		if(i == IClient::CONN_DUMMY && !Client()->DummyConnected())
		{
			continue;
		}
		CMsgPacker Msg(NETMSGTYPE_CL_ISDDNETLEGACY, false);
		Msg.AddInt(DDNetVersion());
		Client()->SendMsg(i, &Msg, MSGFLAG_VITAL);
		m_aDDRaceMsgSent[i] = true;
	}

	if(m_Snap.m_SpecInfo.m_Active && m_MultiViewActivated)
	{
		// dont show other teams while spectating in multi view
		CNetMsg_Cl_ShowOthers Msg;
		Msg.m_Show = SHOW_OTHERS_ONLY_TEAM;
		Client()->SendPackMsgActive(&Msg, MSGFLAG_VITAL);

		// update state
		m_aShowOthers[g_Config.m_ClDummy] = SHOW_OTHERS_ONLY_TEAM;
	}
	else if(m_aShowOthers[g_Config.m_ClDummy] == SHOW_OTHERS_NOT_SET || m_aShowOthers[g_Config.m_ClDummy] != g_Config.m_ClShowOthers)
	{
		{
			CNetMsg_Cl_ShowOthers Msg;
			Msg.m_Show = g_Config.m_ClShowOthers;
			Client()->SendPackMsgActive(&Msg, MSGFLAG_VITAL);
		}

		// update state
		m_aShowOthers[g_Config.m_ClDummy] = g_Config.m_ClShowOthers;
	}

	float ZoomToSend = m_Camera.m_Zoom;
	if(m_Camera.m_Zooming)
	{
		if(m_Camera.m_ZoomSmoothingTarget > m_Camera.m_Zoom) // Zooming out
			ZoomToSend = m_Camera.m_ZoomSmoothingTarget;
		else if(m_Camera.m_ZoomSmoothingTarget < m_Camera.m_Zoom && m_LastZoom > 0) // Zooming in
			ZoomToSend = m_LastZoom;
	}

	if(ZoomToSend != m_LastZoom || Graphics()->ScreenAspect() != m_LastScreenAspect || (Client()->DummyConnected() && !m_LastDummyConnected))
	{
		CNetMsg_Cl_ShowDistance Msg;
		float x, y;
		RenderTools()->CalcScreenParams(Graphics()->ScreenAspect(), ZoomToSend, &x, &y);
		Msg.m_X = x;
		Msg.m_Y = y;
		Client()->ChecksumData()->m_Zoom = ZoomToSend;
		CMsgPacker Packer(&Msg);
		Msg.Pack(&Packer);
		if(ZoomToSend != m_LastZoom)
			Client()->SendMsg(IClient::CONN_MAIN, &Packer, MSGFLAG_VITAL);
		if(Client()->DummyConnected())
			Client()->SendMsg(IClient::CONN_DUMMY, &Packer, MSGFLAG_VITAL);
		m_LastZoom = ZoomToSend;
		m_LastScreenAspect = Graphics()->ScreenAspect();
	}
	m_LastDummyConnected = Client()->DummyConnected();

	for(auto &pComponent : m_vpAll)
		pComponent->OnNewSnapshot();

	// notify editor when local character moved
	UpdateEditorIngameMoved();

	// detect air jump for other players
	for(int i = 0; i < MAX_CLIENTS; i++)
		if(m_Snap.m_aCharacters[i].m_Active && (m_Snap.m_aCharacters[i].m_Cur.m_Jumped & 2) && !(m_Snap.m_aCharacters[i].m_Prev.m_Jumped & 2))
			if(!Predict() || (i != m_Snap.m_LocalClientId && (!AntiPingPlayers() || i != m_PredictedDummyId)))
			{
				vec2 Pos = mix(vec2(m_Snap.m_aCharacters[i].m_Prev.m_X, m_Snap.m_aCharacters[i].m_Prev.m_Y),
					vec2(m_Snap.m_aCharacters[i].m_Cur.m_X, m_Snap.m_aCharacters[i].m_Cur.m_Y),
					Client()->IntraGameTick(g_Config.m_ClDummy));
				float Alpha = 1.0f;
				bool SameTeam = m_Teams.SameTeam(m_Snap.m_LocalClientId, i);
				if(!SameTeam || m_aClients[i].m_Solo || m_aClients[m_Snap.m_LocalClientId].m_Solo)
					Alpha = g_Config.m_ClShowOthersAlpha / 100.0f;
				m_Effects.AirJump(Pos, Alpha);
			}

	if(g_Config.m_ClFreezeStars && !m_SuppressEvents)
	{
		for(auto &Character : m_Snap.m_aCharacters)
		{
			if(Character.m_Active && Character.m_HasExtendedData && Character.m_PrevExtendedData)
			{
				int FreezeTimeNow = Character.m_ExtendedData.m_FreezeEnd - Client()->GameTick(g_Config.m_ClDummy);
				int FreezeTimePrev = Character.m_PrevExtendedData->m_FreezeEnd - Client()->PrevGameTick(g_Config.m_ClDummy);
				vec2 Pos = vec2(Character.m_Cur.m_X, Character.m_Cur.m_Y);
				int StarsNow = (FreezeTimeNow + 1) / Client()->GameTickSpeed();
				int StarsPrev = (FreezeTimePrev + 1) / Client()->GameTickSpeed();
				if(StarsNow < StarsPrev || (StarsPrev == 0 && StarsNow > 0))
				{
					int Amount = StarsNow + 1;
					float Mid = 3 * pi / 2;
					float Min = Mid - pi / 3;
					float Max = Mid + pi / 3;
					for(int j = 0; j < Amount; j++)
					{
						float Angle = mix(Min, Max, (j + 1) / (float)(Amount + 2));
						m_Effects.DamageIndicator(Pos, direction(Angle));
					}
				}
			}
		}
	}
	if(m_Snap.m_LocalClientId != m_PrevLocalId)
		m_PredictedDummyId = m_PrevLocalId;
	m_PrevLocalId = m_Snap.m_LocalClientId;
	m_IsDummySwapping = 0;

	SnapCollectEntities(); // creates a collection that associates EntityEx snap items with the entities they belong to

	// update prediction data
	if(Client()->State() != IClient::STATE_DEMOPLAYBACK)
		UpdatePrediction();
}

void CGameClient::UpdateEditorIngameMoved()
{
	const bool LocalCharacterMoved = m_Snap.m_pLocalCharacter && m_Snap.m_pLocalPrevCharacter && (m_Snap.m_pLocalCharacter->m_X != m_Snap.m_pLocalPrevCharacter->m_X || m_Snap.m_pLocalCharacter->m_Y != m_Snap.m_pLocalPrevCharacter->m_Y);
	if(!g_Config.m_ClEditor)
	{
		m_EditorMovementDelay = 5;
	}
	else if(m_EditorMovementDelay > 0 && !LocalCharacterMoved)
	{
		--m_EditorMovementDelay;
	}
	if(m_EditorMovementDelay == 0 && LocalCharacterMoved)
	{
		Editor()->OnIngameMoved();
	}
}

void CGameClient::OnPredict()
{
	// store the previous values so we can detect prediction errors
	CCharacterCore BeforePrevChar = m_PredictedPrevChar;
	CCharacterCore BeforeChar = m_PredictedChar;

	// we can't predict without our own id or own character
	if(m_Snap.m_LocalClientId == -1 || !m_Snap.m_aCharacters[m_Snap.m_LocalClientId].m_Active)
		return;

	// don't predict anything if we are paused
	if(m_Snap.m_pGameInfoObj && m_Snap.m_pGameInfoObj->m_GameStateFlags & GAMESTATEFLAG_PAUSED)
	{
		if(m_Snap.m_pLocalCharacter)
		{
			m_PredictedChar.Read(m_Snap.m_pLocalCharacter);
			m_PredictedChar.m_ActiveWeapon = m_Snap.m_pLocalCharacter->m_Weapon;
		}
		if(m_Snap.m_pLocalPrevCharacter)
		{
			m_PredictedPrevChar.Read(m_Snap.m_pLocalPrevCharacter);
			m_PredictedPrevChar.m_ActiveWeapon = m_Snap.m_pLocalPrevCharacter->m_Weapon;
		}
		return;
	}

	vec2 aBeforeRender[MAX_CLIENTS];
	for(int i = 0; i < MAX_CLIENTS; i++)
		aBeforeRender[i] = GetSmoothPos(i);

	// init
	bool Dummy = g_Config.m_ClDummy ^ m_IsDummySwapping;
	m_PredictedWorld.CopyWorld(&m_GameWorld);

	// don't predict inactive players, or entities from other teams
	for(int i = 0; i < MAX_CLIENTS; i++)
		if(CCharacter *pChar = m_PredictedWorld.GetCharacterById(i))
			if((!m_Snap.m_aCharacters[i].m_Active && pChar->m_SnapTicks > 10) || IsOtherTeam(i))
				pChar->Destroy();

	CProjectile *pProjNext = 0;
	for(CProjectile *pProj = (CProjectile *)m_PredictedWorld.FindFirst(CGameWorld::ENTTYPE_PROJECTILE); pProj; pProj = pProjNext)
	{
		pProjNext = (CProjectile *)pProj->TypeNext();
		if(IsOtherTeam(pProj->GetOwner()))
		{
			pProj->Destroy();
		}
	}

	CCharacter *pLocalChar = m_PredictedWorld.GetCharacterById(m_Snap.m_LocalClientId);
	if(!pLocalChar)
		return;
	CCharacter *pDummyChar = 0;
	if(PredictDummy())
		pDummyChar = m_PredictedWorld.GetCharacterById(m_PredictedDummyId);

	// predict
	for(int Tick = Client()->GameTick(g_Config.m_ClDummy) + 1; Tick <= Client()->PredGameTick(g_Config.m_ClDummy); Tick++)
	{
		// fetch the previous characters
		if(Tick == Client()->PredGameTick(g_Config.m_ClDummy))
		{
			m_PrevPredictedWorld.CopyWorld(&m_PredictedWorld);
			m_PredictedPrevChar = pLocalChar->GetCore();
			for(int i = 0; i < MAX_CLIENTS; i++)
				if(CCharacter *pChar = m_PredictedWorld.GetCharacterById(i))
					m_aClients[i].m_PrevPredicted = pChar->GetCore();
		}

		// optionally allow some movement in freeze by not predicting freeze the last one to two ticks
		if(g_Config.m_ClPredictFreeze == 2 && Client()->PredGameTick(g_Config.m_ClDummy) - 1 - Client()->PredGameTick(g_Config.m_ClDummy) % 2 <= Tick)
			pLocalChar->m_CanMoveInFreeze = true;

		// apply inputs and tick
		CNetObj_PlayerInput *pInputData = (CNetObj_PlayerInput *)Client()->GetInput(Tick, m_IsDummySwapping);
		CNetObj_PlayerInput *pDummyInputData = !pDummyChar ? 0 : (CNetObj_PlayerInput *)Client()->GetInput(Tick, m_IsDummySwapping ^ 1);
		bool DummyFirst = pInputData && pDummyInputData && pDummyChar->GetCid() < pLocalChar->GetCid();

		if(DummyFirst)
			pDummyChar->OnDirectInput(pDummyInputData);
		if(pInputData)
			pLocalChar->OnDirectInput(pInputData);
		if(pDummyInputData && !DummyFirst)
			pDummyChar->OnDirectInput(pDummyInputData);
		m_PredictedWorld.m_GameTick = Tick;
		if(pInputData)
			pLocalChar->OnPredictedInput(pInputData);
		if(pDummyInputData)
			pDummyChar->OnPredictedInput(pDummyInputData);
		m_PredictedWorld.Tick();

		// fetch the current characters
		if(Tick == Client()->PredGameTick(g_Config.m_ClDummy))
		{
			m_PredictedChar = pLocalChar->GetCore();
			for(int i = 0; i < MAX_CLIENTS; i++)
				if(CCharacter *pChar = m_PredictedWorld.GetCharacterById(i))
					m_aClients[i].m_Predicted = pChar->GetCore();
		}

		for(int i = 0; i < MAX_CLIENTS; i++)
			if(CCharacter *pChar = m_PredictedWorld.GetCharacterById(i))
			{
				m_aClients[i].m_aPredPos[Tick % 200] = pChar->Core()->m_Pos;
				m_aClients[i].m_aPredTick[Tick % 200] = Tick;
			}

		// check if we want to trigger effects
		if(Tick > m_aLastNewPredictedTick[Dummy])
		{
			m_aLastNewPredictedTick[Dummy] = Tick;
			m_NewPredictedTick = true;
			vec2 Pos = pLocalChar->Core()->m_Pos;
			int Events = pLocalChar->Core()->m_TriggeredEvents;
			if(g_Config.m_ClPredict && !m_SuppressEvents)
				if(Events & COREEVENT_AIR_JUMP)
					m_Effects.AirJump(Pos, 1.0f);
			if(g_Config.m_SndGame && !m_SuppressEvents)
			{
				if(Events & COREEVENT_GROUND_JUMP)
					m_Sounds.PlayAndRecord(CSounds::CHN_WORLD, SOUND_PLAYER_JUMP, 1.0f, Pos);
				if(Events & COREEVENT_HOOK_ATTACH_GROUND)
					m_Sounds.PlayAndRecord(CSounds::CHN_WORLD, SOUND_HOOK_ATTACH_GROUND, 1.0f, Pos);
				if(Events & COREEVENT_HOOK_HIT_NOHOOK)
					m_Sounds.PlayAndRecord(CSounds::CHN_WORLD, SOUND_HOOK_NOATTACH, 1.0f, Pos);
			}
		}

		// check if we want to trigger predicted airjump for dummy
		if(AntiPingPlayers() && pDummyChar && Tick > m_aLastNewPredictedTick[!Dummy])
		{
			m_aLastNewPredictedTick[!Dummy] = Tick;
			vec2 Pos = pDummyChar->Core()->m_Pos;
			int Events = pDummyChar->Core()->m_TriggeredEvents;
			if(g_Config.m_ClPredict && !m_SuppressEvents)
				if(Events & COREEVENT_AIR_JUMP)
					m_Effects.AirJump(Pos, 1.0f);
		}
	}

	// detect mispredictions of other players and make corrections smoother when possible
	if(g_Config.m_ClAntiPingSmooth && Predict() && AntiPingPlayers() && m_NewTick && m_PredictedTick >= MIN_TICK && absolute(m_PredictedTick - Client()->PredGameTick(g_Config.m_ClDummy)) <= 1 && absolute(Client()->GameTick(g_Config.m_ClDummy) - Client()->PrevGameTick(g_Config.m_ClDummy)) <= 2)
	{
		int PredTime = clamp(Client()->GetPredictionTime(), 0, 800);
		float SmoothPace = 4 - 1.5f * PredTime / 800.f; // smoothing pace (a lower value will make the smoothing quicker)
		int64_t Len = 1000 * PredTime * SmoothPace;

		for(int i = 0; i < MAX_CLIENTS; i++)
		{
			if(!m_Snap.m_aCharacters[i].m_Active || i == m_Snap.m_LocalClientId || !m_aLastActive[i])
				continue;
			vec2 NewPos = (m_PredictedTick == Client()->PredGameTick(g_Config.m_ClDummy)) ? m_aClients[i].m_Predicted.m_Pos : m_aClients[i].m_PrevPredicted.m_Pos;
			vec2 PredErr = (m_aLastPos[i] - NewPos) / (float)minimum(Client()->GetPredictionTime(), 200);
			if(in_range(length(PredErr), 0.05f, 5.f))
			{
				vec2 PredPos = mix(m_aClients[i].m_PrevPredicted.m_Pos, m_aClients[i].m_Predicted.m_Pos, Client()->PredIntraGameTick(g_Config.m_ClDummy));
				vec2 CurPos = mix(
					vec2(m_Snap.m_aCharacters[i].m_Prev.m_X, m_Snap.m_aCharacters[i].m_Prev.m_Y),
					vec2(m_Snap.m_aCharacters[i].m_Cur.m_X, m_Snap.m_aCharacters[i].m_Cur.m_Y),
					Client()->IntraGameTick(g_Config.m_ClDummy));
				vec2 RenderDiff = PredPos - aBeforeRender[i];
				vec2 PredDiff = PredPos - CurPos;

				float aMixAmount[2];
				for(int j = 0; j < 2; j++)
				{
					aMixAmount[j] = 1.0f;
					if(absolute(PredErr[j]) > 0.05f)
					{
						aMixAmount[j] = 0.0f;
						if(absolute(RenderDiff[j]) > 0.01f)
						{
							aMixAmount[j] = 1.f - clamp(RenderDiff[j] / PredDiff[j], 0.f, 1.f);
							aMixAmount[j] = 1.f - std::pow(1.f - aMixAmount[j], 1 / 1.2f);
						}
					}
					int64_t TimePassed = time_get() - m_aClients[i].m_aSmoothStart[j];
					if(in_range(TimePassed, (int64_t)0, Len - 1))
						aMixAmount[j] = minimum(aMixAmount[j], (float)(TimePassed / (double)Len));
				}
				for(int j = 0; j < 2; j++)
					if(absolute(RenderDiff[j]) < 0.01f && absolute(PredDiff[j]) < 0.01f && absolute(m_aClients[i].m_PrevPredicted.m_Pos[j] - m_aClients[i].m_Predicted.m_Pos[j]) < 0.01f && aMixAmount[j] > aMixAmount[j ^ 1])
						aMixAmount[j] = aMixAmount[j ^ 1];
				for(int j = 0; j < 2; j++)
				{
					int64_t Remaining = minimum((1.f - aMixAmount[j]) * Len, minimum(time_freq() * 0.700f, (1.f - aMixAmount[j ^ 1]) * Len + time_freq() * 0.300f)); // don't smooth for longer than 700ms, or more than 300ms longer along one axis than the other axis
					int64_t Start = time_get() - (Len - Remaining);
					if(!in_range(Start + Len, m_aClients[i].m_aSmoothStart[j], m_aClients[i].m_aSmoothStart[j] + Len))
					{
						m_aClients[i].m_aSmoothStart[j] = Start;
						m_aClients[i].m_aSmoothLen[j] = Len;
					}
				}
			}
		}
	}

	for(int i = 0; i < MAX_CLIENTS; i++)
	{
		if(m_Snap.m_aCharacters[i].m_Active)
		{
			m_aLastPos[i] = m_aClients[i].m_Predicted.m_Pos;
			m_aLastActive[i] = true;
		}
		else
			m_aLastActive[i] = false;
	}

	if(g_Config.m_Debug && g_Config.m_ClPredict && m_PredictedTick == Client()->PredGameTick(g_Config.m_ClDummy))
	{
		CNetObj_CharacterCore Before = {0}, Now = {0}, BeforePrev = {0}, NowPrev = {0};
		BeforeChar.Write(&Before);
		BeforePrevChar.Write(&BeforePrev);
		m_PredictedChar.Write(&Now);
		m_PredictedPrevChar.Write(&NowPrev);

		if(mem_comp(&Before, &Now, sizeof(CNetObj_CharacterCore)) != 0)
		{
			Console()->Print(IConsole::OUTPUT_LEVEL_DEBUG, "client", "prediction error");
			for(unsigned i = 0; i < sizeof(CNetObj_CharacterCore) / sizeof(int); i++)
				if(((int *)&Before)[i] != ((int *)&Now)[i])
				{
					char aBuf[256];
					str_format(aBuf, sizeof(aBuf), "	%d %d %d (%d %d)", i, ((int *)&Before)[i], ((int *)&Now)[i], ((int *)&BeforePrev)[i], ((int *)&NowPrev)[i]);
					Console()->Print(IConsole::OUTPUT_LEVEL_DEBUG, "client", aBuf);
				}
		}
	}

	m_PredictedTick = Client()->PredGameTick(g_Config.m_ClDummy);

	if(m_NewPredictedTick)
		m_Ghost.OnNewPredictedSnapshot();
}

void CGameClient::OnActivateEditor()
{
	OnRelease();
}

CGameClient::CClientStats::CClientStats()
{
	Reset();
}

void CGameClient::CClientStats::Reset()
{
	m_JoinTick = 0;
	m_IngameTicks = 0;
	m_Active = false;

	std::fill(std::begin(m_aFragsWith), std::end(m_aFragsWith), 0);
	std::fill(std::begin(m_aDeathsFrom), std::end(m_aDeathsFrom), 0);
	m_Frags = 0;
	m_Deaths = 0;
	m_Suicides = 0;
	m_BestSpree = 0;
	m_CurrentSpree = 0;

	m_FlagGrabs = 0;
	m_FlagCaptures = 0;
}

void CGameClient::CClientData::UpdateRenderInfo(bool IsTeamPlay)
{
	m_RenderInfo = m_SkinInfo;

	// force team colors
	if(IsTeamPlay)
	{
		m_RenderInfo.m_CustomColoredSkin = true;
		const int aTeamColors[2] = {65461, 10223541};
		if(m_Team >= TEAM_RED && m_Team <= TEAM_BLUE)
		{
			m_RenderInfo.m_ColorBody = color_cast<ColorRGBA>(ColorHSLA(aTeamColors[m_Team]));
			m_RenderInfo.m_ColorFeet = color_cast<ColorRGBA>(ColorHSLA(aTeamColors[m_Team]));

			// 0.7
			for(auto &Sixup : m_RenderInfo.m_aSixup)
			{
				const ColorRGBA aTeamColorsSixup[2] = {
					ColorRGBA(0.753f, 0.318f, 0.318f, 1.0f),
					ColorRGBA(0.318f, 0.471f, 0.753f, 1.0f)};
				const ColorRGBA aMarkingColorsSixup[2] = {
					ColorRGBA(0.824f, 0.345f, 0.345f, 1.0f),
					ColorRGBA(0.345f, 0.514f, 0.824f, 1.0f)};
				float MarkingAlpha = Sixup.m_aColors[protocol7::SKINPART_MARKING].a;
				for(auto &Color : Sixup.m_aColors)
					Color = aTeamColorsSixup[m_Team];
				if(MarkingAlpha > 0.1f)
					Sixup.m_aColors[protocol7::SKINPART_MARKING] = aMarkingColorsSixup[m_Team];
			}
		}
		else
		{
			m_RenderInfo.m_ColorBody = color_cast<ColorRGBA>(ColorHSLA(12829350));
			m_RenderInfo.m_ColorFeet = color_cast<ColorRGBA>(ColorHSLA(12829350));
			for(auto &Sixup : m_RenderInfo.m_aSixup)
				for(auto &Color : Sixup.m_aColors)
					Color = color_cast<ColorRGBA>(ColorHSLA(12829350));
		}
	}
}

void CGameClient::CClientData::Reset()
{
	m_UseCustomColor = 0;
	m_ColorBody = 0;
	m_ColorFeet = 0;

	m_aName[0] = '\0';
	m_aClan[0] = '\0';
	m_Country = -1;
	m_aSkinName[0] = '\0';
	m_SkinColor = 0;

	m_Team = 0;
	m_Emoticon = 0;
	m_EmoticonStartFraction = 0;
	m_EmoticonStartTick = -1;

	m_Solo = false;
	m_Jetpack = false;
	m_CollisionDisabled = false;
	m_EndlessHook = false;
	m_EndlessJump = false;
	m_HammerHitDisabled = false;
	m_GrenadeHitDisabled = false;
	m_LaserHitDisabled = false;
	m_ShotgunHitDisabled = false;
	m_HookHitDisabled = false;
	m_Super = false;
	m_Invincible = false;
	m_HasTelegunGun = false;
	m_HasTelegunGrenade = false;
	m_HasTelegunLaser = false;
	m_FreezeEnd = 0;
	m_DeepFrozen = false;
	m_LiveFrozen = false;

	m_Predicted.Reset();
	m_PrevPredicted.Reset();

	m_SkinInfo.Reset();
	m_RenderInfo.Reset();

	m_Angle = 0.0f;
	m_Active = false;
	m_ChatIgnore = false;
	m_EmoticonIgnore = false;
	m_Friend = false;
	m_Foe = false;

	m_IsWar = false;

	m_AuthLevel = AUTHED_NO;
	m_Afk = false;
	m_Paused = false;
	m_Spec = false;

	std::fill(std::begin(m_aSwitchStates), std::end(m_aSwitchStates), 0);

	m_Snapped.m_Tick = -1;
	m_Evolved.m_Tick = -1;

	m_RenderCur.m_Tick = -1;
	m_RenderPrev.m_Tick = -1;
	m_RenderPos = vec2(0.0f, 0.0f);
	m_IsPredicted = false;
	m_IsPredictedLocal = false;
	std::fill(std::begin(m_aSmoothStart), std::end(m_aSmoothStart), 0);
	std::fill(std::begin(m_aSmoothLen), std::end(m_aSmoothLen), 0);
	std::fill(std::begin(m_aPredPos), std::end(m_aPredPos), vec2(0.0f, 0.0f));
	std::fill(std::begin(m_aPredTick), std::end(m_aPredTick), 0);
	m_SpecCharPresent = false;
	m_SpecChar = vec2(0.0f, 0.0f);

	for(auto &Info : m_aSixup)
		Info.Reset();
}

void CGameClient::CClientData::CSixup::Reset()
{
	for(int i = 0; i < protocol7::NUM_SKINPARTS; ++i)
	{
		m_aaSkinPartNames[i][0] = '\0';
		m_aUseCustomColors[i] = 0;
		m_aSkinPartColors[i] = 0;
	}
}

void CGameClient::SendSwitchTeam(int Team) const
{
	CNetMsg_Cl_SetTeam Msg;
	Msg.m_Team = Team;
	Client()->SendPackMsgActive(&Msg, MSGFLAG_VITAL);
}

void CGameClient::SendFinishName()
{
	CNetMsg_Cl_ChangeInfo Msg;
	Msg.m_pName = g_Config.m_ClFinishName;
	Msg.m_pClan = g_Config.m_PlayerClan;
	Msg.m_Country = g_Config.m_PlayerCountry;
	Msg.m_pSkin = g_Config.m_ClPlayerSkin;
	Msg.m_UseCustomColor = g_Config.m_ClPlayerUseCustomColor;
	Msg.m_ColorBody = g_Config.m_ClPlayerColorBody;
	Msg.m_ColorFeet = g_Config.m_ClPlayerColorFeet;
	CMsgPacker Packer(&Msg);
	Msg.Pack(&Packer);
	Client()->SendMsg(0, &Packer, MSGFLAG_VITAL);
	m_aCheckInfo[0] = Client()->GameTickSpeed();
}

void CGameClient::SendStartInfo7(bool Dummy) const
{
	protocol7::CNetMsg_Cl_StartInfo Msg;
	Msg.m_pName = Dummy ? Client()->DummyName() : Client()->PlayerName();
	Msg.m_pClan = Dummy ? Config()->m_ClDummyClan : Config()->m_PlayerClan;
	Msg.m_Country = Dummy ? Config()->m_ClDummyCountry : Config()->m_PlayerCountry;
	for(int p = 0; p < protocol7::NUM_SKINPARTS; p++)
	{
		Msg.m_apSkinPartNames[p] = CSkins7::ms_apSkinVariables[(int)Dummy][p];
		Msg.m_aUseCustomColors[p] = *CSkins7::ms_apUCCVariables[(int)Dummy][p];
		Msg.m_aSkinPartColors[p] = *CSkins7::ms_apColorVariables[(int)Dummy][p];
	}
	CMsgPacker Packer(&Msg, false, true);
	if(Msg.Pack(&Packer))
		return;
	Client()->SendMsg((int)Dummy, &Packer, MSGFLAG_VITAL | MSGFLAG_FLUSH);
}

void CGameClient::SendSkinChange7(bool Dummy)
{
	protocol7::CNetMsg_Cl_SkinChange Msg;
	for(int p = 0; p < protocol7::NUM_SKINPARTS; p++)
	{
		Msg.m_apSkinPartNames[p] = CSkins7::ms_apSkinVariables[(int)Dummy][p];
		Msg.m_aUseCustomColors[p] = *CSkins7::ms_apUCCVariables[(int)Dummy][p];
		Msg.m_aSkinPartColors[p] = *CSkins7::ms_apColorVariables[(int)Dummy][p];
	}
	CMsgPacker Packer(&Msg, false, true);
	if(Msg.Pack(&Packer))
		return;
	Client()->SendMsg((int)Dummy, &Packer, MSGFLAG_VITAL | MSGFLAG_FLUSH);
	m_aCheckInfo[(int)Dummy] = Client()->GameTickSpeed();
}

bool CGameClient::GotWantedSkin7(bool Dummy)
{
	// validate the wanted skinparts before comparison
	// because the skin parts we compare against are also validated
	// otherwise it tries to resend the skin info when the eyes are set to "negative"
	// in team based modes
	char aSkinParts[protocol7::NUM_SKINPARTS][protocol7::MAX_SKIN_ARRAY_SIZE];
	char *apSkinPartsPtr[protocol7::NUM_SKINPARTS];
	int aUCCVars[protocol7::NUM_SKINPARTS];
	int aColorVars[protocol7::NUM_SKINPARTS];
	for(int SkinPart = 0; SkinPart < protocol7::NUM_SKINPARTS; SkinPart++)
	{
		str_copy(aSkinParts[SkinPart], CSkins7::ms_apSkinVariables[(int)Dummy][SkinPart], protocol7::MAX_SKIN_ARRAY_SIZE);
		apSkinPartsPtr[SkinPart] = aSkinParts[SkinPart];
		aUCCVars[SkinPart] = *CSkins7::ms_apUCCVariables[(int)Dummy][SkinPart];
		aColorVars[SkinPart] = *CSkins7::ms_apColorVariables[(int)Dummy][SkinPart];
	}
	m_Skins7.ValidateSkinParts(apSkinPartsPtr, aUCCVars, aColorVars, m_pClient->m_TranslationContext.m_GameFlags);

	for(int SkinPart = 0; SkinPart < protocol7::NUM_SKINPARTS; SkinPart++)
	{
		if(str_comp(m_aClients[m_aLocalIds[(int)Dummy]].m_aSixup[g_Config.m_ClDummy].m_aaSkinPartNames[SkinPart], apSkinPartsPtr[SkinPart]))
			return false;
		if(m_aClients[m_aLocalIds[(int)Dummy]].m_aSixup[g_Config.m_ClDummy].m_aUseCustomColors[SkinPart] != aUCCVars[SkinPart])
			return false;
		if(m_aClients[m_aLocalIds[(int)Dummy]].m_aSixup[g_Config.m_ClDummy].m_aSkinPartColors[SkinPart] != aColorVars[SkinPart])
			return false;
	}

	// TODO: add name change ddnet extension to 0.7 protocol
	// if(str_comp(m_aClients[m_aLocalIds[(int)Dummy]].m_aName, Dummy ? Client()->DummyName() : Client()->PlayerName()))
	// 	return false;
	// if(str_comp(m_aClients[m_aLocalIds[(int)Dummy]].m_aClan, Dummy ? g_Config.m_ClDummyClan : g_Config.m_PlayerClan))
	// 	return false;
	// if(m_aClients[m_aLocalIds[(int)Dummy]].m_Country != (Dummy ? g_Config.m_ClDummyCountry : g_Config.m_PlayerCountry))
	// 	return false;

	return true;
}

void CGameClient::SendInfo(bool Start)
{
	if(m_pClient->IsSixup())
	{
		if(Start)
			SendStartInfo7(false);
		else
			SendSkinChange7(false);
		return;
	}
	if(Start)
	{
		CNetMsg_Cl_StartInfo Msg;
		Msg.m_pName = Client()->PlayerName();
		Msg.m_pClan = g_Config.m_PlayerClan;
		Msg.m_Country = g_Config.m_PlayerCountry;
		Msg.m_pSkin = g_Config.m_ClPlayerSkin;
		Msg.m_UseCustomColor = g_Config.m_ClPlayerUseCustomColor;
		Msg.m_ColorBody = g_Config.m_ClPlayerColorBody;
		Msg.m_ColorFeet = g_Config.m_ClPlayerColorFeet;
		CMsgPacker Packer(&Msg);
		Msg.Pack(&Packer);
		Client()->SendMsg(IClient::CONN_MAIN, &Packer, MSGFLAG_VITAL | MSGFLAG_FLUSH);
		m_aCheckInfo[0] = -1;
	}
	else
	{
		CNetMsg_Cl_ChangeInfo Msg;
		Msg.m_pName = Client()->PlayerName();
		Msg.m_pClan = g_Config.m_PlayerClan;
		Msg.m_Country = g_Config.m_PlayerCountry;
		Msg.m_pSkin = g_Config.m_ClPlayerSkin;
		Msg.m_UseCustomColor = g_Config.m_ClPlayerUseCustomColor;
		Msg.m_ColorBody = g_Config.m_ClPlayerColorBody;
		Msg.m_ColorFeet = g_Config.m_ClPlayerColorFeet;
		CMsgPacker Packer(&Msg);
		Msg.Pack(&Packer);
		Client()->SendMsg(IClient::CONN_MAIN, &Packer, MSGFLAG_VITAL);
		m_aCheckInfo[0] = Client()->GameTickSpeed();
	}
}

void CGameClient::SendDummyInfo(bool Start)
{
	if(m_pClient->IsSixup())
	{
		if(Start)
			SendStartInfo7(true);
		else
			SendSkinChange7(true);
		return;
	}
	if(Start)
	{
		CNetMsg_Cl_StartInfo Msg;
		Msg.m_pName = Client()->DummyName();
		Msg.m_pClan = g_Config.m_ClDummyClan;
		Msg.m_Country = g_Config.m_ClDummyCountry;
		Msg.m_pSkin = g_Config.m_ClDummySkin;
		Msg.m_UseCustomColor = g_Config.m_ClDummyUseCustomColor;
		Msg.m_ColorBody = g_Config.m_ClDummyColorBody;
		Msg.m_ColorFeet = g_Config.m_ClDummyColorFeet;
		CMsgPacker Packer(&Msg);
		Msg.Pack(&Packer);
		Client()->SendMsg(IClient::CONN_DUMMY, &Packer, MSGFLAG_VITAL);
		m_aCheckInfo[1] = -1;
	}
	else
	{
		CNetMsg_Cl_ChangeInfo Msg;
		Msg.m_pName = Client()->DummyName();
		Msg.m_pClan = g_Config.m_ClDummyClan;
		Msg.m_Country = g_Config.m_ClDummyCountry;
		Msg.m_pSkin = g_Config.m_ClDummySkin;
		Msg.m_UseCustomColor = g_Config.m_ClDummyUseCustomColor;
		Msg.m_ColorBody = g_Config.m_ClDummyColorBody;
		Msg.m_ColorFeet = g_Config.m_ClDummyColorFeet;
		CMsgPacker Packer(&Msg);
		Msg.Pack(&Packer);
		Client()->SendMsg(IClient::CONN_DUMMY, &Packer, MSGFLAG_VITAL);
		m_aCheckInfo[1] = Client()->GameTickSpeed();
	}
}

void CGameClient::SendKill(int ClientId) const
{
	CNetMsg_Cl_Kill Msg;
	Client()->SendPackMsgActive(&Msg, MSGFLAG_VITAL);

	if(g_Config.m_ClDummyCopyMoves)
	{
		CMsgPacker MsgP(NETMSGTYPE_CL_KILL, false);
		Client()->SendMsg(!g_Config.m_ClDummy, &MsgP, MSGFLAG_VITAL);
	}
}

void CGameClient::SendReadyChange7()
{
	if(!Client()->IsSixup())
	{
		Console()->Print(IConsole::OUTPUT_LEVEL_STANDARD, "client", "Error you have to be connected to a 0.7 server to use ready_change");
		return;
	}
	protocol7::CNetMsg_Cl_ReadyChange Msg;
	Client()->SendPackMsgActive(&Msg, MSGFLAG_VITAL, true);
}

void CGameClient::ConTeam(IConsole::IResult *pResult, void *pUserData)
{
	((CGameClient *)pUserData)->SendSwitchTeam(pResult->GetInteger(0));
}

void CGameClient::ConKill(IConsole::IResult *pResult, void *pUserData)
{
	((CGameClient *)pUserData)->SendKill(-1);
}

void CGameClient::ConReadyChange7(IConsole::IResult *pResult, void *pUserData)
{
	CGameClient *pClient = static_cast<CGameClient *>(pUserData);
	if(pClient->Client()->State() == IClient::STATE_ONLINE)
		pClient->SendReadyChange7();
}

void CGameClient::ConchainLanguageUpdate(IConsole::IResult *pResult, void *pUserData, IConsole::FCommandCallback pfnCallback, void *pCallbackUserData)
{
	CGameClient *pThis = static_cast<CGameClient *>(pUserData);
	const bool Changed = pThis->Client()->GlobalTime() && pResult->NumArguments() && str_comp(pResult->GetString(0), g_Config.m_ClLanguagefile) != 0;
	pfnCallback(pResult, pCallbackUserData);
	if(Changed)
	{
		pThis->OnLanguageChange();
	}
}

void CGameClient::ConchainSpecialInfoupdate(IConsole::IResult *pResult, void *pUserData, IConsole::FCommandCallback pfnCallback, void *pCallbackUserData)
{
	pfnCallback(pResult, pCallbackUserData);
	if(pResult->NumArguments())
		((CGameClient *)pUserData)->SendInfo(false);
}

void CGameClient::ConchainSpecialDummyInfoupdate(IConsole::IResult *pResult, void *pUserData, IConsole::FCommandCallback pfnCallback, void *pCallbackUserData)
{
	pfnCallback(pResult, pCallbackUserData);
	if(pResult->NumArguments())
		((CGameClient *)pUserData)->SendDummyInfo(false);
}

void CGameClient::ConchainSpecialDummy(IConsole::IResult *pResult, void *pUserData, IConsole::FCommandCallback pfnCallback, void *pCallbackUserData)
{
	pfnCallback(pResult, pCallbackUserData);
	if(pResult->NumArguments())
	{
		if(g_Config.m_ClDummy && !((CGameClient *)pUserData)->Client()->DummyConnected())
			g_Config.m_ClDummy = 0;
	}
}

void CGameClient::ConchainClTextEntitiesSize(IConsole::IResult *pResult, void *pUserData, IConsole::FCommandCallback pfnCallback, void *pCallbackUserData)
{
	pfnCallback(pResult, pCallbackUserData);

	if(pResult->NumArguments())
	{
		CGameClient *pGameClient = (CGameClient *)pUserData;
		pGameClient->m_MapImages.SetTextureScale(g_Config.m_ClTextEntitiesSize);
	}
}

IGameClient *CreateGameClient()
{
	return new CGameClient();
}

int CGameClient::IntersectCharacter(vec2 HookPos, vec2 NewPos, vec2 &NewPos2, int OwnId)
{
	float Distance = 0.0f;
	int ClosestId = -1;

	const CClientData &OwnClientData = m_aClients[OwnId];

	for(int i = 0; i < MAX_CLIENTS; i++)
	{
		if(i == OwnId)
			continue;

		const CClientData &Data = m_aClients[i];

		if(!Data.m_Active)
			continue;

		CNetObj_Character Prev = m_Snap.m_aCharacters[i].m_Prev;
		CNetObj_Character Player = m_Snap.m_aCharacters[i].m_Cur;

		vec2 Position = mix(vec2(Prev.m_X, Prev.m_Y), vec2(Player.m_X, Player.m_Y), Client()->IntraGameTick(g_Config.m_ClDummy));

		bool IsOneSuper = Data.m_Super || OwnClientData.m_Super;
		bool IsOneSolo = Data.m_Solo || OwnClientData.m_Solo;

		if(!IsOneSuper && (!m_Teams.SameTeam(i, OwnId) || IsOneSolo || OwnClientData.m_HookHitDisabled))
			continue;

		vec2 ClosestPoint;
		if(closest_point_on_line(HookPos, NewPos, Position, ClosestPoint))
		{
			if(distance(Position, ClosestPoint) < CCharacterCore::PhysicalSize() + 2.0f)
			{
				if(ClosestId == -1 || distance(HookPos, Position) < Distance)
				{
					NewPos2 = ClosestPoint;
					ClosestId = i;
					Distance = distance(HookPos, Position);
				}
			}
		}
	}

	return ClosestId;
}

ColorRGBA CalculateNameColor(ColorHSLA TextColorHSL)
{
	return color_cast<ColorRGBA>(ColorHSLA(TextColorHSL.h, TextColorHSL.s * 0.68f, TextColorHSL.l * 0.81f));
}

void CGameClient::UpdatePrediction()
{
	m_GameWorld.m_WorldConfig.m_IsVanilla = m_GameInfo.m_PredictVanilla;
	m_GameWorld.m_WorldConfig.m_IsDDRace = m_GameInfo.m_PredictDDRace;
	m_GameWorld.m_WorldConfig.m_IsFNG = m_GameInfo.m_PredictFNG;
	m_GameWorld.m_WorldConfig.m_PredictDDRace = m_GameInfo.m_PredictDDRace;
	m_GameWorld.m_WorldConfig.m_PredictTiles = m_GameInfo.m_PredictDDRace && m_GameInfo.m_PredictDDRaceTiles;
	m_GameWorld.m_WorldConfig.m_UseTuneZones = m_GameInfo.m_PredictDDRaceTiles;
	m_GameWorld.m_WorldConfig.m_PredictFreeze = g_Config.m_ClPredictFreeze;
	m_GameWorld.m_WorldConfig.m_PredictWeapons = AntiPingWeapons();
	m_GameWorld.m_WorldConfig.m_BugDDRaceInput = m_GameInfo.m_BugDDRaceInput;
	m_GameWorld.m_WorldConfig.m_NoWeakHookAndBounce = m_GameInfo.m_NoWeakHookAndBounce;

	// always update default tune zone, even without character
	if(!m_GameWorld.m_WorldConfig.m_UseTuneZones)
		m_GameWorld.TuningList()[0] = m_aTuning[g_Config.m_ClDummy];

	if(!m_Snap.m_pLocalCharacter)
	{
		if(CCharacter *pLocalChar = m_GameWorld.GetCharacterById(m_Snap.m_LocalClientId))
			pLocalChar->Destroy();
		return;
	}

	if(m_Snap.m_pLocalCharacter->m_AmmoCount > 0 && m_Snap.m_pLocalCharacter->m_Weapon != WEAPON_NINJA)
		m_GameWorld.m_WorldConfig.m_InfiniteAmmo = false;
	m_GameWorld.m_WorldConfig.m_IsSolo = !m_Snap.m_aCharacters[m_Snap.m_LocalClientId].m_HasExtendedData && !m_aTuning[g_Config.m_ClDummy].m_PlayerCollision && !m_aTuning[g_Config.m_ClDummy].m_PlayerHooking;

	// update the tuning/tunezone at the local character position with the latest tunings received before the new snapshot
	vec2 LocalCharPos = vec2(m_Snap.m_pLocalCharacter->m_X, m_Snap.m_pLocalCharacter->m_Y);
	m_GameWorld.m_Core.m_aTuning[g_Config.m_ClDummy] = m_aTuning[g_Config.m_ClDummy];

	if(m_GameWorld.m_WorldConfig.m_UseTuneZones)
	{
		int TuneZone = Collision()->IsTune(Collision()->GetMapIndex(LocalCharPos));

		if(TuneZone != m_aLocalTuneZone[g_Config.m_ClDummy])
		{
			// our tunezone changed, expecting tuning message
			m_aLocalTuneZone[g_Config.m_ClDummy] = m_aExpectingTuningForZone[g_Config.m_ClDummy] = TuneZone;
			m_aExpectingTuningSince[g_Config.m_ClDummy] = 0;
		}

		if(m_aExpectingTuningForZone[g_Config.m_ClDummy] >= 0)
		{
			if(m_aReceivedTuning[g_Config.m_ClDummy])
			{
				m_GameWorld.TuningList()[m_aExpectingTuningForZone[g_Config.m_ClDummy]] = m_aTuning[g_Config.m_ClDummy];
				m_aReceivedTuning[g_Config.m_ClDummy] = false;
				m_aExpectingTuningForZone[g_Config.m_ClDummy] = -1;
			}
			else if(m_aExpectingTuningSince[g_Config.m_ClDummy] >= 5)
			{
				// if we are expecting tuning for more than 10 snaps (less than a quarter of a second)
				// it is probably dropped or it was received out of order
				// or applied to another tunezone.
				// we need to fallback to current tuning to fix ourselves.
				m_aExpectingTuningForZone[g_Config.m_ClDummy] = -1;
				m_aExpectingTuningSince[g_Config.m_ClDummy] = 0;
				m_aReceivedTuning[g_Config.m_ClDummy] = false;
				dbg_msg("tunezone", "the tuning was missed");
			}
			else
			{
				// if we are expecting tuning and have not received one yet.
				// do not update any tuning, so we don't apply it to the wrong tunezone.
				dbg_msg("tunezone", "waiting for tuning for zone %d", m_aExpectingTuningForZone[g_Config.m_ClDummy]);
				m_aExpectingTuningSince[g_Config.m_ClDummy]++;
			}
		}
		else
		{
			// if we have processed what we need, and the tuning is still wrong due to out of order messege
			// fix our tuning by using the current one
			m_GameWorld.TuningList()[TuneZone] = m_aTuning[g_Config.m_ClDummy];
			m_aExpectingTuningSince[g_Config.m_ClDummy] = 0;
			m_aReceivedTuning[g_Config.m_ClDummy] = false;
		}
	}

	// if ddnetcharacter is available, ignore server-wide tunings for hook and collision
	if(m_Snap.m_aCharacters[m_Snap.m_LocalClientId].m_HasExtendedData)
	{
		m_GameWorld.m_Core.m_aTuning[g_Config.m_ClDummy].m_PlayerCollision = 1;
		m_GameWorld.m_Core.m_aTuning[g_Config.m_ClDummy].m_PlayerHooking = 1;
	}

	CCharacter *pLocalChar = m_GameWorld.GetCharacterById(m_Snap.m_LocalClientId);
	CCharacter *pDummyChar = 0;
	if(PredictDummy())
		pDummyChar = m_GameWorld.GetCharacterById(m_PredictedDummyId);

	// update strong and weak hook
	if(pLocalChar && !m_Snap.m_SpecInfo.m_Active && Client()->State() != IClient::STATE_DEMOPLAYBACK && (m_aTuning[g_Config.m_ClDummy].m_PlayerCollision || m_aTuning[g_Config.m_ClDummy].m_PlayerHooking))
	{
		if(m_Snap.m_aCharacters[m_Snap.m_LocalClientId].m_HasExtendedData)
		{
			int aIds[MAX_CLIENTS];
			for(int &Id : aIds)
				Id = -1;
			for(int i = 0; i < MAX_CLIENTS; i++)
				if(CCharacter *pChar = m_GameWorld.GetCharacterById(i))
					aIds[pChar->GetStrongWeakId()] = i;
			for(int Id : aIds)
				if(Id >= 0)
					m_CharOrder.GiveStrong(Id);
		}
		else
		{
			// manual detection
			DetectStrongHook();
		}
		for(int i : m_CharOrder.m_Ids)
		{
			if(CCharacter *pChar = m_GameWorld.GetCharacterById(i))
			{
				m_GameWorld.RemoveEntity(pChar);
				m_GameWorld.InsertEntity(pChar);
			}
		}
	}

	// advance the gameworld to the current gametick
	if(pLocalChar && absolute(m_GameWorld.GameTick() - Client()->GameTick(g_Config.m_ClDummy)) < Client()->GameTickSpeed())
	{
		for(int Tick = m_GameWorld.GameTick() + 1; Tick <= Client()->GameTick(g_Config.m_ClDummy); Tick++)
		{
			CNetObj_PlayerInput *pInput = (CNetObj_PlayerInput *)Client()->GetInput(Tick);
			CNetObj_PlayerInput *pDummyInput = 0;
			if(pDummyChar)
				pDummyInput = (CNetObj_PlayerInput *)Client()->GetInput(Tick, 1);
			if(pInput)
				pLocalChar->OnDirectInput(pInput);
			if(pDummyInput)
				pDummyChar->OnDirectInput(pDummyInput);
			m_GameWorld.m_GameTick = Tick;
			if(pInput)
				pLocalChar->OnPredictedInput(pInput);
			if(pDummyInput)
				pDummyChar->OnPredictedInput(pDummyInput);
			m_GameWorld.Tick();

			for(int i = 0; i < MAX_CLIENTS; i++)
				if(CCharacter *pChar = m_GameWorld.GetCharacterById(i))
				{
					m_aClients[i].m_aPredPos[Tick % 200] = pChar->Core()->m_Pos;
					m_aClients[i].m_aPredTick[Tick % 200] = Tick;
				}
		}
	}
	else
	{
		// skip to current gametick
		m_GameWorld.m_GameTick = Client()->GameTick(g_Config.m_ClDummy);
		if(pLocalChar)
			if(CNetObj_PlayerInput *pInput = (CNetObj_PlayerInput *)Client()->GetInput(Client()->GameTick(g_Config.m_ClDummy)))
				pLocalChar->SetInput(pInput);
		if(pDummyChar)
			if(CNetObj_PlayerInput *pInput = (CNetObj_PlayerInput *)Client()->GetInput(Client()->GameTick(g_Config.m_ClDummy), 1))
				pDummyChar->SetInput(pInput);
	}

	for(int i = 0; i < MAX_CLIENTS; i++)
		if(CCharacter *pChar = m_GameWorld.GetCharacterById(i))
		{
			m_aClients[i].m_aPredPos[Client()->GameTick(g_Config.m_ClDummy) % 200] = pChar->Core()->m_Pos;
			m_aClients[i].m_aPredTick[Client()->GameTick(g_Config.m_ClDummy) % 200] = Client()->GameTick(g_Config.m_ClDummy);
		}

	// update the local gameworld with the new snapshot
	m_GameWorld.NetObjBegin(m_Teams, m_Snap.m_LocalClientId);

	for(int i = 0; i < MAX_CLIENTS; i++)
		if(m_Snap.m_aCharacters[i].m_Active)
		{
			bool IsLocal = (i == m_Snap.m_LocalClientId || (PredictDummy() && i == m_PredictedDummyId));
			int GameTeam = (m_Snap.m_pGameInfoObj && (m_Snap.m_pGameInfoObj->m_GameFlags & GAMEFLAG_TEAMS)) ? m_aClients[i].m_Team : i;
			m_GameWorld.NetCharAdd(i, &m_Snap.m_aCharacters[i].m_Cur,
				m_Snap.m_aCharacters[i].m_HasExtendedData ? &m_Snap.m_aCharacters[i].m_ExtendedData : 0,
				GameTeam, IsLocal);
		}

	for(const CSnapEntities &EntData : SnapEntities())
		m_GameWorld.NetObjAdd(EntData.m_Item.m_Id, EntData.m_Item.m_Type, EntData.m_Item.m_pData, EntData.m_pDataEx);

	m_GameWorld.NetObjEnd();
}

void CGameClient::UpdateRenderedCharacters()
{
	for(int i = 0; i < MAX_CLIENTS; i++)
	{
		if(!m_Snap.m_aCharacters[i].m_Active)
			continue;
		m_aClients[i].m_RenderCur = m_Snap.m_aCharacters[i].m_Cur;
		m_aClients[i].m_RenderPrev = m_Snap.m_aCharacters[i].m_Prev;
		m_aClients[i].m_IsPredicted = false;
		m_aClients[i].m_IsPredictedLocal = false;
		vec2 UnpredPos = mix(
			vec2(m_Snap.m_aCharacters[i].m_Prev.m_X, m_Snap.m_aCharacters[i].m_Prev.m_Y),
			vec2(m_Snap.m_aCharacters[i].m_Cur.m_X, m_Snap.m_aCharacters[i].m_Cur.m_Y),
			Client()->IntraGameTick(g_Config.m_ClDummy));
		vec2 Pos = UnpredPos;

		CCharacter *pChar = m_PredictedWorld.GetCharacterById(i);
		if(Predict() && (i == m_Snap.m_LocalClientId || (AntiPingPlayers() && !IsOtherTeam(i))) && pChar)
		{
			m_aClients[i].m_Predicted.Write(&m_aClients[i].m_RenderCur);
			m_aClients[i].m_PrevPredicted.Write(&m_aClients[i].m_RenderPrev);

			m_aClients[i].m_IsPredicted = true;

			Pos = mix(
				vec2(m_aClients[i].m_RenderPrev.m_X, m_aClients[i].m_RenderPrev.m_Y),
				vec2(m_aClients[i].m_RenderCur.m_X, m_aClients[i].m_RenderCur.m_Y),
				m_aClients[i].m_IsPredicted ? Client()->PredIntraGameTick(g_Config.m_ClDummy) : Client()->IntraGameTick(g_Config.m_ClDummy));

			if(i == m_Snap.m_LocalClientId)
			{
				m_aClients[i].m_IsPredictedLocal = true;
				if(AntiPingGunfire() && ((pChar->m_NinjaJetpack && pChar->m_FreezeTime == 0) || m_Snap.m_aCharacters[i].m_Cur.m_Weapon != WEAPON_NINJA || m_Snap.m_aCharacters[i].m_Cur.m_Weapon == m_aClients[i].m_Predicted.m_ActiveWeapon))
				{
					m_aClients[i].m_RenderCur.m_AttackTick = pChar->GetAttackTick();
					if(m_Snap.m_aCharacters[i].m_Cur.m_Weapon != WEAPON_NINJA && !(pChar->m_NinjaJetpack && pChar->Core()->m_ActiveWeapon == WEAPON_GUN))
						m_aClients[i].m_RenderCur.m_Weapon = m_aClients[i].m_Predicted.m_ActiveWeapon;
				}
			}
			else
			{
				// use unpredicted values for other players
				m_aClients[i].m_RenderPrev.m_Angle = m_Snap.m_aCharacters[i].m_Prev.m_Angle;
				m_aClients[i].m_RenderCur.m_Angle = m_Snap.m_aCharacters[i].m_Cur.m_Angle;

				if(g_Config.m_ClAntiPingSmooth)
					Pos = GetSmoothPos(i);
			}
		}
		m_Snap.m_aCharacters[i].m_Position = Pos;
		m_aClients[i].m_RenderPos = Pos;
		if(Predict() && i == m_Snap.m_LocalClientId)
			m_LocalCharacterPos = Pos;
	}
}

void CGameClient::DetectStrongHook()
{
	// attempt to detect strong/weak between players
	for(int FromPlayer = 0; FromPlayer < MAX_CLIENTS; FromPlayer++)
	{
		if(!m_Snap.m_aCharacters[FromPlayer].m_Active)
			continue;
		int ToPlayer = m_Snap.m_aCharacters[FromPlayer].m_Prev.m_HookedPlayer;
		if(ToPlayer < 0 || ToPlayer >= MAX_CLIENTS || !m_Snap.m_aCharacters[ToPlayer].m_Active || ToPlayer != m_Snap.m_aCharacters[FromPlayer].m_Cur.m_HookedPlayer)
			continue;
		if(absolute(minimum(m_aLastUpdateTick[ToPlayer], m_aLastUpdateTick[FromPlayer]) - Client()->GameTick(g_Config.m_ClDummy)) < Client()->GameTickSpeed() / 4)
			continue;
		if(m_Snap.m_aCharacters[FromPlayer].m_Prev.m_Direction != m_Snap.m_aCharacters[FromPlayer].m_Cur.m_Direction || m_Snap.m_aCharacters[ToPlayer].m_Prev.m_Direction != m_Snap.m_aCharacters[ToPlayer].m_Cur.m_Direction)
			continue;

		CCharacter *pFromCharWorld = m_GameWorld.GetCharacterById(FromPlayer);
		CCharacter *pToCharWorld = m_GameWorld.GetCharacterById(ToPlayer);
		if(!pFromCharWorld || !pToCharWorld)
			continue;

		m_aLastUpdateTick[ToPlayer] = m_aLastUpdateTick[FromPlayer] = Client()->GameTick(g_Config.m_ClDummy);

		float aPredictErr[2];
		CCharacterCore ToCharCur;
		ToCharCur.Read(&m_Snap.m_aCharacters[ToPlayer].m_Cur);

		CWorldCore World;
		World.m_aTuning[g_Config.m_ClDummy] = m_aTuning[g_Config.m_ClDummy];

		for(int dir = 0; dir < 2; dir++)
		{
			CCharacterCore ToChar = pFromCharWorld->GetCore();
			ToChar.Init(&World, Collision(), &m_Teams);
			World.m_apCharacters[ToPlayer] = &ToChar;
			ToChar.Read(&m_Snap.m_aCharacters[ToPlayer].m_Prev);

			CCharacterCore FromChar = pFromCharWorld->GetCore();
			FromChar.Init(&World, Collision(), &m_Teams);
			World.m_apCharacters[FromPlayer] = &FromChar;
			FromChar.Read(&m_Snap.m_aCharacters[FromPlayer].m_Prev);

			for(int Tick = Client()->PrevGameTick(g_Config.m_ClDummy); Tick < Client()->GameTick(g_Config.m_ClDummy); Tick++)
			{
				if(dir == 0)
				{
					FromChar.Tick(false);
					ToChar.Tick(false);
				}
				else
				{
					ToChar.Tick(false);
					FromChar.Tick(false);
				}
				FromChar.Move();
				FromChar.Quantize();
				ToChar.Move();
				ToChar.Quantize();
			}
			aPredictErr[dir] = distance(ToChar.m_Vel, ToCharCur.m_Vel);
		}
		const float LOW = 0.0001f;
		const float HIGH = 0.07f;
		if(aPredictErr[1] < LOW && aPredictErr[0] > HIGH)
		{
			if(m_CharOrder.HasStrongAgainst(ToPlayer, FromPlayer))
			{
				if(ToPlayer != m_Snap.m_LocalClientId)
					m_CharOrder.GiveWeak(ToPlayer);
				else
					m_CharOrder.GiveStrong(FromPlayer);
			}
		}
		else if(aPredictErr[0] < LOW && aPredictErr[1] > HIGH)
		{
			if(m_CharOrder.HasStrongAgainst(FromPlayer, ToPlayer))
			{
				if(ToPlayer != m_Snap.m_LocalClientId)
					m_CharOrder.GiveStrong(ToPlayer);
				else
					m_CharOrder.GiveWeak(FromPlayer);
			}
		}
	}
}

vec2 CGameClient::GetSmoothPos(int ClientId)
{
	vec2 Pos = mix(m_aClients[ClientId].m_PrevPredicted.m_Pos, m_aClients[ClientId].m_Predicted.m_Pos, Client()->PredIntraGameTick(g_Config.m_ClDummy));
	int64_t Now = time_get();
	for(int i = 0; i < 2; i++)
	{
		int64_t Len = clamp(m_aClients[ClientId].m_aSmoothLen[i], (int64_t)1, time_freq());
		int64_t TimePassed = Now - m_aClients[ClientId].m_aSmoothStart[i];
		if(in_range(TimePassed, (int64_t)0, Len - 1))
		{
			float MixAmount = 1.f - std::pow(1.f - TimePassed / (float)Len, 1.2f);
			int SmoothTick;
			float SmoothIntra;
			Client()->GetSmoothTick(&SmoothTick, &SmoothIntra, MixAmount);
			if(SmoothTick > 0 && m_aClients[ClientId].m_aPredTick[(SmoothTick - 1) % 200] >= Client()->PrevGameTick(g_Config.m_ClDummy) && m_aClients[ClientId].m_aPredTick[SmoothTick % 200] <= Client()->PredGameTick(g_Config.m_ClDummy))
				Pos[i] = mix(m_aClients[ClientId].m_aPredPos[(SmoothTick - 1) % 200][i], m_aClients[ClientId].m_aPredPos[SmoothTick % 200][i], SmoothIntra);
		}
	}
	return Pos;
}

void CGameClient::Echo(const char *pString)
{
	m_Chat.Echo(pString);
}

bool CGameClient::IsOtherTeam(int ClientId) const
{
	bool Local = m_Snap.m_LocalClientId == ClientId;

	if(m_Snap.m_LocalClientId < 0)
		return false;
	else if((m_Snap.m_SpecInfo.m_Active && m_Snap.m_SpecInfo.m_SpectatorId == SPEC_FREEVIEW) || ClientId < 0)
		return false;
	else if(m_Snap.m_SpecInfo.m_Active && m_Snap.m_SpecInfo.m_SpectatorId != SPEC_FREEVIEW)
	{
		if(m_Teams.Team(ClientId) == TEAM_SUPER || m_Teams.Team(m_Snap.m_SpecInfo.m_SpectatorId) == TEAM_SUPER)
			return false;
		return m_Teams.Team(ClientId) != m_Teams.Team(m_Snap.m_SpecInfo.m_SpectatorId);
	}
	else if((m_aClients[m_Snap.m_LocalClientId].m_Solo || m_aClients[ClientId].m_Solo) && !Local)
		return true;

	if(m_Teams.Team(ClientId) == TEAM_SUPER || m_Teams.Team(m_Snap.m_LocalClientId) == TEAM_SUPER)
		return false;

	return m_Teams.Team(ClientId) != m_Teams.Team(m_Snap.m_LocalClientId);
}

int CGameClient::SwitchStateTeam() const
{
	if(m_aSwitchStateTeam[g_Config.m_ClDummy] >= 0)
		return m_aSwitchStateTeam[g_Config.m_ClDummy];
	else if(m_Snap.m_LocalClientId < 0)
		return 0;
	else if(m_Snap.m_SpecInfo.m_Active && m_Snap.m_SpecInfo.m_SpectatorId != SPEC_FREEVIEW)
		return m_Teams.Team(m_Snap.m_SpecInfo.m_SpectatorId);
	return m_Teams.Team(m_Snap.m_LocalClientId);
}

bool CGameClient::IsLocalCharSuper() const
{
	if(m_Snap.m_LocalClientId < 0)
		return false;
	return m_aClients[m_Snap.m_LocalClientId].m_Super;
}

void CGameClient::LoadGameSkin(const char *pPath, bool AsDir)
{
	if(m_GameSkinLoaded)
	{
		Graphics()->UnloadTexture(&m_GameSkin.m_SpriteHealthFull);
		Graphics()->UnloadTexture(&m_GameSkin.m_SpriteHealthEmpty);
		Graphics()->UnloadTexture(&m_GameSkin.m_SpriteArmorFull);
		Graphics()->UnloadTexture(&m_GameSkin.m_SpriteArmorEmpty);

		Graphics()->UnloadTexture(&m_GameSkin.m_SpriteWeaponHammerCursor);
		Graphics()->UnloadTexture(&m_GameSkin.m_SpriteWeaponGunCursor);
		Graphics()->UnloadTexture(&m_GameSkin.m_SpriteWeaponShotgunCursor);
		Graphics()->UnloadTexture(&m_GameSkin.m_SpriteWeaponGrenadeCursor);
		Graphics()->UnloadTexture(&m_GameSkin.m_SpriteWeaponNinjaCursor);
		Graphics()->UnloadTexture(&m_GameSkin.m_SpriteWeaponLaserCursor);

		for(auto &SpriteWeaponCursor : m_GameSkin.m_aSpriteWeaponCursors)
		{
			SpriteWeaponCursor = IGraphics::CTextureHandle();
		}

		Graphics()->UnloadTexture(&m_GameSkin.m_SpriteHookChain);
		Graphics()->UnloadTexture(&m_GameSkin.m_SpriteHookHead);
		Graphics()->UnloadTexture(&m_GameSkin.m_SpriteWeaponHammer);
		Graphics()->UnloadTexture(&m_GameSkin.m_SpriteWeaponGun);
		Graphics()->UnloadTexture(&m_GameSkin.m_SpriteWeaponShotgun);
		Graphics()->UnloadTexture(&m_GameSkin.m_SpriteWeaponGrenade);
		Graphics()->UnloadTexture(&m_GameSkin.m_SpriteWeaponNinja);
		Graphics()->UnloadTexture(&m_GameSkin.m_SpriteWeaponLaser);

		for(auto &SpriteWeapon : m_GameSkin.m_aSpriteWeapons)
		{
			SpriteWeapon = IGraphics::CTextureHandle();
		}

		for(auto &SpriteParticle : m_GameSkin.m_aSpriteParticles)
		{
			Graphics()->UnloadTexture(&SpriteParticle);
		}

		for(auto &SpriteStar : m_GameSkin.m_aSpriteStars)
		{
			Graphics()->UnloadTexture(&SpriteStar);
		}

		Graphics()->UnloadTexture(&m_GameSkin.m_SpriteWeaponGunProjectile);
		Graphics()->UnloadTexture(&m_GameSkin.m_SpriteWeaponShotgunProjectile);
		Graphics()->UnloadTexture(&m_GameSkin.m_SpriteWeaponGrenadeProjectile);
		Graphics()->UnloadTexture(&m_GameSkin.m_SpriteWeaponHammerProjectile);
		Graphics()->UnloadTexture(&m_GameSkin.m_SpriteWeaponNinjaProjectile);
		Graphics()->UnloadTexture(&m_GameSkin.m_SpriteWeaponLaserProjectile);

		for(auto &SpriteWeaponProjectile : m_GameSkin.m_aSpriteWeaponProjectiles)
		{
			SpriteWeaponProjectile = IGraphics::CTextureHandle();
		}

		for(int i = 0; i < 3; ++i)
		{
			Graphics()->UnloadTexture(&m_GameSkin.m_aSpriteWeaponGunMuzzles[i]);
			Graphics()->UnloadTexture(&m_GameSkin.m_aSpriteWeaponShotgunMuzzles[i]);
			Graphics()->UnloadTexture(&m_GameSkin.m_aaSpriteWeaponNinjaMuzzles[i]);

			for(auto &SpriteWeaponsMuzzle : m_GameSkin.m_aaSpriteWeaponsMuzzles)
			{
				SpriteWeaponsMuzzle[i] = IGraphics::CTextureHandle();
			}
		}

		Graphics()->UnloadTexture(&m_GameSkin.m_SpritePickupHealth);
		Graphics()->UnloadTexture(&m_GameSkin.m_SpritePickupArmor);
		Graphics()->UnloadTexture(&m_GameSkin.m_SpritePickupArmorShotgun);
		Graphics()->UnloadTexture(&m_GameSkin.m_SpritePickupArmorGrenade);
		Graphics()->UnloadTexture(&m_GameSkin.m_SpritePickupArmorLaser);
		Graphics()->UnloadTexture(&m_GameSkin.m_SpritePickupArmorNinja);
		Graphics()->UnloadTexture(&m_GameSkin.m_SpritePickupGrenade);
		Graphics()->UnloadTexture(&m_GameSkin.m_SpritePickupShotgun);
		Graphics()->UnloadTexture(&m_GameSkin.m_SpritePickupLaser);
		Graphics()->UnloadTexture(&m_GameSkin.m_SpritePickupNinja);
		Graphics()->UnloadTexture(&m_GameSkin.m_SpritePickupGun);
		Graphics()->UnloadTexture(&m_GameSkin.m_SpritePickupHammer);

		for(auto &SpritePickupWeapon : m_GameSkin.m_aSpritePickupWeapons)
		{
			SpritePickupWeapon = IGraphics::CTextureHandle();
		}

		for(auto &SpritePickupWeaponArmor : m_GameSkin.m_aSpritePickupWeaponArmor)
		{
			SpritePickupWeaponArmor = IGraphics::CTextureHandle();
		}

		Graphics()->UnloadTexture(&m_GameSkin.m_SpriteFlagBlue);
		Graphics()->UnloadTexture(&m_GameSkin.m_SpriteFlagRed);

		if(m_GameSkin.IsSixup())
		{
			Graphics()->UnloadTexture(&m_GameSkin.m_SpriteNinjaBarFullLeft);
			Graphics()->UnloadTexture(&m_GameSkin.m_SpriteNinjaBarFull);
			Graphics()->UnloadTexture(&m_GameSkin.m_SpriteNinjaBarEmpty);
			Graphics()->UnloadTexture(&m_GameSkin.m_SpriteNinjaBarEmptyRight);
		}

		m_GameSkinLoaded = false;
	}

	char aPath[IO_MAX_PATH_LENGTH];
	bool IsDefault = false;
	if(str_comp(pPath, "default") == 0)
	{
		str_copy(aPath, g_pData->m_aImages[IMAGE_GAME].m_pFilename);
		IsDefault = true;
	}
	else
	{
		if(AsDir)
			str_format(aPath, sizeof(aPath), "assets/game/%s/%s", pPath, g_pData->m_aImages[IMAGE_GAME].m_pFilename);
		else
			str_format(aPath, sizeof(aPath), "assets/game/%s.png", pPath);
	}

	CImageInfo ImgInfo;
	bool PngLoaded = Graphics()->LoadPng(ImgInfo, aPath, IStorage::TYPE_ALL);
	if(!PngLoaded && !IsDefault)
	{
		if(AsDir)
			LoadGameSkin("default");
		else
			LoadGameSkin(pPath, true);
	}
	else if(PngLoaded && Graphics()->CheckImageDivisibility(aPath, ImgInfo, g_pData->m_aSprites[SPRITE_HEALTH_FULL].m_pSet->m_Gridx, g_pData->m_aSprites[SPRITE_HEALTH_FULL].m_pSet->m_Gridy, true) && Graphics()->IsImageFormatRgba(aPath, ImgInfo))
	{
		m_GameSkin.m_SpriteHealthFull = Graphics()->LoadSpriteTexture(ImgInfo, &g_pData->m_aSprites[SPRITE_HEALTH_FULL]);
		m_GameSkin.m_SpriteHealthEmpty = Graphics()->LoadSpriteTexture(ImgInfo, &g_pData->m_aSprites[SPRITE_HEALTH_EMPTY]);
		m_GameSkin.m_SpriteArmorFull = Graphics()->LoadSpriteTexture(ImgInfo, &g_pData->m_aSprites[SPRITE_ARMOR_FULL]);
		m_GameSkin.m_SpriteArmorEmpty = Graphics()->LoadSpriteTexture(ImgInfo, &g_pData->m_aSprites[SPRITE_ARMOR_EMPTY]);

		m_GameSkin.m_SpriteWeaponHammerCursor = Graphics()->LoadSpriteTexture(ImgInfo, &g_pData->m_aSprites[SPRITE_WEAPON_HAMMER_CURSOR]);
		m_GameSkin.m_SpriteWeaponGunCursor = Graphics()->LoadSpriteTexture(ImgInfo, &g_pData->m_aSprites[SPRITE_WEAPON_GUN_CURSOR]);
		m_GameSkin.m_SpriteWeaponShotgunCursor = Graphics()->LoadSpriteTexture(ImgInfo, &g_pData->m_aSprites[SPRITE_WEAPON_SHOTGUN_CURSOR]);
		m_GameSkin.m_SpriteWeaponGrenadeCursor = Graphics()->LoadSpriteTexture(ImgInfo, &g_pData->m_aSprites[SPRITE_WEAPON_GRENADE_CURSOR]);
		m_GameSkin.m_SpriteWeaponNinjaCursor = Graphics()->LoadSpriteTexture(ImgInfo, &g_pData->m_aSprites[SPRITE_WEAPON_NINJA_CURSOR]);
		m_GameSkin.m_SpriteWeaponLaserCursor = Graphics()->LoadSpriteTexture(ImgInfo, &g_pData->m_aSprites[SPRITE_WEAPON_LASER_CURSOR]);

		m_GameSkin.m_aSpriteWeaponCursors[0] = m_GameSkin.m_SpriteWeaponHammerCursor;
		m_GameSkin.m_aSpriteWeaponCursors[1] = m_GameSkin.m_SpriteWeaponGunCursor;
		m_GameSkin.m_aSpriteWeaponCursors[2] = m_GameSkin.m_SpriteWeaponShotgunCursor;
		m_GameSkin.m_aSpriteWeaponCursors[3] = m_GameSkin.m_SpriteWeaponGrenadeCursor;
		m_GameSkin.m_aSpriteWeaponCursors[4] = m_GameSkin.m_SpriteWeaponLaserCursor;
		m_GameSkin.m_aSpriteWeaponCursors[5] = m_GameSkin.m_SpriteWeaponNinjaCursor;

		// weapons and hook
		m_GameSkin.m_SpriteHookChain = Graphics()->LoadSpriteTexture(ImgInfo, &g_pData->m_aSprites[SPRITE_HOOK_CHAIN]);
		m_GameSkin.m_SpriteHookHead = Graphics()->LoadSpriteTexture(ImgInfo, &g_pData->m_aSprites[SPRITE_HOOK_HEAD]);
		m_GameSkin.m_SpriteWeaponHammer = Graphics()->LoadSpriteTexture(ImgInfo, &g_pData->m_aSprites[SPRITE_WEAPON_HAMMER_BODY]);
		m_GameSkin.m_SpriteWeaponGun = Graphics()->LoadSpriteTexture(ImgInfo, &g_pData->m_aSprites[SPRITE_WEAPON_GUN_BODY]);
		m_GameSkin.m_SpriteWeaponShotgun = Graphics()->LoadSpriteTexture(ImgInfo, &g_pData->m_aSprites[SPRITE_WEAPON_SHOTGUN_BODY]);
		m_GameSkin.m_SpriteWeaponGrenade = Graphics()->LoadSpriteTexture(ImgInfo, &g_pData->m_aSprites[SPRITE_WEAPON_GRENADE_BODY]);
		m_GameSkin.m_SpriteWeaponNinja = Graphics()->LoadSpriteTexture(ImgInfo, &g_pData->m_aSprites[SPRITE_WEAPON_NINJA_BODY]);
		m_GameSkin.m_SpriteWeaponLaser = Graphics()->LoadSpriteTexture(ImgInfo, &g_pData->m_aSprites[SPRITE_WEAPON_LASER_BODY]);

		m_GameSkin.m_aSpriteWeapons[0] = m_GameSkin.m_SpriteWeaponHammer;
		m_GameSkin.m_aSpriteWeapons[1] = m_GameSkin.m_SpriteWeaponGun;
		m_GameSkin.m_aSpriteWeapons[2] = m_GameSkin.m_SpriteWeaponShotgun;
		m_GameSkin.m_aSpriteWeapons[3] = m_GameSkin.m_SpriteWeaponGrenade;
		m_GameSkin.m_aSpriteWeapons[4] = m_GameSkin.m_SpriteWeaponLaser;
		m_GameSkin.m_aSpriteWeapons[5] = m_GameSkin.m_SpriteWeaponNinja;

		// particles
		for(int i = 0; i < 9; ++i)
		{
			m_GameSkin.m_aSpriteParticles[i] = Graphics()->LoadSpriteTexture(ImgInfo, &g_pData->m_aSprites[SPRITE_PART1 + i]);
		}

		// stars
		for(int i = 0; i < 3; ++i)
		{
			m_GameSkin.m_aSpriteStars[i] = Graphics()->LoadSpriteTexture(ImgInfo, &g_pData->m_aSprites[SPRITE_STAR1 + i]);
		}

		// projectiles
		m_GameSkin.m_SpriteWeaponGunProjectile = Graphics()->LoadSpriteTexture(ImgInfo, &g_pData->m_aSprites[SPRITE_WEAPON_GUN_PROJ]);
		m_GameSkin.m_SpriteWeaponShotgunProjectile = Graphics()->LoadSpriteTexture(ImgInfo, &g_pData->m_aSprites[SPRITE_WEAPON_SHOTGUN_PROJ]);
		m_GameSkin.m_SpriteWeaponGrenadeProjectile = Graphics()->LoadSpriteTexture(ImgInfo, &g_pData->m_aSprites[SPRITE_WEAPON_GRENADE_PROJ]);

		// these weapons have no projectiles
		m_GameSkin.m_SpriteWeaponHammerProjectile = IGraphics::CTextureHandle();
		m_GameSkin.m_SpriteWeaponNinjaProjectile = IGraphics::CTextureHandle();

		m_GameSkin.m_SpriteWeaponLaserProjectile = Graphics()->LoadSpriteTexture(ImgInfo, &g_pData->m_aSprites[SPRITE_WEAPON_LASER_PROJ]);

		m_GameSkin.m_aSpriteWeaponProjectiles[0] = m_GameSkin.m_SpriteWeaponHammerProjectile;
		m_GameSkin.m_aSpriteWeaponProjectiles[1] = m_GameSkin.m_SpriteWeaponGunProjectile;
		m_GameSkin.m_aSpriteWeaponProjectiles[2] = m_GameSkin.m_SpriteWeaponShotgunProjectile;
		m_GameSkin.m_aSpriteWeaponProjectiles[3] = m_GameSkin.m_SpriteWeaponGrenadeProjectile;
		m_GameSkin.m_aSpriteWeaponProjectiles[4] = m_GameSkin.m_SpriteWeaponLaserProjectile;
		m_GameSkin.m_aSpriteWeaponProjectiles[5] = m_GameSkin.m_SpriteWeaponNinjaProjectile;

		// muzzles
		for(int i = 0; i < 3; ++i)
		{
			m_GameSkin.m_aSpriteWeaponGunMuzzles[i] = Graphics()->LoadSpriteTexture(ImgInfo, &g_pData->m_aSprites[SPRITE_WEAPON_GUN_MUZZLE1 + i]);
			m_GameSkin.m_aSpriteWeaponShotgunMuzzles[i] = Graphics()->LoadSpriteTexture(ImgInfo, &g_pData->m_aSprites[SPRITE_WEAPON_SHOTGUN_MUZZLE1 + i]);
			m_GameSkin.m_aaSpriteWeaponNinjaMuzzles[i] = Graphics()->LoadSpriteTexture(ImgInfo, &g_pData->m_aSprites[SPRITE_WEAPON_NINJA_MUZZLE1 + i]);

			m_GameSkin.m_aaSpriteWeaponsMuzzles[1][i] = m_GameSkin.m_aSpriteWeaponGunMuzzles[i];
			m_GameSkin.m_aaSpriteWeaponsMuzzles[2][i] = m_GameSkin.m_aSpriteWeaponShotgunMuzzles[i];
			m_GameSkin.m_aaSpriteWeaponsMuzzles[5][i] = m_GameSkin.m_aaSpriteWeaponNinjaMuzzles[i];
		}

		// pickups
		m_GameSkin.m_SpritePickupHealth = Graphics()->LoadSpriteTexture(ImgInfo, &g_pData->m_aSprites[SPRITE_PICKUP_HEALTH]);
		m_GameSkin.m_SpritePickupArmor = Graphics()->LoadSpriteTexture(ImgInfo, &g_pData->m_aSprites[SPRITE_PICKUP_ARMOR]);
		m_GameSkin.m_SpritePickupHammer = Graphics()->LoadSpriteTexture(ImgInfo, &g_pData->m_aSprites[SPRITE_PICKUP_HAMMER]);
		m_GameSkin.m_SpritePickupGun = Graphics()->LoadSpriteTexture(ImgInfo, &g_pData->m_aSprites[SPRITE_PICKUP_GUN]);
		m_GameSkin.m_SpritePickupShotgun = Graphics()->LoadSpriteTexture(ImgInfo, &g_pData->m_aSprites[SPRITE_PICKUP_SHOTGUN]);
		m_GameSkin.m_SpritePickupGrenade = Graphics()->LoadSpriteTexture(ImgInfo, &g_pData->m_aSprites[SPRITE_PICKUP_GRENADE]);
		m_GameSkin.m_SpritePickupLaser = Graphics()->LoadSpriteTexture(ImgInfo, &g_pData->m_aSprites[SPRITE_PICKUP_LASER]);
		m_GameSkin.m_SpritePickupNinja = Graphics()->LoadSpriteTexture(ImgInfo, &g_pData->m_aSprites[SPRITE_PICKUP_NINJA]);
		m_GameSkin.m_SpritePickupArmorShotgun = Graphics()->LoadSpriteTexture(ImgInfo, &g_pData->m_aSprites[SPRITE_PICKUP_ARMOR_SHOTGUN]);
		m_GameSkin.m_SpritePickupArmorGrenade = Graphics()->LoadSpriteTexture(ImgInfo, &g_pData->m_aSprites[SPRITE_PICKUP_ARMOR_GRENADE]);
		m_GameSkin.m_SpritePickupArmorNinja = Graphics()->LoadSpriteTexture(ImgInfo, &g_pData->m_aSprites[SPRITE_PICKUP_ARMOR_NINJA]);
		m_GameSkin.m_SpritePickupArmorLaser = Graphics()->LoadSpriteTexture(ImgInfo, &g_pData->m_aSprites[SPRITE_PICKUP_ARMOR_LASER]);

		m_GameSkin.m_aSpritePickupWeapons[0] = m_GameSkin.m_SpritePickupHammer;
		m_GameSkin.m_aSpritePickupWeapons[1] = m_GameSkin.m_SpritePickupGun;
		m_GameSkin.m_aSpritePickupWeapons[2] = m_GameSkin.m_SpritePickupShotgun;
		m_GameSkin.m_aSpritePickupWeapons[3] = m_GameSkin.m_SpritePickupGrenade;
		m_GameSkin.m_aSpritePickupWeapons[4] = m_GameSkin.m_SpritePickupLaser;
		m_GameSkin.m_aSpritePickupWeapons[5] = m_GameSkin.m_SpritePickupNinja;

		m_GameSkin.m_aSpritePickupWeaponArmor[0] = m_GameSkin.m_SpritePickupArmorShotgun;
		m_GameSkin.m_aSpritePickupWeaponArmor[1] = m_GameSkin.m_SpritePickupArmorGrenade;
		m_GameSkin.m_aSpritePickupWeaponArmor[2] = m_GameSkin.m_SpritePickupArmorNinja;
		m_GameSkin.m_aSpritePickupWeaponArmor[3] = m_GameSkin.m_SpritePickupArmorLaser;

		// flags
		m_GameSkin.m_SpriteFlagBlue = Graphics()->LoadSpriteTexture(ImgInfo, &g_pData->m_aSprites[SPRITE_FLAG_BLUE]);
		m_GameSkin.m_SpriteFlagRed = Graphics()->LoadSpriteTexture(ImgInfo, &g_pData->m_aSprites[SPRITE_FLAG_RED]);

		// ninja bar (0.7)
		if(!Graphics()->IsSpriteTextureFullyTransparent(ImgInfo, &client_data7::g_pData->m_aSprites[client_data7::SPRITE_NINJA_BAR_FULL_LEFT]) ||
			!Graphics()->IsSpriteTextureFullyTransparent(ImgInfo, &client_data7::g_pData->m_aSprites[client_data7::SPRITE_NINJA_BAR_FULL]) ||
			!Graphics()->IsSpriteTextureFullyTransparent(ImgInfo, &client_data7::g_pData->m_aSprites[client_data7::SPRITE_NINJA_BAR_EMPTY]) ||
			!Graphics()->IsSpriteTextureFullyTransparent(ImgInfo, &client_data7::g_pData->m_aSprites[client_data7::SPRITE_NINJA_BAR_EMPTY_RIGHT]))
		{
			m_GameSkin.m_SpriteNinjaBarFullLeft = Graphics()->LoadSpriteTexture(ImgInfo, &client_data7::g_pData->m_aSprites[client_data7::SPRITE_NINJA_BAR_FULL_LEFT]);
			m_GameSkin.m_SpriteNinjaBarFull = Graphics()->LoadSpriteTexture(ImgInfo, &client_data7::g_pData->m_aSprites[client_data7::SPRITE_NINJA_BAR_FULL]);
			m_GameSkin.m_SpriteNinjaBarEmpty = Graphics()->LoadSpriteTexture(ImgInfo, &client_data7::g_pData->m_aSprites[client_data7::SPRITE_NINJA_BAR_EMPTY]);
			m_GameSkin.m_SpriteNinjaBarEmptyRight = Graphics()->LoadSpriteTexture(ImgInfo, &client_data7::g_pData->m_aSprites[client_data7::SPRITE_NINJA_BAR_EMPTY_RIGHT]);
		}

		m_GameSkinLoaded = true;
	}
	ImgInfo.Free();
}

void CGameClient::LoadEmoticonsSkin(const char *pPath, bool AsDir)
{
	if(m_EmoticonsSkinLoaded)
	{
		for(auto &SpriteEmoticon : m_EmoticonsSkin.m_aSpriteEmoticons)
			Graphics()->UnloadTexture(&SpriteEmoticon);

		m_EmoticonsSkinLoaded = false;
	}

	char aPath[IO_MAX_PATH_LENGTH];
	bool IsDefault = false;
	if(str_comp(pPath, "default") == 0)
	{
		str_copy(aPath, g_pData->m_aImages[IMAGE_EMOTICONS].m_pFilename);
		IsDefault = true;
	}
	else
	{
		if(AsDir)
			str_format(aPath, sizeof(aPath), "assets/emoticons/%s/%s", pPath, g_pData->m_aImages[IMAGE_EMOTICONS].m_pFilename);
		else
			str_format(aPath, sizeof(aPath), "assets/emoticons/%s.png", pPath);
	}

	CImageInfo ImgInfo;
	bool PngLoaded = Graphics()->LoadPng(ImgInfo, aPath, IStorage::TYPE_ALL);
	if(!PngLoaded && !IsDefault)
	{
		if(AsDir)
			LoadEmoticonsSkin("default");
		else
			LoadEmoticonsSkin(pPath, true);
	}
	else if(PngLoaded && Graphics()->CheckImageDivisibility(aPath, ImgInfo, g_pData->m_aSprites[SPRITE_OOP].m_pSet->m_Gridx, g_pData->m_aSprites[SPRITE_OOP].m_pSet->m_Gridy, true) && Graphics()->IsImageFormatRgba(aPath, ImgInfo))
	{
		for(int i = 0; i < 16; ++i)
			m_EmoticonsSkin.m_aSpriteEmoticons[i] = Graphics()->LoadSpriteTexture(ImgInfo, &g_pData->m_aSprites[SPRITE_OOP + i]);

		m_EmoticonsSkinLoaded = true;
	}
	ImgInfo.Free();
}

void CGameClient::LoadParticlesSkin(const char *pPath, bool AsDir)
{
	if(m_ParticlesSkinLoaded)
	{
		Graphics()->UnloadTexture(&m_ParticlesSkin.m_SpriteParticleSlice);
		Graphics()->UnloadTexture(&m_ParticlesSkin.m_SpriteParticleBall);
		for(auto &SpriteParticleSplat : m_ParticlesSkin.m_aSpriteParticleSplat)
			Graphics()->UnloadTexture(&SpriteParticleSplat);
		Graphics()->UnloadTexture(&m_ParticlesSkin.m_SpriteParticleSmoke);
		Graphics()->UnloadTexture(&m_ParticlesSkin.m_SpriteParticleShell);
		Graphics()->UnloadTexture(&m_ParticlesSkin.m_SpriteParticleExpl);
		Graphics()->UnloadTexture(&m_ParticlesSkin.m_SpriteParticleAirJump);
		Graphics()->UnloadTexture(&m_ParticlesSkin.m_SpriteParticleHit);

		for(auto &SpriteParticle : m_ParticlesSkin.m_aSpriteParticles)
			SpriteParticle = IGraphics::CTextureHandle();

		m_ParticlesSkinLoaded = false;
	}

	char aPath[IO_MAX_PATH_LENGTH];
	bool IsDefault = false;
	if(str_comp(pPath, "default") == 0)
	{
		str_copy(aPath, g_pData->m_aImages[IMAGE_PARTICLES].m_pFilename);
		IsDefault = true;
	}
	else
	{
		if(AsDir)
			str_format(aPath, sizeof(aPath), "assets/particles/%s/%s", pPath, g_pData->m_aImages[IMAGE_PARTICLES].m_pFilename);
		else
			str_format(aPath, sizeof(aPath), "assets/particles/%s.png", pPath);
	}

	CImageInfo ImgInfo;
	bool PngLoaded = Graphics()->LoadPng(ImgInfo, aPath, IStorage::TYPE_ALL);
	if(!PngLoaded && !IsDefault)
	{
		if(AsDir)
			LoadParticlesSkin("default");
		else
			LoadParticlesSkin(pPath, true);
	}
	else if(PngLoaded && Graphics()->CheckImageDivisibility(aPath, ImgInfo, g_pData->m_aSprites[SPRITE_PART_SLICE].m_pSet->m_Gridx, g_pData->m_aSprites[SPRITE_PART_SLICE].m_pSet->m_Gridy, true) && Graphics()->IsImageFormatRgba(aPath, ImgInfo))
	{
		m_ParticlesSkin.m_SpriteParticleSlice = Graphics()->LoadSpriteTexture(ImgInfo, &g_pData->m_aSprites[SPRITE_PART_SLICE]);
		m_ParticlesSkin.m_SpriteParticleBall = Graphics()->LoadSpriteTexture(ImgInfo, &g_pData->m_aSprites[SPRITE_PART_BALL]);
		for(int i = 0; i < 3; ++i)
			m_ParticlesSkin.m_aSpriteParticleSplat[i] = Graphics()->LoadSpriteTexture(ImgInfo, &g_pData->m_aSprites[SPRITE_PART_SPLAT01 + i]);
		m_ParticlesSkin.m_SpriteParticleSmoke = Graphics()->LoadSpriteTexture(ImgInfo, &g_pData->m_aSprites[SPRITE_PART_SMOKE]);
		m_ParticlesSkin.m_SpriteParticleShell = Graphics()->LoadSpriteTexture(ImgInfo, &g_pData->m_aSprites[SPRITE_PART_SHELL]);
		m_ParticlesSkin.m_SpriteParticleExpl = Graphics()->LoadSpriteTexture(ImgInfo, &g_pData->m_aSprites[SPRITE_PART_EXPL01]);
		m_ParticlesSkin.m_SpriteParticleAirJump = Graphics()->LoadSpriteTexture(ImgInfo, &g_pData->m_aSprites[SPRITE_PART_AIRJUMP]);
		m_ParticlesSkin.m_SpriteParticleHit = Graphics()->LoadSpriteTexture(ImgInfo, &g_pData->m_aSprites[SPRITE_PART_HIT01]);

		m_ParticlesSkin.m_aSpriteParticles[0] = m_ParticlesSkin.m_SpriteParticleSlice;
		m_ParticlesSkin.m_aSpriteParticles[1] = m_ParticlesSkin.m_SpriteParticleBall;
		for(int i = 0; i < 3; ++i)
			m_ParticlesSkin.m_aSpriteParticles[2 + i] = m_ParticlesSkin.m_aSpriteParticleSplat[i];
		m_ParticlesSkin.m_aSpriteParticles[5] = m_ParticlesSkin.m_SpriteParticleSmoke;
		m_ParticlesSkin.m_aSpriteParticles[6] = m_ParticlesSkin.m_SpriteParticleShell;
		m_ParticlesSkin.m_aSpriteParticles[7] = m_ParticlesSkin.m_SpriteParticleExpl;
		m_ParticlesSkin.m_aSpriteParticles[8] = m_ParticlesSkin.m_SpriteParticleAirJump;
		m_ParticlesSkin.m_aSpriteParticles[9] = m_ParticlesSkin.m_SpriteParticleHit;

		m_ParticlesSkinLoaded = true;
	}
	ImgInfo.Free();
}

void CGameClient::LoadHudSkin(const char *pPath, bool AsDir)
{
	if(m_HudSkinLoaded)
	{
		Graphics()->UnloadTexture(&m_HudSkin.m_SpriteHudAirjump);
		Graphics()->UnloadTexture(&m_HudSkin.m_SpriteHudAirjumpEmpty);
		Graphics()->UnloadTexture(&m_HudSkin.m_SpriteHudSolo);
		Graphics()->UnloadTexture(&m_HudSkin.m_SpriteHudCollisionDisabled);
		Graphics()->UnloadTexture(&m_HudSkin.m_SpriteHudEndlessJump);
		Graphics()->UnloadTexture(&m_HudSkin.m_SpriteHudEndlessHook);
		Graphics()->UnloadTexture(&m_HudSkin.m_SpriteHudJetpack);
		Graphics()->UnloadTexture(&m_HudSkin.m_SpriteHudFreezeBarFullLeft);
		Graphics()->UnloadTexture(&m_HudSkin.m_SpriteHudFreezeBarFull);
		Graphics()->UnloadTexture(&m_HudSkin.m_SpriteHudFreezeBarEmpty);
		Graphics()->UnloadTexture(&m_HudSkin.m_SpriteHudFreezeBarEmptyRight);
		Graphics()->UnloadTexture(&m_HudSkin.m_SpriteHudNinjaBarFullLeft);
		Graphics()->UnloadTexture(&m_HudSkin.m_SpriteHudNinjaBarFull);
		Graphics()->UnloadTexture(&m_HudSkin.m_SpriteHudNinjaBarEmpty);
		Graphics()->UnloadTexture(&m_HudSkin.m_SpriteHudNinjaBarEmptyRight);
		Graphics()->UnloadTexture(&m_HudSkin.m_SpriteHudHookHitDisabled);
		Graphics()->UnloadTexture(&m_HudSkin.m_SpriteHudHammerHitDisabled);
		Graphics()->UnloadTexture(&m_HudSkin.m_SpriteHudShotgunHitDisabled);
		Graphics()->UnloadTexture(&m_HudSkin.m_SpriteHudGrenadeHitDisabled);
		Graphics()->UnloadTexture(&m_HudSkin.m_SpriteHudLaserHitDisabled);
		Graphics()->UnloadTexture(&m_HudSkin.m_SpriteHudGunHitDisabled);
		Graphics()->UnloadTexture(&m_HudSkin.m_SpriteHudDeepFrozen);
		Graphics()->UnloadTexture(&m_HudSkin.m_SpriteHudLiveFrozen);
		Graphics()->UnloadTexture(&m_HudSkin.m_SpriteHudTeleportGrenade);
		Graphics()->UnloadTexture(&m_HudSkin.m_SpriteHudTeleportGun);
		Graphics()->UnloadTexture(&m_HudSkin.m_SpriteHudTeleportLaser);
		Graphics()->UnloadTexture(&m_HudSkin.m_SpriteHudPracticeMode);
		Graphics()->UnloadTexture(&m_HudSkin.m_SpriteHudLockMode);
		Graphics()->UnloadTexture(&m_HudSkin.m_SpriteHudTeam0Mode);
		Graphics()->UnloadTexture(&m_HudSkin.m_SpriteHudDummyHammer);
		Graphics()->UnloadTexture(&m_HudSkin.m_SpriteHudDummyCopy);
		m_HudSkinLoaded = false;
	}

	char aPath[IO_MAX_PATH_LENGTH];
	bool IsDefault = false;
	if(str_comp(pPath, "default") == 0)
	{
		str_copy(aPath, g_pData->m_aImages[IMAGE_HUD].m_pFilename);
		IsDefault = true;
	}
	else
	{
		if(AsDir)
			str_format(aPath, sizeof(aPath), "assets/hud/%s/%s", pPath, g_pData->m_aImages[IMAGE_HUD].m_pFilename);
		else
			str_format(aPath, sizeof(aPath), "assets/hud/%s.png", pPath);
	}

	CImageInfo ImgInfo;
	bool PngLoaded = Graphics()->LoadPng(ImgInfo, aPath, IStorage::TYPE_ALL);
	if(!PngLoaded && !IsDefault)
	{
		if(AsDir)
			LoadHudSkin("default");
		else
			LoadHudSkin(pPath, true);
	}
	else if(PngLoaded && Graphics()->CheckImageDivisibility(aPath, ImgInfo, g_pData->m_aSprites[SPRITE_HUD_AIRJUMP].m_pSet->m_Gridx, g_pData->m_aSprites[SPRITE_HUD_AIRJUMP].m_pSet->m_Gridy, true) && Graphics()->IsImageFormatRgba(aPath, ImgInfo))
	{
		m_HudSkin.m_SpriteHudAirjump = Graphics()->LoadSpriteTexture(ImgInfo, &g_pData->m_aSprites[SPRITE_HUD_AIRJUMP]);
		m_HudSkin.m_SpriteHudAirjumpEmpty = Graphics()->LoadSpriteTexture(ImgInfo, &g_pData->m_aSprites[SPRITE_HUD_AIRJUMP_EMPTY]);
		m_HudSkin.m_SpriteHudSolo = Graphics()->LoadSpriteTexture(ImgInfo, &g_pData->m_aSprites[SPRITE_HUD_SOLO]);
		m_HudSkin.m_SpriteHudCollisionDisabled = Graphics()->LoadSpriteTexture(ImgInfo, &g_pData->m_aSprites[SPRITE_HUD_COLLISION_DISABLED]);
		m_HudSkin.m_SpriteHudEndlessJump = Graphics()->LoadSpriteTexture(ImgInfo, &g_pData->m_aSprites[SPRITE_HUD_ENDLESS_JUMP]);
		m_HudSkin.m_SpriteHudEndlessHook = Graphics()->LoadSpriteTexture(ImgInfo, &g_pData->m_aSprites[SPRITE_HUD_ENDLESS_HOOK]);
		m_HudSkin.m_SpriteHudJetpack = Graphics()->LoadSpriteTexture(ImgInfo, &g_pData->m_aSprites[SPRITE_HUD_JETPACK]);
		m_HudSkin.m_SpriteHudFreezeBarFullLeft = Graphics()->LoadSpriteTexture(ImgInfo, &g_pData->m_aSprites[SPRITE_HUD_FREEZE_BAR_FULL_LEFT]);
		m_HudSkin.m_SpriteHudFreezeBarFull = Graphics()->LoadSpriteTexture(ImgInfo, &g_pData->m_aSprites[SPRITE_HUD_FREEZE_BAR_FULL]);
		m_HudSkin.m_SpriteHudFreezeBarEmpty = Graphics()->LoadSpriteTexture(ImgInfo, &g_pData->m_aSprites[SPRITE_HUD_FREEZE_BAR_EMPTY]);
		m_HudSkin.m_SpriteHudFreezeBarEmptyRight = Graphics()->LoadSpriteTexture(ImgInfo, &g_pData->m_aSprites[SPRITE_HUD_FREEZE_BAR_EMPTY_RIGHT]);
		m_HudSkin.m_SpriteHudNinjaBarFullLeft = Graphics()->LoadSpriteTexture(ImgInfo, &g_pData->m_aSprites[SPRITE_HUD_NINJA_BAR_FULL_LEFT]);
		m_HudSkin.m_SpriteHudNinjaBarFull = Graphics()->LoadSpriteTexture(ImgInfo, &g_pData->m_aSprites[SPRITE_HUD_NINJA_BAR_FULL]);
		m_HudSkin.m_SpriteHudNinjaBarEmpty = Graphics()->LoadSpriteTexture(ImgInfo, &g_pData->m_aSprites[SPRITE_HUD_NINJA_BAR_EMPTY]);
		m_HudSkin.m_SpriteHudNinjaBarEmptyRight = Graphics()->LoadSpriteTexture(ImgInfo, &g_pData->m_aSprites[SPRITE_HUD_NINJA_BAR_EMPTY_RIGHT]);
		m_HudSkin.m_SpriteHudHookHitDisabled = Graphics()->LoadSpriteTexture(ImgInfo, &g_pData->m_aSprites[SPRITE_HUD_HOOK_HIT_DISABLED]);
		m_HudSkin.m_SpriteHudHammerHitDisabled = Graphics()->LoadSpriteTexture(ImgInfo, &g_pData->m_aSprites[SPRITE_HUD_HAMMER_HIT_DISABLED]);
		m_HudSkin.m_SpriteHudShotgunHitDisabled = Graphics()->LoadSpriteTexture(ImgInfo, &g_pData->m_aSprites[SPRITE_HUD_SHOTGUN_HIT_DISABLED]);
		m_HudSkin.m_SpriteHudGrenadeHitDisabled = Graphics()->LoadSpriteTexture(ImgInfo, &g_pData->m_aSprites[SPRITE_HUD_GRENADE_HIT_DISABLED]);
		m_HudSkin.m_SpriteHudLaserHitDisabled = Graphics()->LoadSpriteTexture(ImgInfo, &g_pData->m_aSprites[SPRITE_HUD_LASER_HIT_DISABLED]);
		m_HudSkin.m_SpriteHudGunHitDisabled = Graphics()->LoadSpriteTexture(ImgInfo, &g_pData->m_aSprites[SPRITE_HUD_GUN_HIT_DISABLED]);
		m_HudSkin.m_SpriteHudDeepFrozen = Graphics()->LoadSpriteTexture(ImgInfo, &g_pData->m_aSprites[SPRITE_HUD_DEEP_FROZEN]);
		m_HudSkin.m_SpriteHudLiveFrozen = Graphics()->LoadSpriteTexture(ImgInfo, &g_pData->m_aSprites[SPRITE_HUD_LIVE_FROZEN]);
		m_HudSkin.m_SpriteHudTeleportGrenade = Graphics()->LoadSpriteTexture(ImgInfo, &g_pData->m_aSprites[SPRITE_HUD_TELEPORT_GRENADE]);
		m_HudSkin.m_SpriteHudTeleportGun = Graphics()->LoadSpriteTexture(ImgInfo, &g_pData->m_aSprites[SPRITE_HUD_TELEPORT_GUN]);
		m_HudSkin.m_SpriteHudTeleportLaser = Graphics()->LoadSpriteTexture(ImgInfo, &g_pData->m_aSprites[SPRITE_HUD_TELEPORT_LASER]);
		m_HudSkin.m_SpriteHudPracticeMode = Graphics()->LoadSpriteTexture(ImgInfo, &g_pData->m_aSprites[SPRITE_HUD_PRACTICE_MODE]);
		m_HudSkin.m_SpriteHudLockMode = Graphics()->LoadSpriteTexture(ImgInfo, &g_pData->m_aSprites[SPRITE_HUD_LOCK_MODE]);
		m_HudSkin.m_SpriteHudTeam0Mode = Graphics()->LoadSpriteTexture(ImgInfo, &g_pData->m_aSprites[SPRITE_HUD_TEAM0_MODE]);
		m_HudSkin.m_SpriteHudDummyHammer = Graphics()->LoadSpriteTexture(ImgInfo, &g_pData->m_aSprites[SPRITE_HUD_DUMMY_HAMMER]);
		m_HudSkin.m_SpriteHudDummyCopy = Graphics()->LoadSpriteTexture(ImgInfo, &g_pData->m_aSprites[SPRITE_HUD_DUMMY_COPY]);

		m_HudSkinLoaded = true;
	}
	ImgInfo.Free();
}

void CGameClient::LoadExtrasSkin(const char *pPath, bool AsDir)
{
	if(m_ExtrasSkinLoaded)
	{
		Graphics()->UnloadTexture(&m_ExtrasSkin.m_SpriteParticleSnowflake);
		Graphics()->UnloadTexture(&m_ExtrasSkin.m_SpriteParticleSparkle);

		for(auto &SpriteParticle : m_ExtrasSkin.m_aSpriteParticles)
			SpriteParticle = IGraphics::CTextureHandle();

		m_ExtrasSkinLoaded = false;
	}

	char aPath[IO_MAX_PATH_LENGTH];
	bool IsDefault = false;
	if(str_comp(pPath, "default") == 0)
	{
		str_copy(aPath, g_pData->m_aImages[IMAGE_EXTRAS].m_pFilename);
		IsDefault = true;
	}
	else
	{
		if(AsDir)
			str_format(aPath, sizeof(aPath), "assets/extras/%s/%s", pPath, g_pData->m_aImages[IMAGE_EXTRAS].m_pFilename);
		else
			str_format(aPath, sizeof(aPath), "assets/extras/%s.png", pPath);
	}

	CImageInfo ImgInfo;
	bool PngLoaded = Graphics()->LoadPng(ImgInfo, aPath, IStorage::TYPE_ALL);
	if(!PngLoaded && !IsDefault)
	{
		if(AsDir)
			LoadExtrasSkin("default");
		else
			LoadExtrasSkin(pPath, true);
	}
	else if(PngLoaded && Graphics()->CheckImageDivisibility(aPath, ImgInfo, g_pData->m_aSprites[SPRITE_PART_SNOWFLAKE].m_pSet->m_Gridx, g_pData->m_aSprites[SPRITE_PART_SNOWFLAKE].m_pSet->m_Gridy, true) && Graphics()->IsImageFormatRgba(aPath, ImgInfo))
	{
		m_ExtrasSkin.m_SpriteParticleSnowflake = Graphics()->LoadSpriteTexture(ImgInfo, &g_pData->m_aSprites[SPRITE_PART_SNOWFLAKE]);
		m_ExtrasSkin.m_SpriteParticleSparkle = Graphics()->LoadSpriteTexture(ImgInfo, &g_pData->m_aSprites[SPRITE_PART_SPARKLE]);

		m_ExtrasSkin.m_aSpriteParticles[0] = m_ExtrasSkin.m_SpriteParticleSnowflake;
		m_ExtrasSkin.m_aSpriteParticles[1] = m_ExtrasSkin.m_SpriteParticleSparkle;

		m_ExtrasSkinLoaded = true;
	}
	ImgInfo.Free();
}

void CGameClient::RefreshSkins()
{
	const auto SkinStartLoadTime = time_get_nanoseconds();
	m_Skins.Refresh([&](int) {
		// if skin refreshing takes to long, swap to a loading screen
		if(time_get_nanoseconds() - SkinStartLoadTime > 500ms)
		{
			m_Menus.RenderLoading(Localize("Loading skin files"), "", 0, false);
		}
	});

	for(auto &Client : m_aClients)
	{
		Client.m_SkinInfo.Apply(m_Skins.Find(Client.m_aSkinName));
		Client.UpdateRenderInfo(IsTeamPlay());
	}

	for(auto &pComponent : m_vpAll)
		pComponent->OnRefreshSkins();
}

void CGameClient::ConchainRefreshSkins(IConsole::IResult *pResult, void *pUserData, IConsole::FCommandCallback pfnCallback, void *pCallbackUserData)
{
	CGameClient *pThis = static_cast<CGameClient *>(pUserData);
	pfnCallback(pResult, pCallbackUserData);
	if(pResult->NumArguments() && pThis->m_Menus.IsInit())
	{
		pThis->RefreshSkins();
	}
}

static bool UnknownMapSettingCallback(const char *pCommand, void *pUser)
{
	return true;
}

void CGameClient::LoadMapSettings()
{
	// Reset Tunezones
	CTuningParams TuningParams;
	for(int i = 0; i < NUM_TUNEZONES; i++)
	{
		TuningList()[i] = TuningParams;
		TuningList()[i].Set("gun_curvature", 0);
		TuningList()[i].Set("gun_speed", 1400);
		TuningList()[i].Set("shotgun_curvature", 0);
		TuningList()[i].Set("shotgun_speed", 500);
		TuningList()[i].Set("shotgun_speeddiff", 0);
	}

	// Load map tunings
	IMap *pMap = Kernel()->RequestInterface<IMap>();
	int Start, Num;
	pMap->GetType(MAPITEMTYPE_INFO, &Start, &Num);
	for(int i = Start; i < Start + Num; i++)
	{
		int ItemId;
		CMapItemInfoSettings *pItem = (CMapItemInfoSettings *)pMap->GetItem(i, nullptr, &ItemId);
		int ItemSize = pMap->GetItemSize(i);
		if(!pItem || ItemId != 0)
			continue;

		if(ItemSize < (int)sizeof(CMapItemInfoSettings))
			break;
		if(!(pItem->m_Settings > -1))
			break;

		int Size = pMap->GetDataSize(pItem->m_Settings);
		char *pSettings = (char *)pMap->GetData(pItem->m_Settings);
		char *pNext = pSettings;
		Console()->SetUnknownCommandCallback(UnknownMapSettingCallback, nullptr);
		while(pNext < pSettings + Size)
		{
			int StrSize = str_length(pNext) + 1;
			Console()->ExecuteLine(pNext, IConsole::CLIENT_ID_GAME);
			pNext += StrSize;
		}
		Console()->SetUnknownCommandCallback(IConsole::EmptyUnknownCommandCallback, nullptr);
		pMap->UnloadData(pItem->m_Settings);
		break;
	}
}

void CGameClient::ConTuneZone(IConsole::IResult *pResult, void *pUserData)
{
	CGameClient *pSelf = (CGameClient *)pUserData;
	int List = pResult->GetInteger(0);
	const char *pParamName = pResult->GetString(1);
	float NewValue = pResult->GetFloat(2);

	if(List >= 0 && List < NUM_TUNEZONES)
		pSelf->TuningList()[List].Set(pParamName, NewValue);
}

void CGameClient::ConchainMenuMap(IConsole::IResult *pResult, void *pUserData, IConsole::FCommandCallback pfnCallback, void *pCallbackUserData)
{
	CGameClient *pSelf = (CGameClient *)pUserData;
	if(pResult->NumArguments())
	{
		if(str_comp(g_Config.m_ClMenuMap, pResult->GetString(0)) != 0)
		{
			str_copy(g_Config.m_ClMenuMap, pResult->GetString(0));
			pSelf->m_MenuBackground.LoadMenuBackground();
		}
	}
	else
		pfnCallback(pResult, pCallbackUserData);
}

void CGameClient::DummyResetInput()
{
	if(!Client()->DummyConnected())
		return;

	if((m_DummyInput.m_Fire & 1) != 0)
		m_DummyInput.m_Fire++;

	m_Controls.ResetInput(!g_Config.m_ClDummy);
	m_Controls.m_aInputData[!g_Config.m_ClDummy].m_Hook = 0;
	m_Controls.m_aInputData[!g_Config.m_ClDummy].m_Fire = m_DummyInput.m_Fire;

	m_DummyInput = m_Controls.m_aInputData[!g_Config.m_ClDummy];
}

bool CGameClient::CanDisplayWarning() const
{
	return m_Menus.CanDisplayWarning();
}

CNetObjHandler *CGameClient::GetNetObjHandler()
{
	return &m_NetObjHandler;
}

protocol7::CNetObjHandler *CGameClient::GetNetObjHandler7()
{
	return &m_NetObjHandler7;
}

void CGameClient::SnapCollectEntities()
{
	int NumSnapItems = Client()->SnapNumItems(IClient::SNAP_CURRENT);

	std::vector<CSnapEntities> vItemData;
	std::vector<CSnapEntities> vItemEx;

	for(int Index = 0; Index < NumSnapItems; Index++)
	{
		const IClient::CSnapItem Item = Client()->SnapGetItem(IClient::SNAP_CURRENT, Index);
		if(Item.m_Type == NETOBJTYPE_ENTITYEX)
			vItemEx.push_back({Item, nullptr});
		else if(Item.m_Type == NETOBJTYPE_PICKUP || Item.m_Type == NETOBJTYPE_DDNETPICKUP || Item.m_Type == NETOBJTYPE_LASER || Item.m_Type == NETOBJTYPE_DDNETLASER || Item.m_Type == NETOBJTYPE_PROJECTILE || Item.m_Type == NETOBJTYPE_DDRACEPROJECTILE || Item.m_Type == NETOBJTYPE_DDNETPROJECTILE)
			vItemData.push_back({Item, nullptr});
	}

	// sort by id
	class CEntComparer
	{
	public:
		bool operator()(const CSnapEntities &Lhs, const CSnapEntities &Rhs) const
		{
			return Lhs.m_Item.m_Id < Rhs.m_Item.m_Id;
		}
	};

	std::sort(vItemData.begin(), vItemData.end(), CEntComparer());
	std::sort(vItemEx.begin(), vItemEx.end(), CEntComparer());

	// merge extended items with items they belong to
	m_vSnapEntities.clear();

	size_t IndexEx = 0;
	for(const CSnapEntities &Ent : vItemData)
	{
		while(IndexEx < vItemEx.size() && vItemEx[IndexEx].m_Item.m_Id < Ent.m_Item.m_Id)
			IndexEx++;

		const CNetObj_EntityEx *pDataEx = nullptr;
		if(IndexEx < vItemEx.size() && vItemEx[IndexEx].m_Item.m_Id == Ent.m_Item.m_Id)
			pDataEx = (const CNetObj_EntityEx *)vItemEx[IndexEx].m_Item.m_pData;

		m_vSnapEntities.push_back({Ent.m_Item, pDataEx});
	}
}

void CGameClient::HandleMultiView()
{
	bool IsTeamZero = IsMultiViewIdSet();
	bool Init = false;
	int AmountPlayers = 0;
	vec2 Minpos, Maxpos;
	float TmpVel = 0.0f;

	for(int i = 0; i < MAX_CLIENTS; i++)
	{
		// look at players who are vanished
		if(m_MultiView.m_aVanish[i])
		{
			// not in freeze anymore and the delay is over
			if(m_MultiView.m_aLastFreeze[i] + 6.0f <= Client()->LocalTime() && m_aClients[i].m_FreezeEnd == 0)
			{
				m_MultiView.m_aVanish[i] = false;
				m_MultiView.m_aLastFreeze[i] = 0.0f;
			}
		}

		// we look at team 0 and the player is not in the spec list
		if(IsTeamZero && !m_aMultiViewId[i])
			continue;

		// player is vanished
		if(m_MultiView.m_aVanish[i])
			continue;

		// the player is not in the team we are spectating
		if(m_Teams.Team(i) != m_MultiViewTeam)
			continue;

		vec2 PlayerPos;
		if(m_Snap.m_aCharacters[i].m_Active)
			PlayerPos = vec2(m_aClients[i].m_RenderPos.x, m_aClients[i].m_RenderPos.y);
		else if(m_aClients[i].m_Spec) // tee is in spec
			PlayerPos = m_aClients[i].m_SpecChar;
		else
			continue;

		// player is far away and frozen
		if(distance(m_MultiView.m_OldPos, PlayerPos) > 1100 && m_aClients[i].m_FreezeEnd != 0)
		{
			// check if the player is frozen for more than 3 seconds, if so vanish him
			if(m_MultiView.m_aLastFreeze[i] == 0.0f)
				m_MultiView.m_aLastFreeze[i] = Client()->LocalTime();
			else if(m_MultiView.m_aLastFreeze[i] + 3.0f <= Client()->LocalTime())
			{
				m_MultiView.m_aVanish[i] = true;
				// player we want to be vanished is our "main" tee, so lets switch the tee
				if(i == m_Snap.m_SpecInfo.m_SpectatorId)
					m_Spectator.Spectate(FindFirstMultiViewId());
			}
		}
		else if(m_MultiView.m_aLastFreeze[i] != 0)
			m_MultiView.m_aLastFreeze[i] = 0;

		// set the minimum and maximum position
		if(!Init)
		{
			Minpos = PlayerPos;
			Maxpos = PlayerPos;
			Init = true;
		}
		else
		{
			Minpos.x = std::min(Minpos.x, PlayerPos.x);
			Maxpos.x = std::max(Maxpos.x, PlayerPos.x);
			Minpos.y = std::min(Minpos.y, PlayerPos.y);
			Maxpos.y = std::max(Maxpos.y, PlayerPos.y);
		}

		// sum up the velocity of all players we are spectating
		const CNetObj_Character &CurrentCharacter = m_Snap.m_aCharacters[i].m_Cur;
		TmpVel += (length(vec2(CurrentCharacter.m_VelX / 256.0f, CurrentCharacter.m_VelY / 256.0f)) * 50) / 32.0f;
		AmountPlayers++;
	}

	// if we have found no players, we disable multi view
	if(AmountPlayers == 0)
	{
		if(m_MultiView.m_SecondChance == 0.0f)
			m_MultiView.m_SecondChance = Client()->LocalTime() + 0.3f;
		else if(m_MultiView.m_SecondChance < Client()->LocalTime())
		{
			ResetMultiView();
			return;
		}
		return;
	}
	else if(m_MultiView.m_SecondChance != 0.0f)
		m_MultiView.m_SecondChance = 0.0f;

	// if we only have one tee that's in the list, we activate solo-mode
	m_MultiView.m_Solo = std::count(std::begin(m_aMultiViewId), std::end(m_aMultiViewId), true) == 1;

	vec2 TargetPos = vec2((Minpos.x + Maxpos.x) / 2.0f, (Minpos.y + Maxpos.y) / 2.0f);
	// dont hide the position hud if its only one player
	m_MultiViewShowHud = AmountPlayers == 1;
	// get the average velocity
	float AvgVel = clamp(TmpVel / AmountPlayers ? TmpVel / (float)AmountPlayers : 0.0f, 0.0f, 1000.0f);

	if(m_MultiView.m_OldPersonalZoom == m_MultiViewPersonalZoom)
		m_Camera.SetZoom(CalculateMultiViewZoom(Minpos, Maxpos, AvgVel), g_Config.m_ClMultiViewZoomSmoothness);
	else
		m_Camera.SetZoom(CalculateMultiViewZoom(Minpos, Maxpos, AvgVel), 50);

	m_Snap.m_SpecInfo.m_Position = m_MultiView.m_OldPos + ((TargetPos - m_MultiView.m_OldPos) * CalculateMultiViewMultiplier(TargetPos));
	m_MultiView.m_OldPos = m_Snap.m_SpecInfo.m_Position;
	m_Snap.m_SpecInfo.m_UsePosition = true;
}

bool CGameClient::InitMultiView(int Team)
{
	float Width, Height;
	CleanMultiViewIds();
	m_MultiView.m_IsInit = true;

	// get the current view coordinates
	RenderTools()->CalcScreenParams(Graphics()->ScreenAspect(), m_Camera.m_Zoom, &Width, &Height);
	vec2 AxisX = vec2(m_Camera.m_Center.x - (Width / 2), m_Camera.m_Center.x + (Width / 2));
	vec2 AxisY = vec2(m_Camera.m_Center.y - (Height / 2), m_Camera.m_Center.y + (Height / 2));

	if(Team > 0)
	{
		m_MultiViewTeam = Team;
		for(int i = 0; i < MAX_CLIENTS; i++)
			m_aMultiViewId[i] = m_Teams.Team(i) == Team;
	}
	else
	{
		// we want to allow spectating players in teams directly if there is no other team on screen
		// to do that, -1 is used temporarily for "we don't know which team to spectate yet"
		m_MultiViewTeam = -1;

		int Count = 0;
		for(int i = 0; i < MAX_CLIENTS; i++)
		{
			vec2 PlayerPos;

			// get the position of the player
			if(m_Snap.m_aCharacters[i].m_Active)
				PlayerPos = vec2(m_Snap.m_aCharacters[i].m_Cur.m_X, m_Snap.m_aCharacters[i].m_Cur.m_Y);
			else if(m_aClients[i].m_Spec)
				PlayerPos = m_aClients[i].m_SpecChar;
			else
				continue;

			if(PlayerPos.x == 0 || PlayerPos.y == 0)
				continue;

			// skip players that aren't in view
			if(PlayerPos.x <= AxisX.x || PlayerPos.x >= AxisX.y || PlayerPos.y <= AxisY.x || PlayerPos.y >= AxisY.y)
				continue;

			if(m_MultiViewTeam == -1)
			{
				// use the current player's team for now, but it might switch to team 0 if any other team is found
				m_MultiViewTeam = m_Teams.Team(i);
			}
			else if(m_MultiViewTeam != 0 && m_Teams.Team(i) != m_MultiViewTeam)
			{
				// mismatched teams; remove all previously added players again and switch to team 0 instead
				std::fill_n(m_aMultiViewId, i, false);
				m_MultiViewTeam = 0;
			}

			m_aMultiViewId[i] = true;
			Count++;
		}

		// might still be -1 if not a single player was in view; fallback to team 0 in that case
		if(m_MultiViewTeam == -1)
			m_MultiViewTeam = 0;

		// we are spectating only one player
		m_MultiView.m_Solo = Count == 1;
	}

	if(IsMultiViewIdSet())
	{
		int SpectatorId = m_Snap.m_SpecInfo.m_SpectatorId;
		int NewSpectatorId = -1;

		vec2 CurPosition(m_Camera.m_Center);
		if(SpectatorId != SPEC_FREEVIEW)
		{
			const CNetObj_Character &CurCharacter = m_Snap.m_aCharacters[SpectatorId].m_Cur;
			CurPosition.x = CurCharacter.m_X;
			CurPosition.y = CurCharacter.m_Y;
		}

		int ClosestDistance = std::numeric_limits<int>::max();
		for(int i = 0; i < MAX_CLIENTS; i++)
		{
			if(!m_Snap.m_apPlayerInfos[i] || m_Snap.m_apPlayerInfos[i]->m_Team == TEAM_SPECTATORS || m_Teams.Team(i) != m_MultiViewTeam)
				continue;

			vec2 PlayerPos;
			if(m_Snap.m_aCharacters[i].m_Active)
				PlayerPos = vec2(m_aClients[i].m_RenderPos.x, m_aClients[i].m_RenderPos.y);
			else if(m_aClients[i].m_Spec) // tee is in spec
				PlayerPos = m_aClients[i].m_SpecChar;
			else
				continue;

			int Distance = distance(CurPosition, PlayerPos);
			if(NewSpectatorId == -1 || Distance < ClosestDistance)
			{
				NewSpectatorId = i;
				ClosestDistance = Distance;
			}
		}

		if(NewSpectatorId > -1)
			m_Spectator.Spectate(NewSpectatorId);
	}

	return IsMultiViewIdSet();
}

float CGameClient::CalculateMultiViewMultiplier(vec2 TargetPos)
{
	float MaxCameraDist = 200.0f;
	float MinCameraDist = 20.0f;
	float MaxVel = g_Config.m_ClMultiViewSensitivity / 150.0f;
	float MinVel = 0.007f;
	float CurrentCameraDistance = distance(m_MultiView.m_OldPos, TargetPos);
	float UpperLimit = 1.0f;

	if(m_MultiView.m_Teleported && CurrentCameraDistance <= 100)
		m_MultiView.m_Teleported = false;

	// somebody got teleported very likely
	if((m_MultiView.m_Teleported || CurrentCameraDistance - m_MultiView.m_OldCameraDistance > 100) && m_MultiView.m_OldCameraDistance != 0.0f)
	{
		UpperLimit = 0.1f; // dont try to compensate it by flickering
		m_MultiView.m_Teleported = true;
	}
	m_MultiView.m_OldCameraDistance = CurrentCameraDistance;

	return clamp(MapValue(MaxCameraDist, MinCameraDist, MaxVel, MinVel, CurrentCameraDistance), MinVel, UpperLimit);
}

float CGameClient::CalculateMultiViewZoom(vec2 MinPos, vec2 MaxPos, float Vel)
{
	float Ratio = Graphics()->ScreenAspect();
	float ZoomX = 0.0f, ZoomY;

	// only calc two axis if the aspect ratio is not 1:1
	if(Ratio != 1.0f)
		ZoomX = (0.001309f - 0.000328 * Ratio) * (MaxPos.x - MinPos.x) + (0.741413f - 0.032959 * Ratio);

	// calculate the according zoom with linear function
	ZoomY = 0.001309f * (MaxPos.y - MinPos.y) + 0.741413f;
	// choose the highest zoom
	float Zoom = std::max(ZoomX, ZoomY);
	// zoom out to maximum 10 percent of the current zoom for 70 velocity
	float Diff = clamp(MapValue(70.0f, 15.0f, Zoom * 0.10f, 0.0f, Vel), 0.0f, Zoom * 0.10f);
	// zoom should stay between 1.1 and 20.0
	Zoom = clamp(Zoom + Diff, 1.1f, 20.0f);
	// dont go below default zoom
	Zoom = std::max(float(std::pow(CCamera::ZOOM_STEP, g_Config.m_ClDefaultZoom - 10)), Zoom);
	// add the user preference
	Zoom -= (Zoom * 0.1f) * m_MultiViewPersonalZoom;
	m_MultiView.m_OldPersonalZoom = m_MultiViewPersonalZoom;

	return Zoom;
}

float CGameClient::MapValue(float MaxValue, float MinValue, float MaxRange, float MinRange, float Value)
{
	return (MaxRange - MinRange) / (MaxValue - MinValue) * (Value - MinValue) + MinRange;
}

void CGameClient::ResetMultiView()
{
	m_Camera.SetZoom(std::pow(CCamera::ZOOM_STEP, g_Config.m_ClDefaultZoom - 10), g_Config.m_ClSmoothZoomTime);
	m_MultiViewPersonalZoom = 0;
	m_MultiViewActivated = false;
	m_MultiView.m_Solo = false;
	m_MultiView.m_IsInit = false;
	m_MultiView.m_Teleported = false;
	m_MultiView.m_OldCameraDistance = 0.0f;
}

void CGameClient::CleanMultiViewIds()
{
	std::fill(std::begin(m_aMultiViewId), std::end(m_aMultiViewId), false);
	std::fill(std::begin(m_MultiView.m_aLastFreeze), std::end(m_MultiView.m_aLastFreeze), 0.0f);
	std::fill(std::begin(m_MultiView.m_aVanish), std::end(m_MultiView.m_aVanish), false);
}

void CGameClient::CleanMultiViewId(int ClientId)
{
	if(ClientId >= MAX_CLIENTS || ClientId < 0)
		return;

	m_aMultiViewId[ClientId] = false;
	m_MultiView.m_aLastFreeze[ClientId] = 0.0f;
	m_MultiView.m_aVanish[ClientId] = false;
}

bool CGameClient::IsMultiViewIdSet()
{
	return std::any_of(std::begin(m_aMultiViewId), std::end(m_aMultiViewId), [](bool IsSet) { return IsSet; });
}

int CGameClient::FindFirstMultiViewId()
{
	int ClientId = -1;
	for(int i = 0; i < MAX_CLIENTS; i++)
	{
		if(m_aMultiViewId[i] && !m_MultiView.m_aVanish[i])
			return i;
	}
	return ClientId;
}
>>>>>>> c0de480f
<|MERGE_RESOLUTION|>--- conflicted
+++ resolved
@@ -1,4267 +1,3 @@
-<<<<<<< HEAD
-/* (c) Magnus Auvinen. See licence.txt in the root of the distribution for more information. */
-/* If you are missing that file, acquire a complete release at teeworlds.com.                */
-
-#include <chrono>
-#include <limits>
-
-#include <engine/client/checksum.h>
-#include <engine/client/enums.h>
-#include <engine/demo.h>
-#include <engine/editor.h>
-#include <engine/engine.h>
-#include <engine/favorites.h>
-#include <engine/friends.h>
-#include <engine/graphics.h>
-#include <engine/map.h>
-#include <engine/serverbrowser.h>
-#include <engine/shared/config.h>
-#include <engine/sound.h>
-#include <engine/storage.h>
-#include <engine/textrender.h>
-#include <engine/updater.h>
-
-#include <game/generated/client_data.h>
-#include <game/generated/client_data7.h>
-#include <game/generated/protocol.h>
-
-#include <base/log.h>
-#include <base/math.h>
-#include <base/system.h>
-#include <base/vmath.h>
-
-#include "gameclient.h"
-#include "lineinput.h"
-#include "race.h"
-#include "render.h"
-
-#include <game/localization.h>
-#include <game/mapitems.h>
-#include <game/version.h>
-
-#include <game/generated/protocol7.h>
-#include <game/generated/protocolglue.h>
-
-#include "components/background.h"
-#include "components/binds.h"
-#include "components/broadcast.h"
-#include "components/camera.h"
-#include "components/chat.h"
-#include "components/console.h"
-#include "components/controls.h"
-#include "components/countryflags.h"
-#include "components/damageind.h"
-#include "components/debughud.h"
-#include "components/effects.h"
-#include "components/emoticon.h"
-#include "components/freezebars.h"
-#include "components/ghost.h"
-#include "components/hud.h"
-#include "components/infomessages.h"
-#include "components/items.h"
-#include "components/mapimages.h"
-#include "components/maplayers.h"
-#include "components/mapsounds.h"
-#include "components/menu_background.h"
-#include "components/menus.h"
-#include "components/motd.h"
-#include "components/nameplates.h"
-#include "components/particles.h"
-#include "components/players.h"
-#include "components/race_demo.h"
-#include "components/scoreboard.h"
-#include "components/skins.h"
-#include "components/skins7.h"
-#include "components/sounds.h"
-#include "components/spectator.h"
-#include "components/statboard.h"
-#include "components/voting.h"
-#include "prediction/entities/character.h"
-#include "prediction/entities/projectile.h"
-
-using namespace std::chrono_literals;
-
-const char *CGameClient::Version() const { return GAME_VERSION; }
-const char *CGameClient::NetVersion() const { return GAME_NETVERSION; }
-const char *CGameClient::NetVersion7() const { return GAME_NETVERSION7; }
-int CGameClient::DDNetVersion() const { return DDNET_VERSION_NUMBER; }
-const char *CGameClient::DDNetVersionStr() const { return m_aDDNetVersionStr; }
-int CGameClient::ClientVersion7() const { return CLIENT_VERSION7; }
-const char *CGameClient::GetItemName(int Type) const { return m_NetObjHandler.GetObjName(Type); }
-
-void CGameClient::OnConsoleInit()
-{
-	m_pEngine = Kernel()->RequestInterface<IEngine>();
-	m_pClient = Kernel()->RequestInterface<IClient>();
-	m_pTextRender = Kernel()->RequestInterface<ITextRender>();
-	m_pSound = Kernel()->RequestInterface<ISound>();
-	m_pConfigManager = Kernel()->RequestInterface<IConfigManager>();
-	m_pConfig = m_pConfigManager->Values();
-	m_pInput = Kernel()->RequestInterface<IInput>();
-	m_pConsole = Kernel()->RequestInterface<IConsole>();
-	m_pStorage = Kernel()->RequestInterface<IStorage>();
-	m_pDemoPlayer = Kernel()->RequestInterface<IDemoPlayer>();
-	m_pServerBrowser = Kernel()->RequestInterface<IServerBrowser>();
-	m_pEditor = Kernel()->RequestInterface<IEditor>();
-	m_pFavorites = Kernel()->RequestInterface<IFavorites>();
-	m_pFriends = Kernel()->RequestInterface<IFriends>();
-	m_pFoes = Client()->Foes();
-#if defined(CONF_AUTOUPDATE)
-	m_pUpdater = Kernel()->RequestInterface<IUpdater>();
-#endif
-	m_pHttp = Kernel()->RequestInterface<IHttp>();
-
-	// make a list of all the systems, make sure to add them in the correct render order
-	m_vpAll.insert(m_vpAll.end(), {&m_Skins,
-					      &m_Skins7,
-					      &m_CountryFlags,
-					      &m_MapImages,
-					      &m_Effects, // doesn't render anything, just updates effects
-					      &m_Binds,
-					      &m_Binds.m_SpecialBinds,
-					      &m_Controls,
-					      &m_Camera,
-					      &m_Sounds,
-					      &m_Voting,
-					      &m_Particles, // doesn't render anything, just updates all the particles
-					      &m_RaceDemo,
-					      &m_MapSounds,
-					      &m_Background, // render instead of m_MapLayersBackground when g_Config.m_ClOverlayEntities == 100
-					      &m_MapLayersBackground, // first to render
-					      &m_Particles.m_RenderTrail,
-					      &m_Particles.m_RenderTrailExtra,
-					      &m_Items,
-					      &m_Ghost,
-					      &m_Players,
-					      &m_MapLayersForeground,
-					      &m_Particles.m_RenderExplosions,
-					      &m_NamePlates,
-					      &m_Particles.m_RenderExtra,
-					      &m_Particles.m_RenderGeneral,
-					      &m_FreezeBars,
-					      &m_DamageInd,
-					      &m_Hud,
-					      &m_Spectator,
-					      &m_Emoticon,
-					      &m_InfoMessages,
-					      &m_Chat,
-					      &m_Broadcast,
-					      &m_DebugHud,
-					      &m_Scoreboard,
-					      &m_Statboard,
-					      &m_Motd,
-					      &m_Menus,
-					      &m_Tooltips,
-					      &CMenus::m_Binder,
-					      &m_GameConsole,
-					      &m_MenuBackground});
-
-	// build the input stack
-	m_vpInput.insert(m_vpInput.end(), {&CMenus::m_Binder, // this will take over all input when we want to bind a key
-						  &m_Binds.m_SpecialBinds,
-						  &m_GameConsole,
-						  &m_Chat, // chat has higher prio, due to that you can quit it by pressing esc
-						  &m_Motd, // for pressing esc to remove it
-						  &m_Spectator,
-						  &m_Emoticon,
-						  &m_Menus,
-						  &m_Controls,
-						  &m_Binds});
-
-	// add basic console commands
-	Console()->Register("team", "i[team-id]", CFGFLAG_CLIENT, ConTeam, this, "Switch team");
-	Console()->Register("kill", "", CFGFLAG_CLIENT, ConKill, this, "Kill yourself to restart");
-	Console()->Register("ready_change", "", CFGFLAG_CLIENT, ConReadyChange7, this, "Change ready state (0.7 only)");
-
-	// register tune zone command to allow the client prediction to load tunezones from the map
-	Console()->Register("tune_zone", "i[zone] s[tuning] f[value]", CFGFLAG_GAME, ConTuneZone, this, "Tune in zone a variable to value");
-
-	for(auto &pComponent : m_vpAll)
-		pComponent->m_pClient = this;
-
-	// let all the other components register their console commands
-	for(auto &pComponent : m_vpAll)
-		pComponent->OnConsoleInit();
-
-	Console()->Chain("cl_languagefile", ConchainLanguageUpdate, this);
-
-	Console()->Chain("player_name", ConchainSpecialInfoupdate, this);
-	Console()->Chain("player_clan", ConchainSpecialInfoupdate, this);
-	Console()->Chain("player_country", ConchainSpecialInfoupdate, this);
-	Console()->Chain("player_use_custom_color", ConchainSpecialInfoupdate, this);
-	Console()->Chain("player_color_body", ConchainSpecialInfoupdate, this);
-	Console()->Chain("player_color_feet", ConchainSpecialInfoupdate, this);
-	Console()->Chain("player_skin", ConchainSpecialInfoupdate, this);
-
-	Console()->Chain("player7_skin", ConchainSpecialInfoupdate, this);
-	Console()->Chain("player7_skin_body", ConchainSpecialInfoupdate, this);
-	Console()->Chain("player7_skin_marking", ConchainSpecialInfoupdate, this);
-	Console()->Chain("player7_skin_decoration", ConchainSpecialInfoupdate, this);
-	Console()->Chain("player7_skin_hands", ConchainSpecialInfoupdate, this);
-	Console()->Chain("player7_skin_feet", ConchainSpecialInfoupdate, this);
-	Console()->Chain("player7_skin_eyes", ConchainSpecialInfoupdate, this);
-	Console()->Chain("player7_color_body", ConchainSpecialInfoupdate, this);
-	Console()->Chain("player7_color_marking", ConchainSpecialInfoupdate, this);
-	Console()->Chain("player7_color_decoration", ConchainSpecialInfoupdate, this);
-	Console()->Chain("player7_color_hands", ConchainSpecialInfoupdate, this);
-	Console()->Chain("player7_color_feet", ConchainSpecialInfoupdate, this);
-	Console()->Chain("player7_color_eyes", ConchainSpecialInfoupdate, this);
-	Console()->Chain("player7_use_custom_color_body", ConchainSpecialInfoupdate, this);
-	Console()->Chain("player7_use_custom_color_marking", ConchainSpecialInfoupdate, this);
-	Console()->Chain("player7_use_custom_color_decoration", ConchainSpecialInfoupdate, this);
-	Console()->Chain("player7_use_custom_color_hands", ConchainSpecialInfoupdate, this);
-	Console()->Chain("player7_use_custom_color_feet", ConchainSpecialInfoupdate, this);
-	Console()->Chain("player7_use_custom_color_eyes", ConchainSpecialInfoupdate, this);
-
-	Console()->Chain("dummy_name", ConchainSpecialDummyInfoupdate, this);
-	Console()->Chain("dummy_clan", ConchainSpecialDummyInfoupdate, this);
-	Console()->Chain("dummy_country", ConchainSpecialDummyInfoupdate, this);
-	Console()->Chain("dummy_use_custom_color", ConchainSpecialDummyInfoupdate, this);
-	Console()->Chain("dummy_color_body", ConchainSpecialDummyInfoupdate, this);
-	Console()->Chain("dummy_color_feet", ConchainSpecialDummyInfoupdate, this);
-	Console()->Chain("dummy_skin", ConchainSpecialDummyInfoupdate, this);
-
-	Console()->Chain("dummy7_skin", ConchainSpecialDummyInfoupdate, this);
-	Console()->Chain("dummy7_skin_body", ConchainSpecialDummyInfoupdate, this);
-	Console()->Chain("dummy7_skin_marking", ConchainSpecialDummyInfoupdate, this);
-	Console()->Chain("dummy7_skin_decoration", ConchainSpecialDummyInfoupdate, this);
-	Console()->Chain("dummy7_skin_hands", ConchainSpecialDummyInfoupdate, this);
-	Console()->Chain("dummy7_skin_feet", ConchainSpecialDummyInfoupdate, this);
-	Console()->Chain("dummy7_skin_eyes", ConchainSpecialDummyInfoupdate, this);
-	Console()->Chain("dummy7_color_body", ConchainSpecialDummyInfoupdate, this);
-	Console()->Chain("dummy7_color_marking", ConchainSpecialDummyInfoupdate, this);
-	Console()->Chain("dummy7_color_decoration", ConchainSpecialDummyInfoupdate, this);
-	Console()->Chain("dummy7_color_hands", ConchainSpecialDummyInfoupdate, this);
-	Console()->Chain("dummy7_color_feet", ConchainSpecialDummyInfoupdate, this);
-	Console()->Chain("dummy7_color_eyes", ConchainSpecialDummyInfoupdate, this);
-	Console()->Chain("dummy7_use_custom_color_body", ConchainSpecialDummyInfoupdate, this);
-	Console()->Chain("dummy7_use_custom_color_marking", ConchainSpecialDummyInfoupdate, this);
-	Console()->Chain("dummy7_use_custom_color_decoration", ConchainSpecialDummyInfoupdate, this);
-	Console()->Chain("dummy7_use_custom_color_hands", ConchainSpecialDummyInfoupdate, this);
-	Console()->Chain("dummy7_use_custom_color_feet", ConchainSpecialDummyInfoupdate, this);
-	Console()->Chain("dummy7_use_custom_color_eyes", ConchainSpecialDummyInfoupdate, this);
-
-	Console()->Chain("cl_skin_download_url", ConchainRefreshSkins, this);
-	Console()->Chain("cl_skin_community_download_url", ConchainRefreshSkins, this);
-	Console()->Chain("cl_download_skins", ConchainRefreshSkins, this);
-	Console()->Chain("cl_download_community_skins", ConchainRefreshSkins, this);
-	Console()->Chain("cl_vanilla_skins_only", ConchainRefreshSkins, this);
-
-	Console()->Chain("cl_dummy", ConchainSpecialDummy, this);
-	Console()->Chain("cl_text_entities_size", ConchainClTextEntitiesSize, this);
-
-	Console()->Chain("cl_menu_map", ConchainMenuMap, this);
-}
-
-static void GenerateTimeoutCode(char *pTimeoutCode)
-{
-	if(pTimeoutCode[0] == '\0' || str_comp(pTimeoutCode, "hGuEYnfxicsXGwFq") == 0)
-	{
-		for(unsigned int i = 0; i < 16; i++)
-		{
-			if(rand() % 2)
-				pTimeoutCode[i] = (char)((rand() % ('z' - 'a' + 1)) + 'a');
-			else
-				pTimeoutCode[i] = (char)((rand() % ('Z' - 'A' + 1)) + 'A');
-		}
-	}
-}
-
-void CGameClient::OnInit()
-{
-	const int64_t OnInitStart = time_get();
-
-	Client()->SetLoadingCallback([this](IClient::ELoadingCallbackDetail Detail) {
-		const char *pTitle;
-		if(Detail == IClient::LOADING_CALLBACK_DETAIL_DEMO || DemoPlayer()->IsPlaying())
-		{
-			pTitle = Localize("Preparing demo playback");
-		}
-		else
-		{
-			pTitle = Localize("Connected");
-		}
-
-		const char *pMessage;
-		switch(Detail)
-		{
-		case IClient::LOADING_CALLBACK_DETAIL_MAP:
-			pMessage = Localize("Loading map file from storage");
-			break;
-		case IClient::LOADING_CALLBACK_DETAIL_DEMO:
-			pMessage = Localize("Loading demo file from storage");
-			break;
-		default:
-			dbg_assert(false, "Invalid callback loading detail");
-			dbg_break();
-		}
-		m_Menus.RenderLoading(pTitle, pMessage, 0, false);
-	});
-
-	m_pGraphics = Kernel()->RequestInterface<IGraphics>();
-
-	// propagate pointers
-	m_UI.Init(Kernel());
-	m_RenderTools.Init(Graphics(), TextRender());
-
-	if(GIT_SHORTREV_HASH)
-	{
-		str_format(m_aDDNetVersionStr, sizeof(m_aDDNetVersionStr), "%s %s (%s)", GAME_NAME, GAME_RELEASE_VERSION, GIT_SHORTREV_HASH);
-	}
-	else
-	{
-		str_format(m_aDDNetVersionStr, sizeof(m_aDDNetVersionStr), "%s %s", GAME_NAME, GAME_RELEASE_VERSION);
-	}
-
-	// set the language
-	g_Localization.LoadIndexfile(Storage(), Console());
-	if(g_Config.m_ClShowWelcome)
-		g_Localization.SelectDefaultLanguage(Console(), g_Config.m_ClLanguagefile, sizeof(g_Config.m_ClLanguagefile));
-	g_Localization.Load(g_Config.m_ClLanguagefile, Storage(), Console());
-
-	// TODO: this should be different
-	// setup item sizes
-	for(int i = 0; i < NUM_NETOBJTYPES; i++)
-		Client()->SnapSetStaticsize(i, m_NetObjHandler.GetObjSize(i));
-	// HACK: only set static size for items, which were available in the first 0.7 release
-	// so new items don't break the snapshot delta
-	static const int OLD_NUM_NETOBJTYPES = 23;
-	for(int i = 0; i < OLD_NUM_NETOBJTYPES; i++)
-		Client()->SnapSetStaticsize7(i, m_NetObjHandler7.GetObjSize(i));
-
-	TextRender()->LoadFonts();
-	TextRender()->SetFontLanguageVariant(g_Config.m_ClLanguagefile);
-
-	// update and swap after font loading, they are quite huge
-	Client()->UpdateAndSwap();
-
-	const char *pLoadingDDNetCaption = Localize("Loading DDNet Client");
-	const char *pLoadingMessageComponents = Localize("Initializing components");
-	const char *pLoadingMessageComponentsSpecial = Localize("Why are you slowmo replaying to read this?");
-	char aLoadingMessage[256];
-
-	// init all components
-	int SkippedComps = 1;
-	int CompCounter = 1;
-	const int NumComponents = ComponentCount();
-	for(int i = NumComponents - 1; i >= 0; --i)
-	{
-		m_vpAll[i]->OnInit();
-		// try to render a frame after each component, also flushes GPU uploads
-		if(m_Menus.IsInit())
-		{
-			str_format(aLoadingMessage, std::size(aLoadingMessage), "%s [%d/%d]", CompCounter == NumComponents ? pLoadingMessageComponentsSpecial : pLoadingMessageComponents, CompCounter, NumComponents);
-			m_Menus.RenderLoading(pLoadingDDNetCaption, aLoadingMessage, SkippedComps);
-			SkippedComps = 1;
-		}
-		else
-		{
-			++SkippedComps;
-		}
-		++CompCounter;
-	}
-
-	m_GameSkinLoaded = false;
-	m_ParticlesSkinLoaded = false;
-	m_EmoticonsSkinLoaded = false;
-	m_HudSkinLoaded = false;
-
-	// setup load amount, load textures
-	const char *pLoadingMessageAssets = Localize("Initializing assets");
-	for(int i = 0; i < g_pData->m_NumImages; i++)
-	{
-		if(i == IMAGE_GAME)
-			LoadGameSkin(g_Config.m_ClAssetGame);
-		else if(i == IMAGE_EMOTICONS)
-			LoadEmoticonsSkin(g_Config.m_ClAssetEmoticons);
-		else if(i == IMAGE_PARTICLES)
-			LoadParticlesSkin(g_Config.m_ClAssetParticles);
-		else if(i == IMAGE_HUD)
-			LoadHudSkin(g_Config.m_ClAssetHud);
-		else if(i == IMAGE_EXTRAS)
-			LoadExtrasSkin(g_Config.m_ClAssetExtras);
-		else if(g_pData->m_aImages[i].m_pFilename[0] == '\0') // handle special null image without filename
-			g_pData->m_aImages[i].m_Id = IGraphics::CTextureHandle();
-		else
-			g_pData->m_aImages[i].m_Id = Graphics()->LoadTexture(g_pData->m_aImages[i].m_pFilename, IStorage::TYPE_ALL);
-		m_Menus.RenderLoading(pLoadingDDNetCaption, pLoadingMessageAssets, 1);
-	}
-	for(int i = 0; i < client_data7::g_pData->m_NumImages; i++)
-	{
-		if(client_data7::g_pData->m_aImages[i].m_pFilename[0] == '\0') // handle special null image without filename
-			client_data7::g_pData->m_aImages[i].m_Id = IGraphics::CTextureHandle();
-		else if(i == client_data7::IMAGE_DEADTEE)
-			client_data7::g_pData->m_aImages[i].m_Id = Graphics()->LoadTexture(client_data7::g_pData->m_aImages[i].m_pFilename, IStorage::TYPE_ALL, 0);
-		m_Menus.RenderLoading(pLoadingDDNetCaption, Localize("Initializing assets"), 1);
-	}
-
-	m_GameWorld.m_pCollision = Collision();
-	m_GameWorld.m_pTuningList = m_aTuningList;
-	OnReset();
-
-	// Set free binds to DDRace binds if it's active
-	m_Binds.SetDDRaceBinds(true);
-
-	GenerateTimeoutCode(g_Config.m_ClTimeoutCode);
-	GenerateTimeoutCode(g_Config.m_ClDummyTimeoutCode);
-
-	m_MapImages.SetTextureScale(g_Config.m_ClTextEntitiesSize);
-
-	// Aggressively try to grab window again since some Windows users report
-	// window not being focused after starting client.
-	Graphics()->SetWindowGrab(true);
-
-	CChecksumData *pChecksum = Client()->ChecksumData();
-	pChecksum->m_SizeofGameClient = sizeof(*this);
-	pChecksum->m_NumComponents = m_vpAll.size();
-	for(size_t i = 0; i < m_vpAll.size(); i++)
-	{
-		if(i >= std::size(pChecksum->m_aComponentsChecksum))
-		{
-			break;
-		}
-		int Size = m_vpAll[i]->Sizeof();
-		pChecksum->m_aComponentsChecksum[i] = Size;
-	}
-
-	log_trace("gameclient", "initialization finished after %.2fms", (time_get() - OnInitStart) * 1000.0f / (float)time_freq());
-}
-
-void CGameClient::OnUpdate()
-{
-	HandleLanguageChanged();
-
-	CUIElementBase::Init(Ui()); // update static pointer because game and editor use separate UI
-
-	// handle mouse movement
-	float x = 0.0f, y = 0.0f;
-	IInput::ECursorType CursorType = Input()->CursorRelative(&x, &y);
-	if(CursorType != IInput::CURSOR_NONE)
-	{
-		for(auto &pComponent : m_vpInput)
-		{
-			if(pComponent->OnCursorMove(x, y, CursorType))
-				break;
-		}
-	}
-
-	// handle key presses
-	Input()->ConsumeEvents([&](const IInput::CEvent &Event) {
-		for(auto &pComponent : m_vpInput)
-		{
-			// Events with flag `FLAG_RELEASE` must always be forwarded to all components so keys being
-			// released can be handled in all components also after some components have been disabled.
-			if(pComponent->OnInput(Event) && (Event.m_Flags & ~IInput::FLAG_RELEASE) != 0)
-				break;
-		}
-	});
-
-	if(g_Config.m_ClSubTickAiming && m_Binds.m_MouseOnAction)
-	{
-		m_Controls.m_aMousePosOnAction[g_Config.m_ClDummy] = m_Controls.m_aMousePos[g_Config.m_ClDummy];
-		m_Binds.m_MouseOnAction = false;
-	}
-}
-
-void CGameClient::OnDummySwap()
-{
-	if(g_Config.m_ClDummyResetOnSwitch)
-	{
-		int PlayerOrDummy = (g_Config.m_ClDummyResetOnSwitch == 2) ? g_Config.m_ClDummy : (!g_Config.m_ClDummy);
-		m_Controls.ResetInput(PlayerOrDummy);
-		m_Controls.m_aInputData[PlayerOrDummy].m_Hook = 0;
-	}
-	int tmp = m_DummyInput.m_Fire;
-	m_DummyInput = m_Controls.m_aInputData[!g_Config.m_ClDummy];
-	m_Controls.m_aInputData[g_Config.m_ClDummy].m_Fire = tmp;
-	m_IsDummySwapping = 1;
-}
-
-int CGameClient::OnSnapInput(int *pData, bool Dummy, bool Force)
-{
-	if(!Dummy)
-	{
-		return m_Controls.SnapInput(pData);
-	}
-
-	if(!g_Config.m_ClDummyHammer)
-	{
-		if(m_DummyFire != 0)
-		{
-			m_DummyInput.m_Fire = (m_HammerInput.m_Fire + 1) & ~1;
-			m_DummyFire = 0;
-		}
-
-		if(!Force && (!m_DummyInput.m_Direction && !m_DummyInput.m_Jump && !m_DummyInput.m_Hook))
-		{
-			return 0;
-		}
-
-		mem_copy(pData, &m_DummyInput, sizeof(m_DummyInput));
-		return sizeof(m_DummyInput);
-	}
-	else
-	{
-		if(m_DummyFire % 25 != 0)
-		{
-			m_DummyFire++;
-			return 0;
-		}
-		m_DummyFire++;
-
-		m_HammerInput.m_Fire = (m_HammerInput.m_Fire + 1) | 1;
-		m_HammerInput.m_WantedWeapon = WEAPON_HAMMER + 1;
-		if(!g_Config.m_ClDummyRestoreWeapon)
-		{
-			m_DummyInput.m_WantedWeapon = WEAPON_HAMMER + 1;
-		}
-
-		vec2 MainPos = m_LocalCharacterPos;
-		vec2 DummyPos = m_aClients[m_aLocalIds[!g_Config.m_ClDummy]].m_Predicted.m_Pos;
-		vec2 Dir = MainPos - DummyPos;
-		m_HammerInput.m_TargetX = (int)(Dir.x);
-		m_HammerInput.m_TargetY = (int)(Dir.y);
-
-		mem_copy(pData, &m_HammerInput, sizeof(m_HammerInput));
-		return sizeof(m_HammerInput);
-	}
-}
-
-void CGameClient::OnConnected()
-{
-	const char *pConnectCaption = DemoPlayer()->IsPlaying() ? Localize("Preparing demo playback") : Localize("Connected");
-	const char *pLoadMapContent = Localize("Initializing map logic");
-	// render loading before skip is calculated
-	m_Menus.RenderLoading(pConnectCaption, pLoadMapContent, 0, false);
-	m_Layers.Init(Kernel()->RequestInterface<IMap>(), false);
-	m_Collision.Init(Layers());
-	m_GameWorld.m_Core.InitSwitchers(m_Collision.m_HighestSwitchNumber);
-	m_RaceHelper.Init(this);
-
-	// render loading before going through all components
-	m_Menus.RenderLoading(pConnectCaption, pLoadMapContent, 0, false);
-	for(auto &pComponent : m_vpAll)
-	{
-		pComponent->OnMapLoad();
-		pComponent->OnReset();
-	}
-
-	Client()->SetLoadingStateDetail(IClient::LOADING_STATE_DETAIL_GETTING_READY);
-	m_Menus.RenderLoading(pConnectCaption, Localize("Sending initial client info"), 0, false);
-
-	// send the initial info
-	SendInfo(true);
-	// we should keep this in for now, because otherwise you can't spectate
-	// people at start as the other info 64 packet is only sent after the first
-	// snap
-	Client()->Rcon("crashmeplx");
-
-	ConfigManager()->ResetGameSettings();
-	LoadMapSettings();
-
-	if(Client()->State() != IClient::STATE_DEMOPLAYBACK && g_Config.m_ClAutoDemoOnConnect)
-		Client()->DemoRecorder_HandleAutoStart();
-}
-
-void CGameClient::OnReset()
-{
-	InvalidateSnapshot();
-
-	m_EditorMovementDelay = 5;
-
-	m_PredictedTick = -1;
-	std::fill(std::begin(m_aLastNewPredictedTick), std::end(m_aLastNewPredictedTick), -1);
-
-	m_LastRoundStartTick = -1;
-	m_LastRaceTick = -1;
-	m_LastFlagCarrierRed = -4;
-	m_LastFlagCarrierBlue = -4;
-
-	std::fill(std::begin(m_aCheckInfo), std::end(m_aCheckInfo), -1);
-
-	// m_aDDNetVersionStr is initialized once in OnInit
-
-	std::fill(std::begin(m_aLastPos), std::end(m_aLastPos), vec2(0.0f, 0.0f));
-	std::fill(std::begin(m_aLastActive), std::end(m_aLastActive), false);
-
-	m_GameOver = false;
-	m_GamePaused = false;
-	m_PrevLocalId = -1;
-
-	m_SuppressEvents = false;
-	m_NewTick = false;
-	m_NewPredictedTick = false;
-
-	m_aFlagDropTick[TEAM_RED] = 0;
-	m_aFlagDropTick[TEAM_BLUE] = 0;
-
-	m_ServerMode = SERVERMODE_PURE;
-	mem_zero(&m_GameInfo, sizeof(m_GameInfo));
-
-	m_DemoSpecId = SPEC_FOLLOW;
-	m_LocalCharacterPos = vec2(0.0f, 0.0f);
-
-	m_PredictedPrevChar.Reset();
-	m_PredictedChar.Reset();
-
-	// m_Snap was cleared in InvalidateSnapshot
-
-	std::fill(std::begin(m_aLocalTuneZone), std::end(m_aLocalTuneZone), 0);
-	std::fill(std::begin(m_aReceivedTuning), std::end(m_aReceivedTuning), false);
-	std::fill(std::begin(m_aExpectingTuningForZone), std::end(m_aExpectingTuningForZone), -1);
-	std::fill(std::begin(m_aExpectingTuningSince), std::end(m_aExpectingTuningSince), 0);
-	std::fill(std::begin(m_aTuning), std::end(m_aTuning), CTuningParams());
-
-	for(auto &Client : m_aClients)
-		Client.Reset();
-
-	for(auto &Stats : m_aStats)
-		Stats.Reset();
-
-	m_NextChangeInfo = 0;
-	std::fill(std::begin(m_aLocalIds), std::end(m_aLocalIds), -1);
-	m_DummyInput = {};
-	m_HammerInput = {};
-	m_DummyFire = 0;
-	m_ReceivedDDNetPlayer = false;
-
-	m_Teams.Reset();
-	m_GameWorld.Clear();
-	m_GameWorld.m_WorldConfig.m_InfiniteAmmo = true;
-	m_PredictedWorld.CopyWorld(&m_GameWorld);
-	m_PrevPredictedWorld.CopyWorld(&m_PredictedWorld);
-
-	m_vSnapEntities.clear();
-
-	std::fill(std::begin(m_aDDRaceMsgSent), std::end(m_aDDRaceMsgSent), false);
-	std::fill(std::begin(m_aShowOthers), std::end(m_aShowOthers), SHOW_OTHERS_NOT_SET);
-	std::fill(std::begin(m_aLastUpdateTick), std::end(m_aLastUpdateTick), 0);
-
-	m_PredictedDummyId = -1;
-	m_IsDummySwapping = false;
-	m_CharOrder.Reset();
-	std::fill(std::begin(m_aSwitchStateTeam), std::end(m_aSwitchStateTeam), -1);
-
-	// m_aTuningList is reset in LoadMapSettings
-
-	m_LastZoom = 0.0f;
-	m_LastScreenAspect = 0.0f;
-	m_LastDummyConnected = false;
-
-	m_MultiViewPersonalZoom = 0;
-	m_MultiViewActivated = false;
-	m_MultiView.m_IsInit = false;
-
-	for(auto &pComponent : m_vpAll)
-		pComponent->OnReset();
-
-	Editor()->ResetMentions();
-	Editor()->ResetIngameMoved();
-
-	Collision()->Unload();
-	Layers()->Unload();
-}
-
-void CGameClient::UpdatePositions()
-{
-	// local character position
-	if(g_Config.m_ClPredict && Client()->State() != IClient::STATE_DEMOPLAYBACK)
-	{
-		if(!AntiPingPlayers())
-		{
-			if(!m_Snap.m_pLocalCharacter || (m_Snap.m_pGameInfoObj && m_Snap.m_pGameInfoObj->m_GameStateFlags & GAMESTATEFLAG_GAMEOVER))
-			{
-				// don't use predicted
-			}
-			else
-				m_LocalCharacterPos = mix(m_PredictedPrevChar.m_Pos, m_PredictedChar.m_Pos, Client()->PredIntraGameTick(g_Config.m_ClDummy));
-		}
-		else
-		{
-			if(!(m_Snap.m_pGameInfoObj && m_Snap.m_pGameInfoObj->m_GameStateFlags & GAMESTATEFLAG_GAMEOVER))
-			{
-				if(m_Snap.m_pLocalCharacter)
-					m_LocalCharacterPos = mix(m_PredictedPrevChar.m_Pos, m_PredictedChar.m_Pos, Client()->PredIntraGameTick(g_Config.m_ClDummy));
-			}
-			//		else
-			//			m_LocalCharacterPos = mix(m_PredictedPrevChar.m_Pos, m_PredictedChar.m_Pos, Client()->PredIntraGameTick(g_Config.m_ClDummy));
-		}
-	}
-	else if(m_Snap.m_pLocalCharacter && m_Snap.m_pLocalPrevCharacter)
-	{
-		m_LocalCharacterPos = mix(
-			vec2(m_Snap.m_pLocalPrevCharacter->m_X, m_Snap.m_pLocalPrevCharacter->m_Y),
-			vec2(m_Snap.m_pLocalCharacter->m_X, m_Snap.m_pLocalCharacter->m_Y), Client()->IntraGameTick(g_Config.m_ClDummy));
-	}
-
-	// spectator position
-	if(m_Snap.m_SpecInfo.m_Active)
-	{
-		if(m_MultiViewActivated)
-		{
-			HandleMultiView();
-		}
-		else if(Client()->State() == IClient::STATE_DEMOPLAYBACK && m_DemoSpecId != SPEC_FOLLOW && m_Snap.m_SpecInfo.m_SpectatorId != SPEC_FREEVIEW)
-		{
-			m_Snap.m_SpecInfo.m_Position = mix(
-				vec2(m_Snap.m_aCharacters[m_Snap.m_SpecInfo.m_SpectatorId].m_Prev.m_X, m_Snap.m_aCharacters[m_Snap.m_SpecInfo.m_SpectatorId].m_Prev.m_Y),
-				vec2(m_Snap.m_aCharacters[m_Snap.m_SpecInfo.m_SpectatorId].m_Cur.m_X, m_Snap.m_aCharacters[m_Snap.m_SpecInfo.m_SpectatorId].m_Cur.m_Y),
-				Client()->IntraGameTick(g_Config.m_ClDummy));
-			m_Snap.m_SpecInfo.m_UsePosition = true;
-		}
-		else if(m_Snap.m_pSpectatorInfo && ((Client()->State() == IClient::STATE_DEMOPLAYBACK && m_DemoSpecId == SPEC_FOLLOW) || (Client()->State() != IClient::STATE_DEMOPLAYBACK && m_Snap.m_SpecInfo.m_SpectatorId != SPEC_FREEVIEW)))
-		{
-			if(m_Snap.m_pPrevSpectatorInfo && m_Snap.m_pPrevSpectatorInfo->m_SpectatorId == m_Snap.m_pSpectatorInfo->m_SpectatorId)
-				m_Snap.m_SpecInfo.m_Position = mix(vec2(m_Snap.m_pPrevSpectatorInfo->m_X, m_Snap.m_pPrevSpectatorInfo->m_Y),
-					vec2(m_Snap.m_pSpectatorInfo->m_X, m_Snap.m_pSpectatorInfo->m_Y), Client()->IntraGameTick(g_Config.m_ClDummy));
-			else
-				m_Snap.m_SpecInfo.m_Position = vec2(m_Snap.m_pSpectatorInfo->m_X, m_Snap.m_pSpectatorInfo->m_Y);
-			m_Snap.m_SpecInfo.m_UsePosition = true;
-		}
-	}
-
-	if(!m_MultiViewActivated && m_MultiView.m_IsInit)
-		ResetMultiView();
-
-	UpdateRenderedCharacters();
-}
-
-void CGameClient::OnRender()
-{
-	// check if multi view got activated
-	if(!m_MultiView.m_IsInit && m_MultiViewActivated)
-	{
-		int TeamId = 0;
-		if(m_Snap.m_SpecInfo.m_SpectatorId >= 0)
-			TeamId = m_Teams.Team(m_Snap.m_SpecInfo.m_SpectatorId);
-
-		if(TeamId > MAX_CLIENTS || TeamId < 0)
-			TeamId = 0;
-
-		if(!InitMultiView(TeamId))
-		{
-			dbg_msg("MultiView", "No players found to spectate");
-			ResetMultiView();
-		}
-	}
-
-	// update the local character and spectate position
-	UpdatePositions();
-
-	// display gfx & client warnings
-	for(SWarning *pWarning : {Graphics()->GetCurWarning(), Client()->GetCurWarning()})
-	{
-		if(pWarning != nullptr && m_Menus.CanDisplayWarning())
-		{
-			m_Menus.PopupWarning(pWarning->m_aWarningTitle[0] == '\0' ? Localize("Warning") : pWarning->m_aWarningTitle, pWarning->m_aWarningMsg, Localize("Ok"), pWarning->m_AutoHide ? 10s : 0s);
-			pWarning->m_WasShown = true;
-		}
-	}
-
-	// render all systems
-	for(auto &pComponent : m_vpAll)
-		pComponent->OnRender();
-
-	// clear all events/input for this frame
-	Input()->Clear();
-
-	CLineInput::RenderCandidates();
-
-	// clear new tick flags
-	m_NewTick = false;
-	m_NewPredictedTick = false;
-
-	if(g_Config.m_ClDummy && !Client()->DummyConnected())
-		g_Config.m_ClDummy = 0;
-
-	// resend player and dummy info if it was filtered by server
-	if(Client()->State() == IClient::STATE_ONLINE && !m_Menus.IsActive())
-	{
-		if(m_aCheckInfo[0] == 0)
-		{
-			if(m_pClient->IsSixup())
-			{
-				if(!GotWantedSkin7(false))
-					SendSkinChange7(false);
-				else
-					m_aCheckInfo[0] = -1;
-			}
-			else
-			{
-				if(
-					str_comp(m_aClients[m_aLocalIds[0]].m_aName, Client()->PlayerName()) ||
-					str_comp(m_aClients[m_aLocalIds[0]].m_aClan, g_Config.m_PlayerClan) ||
-					m_aClients[m_aLocalIds[0]].m_Country != g_Config.m_PlayerCountry ||
-					str_comp(m_aClients[m_aLocalIds[0]].m_aSkinName, g_Config.m_ClPlayerSkin) ||
-					m_aClients[m_aLocalIds[0]].m_UseCustomColor != g_Config.m_ClPlayerUseCustomColor ||
-					m_aClients[m_aLocalIds[0]].m_ColorBody != (int)g_Config.m_ClPlayerColorBody ||
-					m_aClients[m_aLocalIds[0]].m_ColorFeet != (int)g_Config.m_ClPlayerColorFeet)
-					SendInfo(false);
-				else
-					m_aCheckInfo[0] = -1;
-			}
-		}
-
-		if(m_aCheckInfo[0] > 0)
-			m_aCheckInfo[0]--;
-
-		if(Client()->DummyConnected())
-		{
-			if(m_aCheckInfo[1] == 0)
-			{
-				if(m_pClient->IsSixup())
-				{
-					if(!GotWantedSkin7(true))
-						SendSkinChange7(true);
-					else
-						m_aCheckInfo[1] = -1;
-				}
-				else
-				{
-					if(
-						str_comp(m_aClients[m_aLocalIds[1]].m_aName, Client()->DummyName()) ||
-						str_comp(m_aClients[m_aLocalIds[1]].m_aClan, g_Config.m_ClDummyClan) ||
-						m_aClients[m_aLocalIds[1]].m_Country != g_Config.m_ClDummyCountry ||
-						str_comp(m_aClients[m_aLocalIds[1]].m_aSkinName, g_Config.m_ClDummySkin) ||
-						m_aClients[m_aLocalIds[1]].m_UseCustomColor != g_Config.m_ClDummyUseCustomColor ||
-						m_aClients[m_aLocalIds[1]].m_ColorBody != (int)g_Config.m_ClDummyColorBody ||
-						m_aClients[m_aLocalIds[1]].m_ColorFeet != (int)g_Config.m_ClDummyColorFeet)
-						SendDummyInfo(false);
-					else
-						m_aCheckInfo[1] = -1;
-				}
-			}
-
-			if(m_aCheckInfo[1] > 0)
-				m_aCheckInfo[1]--;
-		}
-	}
-}
-
-void CGameClient::OnDummyDisconnect()
-{
-	m_aDDRaceMsgSent[1] = false;
-	m_aShowOthers[1] = SHOW_OTHERS_NOT_SET;
-	m_aLastNewPredictedTick[1] = -1;
-	m_PredictedDummyId = -1;
-}
-
-int CGameClient::LastRaceTick() const
-{
-	return m_LastRaceTick;
-}
-
-int CGameClient::CurrentRaceTime() const
-{
-	if(m_LastRaceTick < 0)
-	{
-		return 0;
-	}
-	return (Client()->GameTick(g_Config.m_ClDummy) - m_LastRaceTick) / Client()->GameTickSpeed();
-}
-
-bool CGameClient::Predict() const
-{
-	if(!g_Config.m_ClPredict)
-		return false;
-
-	if(m_Snap.m_pGameInfoObj)
-	{
-		if(m_Snap.m_pGameInfoObj->m_GameStateFlags & (GAMESTATEFLAG_GAMEOVER | GAMESTATEFLAG_PAUSED))
-		{
-			return false;
-		}
-	}
-
-	if(Client()->State() == IClient::STATE_DEMOPLAYBACK)
-		return false;
-
-	return !m_Snap.m_SpecInfo.m_Active && m_Snap.m_pLocalCharacter;
-}
-
-ColorRGBA CGameClient::GetDDTeamColor(int DDTeam, float Lightness) const
-{
-	// Use golden angle to generate unique colors with distinct adjacent colors.
-	// The first DDTeam (team 1) gets angle 0°, i.e. red hue.
-	const float Hue = std::fmod((DDTeam - 1) * (137.50776f / 360.0f), 1.0f);
-	return color_cast<ColorRGBA>(ColorHSLA(Hue, 1.0f, Lightness));
-}
-
-void CGameClient::FormatClientId(int ClientId, char (&aClientId)[16], EClientIdFormat Format) const
-{
-	if(Format == EClientIdFormat::NO_INDENT)
-	{
-		str_format(aClientId, sizeof(aClientId), "%d", ClientId);
-	}
-	else
-	{
-		const int HighestClientId = Format == EClientIdFormat::INDENT_AUTO ? m_Snap.m_HighestClientId : 64;
-		const char *pFigureSpace = " ";
-		char aNumber[8];
-		str_format(aNumber, sizeof(aNumber), "%d", ClientId);
-		aClientId[0] = '\0';
-		if(ClientId < 100 && HighestClientId >= 100)
-		{
-			str_append(aClientId, pFigureSpace);
-		}
-		if(ClientId < 10 && HighestClientId >= 10)
-		{
-			str_append(aClientId, pFigureSpace);
-		}
-		str_append(aClientId, aNumber);
-	}
-	str_append(aClientId, ": ");
-}
-
-void CGameClient::OnRelease()
-{
-	// release all systems
-	for(auto &pComponent : m_vpAll)
-		pComponent->OnRelease();
-}
-
-void CGameClient::OnMessage(int MsgId, CUnpacker *pUnpacker, int Conn, bool Dummy)
-{
-	// special messages
-	static_assert((int)NETMSGTYPE_SV_TUNEPARAMS == (int)protocol7::NETMSGTYPE_SV_TUNEPARAMS, "0.6 and 0.7 tune message id do not match");
-	if(MsgId == NETMSGTYPE_SV_TUNEPARAMS)
-	{
-		// unpack the new tuning
-		CTuningParams NewTuning;
-		int *pParams = (int *)&NewTuning;
-		for(unsigned i = 0; i < sizeof(CTuningParams) / sizeof(int); i++)
-		{
-			// 31 is the magic number index of laser_damage
-			// which was removed in 0.7
-			// also in 0.6 it is unsed so we just set it to 0
-			int value = (Client()->IsSixup() && i == 30) ? 0 : pUnpacker->GetInt();
-
-			// check for unpacking errors
-			if(pUnpacker->Error())
-				break;
-
-			pParams[i] = value;
-		}
-
-		// No jetpack on DDNet incompatible servers:
-		NewTuning.m_JetpackStrength = 0;
-
-		m_ServerMode = SERVERMODE_PURE;
-
-		m_aReceivedTuning[Conn] = true;
-		// apply new tuning
-		m_aTuning[Conn] = NewTuning;
-		return;
-	}
-
-	void *pRawMsg = TranslateGameMsg(&MsgId, pUnpacker, Conn);
-
-	if(!pRawMsg)
-	{
-		// the 0.7 version of this error message is printed on translation
-		// in sixup/translate_game.cpp
-		if(!Client()->IsSixup())
-		{
-			char aBuf[256];
-			str_format(aBuf, sizeof(aBuf), "dropped weird message '%s' (%d), failed on '%s'", m_NetObjHandler.GetMsgName(MsgId), MsgId, m_NetObjHandler.FailedMsgOn());
-			Console()->Print(IConsole::OUTPUT_LEVEL_ADDINFO, "client", aBuf);
-		}
-		return;
-	}
-
-	if(Dummy)
-	{
-		if(MsgId == NETMSGTYPE_SV_CHAT && m_aLocalIds[0] >= 0 && m_aLocalIds[1] >= 0)
-		{
-			CNetMsg_Sv_Chat *pMsg = (CNetMsg_Sv_Chat *)pRawMsg;
-
-			if((pMsg->m_Team == 1 && (m_aClients[m_aLocalIds[0]].m_Team != m_aClients[m_aLocalIds[1]].m_Team || m_Teams.Team(m_aLocalIds[0]) != m_Teams.Team(m_aLocalIds[1]))) || pMsg->m_Team > 1)
-			{
-				m_Chat.OnMessage(MsgId, pRawMsg);
-			}
-		}
-		return; // no need of all that stuff for the dummy
-	}
-
-	// TODO: this should be done smarter
-	for(auto &pComponent : m_vpAll)
-		pComponent->OnMessage(MsgId, pRawMsg);
-
-	if(MsgId == NETMSGTYPE_SV_READYTOENTER)
-	{
-		Client()->EnterGame(Conn);
-	}
-	else if(MsgId == NETMSGTYPE_SV_EMOTICON)
-	{
-		CNetMsg_Sv_Emoticon *pMsg = (CNetMsg_Sv_Emoticon *)pRawMsg;
-
-		// apply
-		m_aClients[pMsg->m_ClientId].m_Emoticon = pMsg->m_Emoticon;
-		m_aClients[pMsg->m_ClientId].m_EmoticonStartTick = Client()->GameTick(Conn);
-		m_aClients[pMsg->m_ClientId].m_EmoticonStartFraction = Client()->IntraGameTickSincePrev(Conn);
-	}
-	else if(MsgId == NETMSGTYPE_SV_SOUNDGLOBAL)
-	{
-		if(m_SuppressEvents)
-			return;
-
-		// don't enqueue pseudo-global sounds from demos (created by PlayAndRecord)
-		CNetMsg_Sv_SoundGlobal *pMsg = (CNetMsg_Sv_SoundGlobal *)pRawMsg;
-		if(pMsg->m_SoundId == SOUND_CTF_DROP || pMsg->m_SoundId == SOUND_CTF_RETURN ||
-			pMsg->m_SoundId == SOUND_CTF_CAPTURE || pMsg->m_SoundId == SOUND_CTF_GRAB_EN ||
-			pMsg->m_SoundId == SOUND_CTF_GRAB_PL)
-		{
-			if(g_Config.m_SndGame)
-				m_Sounds.Enqueue(CSounds::CHN_GLOBAL, pMsg->m_SoundId);
-		}
-		else
-		{
-			if(g_Config.m_SndGame)
-				m_Sounds.Play(CSounds::CHN_GLOBAL, pMsg->m_SoundId, 1.0f);
-		}
-	}
-	else if(MsgId == NETMSGTYPE_SV_TEAMSSTATE || MsgId == NETMSGTYPE_SV_TEAMSSTATELEGACY)
-	{
-		unsigned int i;
-
-		for(i = 0; i < MAX_CLIENTS; i++)
-		{
-			const int Team = pUnpacker->GetInt();
-			if(!pUnpacker->Error() && Team >= TEAM_FLOCK && Team <= TEAM_SUPER)
-				m_Teams.Team(i, Team);
-			else
-			{
-				m_Teams.Team(i, 0);
-				break;
-			}
-		}
-
-		if(i <= 16)
-			m_Teams.m_IsDDRace16 = true;
-
-		m_Ghost.m_AllowRestart = true;
-		m_RaceDemo.m_AllowRestart = true;
-	}
-	else if(MsgId == NETMSGTYPE_SV_KILLMSG)
-	{
-		CNetMsg_Sv_KillMsg *pMsg = (CNetMsg_Sv_KillMsg *)pRawMsg;
-		// reset character prediction
-		if(!(m_GameWorld.m_WorldConfig.m_IsFNG && pMsg->m_Weapon == WEAPON_LASER))
-		{
-			m_CharOrder.GiveWeak(pMsg->m_Victim);
-			if(CCharacter *pChar = m_GameWorld.GetCharacterById(pMsg->m_Victim))
-				pChar->ResetPrediction();
-			m_GameWorld.ReleaseHooked(pMsg->m_Victim);
-		}
-
-		// if we are spectating a static id set (team 0) and somebody killed, and its not a guy in solo, we remove him from the list
-		// never remove players from the list if it is a pvp server
-		if(IsMultiViewIdSet() && m_MultiViewTeam == 0 && m_aMultiViewId[pMsg->m_Victim] && !m_aClients[pMsg->m_Victim].m_Spec && !m_MultiView.m_Solo && !m_GameInfo.m_Pvp)
-		{
-			m_aMultiViewId[pMsg->m_Victim] = false;
-
-			// if everyone of a team killed, we have no ids to spectate anymore, so we disable multi view
-			if(!IsMultiViewIdSet())
-				ResetMultiView();
-			else
-			{
-				// the "main" tee killed, search a new one
-				if(m_Snap.m_SpecInfo.m_SpectatorId == pMsg->m_Victim)
-				{
-					int NewClientId = FindFirstMultiViewId();
-					if(NewClientId < MAX_CLIENTS && NewClientId >= 0)
-					{
-						CleanMultiViewId(NewClientId);
-						m_aMultiViewId[NewClientId] = true;
-						m_Spectator.Spectate(NewClientId);
-					}
-				}
-			}
-		}
-	}
-	else if(MsgId == NETMSGTYPE_SV_KILLMSGTEAM)
-	{
-		CNetMsg_Sv_KillMsgTeam *pMsg = (CNetMsg_Sv_KillMsgTeam *)pRawMsg;
-
-		// reset prediction
-		std::vector<std::pair<int, int>> vStrongWeakSorted;
-		for(int i = 0; i < MAX_CLIENTS; i++)
-		{
-			if(m_Teams.Team(i) == pMsg->m_Team)
-			{
-				if(CCharacter *pChar = m_GameWorld.GetCharacterById(i))
-				{
-					pChar->ResetPrediction();
-					vStrongWeakSorted.emplace_back(i, pMsg->m_First == i ? MAX_CLIENTS : pChar ? pChar->GetStrongWeakId() : 0);
-				}
-				m_GameWorld.ReleaseHooked(i);
-			}
-		}
-		std::stable_sort(vStrongWeakSorted.begin(), vStrongWeakSorted.end(), [](auto &Left, auto &Right) { return Left.second > Right.second; });
-		for(auto Id : vStrongWeakSorted)
-		{
-			m_CharOrder.GiveWeak(Id.first);
-		}
-	}
-	else if(MsgId == NETMSGTYPE_SV_CHANGEINFOCOOLDOWN)
-	{
-		CNetMsg_Sv_ChangeInfoCooldown *pMsg = (CNetMsg_Sv_ChangeInfoCooldown *)pRawMsg;
-		m_NextChangeInfo = pMsg->m_WaitUntil;
-	}
-	else if(MsgId == NETMSGTYPE_SV_MAPSOUNDGLOBAL)
-	{
-		if(m_SuppressEvents)
-			return;
-
-		if(!g_Config.m_SndGame)
-			return;
-
-		CNetMsg_Sv_MapSoundGlobal *pMsg = (CNetMsg_Sv_MapSoundGlobal *)pRawMsg;
-		m_MapSounds.Play(CSounds::CHN_GLOBAL, pMsg->m_SoundId);
-	}
-}
-
-void CGameClient::OnStateChange(int NewState, int OldState)
-{
-	// reset everything when not already connected (to keep gathered stuff)
-	if(NewState < IClient::STATE_ONLINE)
-		OnReset();
-
-	// then change the state
-	for(auto &pComponent : m_vpAll)
-		pComponent->OnStateChange(NewState, OldState);
-}
-
-void CGameClient::OnShutdown()
-{
-	for(auto &pComponent : m_vpAll)
-		pComponent->OnShutdown();
-}
-
-void CGameClient::OnEnterGame()
-{
-}
-
-void CGameClient::OnGameOver()
-{
-	if(Client()->State() != IClient::STATE_DEMOPLAYBACK && g_Config.m_ClEditor == 0)
-		Client()->AutoScreenshot_Start();
-}
-
-void CGameClient::OnStartGame()
-{
-	if(Client()->State() != IClient::STATE_DEMOPLAYBACK && !g_Config.m_ClAutoDemoOnConnect)
-		Client()->DemoRecorder_HandleAutoStart();
-	m_Statboard.OnReset();
-}
-
-void CGameClient::OnStartRound()
-{
-	// In GamePaused or GameOver state RoundStartTick is updated on each tick
-	// hence no need to reset stats until player leaves GameOver
-	// and it would be a mistake to reset stats after or during the pause
-	m_Statboard.OnReset();
-
-	// Restart automatic race demo recording
-	m_RaceDemo.OnReset();
-}
-
-void CGameClient::OnFlagGrab(int TeamId)
-{
-	if(TeamId == TEAM_RED)
-		m_aStats[m_Snap.m_pGameDataObj->m_FlagCarrierRed].m_FlagGrabs++;
-	else
-		m_aStats[m_Snap.m_pGameDataObj->m_FlagCarrierBlue].m_FlagGrabs++;
-}
-
-void CGameClient::OnWindowResize()
-{
-	for(auto &pComponent : m_vpAll)
-		pComponent->OnWindowResize();
-
-	Ui()->OnWindowResize();
-}
-
-void CGameClient::OnLanguageChange()
-{
-	// The actual language change is delayed because it
-	// might require clearing the text render font atlas,
-	// which would invalidate text that is currently drawn.
-	m_LanguageChanged = true;
-}
-
-void CGameClient::HandleLanguageChanged()
-{
-	if(!m_LanguageChanged)
-		return;
-	m_LanguageChanged = false;
-
-	g_Localization.Load(g_Config.m_ClLanguagefile, Storage(), Console());
-	TextRender()->SetFontLanguageVariant(g_Config.m_ClLanguagefile);
-
-	// Clear all text containers
-	Client()->OnWindowResize();
-}
-
-void CGameClient::RenderShutdownMessage()
-{
-	const char *pMessage = nullptr;
-	if(Client()->State() == IClient::STATE_QUITTING)
-		pMessage = Localize("Quitting. Please wait…");
-	else if(Client()->State() == IClient::STATE_RESTARTING)
-		pMessage = Localize("Restarting. Please wait…");
-	else
-		dbg_assert(false, "Invalid client state for quitting message");
-
-	// This function only gets called after the render loop has already terminated, so we have to call Swap manually.
-	Graphics()->Clear(0.0f, 0.0f, 0.0f);
-	Ui()->MapScreen();
-	TextRender()->TextColor(TextRender()->DefaultTextColor());
-	Ui()->DoLabel(Ui()->Screen(), pMessage, 16.0f, TEXTALIGN_MC);
-	Graphics()->Swap();
-	Graphics()->Clear(0.0f, 0.0f, 0.0f);
-}
-
-void CGameClient::OnRconType(bool UsernameReq)
-{
-	m_GameConsole.RequireUsername(UsernameReq);
-}
-
-void CGameClient::OnRconLine(const char *pLine)
-{
-	m_GameConsole.PrintLine(CGameConsole::CONSOLETYPE_REMOTE, pLine);
-}
-
-void CGameClient::ProcessEvents()
-{
-	if(m_SuppressEvents)
-		return;
-
-	int SnapType = IClient::SNAP_CURRENT;
-	int Num = Client()->SnapNumItems(SnapType);
-	for(int Index = 0; Index < Num; Index++)
-	{
-		const IClient::CSnapItem Item = Client()->SnapGetItem(SnapType, Index);
-
-		// We don't have enough info about us, others, to know a correct alpha value.
-		float Alpha = 1.0f;
-
-		if(Item.m_Type == NETEVENTTYPE_DAMAGEIND)
-		{
-			const CNetEvent_DamageInd *pEvent = (const CNetEvent_DamageInd *)Item.m_pData;
-			m_Effects.DamageIndicator(vec2(pEvent->m_X, pEvent->m_Y), direction(pEvent->m_Angle / 256.0f), Alpha);
-		}
-		else if(Item.m_Type == NETEVENTTYPE_EXPLOSION)
-		{
-			const CNetEvent_Explosion *pEvent = (const CNetEvent_Explosion *)Item.m_pData;
-			m_Effects.Explosion(vec2(pEvent->m_X, pEvent->m_Y), Alpha);
-		}
-		else if(Item.m_Type == NETEVENTTYPE_HAMMERHIT)
-		{
-			const CNetEvent_HammerHit *pEvent = (const CNetEvent_HammerHit *)Item.m_pData;
-			m_Effects.HammerHit(vec2(pEvent->m_X, pEvent->m_Y), Alpha);
-		}
-		else if(Item.m_Type == NETEVENTTYPE_BIRTHDAY)
-		{
-			const CNetEvent_Birthday *pEvent = (const CNetEvent_Birthday *)Item.m_pData;
-			m_Effects.Confetti(vec2(pEvent->m_X, pEvent->m_Y), Alpha);
-		}
-		else if(Item.m_Type == NETEVENTTYPE_FINISH)
-		{
-			const CNetEvent_Finish *pEvent = (const CNetEvent_Finish *)Item.m_pData;
-			m_Effects.Confetti(vec2(pEvent->m_X, pEvent->m_Y), Alpha);
-		}
-		else if(Item.m_Type == NETEVENTTYPE_SPAWN)
-		{
-			const CNetEvent_Spawn *pEvent = (const CNetEvent_Spawn *)Item.m_pData;
-			m_Effects.PlayerSpawn(vec2(pEvent->m_X, pEvent->m_Y), Alpha);
-		}
-		else if(Item.m_Type == NETEVENTTYPE_DEATH)
-		{
-			const CNetEvent_Death *pEvent = (const CNetEvent_Death *)Item.m_pData;
-			m_Effects.PlayerDeath(vec2(pEvent->m_X, pEvent->m_Y), pEvent->m_ClientId, Alpha);
-		}
-		else if(Item.m_Type == NETEVENTTYPE_SOUNDWORLD)
-		{
-			const CNetEvent_SoundWorld *pEvent = (const CNetEvent_SoundWorld *)Item.m_pData;
-			if(!Config()->m_SndGame)
-				continue;
-
-			if(m_GameInfo.m_RaceSounds && ((pEvent->m_SoundId == SOUND_GUN_FIRE && !g_Config.m_SndGun) || (pEvent->m_SoundId == SOUND_PLAYER_PAIN_LONG && !g_Config.m_SndLongPain)))
-				continue;
-
-			m_Sounds.PlayAt(CSounds::CHN_WORLD, pEvent->m_SoundId, 1.0f, vec2(pEvent->m_X, pEvent->m_Y));
-		}
-		else if(Item.m_Type == NETEVENTTYPE_MAPSOUNDWORLD)
-		{
-			CNetEvent_MapSoundWorld *pEvent = (CNetEvent_MapSoundWorld *)Item.m_pData;
-			if(!Config()->m_SndGame)
-				continue;
-
-			m_MapSounds.PlayAt(CSounds::CHN_WORLD, pEvent->m_SoundId, vec2(pEvent->m_X, pEvent->m_Y));
-		}
-	}
-}
-
-static CGameInfo GetGameInfo(const CNetObj_GameInfoEx *pInfoEx, int InfoExSize, const CServerInfo *pFallbackServerInfo)
-{
-	int Version = -1;
-	if(InfoExSize >= 12)
-	{
-		Version = pInfoEx->m_Version;
-	}
-	else if(InfoExSize >= 8)
-	{
-		Version = minimum(pInfoEx->m_Version, 4);
-	}
-	else if(InfoExSize >= 4)
-	{
-		Version = 0;
-	}
-	int Flags = 0;
-	if(Version >= 0)
-	{
-		Flags = pInfoEx->m_Flags;
-	}
-	int Flags2 = 0;
-	if(Version >= 5)
-	{
-		Flags2 = pInfoEx->m_Flags2;
-	}
-	bool Race;
-	bool FastCap;
-	bool FNG;
-	bool DDRace;
-	bool DDNet;
-	bool BlockWorlds;
-	bool City;
-	bool Vanilla;
-	bool Plus;
-	bool FDDrace;
-	if(Version < 1)
-	{
-		const char *pGameType = pFallbackServerInfo->m_aGameType;
-		Race = str_find_nocase(pGameType, "race") || str_find_nocase(pGameType, "fastcap");
-		FastCap = str_find_nocase(pGameType, "fastcap");
-		FNG = str_find_nocase(pGameType, "fng");
-		DDRace = str_find_nocase(pGameType, "ddrace") || str_find_nocase(pGameType, "mkrace");
-		DDNet = str_find_nocase(pGameType, "ddracenet") || str_find_nocase(pGameType, "ddnet");
-		BlockWorlds = str_startswith(pGameType, "bw  ") || str_comp_nocase(pGameType, "bw") == 0;
-		City = str_find_nocase(pGameType, "city");
-		Vanilla = str_comp(pGameType, "DM") == 0 || str_comp(pGameType, "TDM") == 0 || str_comp(pGameType, "CTF") == 0;
-		Plus = str_find(pGameType, "+");
-		FDDrace = false;
-	}
-	else
-	{
-		Race = Flags & GAMEINFOFLAG_GAMETYPE_RACE;
-		FastCap = Flags & GAMEINFOFLAG_GAMETYPE_FASTCAP;
-		FNG = Flags & GAMEINFOFLAG_GAMETYPE_FNG;
-		DDRace = Flags & GAMEINFOFLAG_GAMETYPE_DDRACE;
-		DDNet = Flags & GAMEINFOFLAG_GAMETYPE_DDNET;
-		BlockWorlds = Flags & GAMEINFOFLAG_GAMETYPE_BLOCK_WORLDS;
-		Vanilla = Flags & GAMEINFOFLAG_GAMETYPE_VANILLA;
-		Plus = Flags & GAMEINFOFLAG_GAMETYPE_PLUS;
-		City = Version >= 5 && Flags2 & GAMEINFOFLAG2_GAMETYPE_CITY;
-		FDDrace = Version >= 6 && Flags2 & GAMEINFOFLAG2_GAMETYPE_FDDRACE;
-
-		// Ensure invariants upheld by the server info parsing business.
-		DDRace = DDRace || DDNet || FDDrace;
-		Race = Race || FastCap || DDRace;
-	}
-
-	CGameInfo Info;
-	Info.m_FlagStartsRace = FastCap;
-	Info.m_TimeScore = Race;
-	Info.m_UnlimitedAmmo = Race;
-	Info.m_DDRaceRecordMessage = DDRace && !DDNet;
-	Info.m_RaceRecordMessage = DDNet || (Race && !DDRace);
-	Info.m_RaceSounds = DDRace || FNG || BlockWorlds;
-	Info.m_AllowEyeWheel = DDRace || BlockWorlds || City || Plus;
-	Info.m_AllowHookColl = DDRace;
-	Info.m_AllowZoom = Race || BlockWorlds || City;
-	Info.m_BugDDRaceGhost = DDRace;
-	Info.m_BugDDRaceInput = DDRace;
-	Info.m_BugFNGLaserRange = FNG;
-	Info.m_BugVanillaBounce = Vanilla;
-	Info.m_PredictFNG = FNG;
-	Info.m_PredictDDRace = DDRace;
-	Info.m_PredictDDRaceTiles = DDRace && !BlockWorlds;
-	Info.m_PredictVanilla = Vanilla || FastCap;
-	Info.m_EntitiesDDNet = DDNet;
-	Info.m_EntitiesDDRace = DDRace;
-	Info.m_EntitiesRace = Race;
-	Info.m_EntitiesFNG = FNG;
-	Info.m_EntitiesVanilla = Vanilla;
-	Info.m_EntitiesBW = BlockWorlds;
-	Info.m_Race = Race;
-	Info.m_Pvp = !Race;
-	Info.m_DontMaskEntities = !DDNet;
-	Info.m_AllowXSkins = false;
-	Info.m_EntitiesFDDrace = FDDrace;
-	Info.m_HudHealthArmor = true;
-	Info.m_HudAmmo = true;
-	Info.m_HudDDRace = false;
-	Info.m_NoWeakHookAndBounce = false;
-	Info.m_NoSkinChangeForFrozen = false;
-
-	if(Version >= 0)
-	{
-		Info.m_TimeScore = Flags & GAMEINFOFLAG_TIMESCORE;
-	}
-	if(Version >= 2)
-	{
-		Info.m_FlagStartsRace = Flags & GAMEINFOFLAG_FLAG_STARTS_RACE;
-		Info.m_UnlimitedAmmo = Flags & GAMEINFOFLAG_UNLIMITED_AMMO;
-		Info.m_DDRaceRecordMessage = Flags & GAMEINFOFLAG_DDRACE_RECORD_MESSAGE;
-		Info.m_RaceRecordMessage = Flags & GAMEINFOFLAG_RACE_RECORD_MESSAGE;
-		Info.m_AllowEyeWheel = Flags & GAMEINFOFLAG_ALLOW_EYE_WHEEL;
-		Info.m_AllowHookColl = Flags & GAMEINFOFLAG_ALLOW_HOOK_COLL;
-		Info.m_AllowZoom = Flags & GAMEINFOFLAG_ALLOW_ZOOM;
-		Info.m_BugDDRaceGhost = Flags & GAMEINFOFLAG_BUG_DDRACE_GHOST;
-		Info.m_BugDDRaceInput = Flags & GAMEINFOFLAG_BUG_DDRACE_INPUT;
-		Info.m_BugFNGLaserRange = Flags & GAMEINFOFLAG_BUG_FNG_LASER_RANGE;
-		Info.m_BugVanillaBounce = Flags & GAMEINFOFLAG_BUG_VANILLA_BOUNCE;
-		Info.m_PredictFNG = Flags & GAMEINFOFLAG_PREDICT_FNG;
-		Info.m_PredictDDRace = Flags & GAMEINFOFLAG_PREDICT_DDRACE;
-		Info.m_PredictDDRaceTiles = Flags & GAMEINFOFLAG_PREDICT_DDRACE_TILES;
-		Info.m_PredictVanilla = Flags & GAMEINFOFLAG_PREDICT_VANILLA;
-		Info.m_EntitiesDDNet = Flags & GAMEINFOFLAG_ENTITIES_DDNET;
-		Info.m_EntitiesDDRace = Flags & GAMEINFOFLAG_ENTITIES_DDRACE;
-		Info.m_EntitiesRace = Flags & GAMEINFOFLAG_ENTITIES_RACE;
-		Info.m_EntitiesFNG = Flags & GAMEINFOFLAG_ENTITIES_FNG;
-		Info.m_EntitiesVanilla = Flags & GAMEINFOFLAG_ENTITIES_VANILLA;
-	}
-	if(Version >= 3)
-	{
-		Info.m_Race = Flags & GAMEINFOFLAG_RACE;
-		Info.m_DontMaskEntities = Flags & GAMEINFOFLAG_DONT_MASK_ENTITIES;
-	}
-	if(Version >= 4)
-	{
-		Info.m_EntitiesBW = Flags & GAMEINFOFLAG_ENTITIES_BW;
-	}
-	if(Version >= 5)
-	{
-		Info.m_AllowXSkins = Flags2 & GAMEINFOFLAG2_ALLOW_X_SKINS;
-	}
-	if(Version >= 6)
-	{
-		Info.m_EntitiesFDDrace = Flags2 & GAMEINFOFLAG2_ENTITIES_FDDRACE;
-	}
-	if(Version >= 7)
-	{
-		Info.m_HudHealthArmor = Flags2 & GAMEINFOFLAG2_HUD_HEALTH_ARMOR;
-		Info.m_HudAmmo = Flags2 & GAMEINFOFLAG2_HUD_AMMO;
-		Info.m_HudDDRace = Flags2 & GAMEINFOFLAG2_HUD_DDRACE;
-	}
-	if(Version >= 8)
-	{
-		Info.m_NoWeakHookAndBounce = Flags2 & GAMEINFOFLAG2_NO_WEAK_HOOK;
-	}
-	if(Version >= 9)
-	{
-		Info.m_NoSkinChangeForFrozen = Flags2 & GAMEINFOFLAG2_NO_SKIN_CHANGE_FOR_FROZEN;
-	}
-
-	return Info;
-}
-
-void CGameClient::InvalidateSnapshot()
-{
-	// clear all pointers
-	mem_zero(&m_Snap, sizeof(m_Snap));
-	m_Snap.m_LocalClientId = -1;
-	SnapCollectEntities();
-}
-
-void CGameClient::OnNewSnapshot()
-{
-	auto &&Evolve = [this](CNetObj_Character *pCharacter, int Tick) {
-		CWorldCore TempWorld;
-		CCharacterCore TempCore = CCharacterCore();
-		CTeamsCore TempTeams = CTeamsCore();
-		TempCore.Init(&TempWorld, Collision(), &TempTeams);
-		TempCore.Read(pCharacter);
-		TempCore.m_ActiveWeapon = pCharacter->m_Weapon;
-
-		while(pCharacter->m_Tick < Tick)
-		{
-			pCharacter->m_Tick++;
-			TempCore.Tick(false);
-			TempCore.Move();
-			TempCore.Quantize();
-		}
-
-		TempCore.Write(pCharacter);
-	};
-
-	InvalidateSnapshot();
-
-	m_NewTick = true;
-
-	ProcessEvents();
-
-#ifdef CONF_DEBUG
-	if(g_Config.m_DbgStress)
-	{
-		if((Client()->GameTick(g_Config.m_ClDummy) % 100) == 0)
-		{
-			char aMessage[64];
-			int MsgLen = rand() % (sizeof(aMessage) - 1);
-			for(int i = 0; i < MsgLen; i++)
-				aMessage[i] = (char)('a' + (rand() % ('z' - 'a')));
-			aMessage[MsgLen] = 0;
-
-			m_Chat.SendChat(rand() & 1, aMessage);
-		}
-	}
-#endif
-
-	CServerInfo ServerInfo;
-	Client()->GetServerInfo(&ServerInfo);
-
-	bool FoundGameInfoEx = false;
-	bool GotSwitchStateTeam = false;
-	m_aSwitchStateTeam[g_Config.m_ClDummy] = -1;
-
-	for(auto &Client : m_aClients)
-	{
-		Client.m_SpecCharPresent = false;
-	}
-
-	// go through all the items in the snapshot and gather the info we want
-	{
-		m_Snap.m_aTeamSize[TEAM_RED] = m_Snap.m_aTeamSize[TEAM_BLUE] = 0;
-
-		int Num = Client()->SnapNumItems(IClient::SNAP_CURRENT);
-		for(int i = 0; i < Num; i++)
-		{
-			const IClient::CSnapItem Item = Client()->SnapGetItem(IClient::SNAP_CURRENT, i);
-
-			if(Item.m_Type == NETOBJTYPE_CLIENTINFO)
-			{
-				const CNetObj_ClientInfo *pInfo = (const CNetObj_ClientInfo *)Item.m_pData;
-				int ClientId = Item.m_Id;
-				if(ClientId < MAX_CLIENTS)
-				{
-					CClientData *pClient = &m_aClients[ClientId];
-
-					if(!IntsToStr(&pInfo->m_Name0, 4, pClient->m_aName, std::size(pClient->m_aName)))
-					{
-						str_copy(pClient->m_aName, "nameless tee");
-					}
-					IntsToStr(&pInfo->m_Clan0, 3, pClient->m_aClan, std::size(pClient->m_aClan));
-					pClient->m_Country = pInfo->m_Country;
-
-					IntsToStr(&pInfo->m_Skin0, 6, pClient->m_aSkinName, std::size(pClient->m_aSkinName));
-					if(pClient->m_aSkinName[0] == '\0' ||
-						(!m_GameInfo.m_AllowXSkins && (pClient->m_aSkinName[0] == 'x' && pClient->m_aSkinName[1] == '_')))
-					{
-						str_copy(pClient->m_aSkinName, "default");
-					}
-
-					pClient->m_UseCustomColor = pInfo->m_UseCustomColor;
-					pClient->m_ColorBody = pInfo->m_ColorBody;
-					pClient->m_ColorFeet = pInfo->m_ColorFeet;
-
-					pClient->m_SkinInfo.m_Size = 64;
-					pClient->m_SkinInfo.Apply(m_Skins.Find(pClient->m_aSkinName));
-					pClient->m_SkinInfo.ApplyColors(pClient->m_UseCustomColor, pClient->m_ColorBody, pClient->m_ColorFeet);
-					pClient->UpdateRenderInfo(IsTeamPlay());
-				}
-			}
-			else if(Item.m_Type == NETOBJTYPE_PLAYERINFO)
-			{
-				const CNetObj_PlayerInfo *pInfo = (const CNetObj_PlayerInfo *)Item.m_pData;
-
-				if(pInfo->m_ClientId < MAX_CLIENTS && pInfo->m_ClientId == Item.m_Id)
-				{
-					m_aClients[pInfo->m_ClientId].m_Team = pInfo->m_Team;
-					m_aClients[pInfo->m_ClientId].m_Active = true;
-					m_Snap.m_apPlayerInfos[pInfo->m_ClientId] = pInfo;
-					m_Snap.m_NumPlayers++;
-
-					if(pInfo->m_Local)
-					{
-						m_Snap.m_LocalClientId = pInfo->m_ClientId;
-						m_Snap.m_pLocalInfo = pInfo;
-
-						if(pInfo->m_Team == TEAM_SPECTATORS)
-						{
-							m_Snap.m_SpecInfo.m_Active = true;
-						}
-					}
-
-					m_Snap.m_HighestClientId = maximum(m_Snap.m_HighestClientId, pInfo->m_ClientId);
-
-					// calculate team-balance
-					if(pInfo->m_Team != TEAM_SPECTATORS)
-					{
-						m_Snap.m_aTeamSize[pInfo->m_Team]++;
-						if(!m_aStats[pInfo->m_ClientId].IsActive())
-							m_aStats[pInfo->m_ClientId].JoinGame(Client()->GameTick(g_Config.m_ClDummy));
-					}
-					else if(m_aStats[pInfo->m_ClientId].IsActive())
-						m_aStats[pInfo->m_ClientId].JoinSpec(Client()->GameTick(g_Config.m_ClDummy));
-				}
-			}
-			else if(Item.m_Type == NETOBJTYPE_DDNETPLAYER)
-			{
-				m_ReceivedDDNetPlayer = true;
-				const CNetObj_DDNetPlayer *pInfo = (const CNetObj_DDNetPlayer *)Item.m_pData;
-				if(Item.m_Id < MAX_CLIENTS)
-				{
-					m_aClients[Item.m_Id].m_AuthLevel = pInfo->m_AuthLevel;
-					m_aClients[Item.m_Id].m_Afk = pInfo->m_Flags & EXPLAYERFLAG_AFK;
-					m_aClients[Item.m_Id].m_Paused = pInfo->m_Flags & EXPLAYERFLAG_PAUSED;
-					m_aClients[Item.m_Id].m_Spec = pInfo->m_Flags & EXPLAYERFLAG_SPEC;
-
-					if(Item.m_Id == m_Snap.m_LocalClientId && (m_aClients[Item.m_Id].m_Paused || m_aClients[Item.m_Id].m_Spec))
-					{
-						m_Snap.m_SpecInfo.m_Active = true;
-					}
-				}
-			}
-			else if(Item.m_Type == NETOBJTYPE_CHARACTER)
-			{
-				if(Item.m_Id < MAX_CLIENTS)
-				{
-					const void *pOld = Client()->SnapFindItem(IClient::SNAP_PREV, NETOBJTYPE_CHARACTER, Item.m_Id);
-					m_Snap.m_aCharacters[Item.m_Id].m_Cur = *((const CNetObj_Character *)Item.m_pData);
-					if(pOld)
-					{
-						m_Snap.m_aCharacters[Item.m_Id].m_Active = true;
-						m_Snap.m_aCharacters[Item.m_Id].m_Prev = *((const CNetObj_Character *)pOld);
-
-						// limit evolving to 3 seconds
-						bool EvolvePrev = Client()->PrevGameTick(g_Config.m_ClDummy) - m_Snap.m_aCharacters[Item.m_Id].m_Prev.m_Tick <= 3 * Client()->GameTickSpeed();
-						bool EvolveCur = Client()->GameTick(g_Config.m_ClDummy) - m_Snap.m_aCharacters[Item.m_Id].m_Cur.m_Tick <= 3 * Client()->GameTickSpeed();
-
-						// reuse the result from the previous evolve if the snapped character didn't change since the previous snapshot
-						if(EvolveCur && m_aClients[Item.m_Id].m_Evolved.m_Tick == Client()->PrevGameTick(g_Config.m_ClDummy))
-						{
-							if(mem_comp(&m_Snap.m_aCharacters[Item.m_Id].m_Prev, &m_aClients[Item.m_Id].m_Snapped, sizeof(CNetObj_Character)) == 0)
-								m_Snap.m_aCharacters[Item.m_Id].m_Prev = m_aClients[Item.m_Id].m_Evolved;
-							if(mem_comp(&m_Snap.m_aCharacters[Item.m_Id].m_Cur, &m_aClients[Item.m_Id].m_Snapped, sizeof(CNetObj_Character)) == 0)
-								m_Snap.m_aCharacters[Item.m_Id].m_Cur = m_aClients[Item.m_Id].m_Evolved;
-						}
-
-						if(EvolvePrev && m_Snap.m_aCharacters[Item.m_Id].m_Prev.m_Tick)
-							Evolve(&m_Snap.m_aCharacters[Item.m_Id].m_Prev, Client()->PrevGameTick(g_Config.m_ClDummy));
-						if(EvolveCur && m_Snap.m_aCharacters[Item.m_Id].m_Cur.m_Tick)
-							Evolve(&m_Snap.m_aCharacters[Item.m_Id].m_Cur, Client()->GameTick(g_Config.m_ClDummy));
-
-						m_aClients[Item.m_Id].m_Snapped = *((const CNetObj_Character *)Item.m_pData);
-						m_aClients[Item.m_Id].m_Evolved = m_Snap.m_aCharacters[Item.m_Id].m_Cur;
-					}
-					else
-					{
-						m_aClients[Item.m_Id].m_Evolved.m_Tick = -1;
-					}
-				}
-			}
-			else if(Item.m_Type == NETOBJTYPE_DDNETCHARACTER)
-			{
-				const CNetObj_DDNetCharacter *pCharacterData = (const CNetObj_DDNetCharacter *)Item.m_pData;
-
-				if(Item.m_Id < MAX_CLIENTS)
-				{
-					m_Snap.m_aCharacters[Item.m_Id].m_ExtendedData = *pCharacterData;
-					m_Snap.m_aCharacters[Item.m_Id].m_PrevExtendedData = (const CNetObj_DDNetCharacter *)Client()->SnapFindItem(IClient::SNAP_PREV, NETOBJTYPE_DDNETCHARACTER, Item.m_Id);
-					m_Snap.m_aCharacters[Item.m_Id].m_HasExtendedData = true;
-					m_Snap.m_aCharacters[Item.m_Id].m_HasExtendedDisplayInfo = false;
-					if(pCharacterData->m_JumpedTotal != -1)
-					{
-						m_Snap.m_aCharacters[Item.m_Id].m_HasExtendedDisplayInfo = true;
-					}
-					CClientData *pClient = &m_aClients[Item.m_Id];
-					// Collision
-					pClient->m_Solo = pCharacterData->m_Flags & CHARACTERFLAG_SOLO;
-					pClient->m_Jetpack = pCharacterData->m_Flags & CHARACTERFLAG_JETPACK;
-					pClient->m_CollisionDisabled = pCharacterData->m_Flags & CHARACTERFLAG_COLLISION_DISABLED;
-					pClient->m_HammerHitDisabled = pCharacterData->m_Flags & CHARACTERFLAG_HAMMER_HIT_DISABLED;
-					pClient->m_GrenadeHitDisabled = pCharacterData->m_Flags & CHARACTERFLAG_GRENADE_HIT_DISABLED;
-					pClient->m_LaserHitDisabled = pCharacterData->m_Flags & CHARACTERFLAG_LASER_HIT_DISABLED;
-					pClient->m_ShotgunHitDisabled = pCharacterData->m_Flags & CHARACTERFLAG_SHOTGUN_HIT_DISABLED;
-					pClient->m_HookHitDisabled = pCharacterData->m_Flags & CHARACTERFLAG_HOOK_HIT_DISABLED;
-					pClient->m_Super = pCharacterData->m_Flags & CHARACTERFLAG_SUPER;
-					pClient->m_Invincible = pCharacterData->m_Flags & CHARACTERFLAG_INVINCIBLE;
-
-					// Endless
-					pClient->m_EndlessHook = pCharacterData->m_Flags & CHARACTERFLAG_ENDLESS_HOOK;
-					pClient->m_EndlessJump = pCharacterData->m_Flags & CHARACTERFLAG_ENDLESS_JUMP;
-
-					// Freeze
-					pClient->m_FreezeEnd = pCharacterData->m_FreezeEnd;
-					pClient->m_DeepFrozen = pCharacterData->m_FreezeEnd == -1;
-					pClient->m_LiveFrozen = (pCharacterData->m_Flags & CHARACTERFLAG_MOVEMENTS_DISABLED) != 0;
-
-					// Telegun
-					pClient->m_HasTelegunGrenade = pCharacterData->m_Flags & CHARACTERFLAG_TELEGUN_GRENADE;
-					pClient->m_HasTelegunGun = pCharacterData->m_Flags & CHARACTERFLAG_TELEGUN_GUN;
-					pClient->m_HasTelegunLaser = pCharacterData->m_Flags & CHARACTERFLAG_TELEGUN_LASER;
-
-					pClient->m_Predicted.ReadDDNet(pCharacterData);
-
-					m_Teams.SetSolo(Item.m_Id, pClient->m_Solo);
-				}
-			}
-			else if(Item.m_Type == NETOBJTYPE_SPECCHAR)
-			{
-				const CNetObj_SpecChar *pSpecCharData = (const CNetObj_SpecChar *)Item.m_pData;
-
-				if(Item.m_Id < MAX_CLIENTS)
-				{
-					CClientData *pClient = &m_aClients[Item.m_Id];
-					pClient->m_SpecCharPresent = true;
-					pClient->m_SpecChar.x = pSpecCharData->m_X;
-					pClient->m_SpecChar.y = pSpecCharData->m_Y;
-				}
-			}
-			else if(Item.m_Type == NETOBJTYPE_SPECTATORINFO)
-			{
-				m_Snap.m_pSpectatorInfo = (const CNetObj_SpectatorInfo *)Item.m_pData;
-				m_Snap.m_pPrevSpectatorInfo = (const CNetObj_SpectatorInfo *)Client()->SnapFindItem(IClient::SNAP_PREV, NETOBJTYPE_SPECTATORINFO, Item.m_Id);
-
-				// needed for 0.7 survival
-				// to auto spec players when dead
-				if(Client()->IsSixup())
-					m_Snap.m_SpecInfo.m_Active = true;
-				m_Snap.m_SpecInfo.m_SpectatorId = m_Snap.m_pSpectatorInfo->m_SpectatorId;
-			}
-			else if(Item.m_Type == NETOBJTYPE_GAMEINFO)
-			{
-				m_Snap.m_pGameInfoObj = (const CNetObj_GameInfo *)Item.m_pData;
-				bool CurrentTickGameOver = (bool)(m_Snap.m_pGameInfoObj->m_GameStateFlags & GAMESTATEFLAG_GAMEOVER);
-				if(!m_GameOver && CurrentTickGameOver)
-					OnGameOver();
-				else if(m_GameOver && !CurrentTickGameOver)
-					OnStartGame();
-				// Handle case that a new round is started (RoundStartTick changed)
-				// New round is usually started after `restart` on server
-				if(m_Snap.m_pGameInfoObj->m_RoundStartTick != m_LastRoundStartTick && !(CurrentTickGameOver || m_Snap.m_pGameInfoObj->m_GameStateFlags & GAMESTATEFLAG_PAUSED || m_GamePaused))
-					OnStartRound();
-				m_LastRoundStartTick = m_Snap.m_pGameInfoObj->m_RoundStartTick;
-				m_GameOver = CurrentTickGameOver;
-				m_GamePaused = (bool)(m_Snap.m_pGameInfoObj->m_GameStateFlags & GAMESTATEFLAG_PAUSED);
-			}
-			else if(Item.m_Type == NETOBJTYPE_GAMEINFOEX)
-			{
-				if(FoundGameInfoEx)
-				{
-					continue;
-				}
-				FoundGameInfoEx = true;
-				m_GameInfo = GetGameInfo((const CNetObj_GameInfoEx *)Item.m_pData, Item.m_DataSize, &ServerInfo);
-			}
-			else if(Item.m_Type == NETOBJTYPE_GAMEDATA)
-			{
-				m_Snap.m_pGameDataObj = (const CNetObj_GameData *)Item.m_pData;
-				m_Snap.m_GameDataSnapId = Item.m_Id;
-				if(m_Snap.m_pGameDataObj->m_FlagCarrierRed == FLAG_TAKEN)
-				{
-					if(m_aFlagDropTick[TEAM_RED] == 0)
-						m_aFlagDropTick[TEAM_RED] = Client()->GameTick(g_Config.m_ClDummy);
-				}
-				else
-					m_aFlagDropTick[TEAM_RED] = 0;
-				if(m_Snap.m_pGameDataObj->m_FlagCarrierBlue == FLAG_TAKEN)
-				{
-					if(m_aFlagDropTick[TEAM_BLUE] == 0)
-						m_aFlagDropTick[TEAM_BLUE] = Client()->GameTick(g_Config.m_ClDummy);
-				}
-				else
-					m_aFlagDropTick[TEAM_BLUE] = 0;
-				if(m_LastFlagCarrierRed == FLAG_ATSTAND && m_Snap.m_pGameDataObj->m_FlagCarrierRed >= 0)
-					OnFlagGrab(TEAM_RED);
-				else if(m_LastFlagCarrierBlue == FLAG_ATSTAND && m_Snap.m_pGameDataObj->m_FlagCarrierBlue >= 0)
-					OnFlagGrab(TEAM_BLUE);
-
-				m_LastFlagCarrierRed = m_Snap.m_pGameDataObj->m_FlagCarrierRed;
-				m_LastFlagCarrierBlue = m_Snap.m_pGameDataObj->m_FlagCarrierBlue;
-			}
-			else if(Item.m_Type == NETOBJTYPE_FLAG)
-				m_Snap.m_apFlags[Item.m_Id % 2] = (const CNetObj_Flag *)Item.m_pData;
-			else if(Item.m_Type == NETOBJTYPE_SWITCHSTATE)
-			{
-				if(Item.m_DataSize < 36)
-				{
-					continue;
-				}
-				const CNetObj_SwitchState *pSwitchStateData = (const CNetObj_SwitchState *)Item.m_pData;
-				int Team = clamp(Item.m_Id, (int)TEAM_FLOCK, (int)TEAM_SUPER - 1);
-
-				int HighestSwitchNumber = clamp(pSwitchStateData->m_HighestSwitchNumber, 0, 255);
-				if(HighestSwitchNumber != maximum(0, (int)Switchers().size() - 1))
-				{
-					m_GameWorld.m_Core.InitSwitchers(HighestSwitchNumber);
-					Collision()->m_HighestSwitchNumber = HighestSwitchNumber;
-				}
-
-				for(int j = 0; j < (int)Switchers().size(); j++)
-				{
-					Switchers()[j].m_aStatus[Team] = (pSwitchStateData->m_aStatus[j / 32] >> (j % 32)) & 1;
-				}
-
-				if(Item.m_DataSize >= 68)
-				{
-					// update the endtick of up to four timed switchers
-					for(int j = 0; j < (int)std::size(pSwitchStateData->m_aEndTicks); j++)
-					{
-						int SwitchNumber = pSwitchStateData->m_aSwitchNumbers[j];
-						int EndTick = pSwitchStateData->m_aEndTicks[j];
-						if(EndTick > 0 && in_range(SwitchNumber, 0, (int)Switchers().size()))
-						{
-							Switchers()[SwitchNumber].m_aEndTick[Team] = EndTick;
-						}
-					}
-				}
-
-				// update switch types
-				for(auto &Switcher : Switchers())
-				{
-					if(Switcher.m_aStatus[Team])
-						Switcher.m_aType[Team] = Switcher.m_aEndTick[Team] ? TILE_SWITCHTIMEDOPEN : TILE_SWITCHOPEN;
-					else
-						Switcher.m_aType[Team] = Switcher.m_aEndTick[Team] ? TILE_SWITCHTIMEDCLOSE : TILE_SWITCHCLOSE;
-				}
-
-				if(!GotSwitchStateTeam)
-					m_aSwitchStateTeam[g_Config.m_ClDummy] = Team;
-				else
-					m_aSwitchStateTeam[g_Config.m_ClDummy] = -1;
-				GotSwitchStateTeam = true;
-			}
-		}
-	}
-
-	if(!FoundGameInfoEx)
-	{
-		m_GameInfo = GetGameInfo(0, 0, &ServerInfo);
-	}
-
-	// setup local pointers
-	if(m_Snap.m_LocalClientId >= 0)
-	{
-		m_aLocalIds[g_Config.m_ClDummy] = m_Snap.m_LocalClientId;
-
-		CSnapState::CCharacterInfo *pChr = &m_Snap.m_aCharacters[m_Snap.m_LocalClientId];
-		if(pChr->m_Active)
-		{
-			if(!m_Snap.m_SpecInfo.m_Active)
-			{
-				m_Snap.m_pLocalCharacter = &pChr->m_Cur;
-				m_Snap.m_pLocalPrevCharacter = &pChr->m_Prev;
-				m_LocalCharacterPos = vec2(m_Snap.m_pLocalCharacter->m_X, m_Snap.m_pLocalCharacter->m_Y);
-			}
-		}
-		else if(Client()->SnapFindItem(IClient::SNAP_PREV, NETOBJTYPE_CHARACTER, m_Snap.m_LocalClientId))
-		{
-			// player died
-			m_Controls.OnPlayerDeath();
-		}
-	}
-	if(Client()->State() == IClient::STATE_DEMOPLAYBACK)
-	{
-		if(m_Snap.m_LocalClientId == -1 && m_DemoSpecId == SPEC_FOLLOW)
-		{
-			// TODO: can this be done in the translation layer?
-			if(!Client()->IsSixup())
-				m_DemoSpecId = SPEC_FREEVIEW;
-		}
-		if(m_DemoSpecId != SPEC_FOLLOW)
-		{
-			m_Snap.m_SpecInfo.m_Active = true;
-			if(m_DemoSpecId > SPEC_FREEVIEW && m_Snap.m_aCharacters[m_DemoSpecId].m_Active)
-				m_Snap.m_SpecInfo.m_SpectatorId = m_DemoSpecId;
-			else
-				m_Snap.m_SpecInfo.m_SpectatorId = SPEC_FREEVIEW;
-		}
-	}
-
-	// clear out unneeded client data
-	for(int i = 0; i < MAX_CLIENTS; ++i)
-	{
-		if(!m_Snap.m_apPlayerInfos[i] && m_aClients[i].m_Active)
-		{
-			m_aClients[i].Reset();
-			m_aStats[i].Reset();
-		}
-	}
-
-	for(int i = 0; i < MAX_CLIENTS; ++i)
-	{
-		// update friend state
-		m_aClients[i].m_Friend = !(i == m_Snap.m_LocalClientId || !m_Snap.m_apPlayerInfos[i] || !Friends()->IsFriend(m_aClients[i].m_aName, m_aClients[i].m_aClan, true));
-
-		// update foe state
-		m_aClients[i].m_Foe = !(i == m_Snap.m_LocalClientId || !m_Snap.m_apPlayerInfos[i] || !Foes()->IsFriend(m_aClients[i].m_aName, m_aClients[i].m_aClan, true));
-	}
-
-	// sort player infos by name
-	mem_copy(m_Snap.m_apInfoByName, m_Snap.m_apPlayerInfos, sizeof(m_Snap.m_apInfoByName));
-	std::stable_sort(m_Snap.m_apInfoByName, m_Snap.m_apInfoByName + MAX_CLIENTS,
-		[this](const CNetObj_PlayerInfo *p1, const CNetObj_PlayerInfo *p2) -> bool {
-			if(!p2)
-				return static_cast<bool>(p1);
-			if(!p1)
-				return false;
-			return str_comp_nocase(m_aClients[p1->m_ClientId].m_aName, m_aClients[p2->m_ClientId].m_aName) < 0;
-		});
-
-	bool TimeScore = m_GameInfo.m_TimeScore;
-	bool Race7 = Client()->IsSixup() && m_Snap.m_pGameInfoObj && m_Snap.m_pGameInfoObj->m_GameFlags & protocol7::GAMEFLAG_RACE;
-
-	// sort player infos by score
-	mem_copy(m_Snap.m_apInfoByScore, m_Snap.m_apInfoByName, sizeof(m_Snap.m_apInfoByScore));
-	if(Race7)
-		std::stable_sort(m_Snap.m_apInfoByScore, m_Snap.m_apInfoByScore + MAX_CLIENTS,
-			[](const CNetObj_PlayerInfo *p1, const CNetObj_PlayerInfo *p2) -> bool {
-				if(!p2)
-					return static_cast<bool>(p1);
-				if(!p1)
-					return false;
-				return (((p1->m_Score == -1) ? std::numeric_limits<int>::max() : p1->m_Score) <
-					((p2->m_Score == -1) ? std::numeric_limits<int>::max() : p2->m_Score));
-			});
-	else
-		std::stable_sort(m_Snap.m_apInfoByScore, m_Snap.m_apInfoByScore + MAX_CLIENTS,
-			[TimeScore](const CNetObj_PlayerInfo *p1, const CNetObj_PlayerInfo *p2) -> bool {
-				if(!p2)
-					return static_cast<bool>(p1);
-				if(!p1)
-					return false;
-				return (((TimeScore && p1->m_Score == -9999) ? std::numeric_limits<int>::min() : p1->m_Score) >
-					((TimeScore && p2->m_Score == -9999) ? std::numeric_limits<int>::min() : p2->m_Score));
-			});
-
-	// sort player infos by DDRace Team (and score between)
-	int Index = 0;
-	for(int Team = TEAM_FLOCK; Team <= TEAM_SUPER; ++Team)
-	{
-		for(int i = 0; i < MAX_CLIENTS && Index < MAX_CLIENTS; ++i)
-		{
-			if(m_Snap.m_apInfoByScore[i] && m_Teams.Team(m_Snap.m_apInfoByScore[i]->m_ClientId) == Team)
-				m_Snap.m_apInfoByDDTeamScore[Index++] = m_Snap.m_apInfoByScore[i];
-		}
-	}
-
-	// sort player infos by DDRace Team (and name between)
-	Index = 0;
-	for(int Team = TEAM_FLOCK; Team <= TEAM_SUPER; ++Team)
-	{
-		for(int i = 0; i < MAX_CLIENTS && Index < MAX_CLIENTS; ++i)
-		{
-			if(m_Snap.m_apInfoByName[i] && m_Teams.Team(m_Snap.m_apInfoByName[i]->m_ClientId) == Team)
-				m_Snap.m_apInfoByDDTeamName[Index++] = m_Snap.m_apInfoByName[i];
-		}
-	}
-
-	CTuningParams StandardTuning;
-	if(ServerInfo.m_aGameType[0] != '0')
-	{
-		if(str_comp(ServerInfo.m_aGameType, "DM") != 0 && str_comp(ServerInfo.m_aGameType, "TDM") != 0 && str_comp(ServerInfo.m_aGameType, "CTF") != 0)
-			m_ServerMode = SERVERMODE_MOD;
-		else if(mem_comp(&StandardTuning, &m_aTuning[g_Config.m_ClDummy], 33) == 0)
-			m_ServerMode = SERVERMODE_PURE;
-		else
-			m_ServerMode = SERVERMODE_PUREMOD;
-	}
-
-	// add tuning to demo
-	bool AnyRecording = false;
-	for(int i = 0; i < RECORDER_MAX; i++)
-		if(DemoRecorder(i)->IsRecording())
-		{
-			AnyRecording = true;
-			break;
-		}
-	if(AnyRecording && mem_comp(&StandardTuning, &m_aTuning[g_Config.m_ClDummy], sizeof(CTuningParams)) != 0)
-	{
-		CMsgPacker Msg(NETMSGTYPE_SV_TUNEPARAMS);
-		int *pParams = (int *)&m_aTuning[g_Config.m_ClDummy];
-		for(unsigned i = 0; i < sizeof(m_aTuning[0]) / sizeof(int); i++)
-			Msg.AddInt(pParams[i]);
-		Client()->SendMsgActive(&Msg, MSGFLAG_RECORD | MSGFLAG_NOSEND);
-	}
-
-	for(int i = 0; i < 2; i++)
-	{
-		if(m_aDDRaceMsgSent[i] || !m_Snap.m_pLocalInfo)
-		{
-			continue;
-		}
-		if(i == IClient::CONN_DUMMY && !Client()->DummyConnected())
-		{
-			continue;
-		}
-		CMsgPacker Msg(NETMSGTYPE_CL_ISDDNETLEGACY, false);
-		Msg.AddInt(DDNetVersion());
-		Client()->SendMsg(i, &Msg, MSGFLAG_VITAL);
-		m_aDDRaceMsgSent[i] = true;
-	}
-
-	if(m_Snap.m_SpecInfo.m_Active && m_MultiViewActivated)
-	{
-		// dont show other teams while spectating in multi view
-		CNetMsg_Cl_ShowOthers Msg;
-		Msg.m_Show = SHOW_OTHERS_ONLY_TEAM;
-		Client()->SendPackMsgActive(&Msg, MSGFLAG_VITAL);
-
-		// update state
-		m_aShowOthers[g_Config.m_ClDummy] = SHOW_OTHERS_ONLY_TEAM;
-	}
-	else if(m_aShowOthers[g_Config.m_ClDummy] == SHOW_OTHERS_NOT_SET || m_aShowOthers[g_Config.m_ClDummy] != g_Config.m_ClShowOthers)
-	{
-		{
-			CNetMsg_Cl_ShowOthers Msg;
-			Msg.m_Show = g_Config.m_ClShowOthers;
-			Client()->SendPackMsgActive(&Msg, MSGFLAG_VITAL);
-		}
-
-		// update state
-		m_aShowOthers[g_Config.m_ClDummy] = g_Config.m_ClShowOthers;
-	}
-
-	float ZoomToSend = m_Camera.m_Zoom;
-	if(m_Camera.m_Zooming)
-	{
-		if(m_Camera.m_ZoomSmoothingTarget > m_Camera.m_Zoom) // Zooming out
-			ZoomToSend = m_Camera.m_ZoomSmoothingTarget;
-		else if(m_Camera.m_ZoomSmoothingTarget < m_Camera.m_Zoom && m_LastZoom > 0) // Zooming in
-			ZoomToSend = m_LastZoom;
-	}
-
-	if(ZoomToSend != m_LastZoom || Graphics()->ScreenAspect() != m_LastScreenAspect || (Client()->DummyConnected() && !m_LastDummyConnected))
-	{
-		CNetMsg_Cl_ShowDistance Msg;
-		float x, y;
-		RenderTools()->CalcScreenParams(Graphics()->ScreenAspect(), ZoomToSend, &x, &y);
-		Msg.m_X = x;
-		Msg.m_Y = y;
-		Client()->ChecksumData()->m_Zoom = ZoomToSend;
-		CMsgPacker Packer(&Msg);
-		Msg.Pack(&Packer);
-		if(ZoomToSend != m_LastZoom)
-			Client()->SendMsg(IClient::CONN_MAIN, &Packer, MSGFLAG_VITAL);
-		if(Client()->DummyConnected())
-			Client()->SendMsg(IClient::CONN_DUMMY, &Packer, MSGFLAG_VITAL);
-		m_LastZoom = ZoomToSend;
-		m_LastScreenAspect = Graphics()->ScreenAspect();
-	}
-	m_LastDummyConnected = Client()->DummyConnected();
-
-	for(auto &pComponent : m_vpAll)
-		pComponent->OnNewSnapshot();
-
-	// notify editor when local character moved
-	UpdateEditorIngameMoved();
-
-	// detect air jump for other players
-	for(int i = 0; i < MAX_CLIENTS; i++)
-		if(m_Snap.m_aCharacters[i].m_Active && (m_Snap.m_aCharacters[i].m_Cur.m_Jumped & 2) && !(m_Snap.m_aCharacters[i].m_Prev.m_Jumped & 2))
-			if(!Predict() || (i != m_Snap.m_LocalClientId && (!AntiPingPlayers() || i != m_PredictedDummyId)))
-			{
-				vec2 Pos = mix(vec2(m_Snap.m_aCharacters[i].m_Prev.m_X, m_Snap.m_aCharacters[i].m_Prev.m_Y),
-					vec2(m_Snap.m_aCharacters[i].m_Cur.m_X, m_Snap.m_aCharacters[i].m_Cur.m_Y),
-					Client()->IntraGameTick(g_Config.m_ClDummy));
-				float Alpha = 1.0f;
-				bool SameTeam = m_Teams.SameTeam(m_Snap.m_LocalClientId, i);
-				if(!SameTeam || m_aClients[i].m_Solo || m_aClients[m_Snap.m_LocalClientId].m_Solo)
-					Alpha = g_Config.m_ClShowOthersAlpha / 100.0f;
-				m_Effects.AirJump(Pos, Alpha);
-			}
-
-	if(g_Config.m_ClFreezeStars && !m_SuppressEvents)
-	{
-		for(auto &Character : m_Snap.m_aCharacters)
-		{
-			if(Character.m_Active && Character.m_HasExtendedData && Character.m_PrevExtendedData)
-			{
-				int FreezeTimeNow = Character.m_ExtendedData.m_FreezeEnd - Client()->GameTick(g_Config.m_ClDummy);
-				int FreezeTimePrev = Character.m_PrevExtendedData->m_FreezeEnd - Client()->PrevGameTick(g_Config.m_ClDummy);
-				vec2 Pos = vec2(Character.m_Cur.m_X, Character.m_Cur.m_Y);
-				int StarsNow = (FreezeTimeNow + 1) / Client()->GameTickSpeed();
-				int StarsPrev = (FreezeTimePrev + 1) / Client()->GameTickSpeed();
-				if(StarsNow < StarsPrev || (StarsPrev == 0 && StarsNow > 0))
-				{
-					int Amount = StarsNow + 1;
-					float Mid = 3 * pi / 2;
-					float Min = Mid - pi / 3;
-					float Max = Mid + pi / 3;
-					for(int j = 0; j < Amount; j++)
-					{
-						float Angle = mix(Min, Max, (j + 1) / (float)(Amount + 2));
-						m_Effects.DamageIndicator(Pos, direction(Angle));
-					}
-				}
-			}
-		}
-	}
-
-	// Record m_LastRaceTick for g_Config.m_ClConfirmDisconnect/QuitTime
-	if(m_GameInfo.m_Race &&
-		Client()->State() == IClient::STATE_ONLINE &&
-		m_Snap.m_pGameInfoObj &&
-		!m_Snap.m_SpecInfo.m_Active &&
-		m_Snap.m_pLocalCharacter &&
-		m_Snap.m_pLocalPrevCharacter)
-	{
-		const bool RaceFlag = m_Snap.m_pGameInfoObj->m_GameStateFlags & GAMESTATEFLAG_RACETIME;
-		m_LastRaceTick = RaceFlag ? -m_Snap.m_pGameInfoObj->m_WarmupTimer : -1;
-	}
-
-	if(m_Snap.m_LocalClientId != m_PrevLocalId)
-		m_PredictedDummyId = m_PrevLocalId;
-	m_PrevLocalId = m_Snap.m_LocalClientId;
-	m_IsDummySwapping = 0;
-
-	SnapCollectEntities(); // creates a collection that associates EntityEx snap items with the entities they belong to
-
-	// update prediction data
-	if(Client()->State() != IClient::STATE_DEMOPLAYBACK)
-		UpdatePrediction();
-}
-
-void CGameClient::UpdateEditorIngameMoved()
-{
-	const bool LocalCharacterMoved = m_Snap.m_pLocalCharacter && m_Snap.m_pLocalPrevCharacter && (m_Snap.m_pLocalCharacter->m_X != m_Snap.m_pLocalPrevCharacter->m_X || m_Snap.m_pLocalCharacter->m_Y != m_Snap.m_pLocalPrevCharacter->m_Y);
-	if(!g_Config.m_ClEditor)
-	{
-		m_EditorMovementDelay = 5;
-	}
-	else if(m_EditorMovementDelay > 0 && !LocalCharacterMoved)
-	{
-		--m_EditorMovementDelay;
-	}
-	if(m_EditorMovementDelay == 0 && LocalCharacterMoved)
-	{
-		Editor()->OnIngameMoved();
-	}
-}
-
-void CGameClient::OnPredict()
-{
-	// store the previous values so we can detect prediction errors
-	CCharacterCore BeforePrevChar = m_PredictedPrevChar;
-	CCharacterCore BeforeChar = m_PredictedChar;
-
-	// we can't predict without our own id or own character
-	if(m_Snap.m_LocalClientId == -1 || !m_Snap.m_aCharacters[m_Snap.m_LocalClientId].m_Active)
-		return;
-
-	// don't predict anything if we are paused
-	if(m_Snap.m_pGameInfoObj && m_Snap.m_pGameInfoObj->m_GameStateFlags & GAMESTATEFLAG_PAUSED)
-	{
-		if(m_Snap.m_pLocalCharacter)
-		{
-			m_PredictedChar.Read(m_Snap.m_pLocalCharacter);
-			m_PredictedChar.m_ActiveWeapon = m_Snap.m_pLocalCharacter->m_Weapon;
-		}
-		if(m_Snap.m_pLocalPrevCharacter)
-		{
-			m_PredictedPrevChar.Read(m_Snap.m_pLocalPrevCharacter);
-			m_PredictedPrevChar.m_ActiveWeapon = m_Snap.m_pLocalPrevCharacter->m_Weapon;
-		}
-		return;
-	}
-
-	vec2 aBeforeRender[MAX_CLIENTS];
-	for(int i = 0; i < MAX_CLIENTS; i++)
-		aBeforeRender[i] = GetSmoothPos(i);
-
-	// init
-	bool Dummy = g_Config.m_ClDummy ^ m_IsDummySwapping;
-	m_PredictedWorld.CopyWorld(&m_GameWorld);
-
-	// don't predict inactive players, or entities from other teams
-	for(int i = 0; i < MAX_CLIENTS; i++)
-		if(CCharacter *pChar = m_PredictedWorld.GetCharacterById(i))
-			if((!m_Snap.m_aCharacters[i].m_Active && pChar->m_SnapTicks > 10) || IsOtherTeam(i))
-				pChar->Destroy();
-
-	CProjectile *pProjNext = 0;
-	for(CProjectile *pProj = (CProjectile *)m_PredictedWorld.FindFirst(CGameWorld::ENTTYPE_PROJECTILE); pProj; pProj = pProjNext)
-	{
-		pProjNext = (CProjectile *)pProj->TypeNext();
-		if(IsOtherTeam(pProj->GetOwner()))
-		{
-			pProj->Destroy();
-		}
-	}
-
-	CCharacter *pLocalChar = m_PredictedWorld.GetCharacterById(m_Snap.m_LocalClientId);
-	if(!pLocalChar)
-		return;
-	CCharacter *pDummyChar = 0;
-	if(PredictDummy())
-		pDummyChar = m_PredictedWorld.GetCharacterById(m_PredictedDummyId);
-
-	// predict
-	for(int Tick = Client()->GameTick(g_Config.m_ClDummy) + 1; Tick <= Client()->PredGameTick(g_Config.m_ClDummy); Tick++)
-	{
-		// fetch the previous characters
-		if(Tick == Client()->PredGameTick(g_Config.m_ClDummy))
-		{
-			m_PrevPredictedWorld.CopyWorld(&m_PredictedWorld);
-			m_PredictedPrevChar = pLocalChar->GetCore();
-			for(int i = 0; i < MAX_CLIENTS; i++)
-				if(CCharacter *pChar = m_PredictedWorld.GetCharacterById(i))
-					m_aClients[i].m_PrevPredicted = pChar->GetCore();
-		}
-
-		// optionally allow some movement in freeze by not predicting freeze the last one to two ticks
-		if(g_Config.m_ClPredictFreeze == 2 && Client()->PredGameTick(g_Config.m_ClDummy) - 1 - Client()->PredGameTick(g_Config.m_ClDummy) % 2 <= Tick)
-			pLocalChar->m_CanMoveInFreeze = true;
-
-		// apply inputs and tick
-		CNetObj_PlayerInput *pInputData = (CNetObj_PlayerInput *)Client()->GetInput(Tick, m_IsDummySwapping);
-		CNetObj_PlayerInput *pDummyInputData = !pDummyChar ? 0 : (CNetObj_PlayerInput *)Client()->GetInput(Tick, m_IsDummySwapping ^ 1);
-		bool DummyFirst = pInputData && pDummyInputData && pDummyChar->GetCid() < pLocalChar->GetCid();
-
-		if(DummyFirst)
-			pDummyChar->OnDirectInput(pDummyInputData);
-		if(pInputData)
-			pLocalChar->OnDirectInput(pInputData);
-		if(pDummyInputData && !DummyFirst)
-			pDummyChar->OnDirectInput(pDummyInputData);
-		m_PredictedWorld.m_GameTick = Tick;
-		if(pInputData)
-			pLocalChar->OnPredictedInput(pInputData);
-		if(pDummyInputData)
-			pDummyChar->OnPredictedInput(pDummyInputData);
-		m_PredictedWorld.Tick();
-
-		// fetch the current characters
-		if(Tick == Client()->PredGameTick(g_Config.m_ClDummy))
-		{
-			m_PredictedChar = pLocalChar->GetCore();
-			for(int i = 0; i < MAX_CLIENTS; i++)
-				if(CCharacter *pChar = m_PredictedWorld.GetCharacterById(i))
-					m_aClients[i].m_Predicted = pChar->GetCore();
-		}
-
-		for(int i = 0; i < MAX_CLIENTS; i++)
-			if(CCharacter *pChar = m_PredictedWorld.GetCharacterById(i))
-			{
-				m_aClients[i].m_aPredPos[Tick % 200] = pChar->Core()->m_Pos;
-				m_aClients[i].m_aPredTick[Tick % 200] = Tick;
-			}
-
-		// check if we want to trigger effects
-		if(Tick > m_aLastNewPredictedTick[Dummy])
-		{
-			m_aLastNewPredictedTick[Dummy] = Tick;
-			m_NewPredictedTick = true;
-			vec2 Pos = pLocalChar->Core()->m_Pos;
-			int Events = pLocalChar->Core()->m_TriggeredEvents;
-			if(g_Config.m_ClPredict && !m_SuppressEvents)
-				if(Events & COREEVENT_AIR_JUMP)
-					m_Effects.AirJump(Pos, 1.0f);
-			if(g_Config.m_SndGame && !m_SuppressEvents)
-			{
-				if(Events & COREEVENT_GROUND_JUMP)
-					m_Sounds.PlayAndRecord(CSounds::CHN_WORLD, SOUND_PLAYER_JUMP, 1.0f, Pos);
-				if(Events & COREEVENT_HOOK_ATTACH_GROUND)
-					m_Sounds.PlayAndRecord(CSounds::CHN_WORLD, SOUND_HOOK_ATTACH_GROUND, 1.0f, Pos);
-				if(Events & COREEVENT_HOOK_HIT_NOHOOK)
-					m_Sounds.PlayAndRecord(CSounds::CHN_WORLD, SOUND_HOOK_NOATTACH, 1.0f, Pos);
-			}
-		}
-
-		// check if we want to trigger predicted airjump for dummy
-		if(AntiPingPlayers() && pDummyChar && Tick > m_aLastNewPredictedTick[!Dummy])
-		{
-			m_aLastNewPredictedTick[!Dummy] = Tick;
-			vec2 Pos = pDummyChar->Core()->m_Pos;
-			int Events = pDummyChar->Core()->m_TriggeredEvents;
-			if(g_Config.m_ClPredict && !m_SuppressEvents)
-				if(Events & COREEVENT_AIR_JUMP)
-					m_Effects.AirJump(Pos, 1.0f);
-		}
-	}
-
-	// detect mispredictions of other players and make corrections smoother when possible
-	if(g_Config.m_ClAntiPingSmooth && Predict() && AntiPingPlayers() && m_NewTick && m_PredictedTick >= MIN_TICK && absolute(m_PredictedTick - Client()->PredGameTick(g_Config.m_ClDummy)) <= 1 && absolute(Client()->GameTick(g_Config.m_ClDummy) - Client()->PrevGameTick(g_Config.m_ClDummy)) <= 2)
-	{
-		int PredTime = clamp(Client()->GetPredictionTime(), 0, 800);
-		float SmoothPace = 4 - 1.5f * PredTime / 800.f; // smoothing pace (a lower value will make the smoothing quicker)
-		int64_t Len = 1000 * PredTime * SmoothPace;
-
-		for(int i = 0; i < MAX_CLIENTS; i++)
-		{
-			if(!m_Snap.m_aCharacters[i].m_Active || i == m_Snap.m_LocalClientId || !m_aLastActive[i])
-				continue;
-			vec2 NewPos = (m_PredictedTick == Client()->PredGameTick(g_Config.m_ClDummy)) ? m_aClients[i].m_Predicted.m_Pos : m_aClients[i].m_PrevPredicted.m_Pos;
-			vec2 PredErr = (m_aLastPos[i] - NewPos) / (float)minimum(Client()->GetPredictionTime(), 200);
-			if(in_range(length(PredErr), 0.05f, 5.f))
-			{
-				vec2 PredPos = mix(m_aClients[i].m_PrevPredicted.m_Pos, m_aClients[i].m_Predicted.m_Pos, Client()->PredIntraGameTick(g_Config.m_ClDummy));
-				vec2 CurPos = mix(
-					vec2(m_Snap.m_aCharacters[i].m_Prev.m_X, m_Snap.m_aCharacters[i].m_Prev.m_Y),
-					vec2(m_Snap.m_aCharacters[i].m_Cur.m_X, m_Snap.m_aCharacters[i].m_Cur.m_Y),
-					Client()->IntraGameTick(g_Config.m_ClDummy));
-				vec2 RenderDiff = PredPos - aBeforeRender[i];
-				vec2 PredDiff = PredPos - CurPos;
-
-				float aMixAmount[2];
-				for(int j = 0; j < 2; j++)
-				{
-					aMixAmount[j] = 1.0f;
-					if(absolute(PredErr[j]) > 0.05f)
-					{
-						aMixAmount[j] = 0.0f;
-						if(absolute(RenderDiff[j]) > 0.01f)
-						{
-							aMixAmount[j] = 1.f - clamp(RenderDiff[j] / PredDiff[j], 0.f, 1.f);
-							aMixAmount[j] = 1.f - std::pow(1.f - aMixAmount[j], 1 / 1.2f);
-						}
-					}
-					int64_t TimePassed = time_get() - m_aClients[i].m_aSmoothStart[j];
-					if(in_range(TimePassed, (int64_t)0, Len - 1))
-						aMixAmount[j] = minimum(aMixAmount[j], (float)(TimePassed / (double)Len));
-				}
-				for(int j = 0; j < 2; j++)
-					if(absolute(RenderDiff[j]) < 0.01f && absolute(PredDiff[j]) < 0.01f && absolute(m_aClients[i].m_PrevPredicted.m_Pos[j] - m_aClients[i].m_Predicted.m_Pos[j]) < 0.01f && aMixAmount[j] > aMixAmount[j ^ 1])
-						aMixAmount[j] = aMixAmount[j ^ 1];
-				for(int j = 0; j < 2; j++)
-				{
-					int64_t Remaining = minimum((1.f - aMixAmount[j]) * Len, minimum(time_freq() * 0.700f, (1.f - aMixAmount[j ^ 1]) * Len + time_freq() * 0.300f)); // don't smooth for longer than 700ms, or more than 300ms longer along one axis than the other axis
-					int64_t Start = time_get() - (Len - Remaining);
-					if(!in_range(Start + Len, m_aClients[i].m_aSmoothStart[j], m_aClients[i].m_aSmoothStart[j] + Len))
-					{
-						m_aClients[i].m_aSmoothStart[j] = Start;
-						m_aClients[i].m_aSmoothLen[j] = Len;
-					}
-				}
-			}
-		}
-	}
-
-	for(int i = 0; i < MAX_CLIENTS; i++)
-	{
-		if(m_Snap.m_aCharacters[i].m_Active)
-		{
-			m_aLastPos[i] = m_aClients[i].m_Predicted.m_Pos;
-			m_aLastActive[i] = true;
-		}
-		else
-			m_aLastActive[i] = false;
-	}
-
-	if(g_Config.m_Debug && g_Config.m_ClPredict && m_PredictedTick == Client()->PredGameTick(g_Config.m_ClDummy))
-	{
-		CNetObj_CharacterCore Before = {0}, Now = {0}, BeforePrev = {0}, NowPrev = {0};
-		BeforeChar.Write(&Before);
-		BeforePrevChar.Write(&BeforePrev);
-		m_PredictedChar.Write(&Now);
-		m_PredictedPrevChar.Write(&NowPrev);
-
-		if(mem_comp(&Before, &Now, sizeof(CNetObj_CharacterCore)) != 0)
-		{
-			Console()->Print(IConsole::OUTPUT_LEVEL_DEBUG, "client", "prediction error");
-			for(unsigned i = 0; i < sizeof(CNetObj_CharacterCore) / sizeof(int); i++)
-				if(((int *)&Before)[i] != ((int *)&Now)[i])
-				{
-					char aBuf[256];
-					str_format(aBuf, sizeof(aBuf), "	%d %d %d (%d %d)", i, ((int *)&Before)[i], ((int *)&Now)[i], ((int *)&BeforePrev)[i], ((int *)&NowPrev)[i]);
-					Console()->Print(IConsole::OUTPUT_LEVEL_DEBUG, "client", aBuf);
-				}
-		}
-	}
-
-	m_PredictedTick = Client()->PredGameTick(g_Config.m_ClDummy);
-
-	if(m_NewPredictedTick)
-		m_Ghost.OnNewPredictedSnapshot();
-}
-
-void CGameClient::OnActivateEditor()
-{
-	OnRelease();
-}
-
-CGameClient::CClientStats::CClientStats()
-{
-	Reset();
-}
-
-void CGameClient::CClientStats::Reset()
-{
-	m_JoinTick = 0;
-	m_IngameTicks = 0;
-	m_Active = false;
-
-	std::fill(std::begin(m_aFragsWith), std::end(m_aFragsWith), 0);
-	std::fill(std::begin(m_aDeathsFrom), std::end(m_aDeathsFrom), 0);
-	m_Frags = 0;
-	m_Deaths = 0;
-	m_Suicides = 0;
-	m_BestSpree = 0;
-	m_CurrentSpree = 0;
-
-	m_FlagGrabs = 0;
-	m_FlagCaptures = 0;
-}
-
-void CGameClient::CClientData::UpdateRenderInfo(bool IsTeamPlay)
-{
-	m_RenderInfo = m_SkinInfo;
-
-	// force team colors
-	if(IsTeamPlay)
-	{
-		m_RenderInfo.m_CustomColoredSkin = true;
-		const int aTeamColors[2] = {65461, 10223541};
-		if(m_Team >= TEAM_RED && m_Team <= TEAM_BLUE)
-		{
-			m_RenderInfo.m_ColorBody = color_cast<ColorRGBA>(ColorHSLA(aTeamColors[m_Team]));
-			m_RenderInfo.m_ColorFeet = color_cast<ColorRGBA>(ColorHSLA(aTeamColors[m_Team]));
-
-			// 0.7
-			for(auto &Sixup : m_RenderInfo.m_aSixup)
-			{
-				const ColorRGBA aTeamColorsSixup[2] = {
-					ColorRGBA(0.753f, 0.318f, 0.318f, 1.0f),
-					ColorRGBA(0.318f, 0.471f, 0.753f, 1.0f)};
-				const ColorRGBA aMarkingColorsSixup[2] = {
-					ColorRGBA(0.824f, 0.345f, 0.345f, 1.0f),
-					ColorRGBA(0.345f, 0.514f, 0.824f, 1.0f)};
-				float MarkingAlpha = Sixup.m_aColors[protocol7::SKINPART_MARKING].a;
-				for(auto &Color : Sixup.m_aColors)
-					Color = aTeamColorsSixup[m_Team];
-				if(MarkingAlpha > 0.1f)
-					Sixup.m_aColors[protocol7::SKINPART_MARKING] = aMarkingColorsSixup[m_Team];
-			}
-		}
-		else
-		{
-			m_RenderInfo.m_ColorBody = color_cast<ColorRGBA>(ColorHSLA(12829350));
-			m_RenderInfo.m_ColorFeet = color_cast<ColorRGBA>(ColorHSLA(12829350));
-			for(auto &Sixup : m_RenderInfo.m_aSixup)
-				for(auto &Color : Sixup.m_aColors)
-					Color = color_cast<ColorRGBA>(ColorHSLA(12829350));
-		}
-	}
-}
-
-void CGameClient::CClientData::Reset()
-{
-	m_UseCustomColor = 0;
-	m_ColorBody = 0;
-	m_ColorFeet = 0;
-
-	m_aName[0] = '\0';
-	m_aClan[0] = '\0';
-	m_Country = -1;
-	m_aSkinName[0] = '\0';
-	m_SkinColor = 0;
-
-	m_Team = 0;
-	m_Emoticon = 0;
-	m_EmoticonStartFraction = 0;
-	m_EmoticonStartTick = -1;
-
-	m_Solo = false;
-	m_Jetpack = false;
-	m_CollisionDisabled = false;
-	m_EndlessHook = false;
-	m_EndlessJump = false;
-	m_HammerHitDisabled = false;
-	m_GrenadeHitDisabled = false;
-	m_LaserHitDisabled = false;
-	m_ShotgunHitDisabled = false;
-	m_HookHitDisabled = false;
-	m_Super = false;
-	m_Invincible = false;
-	m_HasTelegunGun = false;
-	m_HasTelegunGrenade = false;
-	m_HasTelegunLaser = false;
-	m_FreezeEnd = 0;
-	m_DeepFrozen = false;
-	m_LiveFrozen = false;
-
-	m_Predicted.Reset();
-	m_PrevPredicted.Reset();
-
-	m_SkinInfo.Reset();
-	m_RenderInfo.Reset();
-
-	m_Angle = 0.0f;
-	m_Active = false;
-	m_ChatIgnore = false;
-	m_EmoticonIgnore = false;
-	m_Friend = false;
-	m_Foe = false;
-
-	m_AuthLevel = AUTHED_NO;
-	m_Afk = false;
-	m_Paused = false;
-	m_Spec = false;
-
-	std::fill(std::begin(m_aSwitchStates), std::end(m_aSwitchStates), 0);
-
-	m_Snapped.m_Tick = -1;
-	m_Evolved.m_Tick = -1;
-
-	m_RenderCur.m_Tick = -1;
-	m_RenderPrev.m_Tick = -1;
-	m_RenderPos = vec2(0.0f, 0.0f);
-	m_IsPredicted = false;
-	m_IsPredictedLocal = false;
-	std::fill(std::begin(m_aSmoothStart), std::end(m_aSmoothStart), 0);
-	std::fill(std::begin(m_aSmoothLen), std::end(m_aSmoothLen), 0);
-	std::fill(std::begin(m_aPredPos), std::end(m_aPredPos), vec2(0.0f, 0.0f));
-	std::fill(std::begin(m_aPredTick), std::end(m_aPredTick), 0);
-	m_SpecCharPresent = false;
-	m_SpecChar = vec2(0.0f, 0.0f);
-
-	for(auto &Info : m_aSixup)
-		Info.Reset();
-}
-
-void CGameClient::CClientData::CSixup::Reset()
-{
-	for(int i = 0; i < protocol7::NUM_SKINPARTS; ++i)
-	{
-		m_aaSkinPartNames[i][0] = '\0';
-		m_aUseCustomColors[i] = 0;
-		m_aSkinPartColors[i] = 0;
-	}
-}
-
-void CGameClient::SendSwitchTeam(int Team) const
-{
-	CNetMsg_Cl_SetTeam Msg;
-	Msg.m_Team = Team;
-	Client()->SendPackMsgActive(&Msg, MSGFLAG_VITAL);
-}
-
-void CGameClient::SendStartInfo7(bool Dummy) const
-{
-	protocol7::CNetMsg_Cl_StartInfo Msg;
-	Msg.m_pName = Dummy ? Client()->DummyName() : Client()->PlayerName();
-	Msg.m_pClan = Dummy ? Config()->m_ClDummyClan : Config()->m_PlayerClan;
-	Msg.m_Country = Dummy ? Config()->m_ClDummyCountry : Config()->m_PlayerCountry;
-	for(int p = 0; p < protocol7::NUM_SKINPARTS; p++)
-	{
-		Msg.m_apSkinPartNames[p] = CSkins7::ms_apSkinVariables[(int)Dummy][p];
-		Msg.m_aUseCustomColors[p] = *CSkins7::ms_apUCCVariables[(int)Dummy][p];
-		Msg.m_aSkinPartColors[p] = *CSkins7::ms_apColorVariables[(int)Dummy][p];
-	}
-	CMsgPacker Packer(&Msg, false, true);
-	if(Msg.Pack(&Packer))
-		return;
-	Client()->SendMsg((int)Dummy, &Packer, MSGFLAG_VITAL | MSGFLAG_FLUSH);
-}
-
-void CGameClient::SendSkinChange7(bool Dummy)
-{
-	protocol7::CNetMsg_Cl_SkinChange Msg;
-	for(int p = 0; p < protocol7::NUM_SKINPARTS; p++)
-	{
-		Msg.m_apSkinPartNames[p] = CSkins7::ms_apSkinVariables[(int)Dummy][p];
-		Msg.m_aUseCustomColors[p] = *CSkins7::ms_apUCCVariables[(int)Dummy][p];
-		Msg.m_aSkinPartColors[p] = *CSkins7::ms_apColorVariables[(int)Dummy][p];
-	}
-	CMsgPacker Packer(&Msg, false, true);
-	if(Msg.Pack(&Packer))
-		return;
-	Client()->SendMsg((int)Dummy, &Packer, MSGFLAG_VITAL | MSGFLAG_FLUSH);
-	m_aCheckInfo[(int)Dummy] = Client()->GameTickSpeed();
-}
-
-bool CGameClient::GotWantedSkin7(bool Dummy)
-{
-	// validate the wanted skinparts before comparison
-	// because the skin parts we compare against are also validated
-	// otherwise it tries to resend the skin info when the eyes are set to "negative"
-	// in team based modes
-	char aSkinParts[protocol7::NUM_SKINPARTS][protocol7::MAX_SKIN_ARRAY_SIZE];
-	char *apSkinPartsPtr[protocol7::NUM_SKINPARTS];
-	int aUCCVars[protocol7::NUM_SKINPARTS];
-	int aColorVars[protocol7::NUM_SKINPARTS];
-	for(int SkinPart = 0; SkinPart < protocol7::NUM_SKINPARTS; SkinPart++)
-	{
-		str_copy(aSkinParts[SkinPart], CSkins7::ms_apSkinVariables[(int)Dummy][SkinPart], protocol7::MAX_SKIN_ARRAY_SIZE);
-		apSkinPartsPtr[SkinPart] = aSkinParts[SkinPart];
-		aUCCVars[SkinPart] = *CSkins7::ms_apUCCVariables[(int)Dummy][SkinPart];
-		aColorVars[SkinPart] = *CSkins7::ms_apColorVariables[(int)Dummy][SkinPart];
-	}
-	m_Skins7.ValidateSkinParts(apSkinPartsPtr, aUCCVars, aColorVars, m_pClient->m_TranslationContext.m_GameFlags);
-
-	for(int SkinPart = 0; SkinPart < protocol7::NUM_SKINPARTS; SkinPart++)
-	{
-		if(str_comp(m_aClients[m_aLocalIds[(int)Dummy]].m_aSixup[g_Config.m_ClDummy].m_aaSkinPartNames[SkinPart], apSkinPartsPtr[SkinPart]))
-			return false;
-		if(m_aClients[m_aLocalIds[(int)Dummy]].m_aSixup[g_Config.m_ClDummy].m_aUseCustomColors[SkinPart] != aUCCVars[SkinPart])
-			return false;
-		if(m_aClients[m_aLocalIds[(int)Dummy]].m_aSixup[g_Config.m_ClDummy].m_aSkinPartColors[SkinPart] != aColorVars[SkinPart])
-			return false;
-	}
-
-	// TODO: add name change ddnet extension to 0.7 protocol
-	// if(str_comp(m_aClients[m_aLocalIds[(int)Dummy]].m_aName, Dummy ? Client()->DummyName() : Client()->PlayerName()))
-	// 	return false;
-	// if(str_comp(m_aClients[m_aLocalIds[(int)Dummy]].m_aClan, Dummy ? g_Config.m_ClDummyClan : g_Config.m_PlayerClan))
-	// 	return false;
-	// if(m_aClients[m_aLocalIds[(int)Dummy]].m_Country != (Dummy ? g_Config.m_ClDummyCountry : g_Config.m_PlayerCountry))
-	// 	return false;
-
-	return true;
-}
-
-void CGameClient::SendInfo(bool Start)
-{
-	if(m_pClient->IsSixup())
-	{
-		if(Start)
-			SendStartInfo7(false);
-		else
-			SendSkinChange7(false);
-		return;
-	}
-	if(Start)
-	{
-		CNetMsg_Cl_StartInfo Msg;
-		Msg.m_pName = Client()->PlayerName();
-		Msg.m_pClan = g_Config.m_PlayerClan;
-		Msg.m_Country = g_Config.m_PlayerCountry;
-		Msg.m_pSkin = g_Config.m_ClPlayerSkin;
-		Msg.m_UseCustomColor = g_Config.m_ClPlayerUseCustomColor;
-		Msg.m_ColorBody = g_Config.m_ClPlayerColorBody;
-		Msg.m_ColorFeet = g_Config.m_ClPlayerColorFeet;
-		CMsgPacker Packer(&Msg);
-		Msg.Pack(&Packer);
-		Client()->SendMsg(IClient::CONN_MAIN, &Packer, MSGFLAG_VITAL | MSGFLAG_FLUSH);
-		m_aCheckInfo[0] = -1;
-	}
-	else
-	{
-		CNetMsg_Cl_ChangeInfo Msg;
-		Msg.m_pName = Client()->PlayerName();
-		Msg.m_pClan = g_Config.m_PlayerClan;
-		Msg.m_Country = g_Config.m_PlayerCountry;
-		Msg.m_pSkin = g_Config.m_ClPlayerSkin;
-		Msg.m_UseCustomColor = g_Config.m_ClPlayerUseCustomColor;
-		Msg.m_ColorBody = g_Config.m_ClPlayerColorBody;
-		Msg.m_ColorFeet = g_Config.m_ClPlayerColorFeet;
-		CMsgPacker Packer(&Msg);
-		Msg.Pack(&Packer);
-		Client()->SendMsg(IClient::CONN_MAIN, &Packer, MSGFLAG_VITAL);
-		m_aCheckInfo[0] = Client()->GameTickSpeed();
-	}
-}
-
-void CGameClient::SendDummyInfo(bool Start)
-{
-	if(m_pClient->IsSixup())
-	{
-		if(Start)
-			SendStartInfo7(true);
-		else
-			SendSkinChange7(true);
-		return;
-	}
-	if(Start)
-	{
-		CNetMsg_Cl_StartInfo Msg;
-		Msg.m_pName = Client()->DummyName();
-		Msg.m_pClan = g_Config.m_ClDummyClan;
-		Msg.m_Country = g_Config.m_ClDummyCountry;
-		Msg.m_pSkin = g_Config.m_ClDummySkin;
-		Msg.m_UseCustomColor = g_Config.m_ClDummyUseCustomColor;
-		Msg.m_ColorBody = g_Config.m_ClDummyColorBody;
-		Msg.m_ColorFeet = g_Config.m_ClDummyColorFeet;
-		CMsgPacker Packer(&Msg);
-		Msg.Pack(&Packer);
-		Client()->SendMsg(IClient::CONN_DUMMY, &Packer, MSGFLAG_VITAL);
-		m_aCheckInfo[1] = -1;
-	}
-	else
-	{
-		CNetMsg_Cl_ChangeInfo Msg;
-		Msg.m_pName = Client()->DummyName();
-		Msg.m_pClan = g_Config.m_ClDummyClan;
-		Msg.m_Country = g_Config.m_ClDummyCountry;
-		Msg.m_pSkin = g_Config.m_ClDummySkin;
-		Msg.m_UseCustomColor = g_Config.m_ClDummyUseCustomColor;
-		Msg.m_ColorBody = g_Config.m_ClDummyColorBody;
-		Msg.m_ColorFeet = g_Config.m_ClDummyColorFeet;
-		CMsgPacker Packer(&Msg);
-		Msg.Pack(&Packer);
-		Client()->SendMsg(IClient::CONN_DUMMY, &Packer, MSGFLAG_VITAL);
-		m_aCheckInfo[1] = Client()->GameTickSpeed();
-	}
-}
-
-void CGameClient::SendKill(int ClientId) const
-{
-	CNetMsg_Cl_Kill Msg;
-	Client()->SendPackMsgActive(&Msg, MSGFLAG_VITAL);
-
-	if(g_Config.m_ClDummyCopyMoves)
-	{
-		CMsgPacker MsgP(NETMSGTYPE_CL_KILL, false);
-		Client()->SendMsg(!g_Config.m_ClDummy, &MsgP, MSGFLAG_VITAL);
-	}
-}
-
-void CGameClient::SendReadyChange7()
-{
-	if(!Client()->IsSixup())
-	{
-		Console()->Print(IConsole::OUTPUT_LEVEL_STANDARD, "client", "Error you have to be connected to a 0.7 server to use ready_change");
-		return;
-	}
-	protocol7::CNetMsg_Cl_ReadyChange Msg;
-	Client()->SendPackMsgActive(&Msg, MSGFLAG_VITAL, true);
-}
-
-void CGameClient::ConTeam(IConsole::IResult *pResult, void *pUserData)
-{
-	((CGameClient *)pUserData)->SendSwitchTeam(pResult->GetInteger(0));
-}
-
-void CGameClient::ConKill(IConsole::IResult *pResult, void *pUserData)
-{
-	((CGameClient *)pUserData)->SendKill(-1);
-}
-
-void CGameClient::ConReadyChange7(IConsole::IResult *pResult, void *pUserData)
-{
-	CGameClient *pClient = static_cast<CGameClient *>(pUserData);
-	if(pClient->Client()->State() == IClient::STATE_ONLINE)
-		pClient->SendReadyChange7();
-}
-
-void CGameClient::ConchainLanguageUpdate(IConsole::IResult *pResult, void *pUserData, IConsole::FCommandCallback pfnCallback, void *pCallbackUserData)
-{
-	CGameClient *pThis = static_cast<CGameClient *>(pUserData);
-	const bool Changed = pThis->Client()->GlobalTime() && pResult->NumArguments() && str_comp(pResult->GetString(0), g_Config.m_ClLanguagefile) != 0;
-	pfnCallback(pResult, pCallbackUserData);
-	if(Changed)
-	{
-		pThis->OnLanguageChange();
-	}
-}
-
-void CGameClient::ConchainSpecialInfoupdate(IConsole::IResult *pResult, void *pUserData, IConsole::FCommandCallback pfnCallback, void *pCallbackUserData)
-{
-	pfnCallback(pResult, pCallbackUserData);
-	if(pResult->NumArguments())
-		((CGameClient *)pUserData)->SendInfo(false);
-}
-
-void CGameClient::ConchainSpecialDummyInfoupdate(IConsole::IResult *pResult, void *pUserData, IConsole::FCommandCallback pfnCallback, void *pCallbackUserData)
-{
-	pfnCallback(pResult, pCallbackUserData);
-	if(pResult->NumArguments())
-		((CGameClient *)pUserData)->SendDummyInfo(false);
-}
-
-void CGameClient::ConchainSpecialDummy(IConsole::IResult *pResult, void *pUserData, IConsole::FCommandCallback pfnCallback, void *pCallbackUserData)
-{
-	pfnCallback(pResult, pCallbackUserData);
-	if(pResult->NumArguments())
-	{
-		if(g_Config.m_ClDummy && !((CGameClient *)pUserData)->Client()->DummyConnected())
-			g_Config.m_ClDummy = 0;
-	}
-}
-
-void CGameClient::ConchainClTextEntitiesSize(IConsole::IResult *pResult, void *pUserData, IConsole::FCommandCallback pfnCallback, void *pCallbackUserData)
-{
-	pfnCallback(pResult, pCallbackUserData);
-
-	if(pResult->NumArguments())
-	{
-		CGameClient *pGameClient = (CGameClient *)pUserData;
-		pGameClient->m_MapImages.SetTextureScale(g_Config.m_ClTextEntitiesSize);
-	}
-}
-
-IGameClient *CreateGameClient()
-{
-	return new CGameClient();
-}
-
-int CGameClient::IntersectCharacter(vec2 HookPos, vec2 NewPos, vec2 &NewPos2, int OwnId)
-{
-	float Distance = 0.0f;
-	int ClosestId = -1;
-
-	const CClientData &OwnClientData = m_aClients[OwnId];
-
-	for(int i = 0; i < MAX_CLIENTS; i++)
-	{
-		if(i == OwnId)
-			continue;
-
-		const CClientData &Data = m_aClients[i];
-
-		if(!Data.m_Active)
-			continue;
-
-		CNetObj_Character Prev = m_Snap.m_aCharacters[i].m_Prev;
-		CNetObj_Character Player = m_Snap.m_aCharacters[i].m_Cur;
-
-		vec2 Position = mix(vec2(Prev.m_X, Prev.m_Y), vec2(Player.m_X, Player.m_Y), Client()->IntraGameTick(g_Config.m_ClDummy));
-
-		bool IsOneSuper = Data.m_Super || OwnClientData.m_Super;
-		bool IsOneSolo = Data.m_Solo || OwnClientData.m_Solo;
-
-		if(!IsOneSuper && (!m_Teams.SameTeam(i, OwnId) || IsOneSolo || OwnClientData.m_HookHitDisabled))
-			continue;
-
-		vec2 ClosestPoint;
-		if(closest_point_on_line(HookPos, NewPos, Position, ClosestPoint))
-		{
-			if(distance(Position, ClosestPoint) < CCharacterCore::PhysicalSize() + 2.0f)
-			{
-				if(ClosestId == -1 || distance(HookPos, Position) < Distance)
-				{
-					NewPos2 = ClosestPoint;
-					ClosestId = i;
-					Distance = distance(HookPos, Position);
-				}
-			}
-		}
-	}
-
-	return ClosestId;
-}
-
-ColorRGBA CalculateNameColor(ColorHSLA TextColorHSL)
-{
-	return color_cast<ColorRGBA>(ColorHSLA(TextColorHSL.h, TextColorHSL.s * 0.68f, TextColorHSL.l * 0.81f));
-}
-
-void CGameClient::UpdatePrediction()
-{
-	m_GameWorld.m_WorldConfig.m_IsVanilla = m_GameInfo.m_PredictVanilla;
-	m_GameWorld.m_WorldConfig.m_IsDDRace = m_GameInfo.m_PredictDDRace;
-	m_GameWorld.m_WorldConfig.m_IsFNG = m_GameInfo.m_PredictFNG;
-	m_GameWorld.m_WorldConfig.m_PredictDDRace = m_GameInfo.m_PredictDDRace;
-	m_GameWorld.m_WorldConfig.m_PredictTiles = m_GameInfo.m_PredictDDRace && m_GameInfo.m_PredictDDRaceTiles;
-	m_GameWorld.m_WorldConfig.m_UseTuneZones = m_GameInfo.m_PredictDDRaceTiles;
-	m_GameWorld.m_WorldConfig.m_PredictFreeze = g_Config.m_ClPredictFreeze;
-	m_GameWorld.m_WorldConfig.m_PredictWeapons = AntiPingWeapons();
-	m_GameWorld.m_WorldConfig.m_BugDDRaceInput = m_GameInfo.m_BugDDRaceInput;
-	m_GameWorld.m_WorldConfig.m_NoWeakHookAndBounce = m_GameInfo.m_NoWeakHookAndBounce;
-
-	// always update default tune zone, even without character
-	if(!m_GameWorld.m_WorldConfig.m_UseTuneZones)
-		m_GameWorld.TuningList()[0] = m_aTuning[g_Config.m_ClDummy];
-
-	if(!m_Snap.m_pLocalCharacter)
-	{
-		if(CCharacter *pLocalChar = m_GameWorld.GetCharacterById(m_Snap.m_LocalClientId))
-			pLocalChar->Destroy();
-		return;
-	}
-
-	if(m_Snap.m_pLocalCharacter->m_AmmoCount > 0 && m_Snap.m_pLocalCharacter->m_Weapon != WEAPON_NINJA)
-		m_GameWorld.m_WorldConfig.m_InfiniteAmmo = false;
-	m_GameWorld.m_WorldConfig.m_IsSolo = !m_Snap.m_aCharacters[m_Snap.m_LocalClientId].m_HasExtendedData && !m_aTuning[g_Config.m_ClDummy].m_PlayerCollision && !m_aTuning[g_Config.m_ClDummy].m_PlayerHooking;
-
-	// update the tuning/tunezone at the local character position with the latest tunings received before the new snapshot
-	vec2 LocalCharPos = vec2(m_Snap.m_pLocalCharacter->m_X, m_Snap.m_pLocalCharacter->m_Y);
-	m_GameWorld.m_Core.m_aTuning[g_Config.m_ClDummy] = m_aTuning[g_Config.m_ClDummy];
-
-	if(m_GameWorld.m_WorldConfig.m_UseTuneZones)
-	{
-		int TuneZone = Collision()->IsTune(Collision()->GetMapIndex(LocalCharPos));
-
-		if(TuneZone != m_aLocalTuneZone[g_Config.m_ClDummy])
-		{
-			// our tunezone changed, expecting tuning message
-			m_aLocalTuneZone[g_Config.m_ClDummy] = m_aExpectingTuningForZone[g_Config.m_ClDummy] = TuneZone;
-			m_aExpectingTuningSince[g_Config.m_ClDummy] = 0;
-		}
-
-		if(m_aExpectingTuningForZone[g_Config.m_ClDummy] >= 0)
-		{
-			if(m_aReceivedTuning[g_Config.m_ClDummy])
-			{
-				m_GameWorld.TuningList()[m_aExpectingTuningForZone[g_Config.m_ClDummy]] = m_aTuning[g_Config.m_ClDummy];
-				m_aReceivedTuning[g_Config.m_ClDummy] = false;
-				m_aExpectingTuningForZone[g_Config.m_ClDummy] = -1;
-			}
-			else if(m_aExpectingTuningSince[g_Config.m_ClDummy] >= 5)
-			{
-				// if we are expecting tuning for more than 10 snaps (less than a quarter of a second)
-				// it is probably dropped or it was received out of order
-				// or applied to another tunezone.
-				// we need to fallback to current tuning to fix ourselves.
-				m_aExpectingTuningForZone[g_Config.m_ClDummy] = -1;
-				m_aExpectingTuningSince[g_Config.m_ClDummy] = 0;
-				m_aReceivedTuning[g_Config.m_ClDummy] = false;
-				dbg_msg("tunezone", "the tuning was missed");
-			}
-			else
-			{
-				// if we are expecting tuning and have not received one yet.
-				// do not update any tuning, so we don't apply it to the wrong tunezone.
-				dbg_msg("tunezone", "waiting for tuning for zone %d", m_aExpectingTuningForZone[g_Config.m_ClDummy]);
-				m_aExpectingTuningSince[g_Config.m_ClDummy]++;
-			}
-		}
-		else
-		{
-			// if we have processed what we need, and the tuning is still wrong due to out of order messege
-			// fix our tuning by using the current one
-			m_GameWorld.TuningList()[TuneZone] = m_aTuning[g_Config.m_ClDummy];
-			m_aExpectingTuningSince[g_Config.m_ClDummy] = 0;
-			m_aReceivedTuning[g_Config.m_ClDummy] = false;
-		}
-	}
-
-	// if ddnetcharacter is available, ignore server-wide tunings for hook and collision
-	if(m_Snap.m_aCharacters[m_Snap.m_LocalClientId].m_HasExtendedData)
-	{
-		m_GameWorld.m_Core.m_aTuning[g_Config.m_ClDummy].m_PlayerCollision = 1;
-		m_GameWorld.m_Core.m_aTuning[g_Config.m_ClDummy].m_PlayerHooking = 1;
-	}
-
-	CCharacter *pLocalChar = m_GameWorld.GetCharacterById(m_Snap.m_LocalClientId);
-	CCharacter *pDummyChar = 0;
-	if(PredictDummy())
-		pDummyChar = m_GameWorld.GetCharacterById(m_PredictedDummyId);
-
-	// update strong and weak hook
-	if(pLocalChar && !m_Snap.m_SpecInfo.m_Active && Client()->State() != IClient::STATE_DEMOPLAYBACK && (m_aTuning[g_Config.m_ClDummy].m_PlayerCollision || m_aTuning[g_Config.m_ClDummy].m_PlayerHooking))
-	{
-		if(m_Snap.m_aCharacters[m_Snap.m_LocalClientId].m_HasExtendedData)
-		{
-			int aIds[MAX_CLIENTS];
-			for(int &Id : aIds)
-				Id = -1;
-			for(int i = 0; i < MAX_CLIENTS; i++)
-				if(CCharacter *pChar = m_GameWorld.GetCharacterById(i))
-					aIds[pChar->GetStrongWeakId()] = i;
-			for(int Id : aIds)
-				if(Id >= 0)
-					m_CharOrder.GiveStrong(Id);
-		}
-		else
-		{
-			// manual detection
-			DetectStrongHook();
-		}
-		for(int i : m_CharOrder.m_Ids)
-		{
-			if(CCharacter *pChar = m_GameWorld.GetCharacterById(i))
-			{
-				m_GameWorld.RemoveEntity(pChar);
-				m_GameWorld.InsertEntity(pChar);
-			}
-		}
-	}
-
-	// advance the gameworld to the current gametick
-	if(pLocalChar && absolute(m_GameWorld.GameTick() - Client()->GameTick(g_Config.m_ClDummy)) < Client()->GameTickSpeed())
-	{
-		for(int Tick = m_GameWorld.GameTick() + 1; Tick <= Client()->GameTick(g_Config.m_ClDummy); Tick++)
-		{
-			CNetObj_PlayerInput *pInput = (CNetObj_PlayerInput *)Client()->GetInput(Tick);
-			CNetObj_PlayerInput *pDummyInput = 0;
-			if(pDummyChar)
-				pDummyInput = (CNetObj_PlayerInput *)Client()->GetInput(Tick, 1);
-			if(pInput)
-				pLocalChar->OnDirectInput(pInput);
-			if(pDummyInput)
-				pDummyChar->OnDirectInput(pDummyInput);
-			m_GameWorld.m_GameTick = Tick;
-			if(pInput)
-				pLocalChar->OnPredictedInput(pInput);
-			if(pDummyInput)
-				pDummyChar->OnPredictedInput(pDummyInput);
-			m_GameWorld.Tick();
-
-			for(int i = 0; i < MAX_CLIENTS; i++)
-				if(CCharacter *pChar = m_GameWorld.GetCharacterById(i))
-				{
-					m_aClients[i].m_aPredPos[Tick % 200] = pChar->Core()->m_Pos;
-					m_aClients[i].m_aPredTick[Tick % 200] = Tick;
-				}
-		}
-	}
-	else
-	{
-		// skip to current gametick
-		m_GameWorld.m_GameTick = Client()->GameTick(g_Config.m_ClDummy);
-		if(pLocalChar)
-			if(CNetObj_PlayerInput *pInput = (CNetObj_PlayerInput *)Client()->GetInput(Client()->GameTick(g_Config.m_ClDummy)))
-				pLocalChar->SetInput(pInput);
-		if(pDummyChar)
-			if(CNetObj_PlayerInput *pInput = (CNetObj_PlayerInput *)Client()->GetInput(Client()->GameTick(g_Config.m_ClDummy), 1))
-				pDummyChar->SetInput(pInput);
-	}
-
-	for(int i = 0; i < MAX_CLIENTS; i++)
-		if(CCharacter *pChar = m_GameWorld.GetCharacterById(i))
-		{
-			m_aClients[i].m_aPredPos[Client()->GameTick(g_Config.m_ClDummy) % 200] = pChar->Core()->m_Pos;
-			m_aClients[i].m_aPredTick[Client()->GameTick(g_Config.m_ClDummy) % 200] = Client()->GameTick(g_Config.m_ClDummy);
-		}
-
-	// update the local gameworld with the new snapshot
-	m_GameWorld.NetObjBegin(m_Teams, m_Snap.m_LocalClientId);
-
-	for(int i = 0; i < MAX_CLIENTS; i++)
-		if(m_Snap.m_aCharacters[i].m_Active)
-		{
-			bool IsLocal = (i == m_Snap.m_LocalClientId || (PredictDummy() && i == m_PredictedDummyId));
-			int GameTeam = (m_Snap.m_pGameInfoObj && (m_Snap.m_pGameInfoObj->m_GameFlags & GAMEFLAG_TEAMS)) ? m_aClients[i].m_Team : i;
-			m_GameWorld.NetCharAdd(i, &m_Snap.m_aCharacters[i].m_Cur,
-				m_Snap.m_aCharacters[i].m_HasExtendedData ? &m_Snap.m_aCharacters[i].m_ExtendedData : 0,
-				GameTeam, IsLocal);
-		}
-
-	for(const CSnapEntities &EntData : SnapEntities())
-		m_GameWorld.NetObjAdd(EntData.m_Item.m_Id, EntData.m_Item.m_Type, EntData.m_Item.m_pData, EntData.m_pDataEx);
-
-	m_GameWorld.NetObjEnd();
-}
-
-void CGameClient::UpdateRenderedCharacters()
-{
-	for(int i = 0; i < MAX_CLIENTS; i++)
-	{
-		if(!m_Snap.m_aCharacters[i].m_Active)
-			continue;
-		m_aClients[i].m_RenderCur = m_Snap.m_aCharacters[i].m_Cur;
-		m_aClients[i].m_RenderPrev = m_Snap.m_aCharacters[i].m_Prev;
-		m_aClients[i].m_IsPredicted = false;
-		m_aClients[i].m_IsPredictedLocal = false;
-		vec2 UnpredPos = mix(
-			vec2(m_Snap.m_aCharacters[i].m_Prev.m_X, m_Snap.m_aCharacters[i].m_Prev.m_Y),
-			vec2(m_Snap.m_aCharacters[i].m_Cur.m_X, m_Snap.m_aCharacters[i].m_Cur.m_Y),
-			Client()->IntraGameTick(g_Config.m_ClDummy));
-		vec2 Pos = UnpredPos;
-
-		CCharacter *pChar = m_PredictedWorld.GetCharacterById(i);
-		if(Predict() && (i == m_Snap.m_LocalClientId || (AntiPingPlayers() && !IsOtherTeam(i))) && pChar)
-		{
-			m_aClients[i].m_Predicted.Write(&m_aClients[i].m_RenderCur);
-			m_aClients[i].m_PrevPredicted.Write(&m_aClients[i].m_RenderPrev);
-
-			m_aClients[i].m_IsPredicted = true;
-
-			Pos = mix(
-				vec2(m_aClients[i].m_RenderPrev.m_X, m_aClients[i].m_RenderPrev.m_Y),
-				vec2(m_aClients[i].m_RenderCur.m_X, m_aClients[i].m_RenderCur.m_Y),
-				m_aClients[i].m_IsPredicted ? Client()->PredIntraGameTick(g_Config.m_ClDummy) : Client()->IntraGameTick(g_Config.m_ClDummy));
-
-			if(i == m_Snap.m_LocalClientId)
-			{
-				m_aClients[i].m_IsPredictedLocal = true;
-				if(AntiPingGunfire() && ((pChar->m_NinjaJetpack && pChar->m_FreezeTime == 0) || m_Snap.m_aCharacters[i].m_Cur.m_Weapon != WEAPON_NINJA || m_Snap.m_aCharacters[i].m_Cur.m_Weapon == m_aClients[i].m_Predicted.m_ActiveWeapon))
-				{
-					m_aClients[i].m_RenderCur.m_AttackTick = pChar->GetAttackTick();
-					if(m_Snap.m_aCharacters[i].m_Cur.m_Weapon != WEAPON_NINJA && !(pChar->m_NinjaJetpack && pChar->Core()->m_ActiveWeapon == WEAPON_GUN))
-						m_aClients[i].m_RenderCur.m_Weapon = m_aClients[i].m_Predicted.m_ActiveWeapon;
-				}
-			}
-			else
-			{
-				// use unpredicted values for other players
-				m_aClients[i].m_RenderPrev.m_Angle = m_Snap.m_aCharacters[i].m_Prev.m_Angle;
-				m_aClients[i].m_RenderCur.m_Angle = m_Snap.m_aCharacters[i].m_Cur.m_Angle;
-
-				if(g_Config.m_ClAntiPingSmooth)
-					Pos = GetSmoothPos(i);
-			}
-		}
-		m_Snap.m_aCharacters[i].m_Position = Pos;
-		m_aClients[i].m_RenderPos = Pos;
-		if(Predict() && i == m_Snap.m_LocalClientId)
-			m_LocalCharacterPos = Pos;
-	}
-}
-
-void CGameClient::DetectStrongHook()
-{
-	// attempt to detect strong/weak between players
-	for(int FromPlayer = 0; FromPlayer < MAX_CLIENTS; FromPlayer++)
-	{
-		if(!m_Snap.m_aCharacters[FromPlayer].m_Active)
-			continue;
-		int ToPlayer = m_Snap.m_aCharacters[FromPlayer].m_Prev.m_HookedPlayer;
-		if(ToPlayer < 0 || ToPlayer >= MAX_CLIENTS || !m_Snap.m_aCharacters[ToPlayer].m_Active || ToPlayer != m_Snap.m_aCharacters[FromPlayer].m_Cur.m_HookedPlayer)
-			continue;
-		if(absolute(minimum(m_aLastUpdateTick[ToPlayer], m_aLastUpdateTick[FromPlayer]) - Client()->GameTick(g_Config.m_ClDummy)) < Client()->GameTickSpeed() / 4)
-			continue;
-		if(m_Snap.m_aCharacters[FromPlayer].m_Prev.m_Direction != m_Snap.m_aCharacters[FromPlayer].m_Cur.m_Direction || m_Snap.m_aCharacters[ToPlayer].m_Prev.m_Direction != m_Snap.m_aCharacters[ToPlayer].m_Cur.m_Direction)
-			continue;
-
-		CCharacter *pFromCharWorld = m_GameWorld.GetCharacterById(FromPlayer);
-		CCharacter *pToCharWorld = m_GameWorld.GetCharacterById(ToPlayer);
-		if(!pFromCharWorld || !pToCharWorld)
-			continue;
-
-		m_aLastUpdateTick[ToPlayer] = m_aLastUpdateTick[FromPlayer] = Client()->GameTick(g_Config.m_ClDummy);
-
-		float aPredictErr[2];
-		CCharacterCore ToCharCur;
-		ToCharCur.Read(&m_Snap.m_aCharacters[ToPlayer].m_Cur);
-
-		CWorldCore World;
-		World.m_aTuning[g_Config.m_ClDummy] = m_aTuning[g_Config.m_ClDummy];
-
-		for(int dir = 0; dir < 2; dir++)
-		{
-			CCharacterCore ToChar = pFromCharWorld->GetCore();
-			ToChar.Init(&World, Collision(), &m_Teams);
-			World.m_apCharacters[ToPlayer] = &ToChar;
-			ToChar.Read(&m_Snap.m_aCharacters[ToPlayer].m_Prev);
-
-			CCharacterCore FromChar = pFromCharWorld->GetCore();
-			FromChar.Init(&World, Collision(), &m_Teams);
-			World.m_apCharacters[FromPlayer] = &FromChar;
-			FromChar.Read(&m_Snap.m_aCharacters[FromPlayer].m_Prev);
-
-			for(int Tick = Client()->PrevGameTick(g_Config.m_ClDummy); Tick < Client()->GameTick(g_Config.m_ClDummy); Tick++)
-			{
-				if(dir == 0)
-				{
-					FromChar.Tick(false);
-					ToChar.Tick(false);
-				}
-				else
-				{
-					ToChar.Tick(false);
-					FromChar.Tick(false);
-				}
-				FromChar.Move();
-				FromChar.Quantize();
-				ToChar.Move();
-				ToChar.Quantize();
-			}
-			aPredictErr[dir] = distance(ToChar.m_Vel, ToCharCur.m_Vel);
-		}
-		const float LOW = 0.0001f;
-		const float HIGH = 0.07f;
-		if(aPredictErr[1] < LOW && aPredictErr[0] > HIGH)
-		{
-			if(m_CharOrder.HasStrongAgainst(ToPlayer, FromPlayer))
-			{
-				if(ToPlayer != m_Snap.m_LocalClientId)
-					m_CharOrder.GiveWeak(ToPlayer);
-				else
-					m_CharOrder.GiveStrong(FromPlayer);
-			}
-		}
-		else if(aPredictErr[0] < LOW && aPredictErr[1] > HIGH)
-		{
-			if(m_CharOrder.HasStrongAgainst(FromPlayer, ToPlayer))
-			{
-				if(ToPlayer != m_Snap.m_LocalClientId)
-					m_CharOrder.GiveStrong(ToPlayer);
-				else
-					m_CharOrder.GiveWeak(FromPlayer);
-			}
-		}
-	}
-}
-
-vec2 CGameClient::GetSmoothPos(int ClientId)
-{
-	vec2 Pos = mix(m_aClients[ClientId].m_PrevPredicted.m_Pos, m_aClients[ClientId].m_Predicted.m_Pos, Client()->PredIntraGameTick(g_Config.m_ClDummy));
-	int64_t Now = time_get();
-	for(int i = 0; i < 2; i++)
-	{
-		int64_t Len = clamp(m_aClients[ClientId].m_aSmoothLen[i], (int64_t)1, time_freq());
-		int64_t TimePassed = Now - m_aClients[ClientId].m_aSmoothStart[i];
-		if(in_range(TimePassed, (int64_t)0, Len - 1))
-		{
-			float MixAmount = 1.f - std::pow(1.f - TimePassed / (float)Len, 1.2f);
-			int SmoothTick;
-			float SmoothIntra;
-			Client()->GetSmoothTick(&SmoothTick, &SmoothIntra, MixAmount);
-			if(SmoothTick > 0 && m_aClients[ClientId].m_aPredTick[(SmoothTick - 1) % 200] >= Client()->PrevGameTick(g_Config.m_ClDummy) && m_aClients[ClientId].m_aPredTick[SmoothTick % 200] <= Client()->PredGameTick(g_Config.m_ClDummy))
-				Pos[i] = mix(m_aClients[ClientId].m_aPredPos[(SmoothTick - 1) % 200][i], m_aClients[ClientId].m_aPredPos[SmoothTick % 200][i], SmoothIntra);
-		}
-	}
-	return Pos;
-}
-
-void CGameClient::Echo(const char *pString)
-{
-	m_Chat.Echo(pString);
-}
-
-bool CGameClient::IsOtherTeam(int ClientId) const
-{
-	bool Local = m_Snap.m_LocalClientId == ClientId;
-
-	if(m_Snap.m_LocalClientId < 0)
-		return false;
-	else if((m_Snap.m_SpecInfo.m_Active && m_Snap.m_SpecInfo.m_SpectatorId == SPEC_FREEVIEW) || ClientId < 0)
-		return false;
-	else if(m_Snap.m_SpecInfo.m_Active && m_Snap.m_SpecInfo.m_SpectatorId != SPEC_FREEVIEW)
-	{
-		if(m_Teams.Team(ClientId) == TEAM_SUPER || m_Teams.Team(m_Snap.m_SpecInfo.m_SpectatorId) == TEAM_SUPER)
-			return false;
-		return m_Teams.Team(ClientId) != m_Teams.Team(m_Snap.m_SpecInfo.m_SpectatorId);
-	}
-	else if((m_aClients[m_Snap.m_LocalClientId].m_Solo || m_aClients[ClientId].m_Solo) && !Local)
-		return true;
-
-	if(m_Teams.Team(ClientId) == TEAM_SUPER || m_Teams.Team(m_Snap.m_LocalClientId) == TEAM_SUPER)
-		return false;
-
-	return m_Teams.Team(ClientId) != m_Teams.Team(m_Snap.m_LocalClientId);
-}
-
-int CGameClient::SwitchStateTeam() const
-{
-	if(m_aSwitchStateTeam[g_Config.m_ClDummy] >= 0)
-		return m_aSwitchStateTeam[g_Config.m_ClDummy];
-	else if(m_Snap.m_LocalClientId < 0)
-		return 0;
-	else if(m_Snap.m_SpecInfo.m_Active && m_Snap.m_SpecInfo.m_SpectatorId != SPEC_FREEVIEW)
-		return m_Teams.Team(m_Snap.m_SpecInfo.m_SpectatorId);
-	return m_Teams.Team(m_Snap.m_LocalClientId);
-}
-
-bool CGameClient::IsLocalCharSuper() const
-{
-	if(m_Snap.m_LocalClientId < 0)
-		return false;
-	return m_aClients[m_Snap.m_LocalClientId].m_Super;
-}
-
-void CGameClient::LoadGameSkin(const char *pPath, bool AsDir)
-{
-	if(m_GameSkinLoaded)
-	{
-		Graphics()->UnloadTexture(&m_GameSkin.m_SpriteHealthFull);
-		Graphics()->UnloadTexture(&m_GameSkin.m_SpriteHealthEmpty);
-		Graphics()->UnloadTexture(&m_GameSkin.m_SpriteArmorFull);
-		Graphics()->UnloadTexture(&m_GameSkin.m_SpriteArmorEmpty);
-
-		Graphics()->UnloadTexture(&m_GameSkin.m_SpriteWeaponHammerCursor);
-		Graphics()->UnloadTexture(&m_GameSkin.m_SpriteWeaponGunCursor);
-		Graphics()->UnloadTexture(&m_GameSkin.m_SpriteWeaponShotgunCursor);
-		Graphics()->UnloadTexture(&m_GameSkin.m_SpriteWeaponGrenadeCursor);
-		Graphics()->UnloadTexture(&m_GameSkin.m_SpriteWeaponNinjaCursor);
-		Graphics()->UnloadTexture(&m_GameSkin.m_SpriteWeaponLaserCursor);
-
-		for(auto &SpriteWeaponCursor : m_GameSkin.m_aSpriteWeaponCursors)
-		{
-			SpriteWeaponCursor = IGraphics::CTextureHandle();
-		}
-
-		Graphics()->UnloadTexture(&m_GameSkin.m_SpriteHookChain);
-		Graphics()->UnloadTexture(&m_GameSkin.m_SpriteHookHead);
-		Graphics()->UnloadTexture(&m_GameSkin.m_SpriteWeaponHammer);
-		Graphics()->UnloadTexture(&m_GameSkin.m_SpriteWeaponGun);
-		Graphics()->UnloadTexture(&m_GameSkin.m_SpriteWeaponShotgun);
-		Graphics()->UnloadTexture(&m_GameSkin.m_SpriteWeaponGrenade);
-		Graphics()->UnloadTexture(&m_GameSkin.m_SpriteWeaponNinja);
-		Graphics()->UnloadTexture(&m_GameSkin.m_SpriteWeaponLaser);
-
-		for(auto &SpriteWeapon : m_GameSkin.m_aSpriteWeapons)
-		{
-			SpriteWeapon = IGraphics::CTextureHandle();
-		}
-
-		for(auto &SpriteParticle : m_GameSkin.m_aSpriteParticles)
-		{
-			Graphics()->UnloadTexture(&SpriteParticle);
-		}
-
-		for(auto &SpriteStar : m_GameSkin.m_aSpriteStars)
-		{
-			Graphics()->UnloadTexture(&SpriteStar);
-		}
-
-		Graphics()->UnloadTexture(&m_GameSkin.m_SpriteWeaponGunProjectile);
-		Graphics()->UnloadTexture(&m_GameSkin.m_SpriteWeaponShotgunProjectile);
-		Graphics()->UnloadTexture(&m_GameSkin.m_SpriteWeaponGrenadeProjectile);
-		Graphics()->UnloadTexture(&m_GameSkin.m_SpriteWeaponHammerProjectile);
-		Graphics()->UnloadTexture(&m_GameSkin.m_SpriteWeaponNinjaProjectile);
-		Graphics()->UnloadTexture(&m_GameSkin.m_SpriteWeaponLaserProjectile);
-
-		for(auto &SpriteWeaponProjectile : m_GameSkin.m_aSpriteWeaponProjectiles)
-		{
-			SpriteWeaponProjectile = IGraphics::CTextureHandle();
-		}
-
-		for(int i = 0; i < 3; ++i)
-		{
-			Graphics()->UnloadTexture(&m_GameSkin.m_aSpriteWeaponGunMuzzles[i]);
-			Graphics()->UnloadTexture(&m_GameSkin.m_aSpriteWeaponShotgunMuzzles[i]);
-			Graphics()->UnloadTexture(&m_GameSkin.m_aaSpriteWeaponNinjaMuzzles[i]);
-
-			for(auto &SpriteWeaponsMuzzle : m_GameSkin.m_aaSpriteWeaponsMuzzles)
-			{
-				SpriteWeaponsMuzzle[i] = IGraphics::CTextureHandle();
-			}
-		}
-
-		Graphics()->UnloadTexture(&m_GameSkin.m_SpritePickupHealth);
-		Graphics()->UnloadTexture(&m_GameSkin.m_SpritePickupArmor);
-		Graphics()->UnloadTexture(&m_GameSkin.m_SpritePickupArmorShotgun);
-		Graphics()->UnloadTexture(&m_GameSkin.m_SpritePickupArmorGrenade);
-		Graphics()->UnloadTexture(&m_GameSkin.m_SpritePickupArmorLaser);
-		Graphics()->UnloadTexture(&m_GameSkin.m_SpritePickupArmorNinja);
-		Graphics()->UnloadTexture(&m_GameSkin.m_SpritePickupGrenade);
-		Graphics()->UnloadTexture(&m_GameSkin.m_SpritePickupShotgun);
-		Graphics()->UnloadTexture(&m_GameSkin.m_SpritePickupLaser);
-		Graphics()->UnloadTexture(&m_GameSkin.m_SpritePickupNinja);
-		Graphics()->UnloadTexture(&m_GameSkin.m_SpritePickupGun);
-		Graphics()->UnloadTexture(&m_GameSkin.m_SpritePickupHammer);
-
-		for(auto &SpritePickupWeapon : m_GameSkin.m_aSpritePickupWeapons)
-		{
-			SpritePickupWeapon = IGraphics::CTextureHandle();
-		}
-
-		for(auto &SpritePickupWeaponArmor : m_GameSkin.m_aSpritePickupWeaponArmor)
-		{
-			SpritePickupWeaponArmor = IGraphics::CTextureHandle();
-		}
-
-		Graphics()->UnloadTexture(&m_GameSkin.m_SpriteFlagBlue);
-		Graphics()->UnloadTexture(&m_GameSkin.m_SpriteFlagRed);
-
-		if(m_GameSkin.IsSixup())
-		{
-			Graphics()->UnloadTexture(&m_GameSkin.m_SpriteNinjaBarFullLeft);
-			Graphics()->UnloadTexture(&m_GameSkin.m_SpriteNinjaBarFull);
-			Graphics()->UnloadTexture(&m_GameSkin.m_SpriteNinjaBarEmpty);
-			Graphics()->UnloadTexture(&m_GameSkin.m_SpriteNinjaBarEmptyRight);
-		}
-
-		m_GameSkinLoaded = false;
-	}
-
-	char aPath[IO_MAX_PATH_LENGTH];
-	bool IsDefault = false;
-	if(str_comp(pPath, "default") == 0)
-	{
-		str_copy(aPath, g_pData->m_aImages[IMAGE_GAME].m_pFilename);
-		IsDefault = true;
-	}
-	else
-	{
-		if(AsDir)
-			str_format(aPath, sizeof(aPath), "assets/game/%s/%s", pPath, g_pData->m_aImages[IMAGE_GAME].m_pFilename);
-		else
-			str_format(aPath, sizeof(aPath), "assets/game/%s.png", pPath);
-	}
-
-	CImageInfo ImgInfo;
-	bool PngLoaded = Graphics()->LoadPng(ImgInfo, aPath, IStorage::TYPE_ALL);
-	if(!PngLoaded && !IsDefault)
-	{
-		if(AsDir)
-			LoadGameSkin("default");
-		else
-			LoadGameSkin(pPath, true);
-	}
-	else if(PngLoaded && Graphics()->CheckImageDivisibility(aPath, ImgInfo, g_pData->m_aSprites[SPRITE_HEALTH_FULL].m_pSet->m_Gridx, g_pData->m_aSprites[SPRITE_HEALTH_FULL].m_pSet->m_Gridy, true) && Graphics()->IsImageFormatRgba(aPath, ImgInfo))
-	{
-		m_GameSkin.m_SpriteHealthFull = Graphics()->LoadSpriteTexture(ImgInfo, &g_pData->m_aSprites[SPRITE_HEALTH_FULL]);
-		m_GameSkin.m_SpriteHealthEmpty = Graphics()->LoadSpriteTexture(ImgInfo, &g_pData->m_aSprites[SPRITE_HEALTH_EMPTY]);
-		m_GameSkin.m_SpriteArmorFull = Graphics()->LoadSpriteTexture(ImgInfo, &g_pData->m_aSprites[SPRITE_ARMOR_FULL]);
-		m_GameSkin.m_SpriteArmorEmpty = Graphics()->LoadSpriteTexture(ImgInfo, &g_pData->m_aSprites[SPRITE_ARMOR_EMPTY]);
-
-		m_GameSkin.m_SpriteWeaponHammerCursor = Graphics()->LoadSpriteTexture(ImgInfo, &g_pData->m_aSprites[SPRITE_WEAPON_HAMMER_CURSOR]);
-		m_GameSkin.m_SpriteWeaponGunCursor = Graphics()->LoadSpriteTexture(ImgInfo, &g_pData->m_aSprites[SPRITE_WEAPON_GUN_CURSOR]);
-		m_GameSkin.m_SpriteWeaponShotgunCursor = Graphics()->LoadSpriteTexture(ImgInfo, &g_pData->m_aSprites[SPRITE_WEAPON_SHOTGUN_CURSOR]);
-		m_GameSkin.m_SpriteWeaponGrenadeCursor = Graphics()->LoadSpriteTexture(ImgInfo, &g_pData->m_aSprites[SPRITE_WEAPON_GRENADE_CURSOR]);
-		m_GameSkin.m_SpriteWeaponNinjaCursor = Graphics()->LoadSpriteTexture(ImgInfo, &g_pData->m_aSprites[SPRITE_WEAPON_NINJA_CURSOR]);
-		m_GameSkin.m_SpriteWeaponLaserCursor = Graphics()->LoadSpriteTexture(ImgInfo, &g_pData->m_aSprites[SPRITE_WEAPON_LASER_CURSOR]);
-
-		m_GameSkin.m_aSpriteWeaponCursors[0] = m_GameSkin.m_SpriteWeaponHammerCursor;
-		m_GameSkin.m_aSpriteWeaponCursors[1] = m_GameSkin.m_SpriteWeaponGunCursor;
-		m_GameSkin.m_aSpriteWeaponCursors[2] = m_GameSkin.m_SpriteWeaponShotgunCursor;
-		m_GameSkin.m_aSpriteWeaponCursors[3] = m_GameSkin.m_SpriteWeaponGrenadeCursor;
-		m_GameSkin.m_aSpriteWeaponCursors[4] = m_GameSkin.m_SpriteWeaponLaserCursor;
-		m_GameSkin.m_aSpriteWeaponCursors[5] = m_GameSkin.m_SpriteWeaponNinjaCursor;
-
-		// weapons and hook
-		m_GameSkin.m_SpriteHookChain = Graphics()->LoadSpriteTexture(ImgInfo, &g_pData->m_aSprites[SPRITE_HOOK_CHAIN]);
-		m_GameSkin.m_SpriteHookHead = Graphics()->LoadSpriteTexture(ImgInfo, &g_pData->m_aSprites[SPRITE_HOOK_HEAD]);
-		m_GameSkin.m_SpriteWeaponHammer = Graphics()->LoadSpriteTexture(ImgInfo, &g_pData->m_aSprites[SPRITE_WEAPON_HAMMER_BODY]);
-		m_GameSkin.m_SpriteWeaponGun = Graphics()->LoadSpriteTexture(ImgInfo, &g_pData->m_aSprites[SPRITE_WEAPON_GUN_BODY]);
-		m_GameSkin.m_SpriteWeaponShotgun = Graphics()->LoadSpriteTexture(ImgInfo, &g_pData->m_aSprites[SPRITE_WEAPON_SHOTGUN_BODY]);
-		m_GameSkin.m_SpriteWeaponGrenade = Graphics()->LoadSpriteTexture(ImgInfo, &g_pData->m_aSprites[SPRITE_WEAPON_GRENADE_BODY]);
-		m_GameSkin.m_SpriteWeaponNinja = Graphics()->LoadSpriteTexture(ImgInfo, &g_pData->m_aSprites[SPRITE_WEAPON_NINJA_BODY]);
-		m_GameSkin.m_SpriteWeaponLaser = Graphics()->LoadSpriteTexture(ImgInfo, &g_pData->m_aSprites[SPRITE_WEAPON_LASER_BODY]);
-
-		m_GameSkin.m_aSpriteWeapons[0] = m_GameSkin.m_SpriteWeaponHammer;
-		m_GameSkin.m_aSpriteWeapons[1] = m_GameSkin.m_SpriteWeaponGun;
-		m_GameSkin.m_aSpriteWeapons[2] = m_GameSkin.m_SpriteWeaponShotgun;
-		m_GameSkin.m_aSpriteWeapons[3] = m_GameSkin.m_SpriteWeaponGrenade;
-		m_GameSkin.m_aSpriteWeapons[4] = m_GameSkin.m_SpriteWeaponLaser;
-		m_GameSkin.m_aSpriteWeapons[5] = m_GameSkin.m_SpriteWeaponNinja;
-
-		// particles
-		for(int i = 0; i < 9; ++i)
-		{
-			m_GameSkin.m_aSpriteParticles[i] = Graphics()->LoadSpriteTexture(ImgInfo, &g_pData->m_aSprites[SPRITE_PART1 + i]);
-		}
-
-		// stars
-		for(int i = 0; i < 3; ++i)
-		{
-			m_GameSkin.m_aSpriteStars[i] = Graphics()->LoadSpriteTexture(ImgInfo, &g_pData->m_aSprites[SPRITE_STAR1 + i]);
-		}
-
-		// projectiles
-		m_GameSkin.m_SpriteWeaponGunProjectile = Graphics()->LoadSpriteTexture(ImgInfo, &g_pData->m_aSprites[SPRITE_WEAPON_GUN_PROJ]);
-		m_GameSkin.m_SpriteWeaponShotgunProjectile = Graphics()->LoadSpriteTexture(ImgInfo, &g_pData->m_aSprites[SPRITE_WEAPON_SHOTGUN_PROJ]);
-		m_GameSkin.m_SpriteWeaponGrenadeProjectile = Graphics()->LoadSpriteTexture(ImgInfo, &g_pData->m_aSprites[SPRITE_WEAPON_GRENADE_PROJ]);
-
-		// these weapons have no projectiles
-		m_GameSkin.m_SpriteWeaponHammerProjectile = IGraphics::CTextureHandle();
-		m_GameSkin.m_SpriteWeaponNinjaProjectile = IGraphics::CTextureHandle();
-
-		m_GameSkin.m_SpriteWeaponLaserProjectile = Graphics()->LoadSpriteTexture(ImgInfo, &g_pData->m_aSprites[SPRITE_WEAPON_LASER_PROJ]);
-
-		m_GameSkin.m_aSpriteWeaponProjectiles[0] = m_GameSkin.m_SpriteWeaponHammerProjectile;
-		m_GameSkin.m_aSpriteWeaponProjectiles[1] = m_GameSkin.m_SpriteWeaponGunProjectile;
-		m_GameSkin.m_aSpriteWeaponProjectiles[2] = m_GameSkin.m_SpriteWeaponShotgunProjectile;
-		m_GameSkin.m_aSpriteWeaponProjectiles[3] = m_GameSkin.m_SpriteWeaponGrenadeProjectile;
-		m_GameSkin.m_aSpriteWeaponProjectiles[4] = m_GameSkin.m_SpriteWeaponLaserProjectile;
-		m_GameSkin.m_aSpriteWeaponProjectiles[5] = m_GameSkin.m_SpriteWeaponNinjaProjectile;
-
-		// muzzles
-		for(int i = 0; i < 3; ++i)
-		{
-			m_GameSkin.m_aSpriteWeaponGunMuzzles[i] = Graphics()->LoadSpriteTexture(ImgInfo, &g_pData->m_aSprites[SPRITE_WEAPON_GUN_MUZZLE1 + i]);
-			m_GameSkin.m_aSpriteWeaponShotgunMuzzles[i] = Graphics()->LoadSpriteTexture(ImgInfo, &g_pData->m_aSprites[SPRITE_WEAPON_SHOTGUN_MUZZLE1 + i]);
-			m_GameSkin.m_aaSpriteWeaponNinjaMuzzles[i] = Graphics()->LoadSpriteTexture(ImgInfo, &g_pData->m_aSprites[SPRITE_WEAPON_NINJA_MUZZLE1 + i]);
-
-			m_GameSkin.m_aaSpriteWeaponsMuzzles[1][i] = m_GameSkin.m_aSpriteWeaponGunMuzzles[i];
-			m_GameSkin.m_aaSpriteWeaponsMuzzles[2][i] = m_GameSkin.m_aSpriteWeaponShotgunMuzzles[i];
-			m_GameSkin.m_aaSpriteWeaponsMuzzles[5][i] = m_GameSkin.m_aaSpriteWeaponNinjaMuzzles[i];
-		}
-
-		// pickups
-		m_GameSkin.m_SpritePickupHealth = Graphics()->LoadSpriteTexture(ImgInfo, &g_pData->m_aSprites[SPRITE_PICKUP_HEALTH]);
-		m_GameSkin.m_SpritePickupArmor = Graphics()->LoadSpriteTexture(ImgInfo, &g_pData->m_aSprites[SPRITE_PICKUP_ARMOR]);
-		m_GameSkin.m_SpritePickupHammer = Graphics()->LoadSpriteTexture(ImgInfo, &g_pData->m_aSprites[SPRITE_PICKUP_HAMMER]);
-		m_GameSkin.m_SpritePickupGun = Graphics()->LoadSpriteTexture(ImgInfo, &g_pData->m_aSprites[SPRITE_PICKUP_GUN]);
-		m_GameSkin.m_SpritePickupShotgun = Graphics()->LoadSpriteTexture(ImgInfo, &g_pData->m_aSprites[SPRITE_PICKUP_SHOTGUN]);
-		m_GameSkin.m_SpritePickupGrenade = Graphics()->LoadSpriteTexture(ImgInfo, &g_pData->m_aSprites[SPRITE_PICKUP_GRENADE]);
-		m_GameSkin.m_SpritePickupLaser = Graphics()->LoadSpriteTexture(ImgInfo, &g_pData->m_aSprites[SPRITE_PICKUP_LASER]);
-		m_GameSkin.m_SpritePickupNinja = Graphics()->LoadSpriteTexture(ImgInfo, &g_pData->m_aSprites[SPRITE_PICKUP_NINJA]);
-		m_GameSkin.m_SpritePickupArmorShotgun = Graphics()->LoadSpriteTexture(ImgInfo, &g_pData->m_aSprites[SPRITE_PICKUP_ARMOR_SHOTGUN]);
-		m_GameSkin.m_SpritePickupArmorGrenade = Graphics()->LoadSpriteTexture(ImgInfo, &g_pData->m_aSprites[SPRITE_PICKUP_ARMOR_GRENADE]);
-		m_GameSkin.m_SpritePickupArmorNinja = Graphics()->LoadSpriteTexture(ImgInfo, &g_pData->m_aSprites[SPRITE_PICKUP_ARMOR_NINJA]);
-		m_GameSkin.m_SpritePickupArmorLaser = Graphics()->LoadSpriteTexture(ImgInfo, &g_pData->m_aSprites[SPRITE_PICKUP_ARMOR_LASER]);
-
-		m_GameSkin.m_aSpritePickupWeapons[0] = m_GameSkin.m_SpritePickupHammer;
-		m_GameSkin.m_aSpritePickupWeapons[1] = m_GameSkin.m_SpritePickupGun;
-		m_GameSkin.m_aSpritePickupWeapons[2] = m_GameSkin.m_SpritePickupShotgun;
-		m_GameSkin.m_aSpritePickupWeapons[3] = m_GameSkin.m_SpritePickupGrenade;
-		m_GameSkin.m_aSpritePickupWeapons[4] = m_GameSkin.m_SpritePickupLaser;
-		m_GameSkin.m_aSpritePickupWeapons[5] = m_GameSkin.m_SpritePickupNinja;
-
-		m_GameSkin.m_aSpritePickupWeaponArmor[0] = m_GameSkin.m_SpritePickupArmorShotgun;
-		m_GameSkin.m_aSpritePickupWeaponArmor[1] = m_GameSkin.m_SpritePickupArmorGrenade;
-		m_GameSkin.m_aSpritePickupWeaponArmor[2] = m_GameSkin.m_SpritePickupArmorNinja;
-		m_GameSkin.m_aSpritePickupWeaponArmor[3] = m_GameSkin.m_SpritePickupArmorLaser;
-
-		// flags
-		m_GameSkin.m_SpriteFlagBlue = Graphics()->LoadSpriteTexture(ImgInfo, &g_pData->m_aSprites[SPRITE_FLAG_BLUE]);
-		m_GameSkin.m_SpriteFlagRed = Graphics()->LoadSpriteTexture(ImgInfo, &g_pData->m_aSprites[SPRITE_FLAG_RED]);
-
-		// ninja bar (0.7)
-		if(!Graphics()->IsSpriteTextureFullyTransparent(ImgInfo, &client_data7::g_pData->m_aSprites[client_data7::SPRITE_NINJA_BAR_FULL_LEFT]) ||
-			!Graphics()->IsSpriteTextureFullyTransparent(ImgInfo, &client_data7::g_pData->m_aSprites[client_data7::SPRITE_NINJA_BAR_FULL]) ||
-			!Graphics()->IsSpriteTextureFullyTransparent(ImgInfo, &client_data7::g_pData->m_aSprites[client_data7::SPRITE_NINJA_BAR_EMPTY]) ||
-			!Graphics()->IsSpriteTextureFullyTransparent(ImgInfo, &client_data7::g_pData->m_aSprites[client_data7::SPRITE_NINJA_BAR_EMPTY_RIGHT]))
-		{
-			m_GameSkin.m_SpriteNinjaBarFullLeft = Graphics()->LoadSpriteTexture(ImgInfo, &client_data7::g_pData->m_aSprites[client_data7::SPRITE_NINJA_BAR_FULL_LEFT]);
-			m_GameSkin.m_SpriteNinjaBarFull = Graphics()->LoadSpriteTexture(ImgInfo, &client_data7::g_pData->m_aSprites[client_data7::SPRITE_NINJA_BAR_FULL]);
-			m_GameSkin.m_SpriteNinjaBarEmpty = Graphics()->LoadSpriteTexture(ImgInfo, &client_data7::g_pData->m_aSprites[client_data7::SPRITE_NINJA_BAR_EMPTY]);
-			m_GameSkin.m_SpriteNinjaBarEmptyRight = Graphics()->LoadSpriteTexture(ImgInfo, &client_data7::g_pData->m_aSprites[client_data7::SPRITE_NINJA_BAR_EMPTY_RIGHT]);
-		}
-
-		m_GameSkinLoaded = true;
-	}
-	ImgInfo.Free();
-}
-
-void CGameClient::LoadEmoticonsSkin(const char *pPath, bool AsDir)
-{
-	if(m_EmoticonsSkinLoaded)
-	{
-		for(auto &SpriteEmoticon : m_EmoticonsSkin.m_aSpriteEmoticons)
-			Graphics()->UnloadTexture(&SpriteEmoticon);
-
-		m_EmoticonsSkinLoaded = false;
-	}
-
-	char aPath[IO_MAX_PATH_LENGTH];
-	bool IsDefault = false;
-	if(str_comp(pPath, "default") == 0)
-	{
-		str_copy(aPath, g_pData->m_aImages[IMAGE_EMOTICONS].m_pFilename);
-		IsDefault = true;
-	}
-	else
-	{
-		if(AsDir)
-			str_format(aPath, sizeof(aPath), "assets/emoticons/%s/%s", pPath, g_pData->m_aImages[IMAGE_EMOTICONS].m_pFilename);
-		else
-			str_format(aPath, sizeof(aPath), "assets/emoticons/%s.png", pPath);
-	}
-
-	CImageInfo ImgInfo;
-	bool PngLoaded = Graphics()->LoadPng(ImgInfo, aPath, IStorage::TYPE_ALL);
-	if(!PngLoaded && !IsDefault)
-	{
-		if(AsDir)
-			LoadEmoticonsSkin("default");
-		else
-			LoadEmoticonsSkin(pPath, true);
-	}
-	else if(PngLoaded && Graphics()->CheckImageDivisibility(aPath, ImgInfo, g_pData->m_aSprites[SPRITE_OOP].m_pSet->m_Gridx, g_pData->m_aSprites[SPRITE_OOP].m_pSet->m_Gridy, true) && Graphics()->IsImageFormatRgba(aPath, ImgInfo))
-	{
-		for(int i = 0; i < 16; ++i)
-			m_EmoticonsSkin.m_aSpriteEmoticons[i] = Graphics()->LoadSpriteTexture(ImgInfo, &g_pData->m_aSprites[SPRITE_OOP + i]);
-
-		m_EmoticonsSkinLoaded = true;
-	}
-	ImgInfo.Free();
-}
-
-void CGameClient::LoadParticlesSkin(const char *pPath, bool AsDir)
-{
-	if(m_ParticlesSkinLoaded)
-	{
-		Graphics()->UnloadTexture(&m_ParticlesSkin.m_SpriteParticleSlice);
-		Graphics()->UnloadTexture(&m_ParticlesSkin.m_SpriteParticleBall);
-		for(auto &SpriteParticleSplat : m_ParticlesSkin.m_aSpriteParticleSplat)
-			Graphics()->UnloadTexture(&SpriteParticleSplat);
-		Graphics()->UnloadTexture(&m_ParticlesSkin.m_SpriteParticleSmoke);
-		Graphics()->UnloadTexture(&m_ParticlesSkin.m_SpriteParticleShell);
-		Graphics()->UnloadTexture(&m_ParticlesSkin.m_SpriteParticleExpl);
-		Graphics()->UnloadTexture(&m_ParticlesSkin.m_SpriteParticleAirJump);
-		Graphics()->UnloadTexture(&m_ParticlesSkin.m_SpriteParticleHit);
-
-		for(auto &SpriteParticle : m_ParticlesSkin.m_aSpriteParticles)
-			SpriteParticle = IGraphics::CTextureHandle();
-
-		m_ParticlesSkinLoaded = false;
-	}
-
-	char aPath[IO_MAX_PATH_LENGTH];
-	bool IsDefault = false;
-	if(str_comp(pPath, "default") == 0)
-	{
-		str_copy(aPath, g_pData->m_aImages[IMAGE_PARTICLES].m_pFilename);
-		IsDefault = true;
-	}
-	else
-	{
-		if(AsDir)
-			str_format(aPath, sizeof(aPath), "assets/particles/%s/%s", pPath, g_pData->m_aImages[IMAGE_PARTICLES].m_pFilename);
-		else
-			str_format(aPath, sizeof(aPath), "assets/particles/%s.png", pPath);
-	}
-
-	CImageInfo ImgInfo;
-	bool PngLoaded = Graphics()->LoadPng(ImgInfo, aPath, IStorage::TYPE_ALL);
-	if(!PngLoaded && !IsDefault)
-	{
-		if(AsDir)
-			LoadParticlesSkin("default");
-		else
-			LoadParticlesSkin(pPath, true);
-	}
-	else if(PngLoaded && Graphics()->CheckImageDivisibility(aPath, ImgInfo, g_pData->m_aSprites[SPRITE_PART_SLICE].m_pSet->m_Gridx, g_pData->m_aSprites[SPRITE_PART_SLICE].m_pSet->m_Gridy, true) && Graphics()->IsImageFormatRgba(aPath, ImgInfo))
-	{
-		m_ParticlesSkin.m_SpriteParticleSlice = Graphics()->LoadSpriteTexture(ImgInfo, &g_pData->m_aSprites[SPRITE_PART_SLICE]);
-		m_ParticlesSkin.m_SpriteParticleBall = Graphics()->LoadSpriteTexture(ImgInfo, &g_pData->m_aSprites[SPRITE_PART_BALL]);
-		for(int i = 0; i < 3; ++i)
-			m_ParticlesSkin.m_aSpriteParticleSplat[i] = Graphics()->LoadSpriteTexture(ImgInfo, &g_pData->m_aSprites[SPRITE_PART_SPLAT01 + i]);
-		m_ParticlesSkin.m_SpriteParticleSmoke = Graphics()->LoadSpriteTexture(ImgInfo, &g_pData->m_aSprites[SPRITE_PART_SMOKE]);
-		m_ParticlesSkin.m_SpriteParticleShell = Graphics()->LoadSpriteTexture(ImgInfo, &g_pData->m_aSprites[SPRITE_PART_SHELL]);
-		m_ParticlesSkin.m_SpriteParticleExpl = Graphics()->LoadSpriteTexture(ImgInfo, &g_pData->m_aSprites[SPRITE_PART_EXPL01]);
-		m_ParticlesSkin.m_SpriteParticleAirJump = Graphics()->LoadSpriteTexture(ImgInfo, &g_pData->m_aSprites[SPRITE_PART_AIRJUMP]);
-		m_ParticlesSkin.m_SpriteParticleHit = Graphics()->LoadSpriteTexture(ImgInfo, &g_pData->m_aSprites[SPRITE_PART_HIT01]);
-
-		m_ParticlesSkin.m_aSpriteParticles[0] = m_ParticlesSkin.m_SpriteParticleSlice;
-		m_ParticlesSkin.m_aSpriteParticles[1] = m_ParticlesSkin.m_SpriteParticleBall;
-		for(int i = 0; i < 3; ++i)
-			m_ParticlesSkin.m_aSpriteParticles[2 + i] = m_ParticlesSkin.m_aSpriteParticleSplat[i];
-		m_ParticlesSkin.m_aSpriteParticles[5] = m_ParticlesSkin.m_SpriteParticleSmoke;
-		m_ParticlesSkin.m_aSpriteParticles[6] = m_ParticlesSkin.m_SpriteParticleShell;
-		m_ParticlesSkin.m_aSpriteParticles[7] = m_ParticlesSkin.m_SpriteParticleExpl;
-		m_ParticlesSkin.m_aSpriteParticles[8] = m_ParticlesSkin.m_SpriteParticleAirJump;
-		m_ParticlesSkin.m_aSpriteParticles[9] = m_ParticlesSkin.m_SpriteParticleHit;
-
-		m_ParticlesSkinLoaded = true;
-	}
-	ImgInfo.Free();
-}
-
-void CGameClient::LoadHudSkin(const char *pPath, bool AsDir)
-{
-	if(m_HudSkinLoaded)
-	{
-		Graphics()->UnloadTexture(&m_HudSkin.m_SpriteHudAirjump);
-		Graphics()->UnloadTexture(&m_HudSkin.m_SpriteHudAirjumpEmpty);
-		Graphics()->UnloadTexture(&m_HudSkin.m_SpriteHudSolo);
-		Graphics()->UnloadTexture(&m_HudSkin.m_SpriteHudCollisionDisabled);
-		Graphics()->UnloadTexture(&m_HudSkin.m_SpriteHudEndlessJump);
-		Graphics()->UnloadTexture(&m_HudSkin.m_SpriteHudEndlessHook);
-		Graphics()->UnloadTexture(&m_HudSkin.m_SpriteHudJetpack);
-		Graphics()->UnloadTexture(&m_HudSkin.m_SpriteHudFreezeBarFullLeft);
-		Graphics()->UnloadTexture(&m_HudSkin.m_SpriteHudFreezeBarFull);
-		Graphics()->UnloadTexture(&m_HudSkin.m_SpriteHudFreezeBarEmpty);
-		Graphics()->UnloadTexture(&m_HudSkin.m_SpriteHudFreezeBarEmptyRight);
-		Graphics()->UnloadTexture(&m_HudSkin.m_SpriteHudNinjaBarFullLeft);
-		Graphics()->UnloadTexture(&m_HudSkin.m_SpriteHudNinjaBarFull);
-		Graphics()->UnloadTexture(&m_HudSkin.m_SpriteHudNinjaBarEmpty);
-		Graphics()->UnloadTexture(&m_HudSkin.m_SpriteHudNinjaBarEmptyRight);
-		Graphics()->UnloadTexture(&m_HudSkin.m_SpriteHudHookHitDisabled);
-		Graphics()->UnloadTexture(&m_HudSkin.m_SpriteHudHammerHitDisabled);
-		Graphics()->UnloadTexture(&m_HudSkin.m_SpriteHudShotgunHitDisabled);
-		Graphics()->UnloadTexture(&m_HudSkin.m_SpriteHudGrenadeHitDisabled);
-		Graphics()->UnloadTexture(&m_HudSkin.m_SpriteHudLaserHitDisabled);
-		Graphics()->UnloadTexture(&m_HudSkin.m_SpriteHudGunHitDisabled);
-		Graphics()->UnloadTexture(&m_HudSkin.m_SpriteHudDeepFrozen);
-		Graphics()->UnloadTexture(&m_HudSkin.m_SpriteHudLiveFrozen);
-		Graphics()->UnloadTexture(&m_HudSkin.m_SpriteHudTeleportGrenade);
-		Graphics()->UnloadTexture(&m_HudSkin.m_SpriteHudTeleportGun);
-		Graphics()->UnloadTexture(&m_HudSkin.m_SpriteHudTeleportLaser);
-		Graphics()->UnloadTexture(&m_HudSkin.m_SpriteHudPracticeMode);
-		Graphics()->UnloadTexture(&m_HudSkin.m_SpriteHudLockMode);
-		Graphics()->UnloadTexture(&m_HudSkin.m_SpriteHudTeam0Mode);
-		Graphics()->UnloadTexture(&m_HudSkin.m_SpriteHudDummyHammer);
-		Graphics()->UnloadTexture(&m_HudSkin.m_SpriteHudDummyCopy);
-		m_HudSkinLoaded = false;
-	}
-
-	char aPath[IO_MAX_PATH_LENGTH];
-	bool IsDefault = false;
-	if(str_comp(pPath, "default") == 0)
-	{
-		str_copy(aPath, g_pData->m_aImages[IMAGE_HUD].m_pFilename);
-		IsDefault = true;
-	}
-	else
-	{
-		if(AsDir)
-			str_format(aPath, sizeof(aPath), "assets/hud/%s/%s", pPath, g_pData->m_aImages[IMAGE_HUD].m_pFilename);
-		else
-			str_format(aPath, sizeof(aPath), "assets/hud/%s.png", pPath);
-	}
-
-	CImageInfo ImgInfo;
-	bool PngLoaded = Graphics()->LoadPng(ImgInfo, aPath, IStorage::TYPE_ALL);
-	if(!PngLoaded && !IsDefault)
-	{
-		if(AsDir)
-			LoadHudSkin("default");
-		else
-			LoadHudSkin(pPath, true);
-	}
-	else if(PngLoaded && Graphics()->CheckImageDivisibility(aPath, ImgInfo, g_pData->m_aSprites[SPRITE_HUD_AIRJUMP].m_pSet->m_Gridx, g_pData->m_aSprites[SPRITE_HUD_AIRJUMP].m_pSet->m_Gridy, true) && Graphics()->IsImageFormatRgba(aPath, ImgInfo))
-	{
-		m_HudSkin.m_SpriteHudAirjump = Graphics()->LoadSpriteTexture(ImgInfo, &g_pData->m_aSprites[SPRITE_HUD_AIRJUMP]);
-		m_HudSkin.m_SpriteHudAirjumpEmpty = Graphics()->LoadSpriteTexture(ImgInfo, &g_pData->m_aSprites[SPRITE_HUD_AIRJUMP_EMPTY]);
-		m_HudSkin.m_SpriteHudSolo = Graphics()->LoadSpriteTexture(ImgInfo, &g_pData->m_aSprites[SPRITE_HUD_SOLO]);
-		m_HudSkin.m_SpriteHudCollisionDisabled = Graphics()->LoadSpriteTexture(ImgInfo, &g_pData->m_aSprites[SPRITE_HUD_COLLISION_DISABLED]);
-		m_HudSkin.m_SpriteHudEndlessJump = Graphics()->LoadSpriteTexture(ImgInfo, &g_pData->m_aSprites[SPRITE_HUD_ENDLESS_JUMP]);
-		m_HudSkin.m_SpriteHudEndlessHook = Graphics()->LoadSpriteTexture(ImgInfo, &g_pData->m_aSprites[SPRITE_HUD_ENDLESS_HOOK]);
-		m_HudSkin.m_SpriteHudJetpack = Graphics()->LoadSpriteTexture(ImgInfo, &g_pData->m_aSprites[SPRITE_HUD_JETPACK]);
-		m_HudSkin.m_SpriteHudFreezeBarFullLeft = Graphics()->LoadSpriteTexture(ImgInfo, &g_pData->m_aSprites[SPRITE_HUD_FREEZE_BAR_FULL_LEFT]);
-		m_HudSkin.m_SpriteHudFreezeBarFull = Graphics()->LoadSpriteTexture(ImgInfo, &g_pData->m_aSprites[SPRITE_HUD_FREEZE_BAR_FULL]);
-		m_HudSkin.m_SpriteHudFreezeBarEmpty = Graphics()->LoadSpriteTexture(ImgInfo, &g_pData->m_aSprites[SPRITE_HUD_FREEZE_BAR_EMPTY]);
-		m_HudSkin.m_SpriteHudFreezeBarEmptyRight = Graphics()->LoadSpriteTexture(ImgInfo, &g_pData->m_aSprites[SPRITE_HUD_FREEZE_BAR_EMPTY_RIGHT]);
-		m_HudSkin.m_SpriteHudNinjaBarFullLeft = Graphics()->LoadSpriteTexture(ImgInfo, &g_pData->m_aSprites[SPRITE_HUD_NINJA_BAR_FULL_LEFT]);
-		m_HudSkin.m_SpriteHudNinjaBarFull = Graphics()->LoadSpriteTexture(ImgInfo, &g_pData->m_aSprites[SPRITE_HUD_NINJA_BAR_FULL]);
-		m_HudSkin.m_SpriteHudNinjaBarEmpty = Graphics()->LoadSpriteTexture(ImgInfo, &g_pData->m_aSprites[SPRITE_HUD_NINJA_BAR_EMPTY]);
-		m_HudSkin.m_SpriteHudNinjaBarEmptyRight = Graphics()->LoadSpriteTexture(ImgInfo, &g_pData->m_aSprites[SPRITE_HUD_NINJA_BAR_EMPTY_RIGHT]);
-		m_HudSkin.m_SpriteHudHookHitDisabled = Graphics()->LoadSpriteTexture(ImgInfo, &g_pData->m_aSprites[SPRITE_HUD_HOOK_HIT_DISABLED]);
-		m_HudSkin.m_SpriteHudHammerHitDisabled = Graphics()->LoadSpriteTexture(ImgInfo, &g_pData->m_aSprites[SPRITE_HUD_HAMMER_HIT_DISABLED]);
-		m_HudSkin.m_SpriteHudShotgunHitDisabled = Graphics()->LoadSpriteTexture(ImgInfo, &g_pData->m_aSprites[SPRITE_HUD_SHOTGUN_HIT_DISABLED]);
-		m_HudSkin.m_SpriteHudGrenadeHitDisabled = Graphics()->LoadSpriteTexture(ImgInfo, &g_pData->m_aSprites[SPRITE_HUD_GRENADE_HIT_DISABLED]);
-		m_HudSkin.m_SpriteHudLaserHitDisabled = Graphics()->LoadSpriteTexture(ImgInfo, &g_pData->m_aSprites[SPRITE_HUD_LASER_HIT_DISABLED]);
-		m_HudSkin.m_SpriteHudGunHitDisabled = Graphics()->LoadSpriteTexture(ImgInfo, &g_pData->m_aSprites[SPRITE_HUD_GUN_HIT_DISABLED]);
-		m_HudSkin.m_SpriteHudDeepFrozen = Graphics()->LoadSpriteTexture(ImgInfo, &g_pData->m_aSprites[SPRITE_HUD_DEEP_FROZEN]);
-		m_HudSkin.m_SpriteHudLiveFrozen = Graphics()->LoadSpriteTexture(ImgInfo, &g_pData->m_aSprites[SPRITE_HUD_LIVE_FROZEN]);
-		m_HudSkin.m_SpriteHudTeleportGrenade = Graphics()->LoadSpriteTexture(ImgInfo, &g_pData->m_aSprites[SPRITE_HUD_TELEPORT_GRENADE]);
-		m_HudSkin.m_SpriteHudTeleportGun = Graphics()->LoadSpriteTexture(ImgInfo, &g_pData->m_aSprites[SPRITE_HUD_TELEPORT_GUN]);
-		m_HudSkin.m_SpriteHudTeleportLaser = Graphics()->LoadSpriteTexture(ImgInfo, &g_pData->m_aSprites[SPRITE_HUD_TELEPORT_LASER]);
-		m_HudSkin.m_SpriteHudPracticeMode = Graphics()->LoadSpriteTexture(ImgInfo, &g_pData->m_aSprites[SPRITE_HUD_PRACTICE_MODE]);
-		m_HudSkin.m_SpriteHudLockMode = Graphics()->LoadSpriteTexture(ImgInfo, &g_pData->m_aSprites[SPRITE_HUD_LOCK_MODE]);
-		m_HudSkin.m_SpriteHudTeam0Mode = Graphics()->LoadSpriteTexture(ImgInfo, &g_pData->m_aSprites[SPRITE_HUD_TEAM0_MODE]);
-		m_HudSkin.m_SpriteHudDummyHammer = Graphics()->LoadSpriteTexture(ImgInfo, &g_pData->m_aSprites[SPRITE_HUD_DUMMY_HAMMER]);
-		m_HudSkin.m_SpriteHudDummyCopy = Graphics()->LoadSpriteTexture(ImgInfo, &g_pData->m_aSprites[SPRITE_HUD_DUMMY_COPY]);
-
-		m_HudSkinLoaded = true;
-	}
-	ImgInfo.Free();
-}
-
-void CGameClient::LoadExtrasSkin(const char *pPath, bool AsDir)
-{
-	if(m_ExtrasSkinLoaded)
-	{
-		Graphics()->UnloadTexture(&m_ExtrasSkin.m_SpriteParticleSnowflake);
-		Graphics()->UnloadTexture(&m_ExtrasSkin.m_SpriteParticleSparkle);
-
-		for(auto &SpriteParticle : m_ExtrasSkin.m_aSpriteParticles)
-			SpriteParticle = IGraphics::CTextureHandle();
-
-		m_ExtrasSkinLoaded = false;
-	}
-
-	char aPath[IO_MAX_PATH_LENGTH];
-	bool IsDefault = false;
-	if(str_comp(pPath, "default") == 0)
-	{
-		str_copy(aPath, g_pData->m_aImages[IMAGE_EXTRAS].m_pFilename);
-		IsDefault = true;
-	}
-	else
-	{
-		if(AsDir)
-			str_format(aPath, sizeof(aPath), "assets/extras/%s/%s", pPath, g_pData->m_aImages[IMAGE_EXTRAS].m_pFilename);
-		else
-			str_format(aPath, sizeof(aPath), "assets/extras/%s.png", pPath);
-	}
-
-	CImageInfo ImgInfo;
-	bool PngLoaded = Graphics()->LoadPng(ImgInfo, aPath, IStorage::TYPE_ALL);
-	if(!PngLoaded && !IsDefault)
-	{
-		if(AsDir)
-			LoadExtrasSkin("default");
-		else
-			LoadExtrasSkin(pPath, true);
-	}
-	else if(PngLoaded && Graphics()->CheckImageDivisibility(aPath, ImgInfo, g_pData->m_aSprites[SPRITE_PART_SNOWFLAKE].m_pSet->m_Gridx, g_pData->m_aSprites[SPRITE_PART_SNOWFLAKE].m_pSet->m_Gridy, true) && Graphics()->IsImageFormatRgba(aPath, ImgInfo))
-	{
-		m_ExtrasSkin.m_SpriteParticleSnowflake = Graphics()->LoadSpriteTexture(ImgInfo, &g_pData->m_aSprites[SPRITE_PART_SNOWFLAKE]);
-		m_ExtrasSkin.m_SpriteParticleSparkle = Graphics()->LoadSpriteTexture(ImgInfo, &g_pData->m_aSprites[SPRITE_PART_SPARKLE]);
-
-		m_ExtrasSkin.m_aSpriteParticles[0] = m_ExtrasSkin.m_SpriteParticleSnowflake;
-		m_ExtrasSkin.m_aSpriteParticles[1] = m_ExtrasSkin.m_SpriteParticleSparkle;
-
-		m_ExtrasSkinLoaded = true;
-	}
-	ImgInfo.Free();
-}
-
-void CGameClient::RefreshSkins()
-{
-	const auto SkinStartLoadTime = time_get_nanoseconds();
-	m_Skins.Refresh([&]() {
-		// if skin refreshing takes to long, swap to a loading screen
-		if(time_get_nanoseconds() - SkinStartLoadTime > 500ms)
-		{
-			m_Menus.RenderLoading(Localize("Loading skin files"), "", 0, false);
-		}
-	});
-
-	for(auto &Client : m_aClients)
-	{
-		Client.m_SkinInfo.Apply(m_Skins.Find(Client.m_aSkinName));
-		Client.UpdateRenderInfo(IsTeamPlay());
-	}
-
-	for(auto &pComponent : m_vpAll)
-		pComponent->OnRefreshSkins();
-}
-
-void CGameClient::ConchainRefreshSkins(IConsole::IResult *pResult, void *pUserData, IConsole::FCommandCallback pfnCallback, void *pCallbackUserData)
-{
-	CGameClient *pThis = static_cast<CGameClient *>(pUserData);
-	pfnCallback(pResult, pCallbackUserData);
-	if(pResult->NumArguments() && pThis->m_Menus.IsInit())
-	{
-		pThis->RefreshSkins();
-	}
-}
-
-static bool UnknownMapSettingCallback(const char *pCommand, void *pUser)
-{
-	return true;
-}
-
-void CGameClient::LoadMapSettings()
-{
-	// Reset Tunezones
-	CTuningParams TuningParams;
-	for(int i = 0; i < NUM_TUNEZONES; i++)
-	{
-		TuningList()[i] = TuningParams;
-		TuningList()[i].Set("gun_curvature", 0);
-		TuningList()[i].Set("gun_speed", 1400);
-		TuningList()[i].Set("shotgun_curvature", 0);
-		TuningList()[i].Set("shotgun_speed", 500);
-		TuningList()[i].Set("shotgun_speeddiff", 0);
-	}
-
-	// Load map tunings
-	IMap *pMap = Kernel()->RequestInterface<IMap>();
-	int Start, Num;
-	pMap->GetType(MAPITEMTYPE_INFO, &Start, &Num);
-	for(int i = Start; i < Start + Num; i++)
-	{
-		int ItemId;
-		CMapItemInfoSettings *pItem = (CMapItemInfoSettings *)pMap->GetItem(i, nullptr, &ItemId);
-		int ItemSize = pMap->GetItemSize(i);
-		if(!pItem || ItemId != 0)
-			continue;
-
-		if(ItemSize < (int)sizeof(CMapItemInfoSettings))
-			break;
-		if(!(pItem->m_Settings > -1))
-			break;
-
-		int Size = pMap->GetDataSize(pItem->m_Settings);
-		char *pSettings = (char *)pMap->GetData(pItem->m_Settings);
-		char *pNext = pSettings;
-		Console()->SetUnknownCommandCallback(UnknownMapSettingCallback, nullptr);
-		while(pNext < pSettings + Size)
-		{
-			int StrSize = str_length(pNext) + 1;
-			Console()->ExecuteLine(pNext, IConsole::CLIENT_ID_GAME);
-			pNext += StrSize;
-		}
-		Console()->SetUnknownCommandCallback(IConsole::EmptyUnknownCommandCallback, nullptr);
-		pMap->UnloadData(pItem->m_Settings);
-		break;
-	}
-}
-
-void CGameClient::ConTuneZone(IConsole::IResult *pResult, void *pUserData)
-{
-	CGameClient *pSelf = (CGameClient *)pUserData;
-	int List = pResult->GetInteger(0);
-	const char *pParamName = pResult->GetString(1);
-	float NewValue = pResult->GetFloat(2);
-
-	if(List >= 0 && List < NUM_TUNEZONES)
-		pSelf->TuningList()[List].Set(pParamName, NewValue);
-}
-
-void CGameClient::ConchainMenuMap(IConsole::IResult *pResult, void *pUserData, IConsole::FCommandCallback pfnCallback, void *pCallbackUserData)
-{
-	CGameClient *pSelf = (CGameClient *)pUserData;
-	if(pResult->NumArguments())
-	{
-		if(str_comp(g_Config.m_ClMenuMap, pResult->GetString(0)) != 0)
-		{
-			str_copy(g_Config.m_ClMenuMap, pResult->GetString(0));
-			pSelf->m_MenuBackground.LoadMenuBackground();
-		}
-	}
-	else
-		pfnCallback(pResult, pCallbackUserData);
-}
-
-void CGameClient::DummyResetInput()
-{
-	if(!Client()->DummyConnected())
-		return;
-
-	if((m_DummyInput.m_Fire & 1) != 0)
-		m_DummyInput.m_Fire++;
-
-	m_Controls.ResetInput(!g_Config.m_ClDummy);
-	m_Controls.m_aInputData[!g_Config.m_ClDummy].m_Hook = 0;
-	m_Controls.m_aInputData[!g_Config.m_ClDummy].m_Fire = m_DummyInput.m_Fire;
-
-	m_DummyInput = m_Controls.m_aInputData[!g_Config.m_ClDummy];
-}
-
-bool CGameClient::CanDisplayWarning() const
-{
-	return m_Menus.CanDisplayWarning();
-}
-
-CNetObjHandler *CGameClient::GetNetObjHandler()
-{
-	return &m_NetObjHandler;
-}
-
-protocol7::CNetObjHandler *CGameClient::GetNetObjHandler7()
-{
-	return &m_NetObjHandler7;
-}
-
-void CGameClient::SnapCollectEntities()
-{
-	int NumSnapItems = Client()->SnapNumItems(IClient::SNAP_CURRENT);
-
-	std::vector<CSnapEntities> vItemData;
-	std::vector<CSnapEntities> vItemEx;
-
-	for(int Index = 0; Index < NumSnapItems; Index++)
-	{
-		const IClient::CSnapItem Item = Client()->SnapGetItem(IClient::SNAP_CURRENT, Index);
-		if(Item.m_Type == NETOBJTYPE_ENTITYEX)
-			vItemEx.push_back({Item, nullptr});
-		else if(Item.m_Type == NETOBJTYPE_PICKUP || Item.m_Type == NETOBJTYPE_DDNETPICKUP || Item.m_Type == NETOBJTYPE_LASER || Item.m_Type == NETOBJTYPE_DDNETLASER || Item.m_Type == NETOBJTYPE_PROJECTILE || Item.m_Type == NETOBJTYPE_DDRACEPROJECTILE || Item.m_Type == NETOBJTYPE_DDNETPROJECTILE)
-			vItemData.push_back({Item, nullptr});
-	}
-
-	// sort by id
-	class CEntComparer
-	{
-	public:
-		bool operator()(const CSnapEntities &Lhs, const CSnapEntities &Rhs) const
-		{
-			return Lhs.m_Item.m_Id < Rhs.m_Item.m_Id;
-		}
-	};
-
-	std::sort(vItemData.begin(), vItemData.end(), CEntComparer());
-	std::sort(vItemEx.begin(), vItemEx.end(), CEntComparer());
-
-	// merge extended items with items they belong to
-	m_vSnapEntities.clear();
-
-	size_t IndexEx = 0;
-	for(const CSnapEntities &Ent : vItemData)
-	{
-		while(IndexEx < vItemEx.size() && vItemEx[IndexEx].m_Item.m_Id < Ent.m_Item.m_Id)
-			IndexEx++;
-
-		const CNetObj_EntityEx *pDataEx = nullptr;
-		if(IndexEx < vItemEx.size() && vItemEx[IndexEx].m_Item.m_Id == Ent.m_Item.m_Id)
-			pDataEx = (const CNetObj_EntityEx *)vItemEx[IndexEx].m_Item.m_pData;
-
-		m_vSnapEntities.push_back({Ent.m_Item, pDataEx});
-	}
-}
-
-void CGameClient::HandleMultiView()
-{
-	bool IsTeamZero = IsMultiViewIdSet();
-	bool Init = false;
-	int AmountPlayers = 0;
-	vec2 Minpos, Maxpos;
-	float TmpVel = 0.0f;
-
-	for(int i = 0; i < MAX_CLIENTS; i++)
-	{
-		// look at players who are vanished
-		if(m_MultiView.m_aVanish[i])
-		{
-			// not in freeze anymore and the delay is over
-			if(m_MultiView.m_aLastFreeze[i] + 6.0f <= Client()->LocalTime() && m_aClients[i].m_FreezeEnd == 0)
-			{
-				m_MultiView.m_aVanish[i] = false;
-				m_MultiView.m_aLastFreeze[i] = 0.0f;
-			}
-		}
-
-		// we look at team 0 and the player is not in the spec list
-		if(IsTeamZero && !m_aMultiViewId[i])
-			continue;
-
-		// player is vanished
-		if(m_MultiView.m_aVanish[i])
-			continue;
-
-		// the player is not in the team we are spectating
-		if(m_Teams.Team(i) != m_MultiViewTeam)
-			continue;
-
-		vec2 PlayerPos;
-		if(m_Snap.m_aCharacters[i].m_Active)
-			PlayerPos = vec2(m_aClients[i].m_RenderPos.x, m_aClients[i].m_RenderPos.y);
-		else if(m_aClients[i].m_Spec) // tee is in spec
-			PlayerPos = m_aClients[i].m_SpecChar;
-		else
-			continue;
-
-		// player is far away and frozen
-		if(distance(m_MultiView.m_OldPos, PlayerPos) > 1100 && m_aClients[i].m_FreezeEnd != 0)
-		{
-			// check if the player is frozen for more than 3 seconds, if so vanish him
-			if(m_MultiView.m_aLastFreeze[i] == 0.0f)
-				m_MultiView.m_aLastFreeze[i] = Client()->LocalTime();
-			else if(m_MultiView.m_aLastFreeze[i] + 3.0f <= Client()->LocalTime())
-			{
-				m_MultiView.m_aVanish[i] = true;
-				// player we want to be vanished is our "main" tee, so lets switch the tee
-				if(i == m_Snap.m_SpecInfo.m_SpectatorId)
-					m_Spectator.Spectate(FindFirstMultiViewId());
-			}
-		}
-		else if(m_MultiView.m_aLastFreeze[i] != 0)
-			m_MultiView.m_aLastFreeze[i] = 0;
-
-		// set the minimum and maximum position
-		if(!Init)
-		{
-			Minpos = PlayerPos;
-			Maxpos = PlayerPos;
-			Init = true;
-		}
-		else
-		{
-			Minpos.x = std::min(Minpos.x, PlayerPos.x);
-			Maxpos.x = std::max(Maxpos.x, PlayerPos.x);
-			Minpos.y = std::min(Minpos.y, PlayerPos.y);
-			Maxpos.y = std::max(Maxpos.y, PlayerPos.y);
-		}
-
-		// sum up the velocity of all players we are spectating
-		const CNetObj_Character &CurrentCharacter = m_Snap.m_aCharacters[i].m_Cur;
-		TmpVel += (length(vec2(CurrentCharacter.m_VelX / 256.0f, CurrentCharacter.m_VelY / 256.0f)) * 50) / 32.0f;
-		AmountPlayers++;
-	}
-
-	// if we have found no players, we disable multi view
-	if(AmountPlayers == 0)
-	{
-		if(m_MultiView.m_SecondChance == 0.0f)
-			m_MultiView.m_SecondChance = Client()->LocalTime() + 0.3f;
-		else if(m_MultiView.m_SecondChance < Client()->LocalTime())
-		{
-			ResetMultiView();
-			return;
-		}
-		return;
-	}
-	else if(m_MultiView.m_SecondChance != 0.0f)
-		m_MultiView.m_SecondChance = 0.0f;
-
-	// if we only have one tee that's in the list, we activate solo-mode
-	m_MultiView.m_Solo = std::count(std::begin(m_aMultiViewId), std::end(m_aMultiViewId), true) == 1;
-
-	vec2 TargetPos = vec2((Minpos.x + Maxpos.x) / 2.0f, (Minpos.y + Maxpos.y) / 2.0f);
-	// dont hide the position hud if its only one player
-	m_MultiViewShowHud = AmountPlayers == 1;
-	// get the average velocity
-	float AvgVel = clamp(TmpVel / AmountPlayers ? TmpVel / (float)AmountPlayers : 0.0f, 0.0f, 1000.0f);
-
-	if(m_MultiView.m_OldPersonalZoom == m_MultiViewPersonalZoom)
-		m_Camera.SetZoom(CalculateMultiViewZoom(Minpos, Maxpos, AvgVel), g_Config.m_ClMultiViewZoomSmoothness);
-	else
-		m_Camera.SetZoom(CalculateMultiViewZoom(Minpos, Maxpos, AvgVel), 50);
-
-	m_Snap.m_SpecInfo.m_Position = m_MultiView.m_OldPos + ((TargetPos - m_MultiView.m_OldPos) * CalculateMultiViewMultiplier(TargetPos));
-	m_MultiView.m_OldPos = m_Snap.m_SpecInfo.m_Position;
-	m_Snap.m_SpecInfo.m_UsePosition = true;
-}
-
-bool CGameClient::InitMultiView(int Team)
-{
-	float Width, Height;
-	CleanMultiViewIds();
-	m_MultiView.m_IsInit = true;
-
-	// get the current view coordinates
-	RenderTools()->CalcScreenParams(Graphics()->ScreenAspect(), m_Camera.m_Zoom, &Width, &Height);
-	vec2 AxisX = vec2(m_Camera.m_Center.x - (Width / 2), m_Camera.m_Center.x + (Width / 2));
-	vec2 AxisY = vec2(m_Camera.m_Center.y - (Height / 2), m_Camera.m_Center.y + (Height / 2));
-
-	if(Team > 0)
-	{
-		m_MultiViewTeam = Team;
-		for(int i = 0; i < MAX_CLIENTS; i++)
-			m_aMultiViewId[i] = m_Teams.Team(i) == Team;
-	}
-	else
-	{
-		// we want to allow spectating players in teams directly if there is no other team on screen
-		// to do that, -1 is used temporarily for "we don't know which team to spectate yet"
-		m_MultiViewTeam = -1;
-
-		int Count = 0;
-		for(int i = 0; i < MAX_CLIENTS; i++)
-		{
-			vec2 PlayerPos;
-
-			// get the position of the player
-			if(m_Snap.m_aCharacters[i].m_Active)
-				PlayerPos = vec2(m_Snap.m_aCharacters[i].m_Cur.m_X, m_Snap.m_aCharacters[i].m_Cur.m_Y);
-			else if(m_aClients[i].m_Spec)
-				PlayerPos = m_aClients[i].m_SpecChar;
-			else
-				continue;
-
-			if(PlayerPos.x == 0 || PlayerPos.y == 0)
-				continue;
-
-			// skip players that aren't in view
-			if(PlayerPos.x <= AxisX.x || PlayerPos.x >= AxisX.y || PlayerPos.y <= AxisY.x || PlayerPos.y >= AxisY.y)
-				continue;
-
-			if(m_MultiViewTeam == -1)
-			{
-				// use the current player's team for now, but it might switch to team 0 if any other team is found
-				m_MultiViewTeam = m_Teams.Team(i);
-			}
-			else if(m_MultiViewTeam != 0 && m_Teams.Team(i) != m_MultiViewTeam)
-			{
-				// mismatched teams; remove all previously added players again and switch to team 0 instead
-				std::fill_n(m_aMultiViewId, i, false);
-				m_MultiViewTeam = 0;
-			}
-
-			m_aMultiViewId[i] = true;
-			Count++;
-		}
-
-		// might still be -1 if not a single player was in view; fallback to team 0 in that case
-		if(m_MultiViewTeam == -1)
-			m_MultiViewTeam = 0;
-
-		// we are spectating only one player
-		m_MultiView.m_Solo = Count == 1;
-	}
-
-	if(IsMultiViewIdSet())
-	{
-		int SpectatorId = m_Snap.m_SpecInfo.m_SpectatorId;
-		int NewSpectatorId = -1;
-
-		vec2 CurPosition(m_Camera.m_Center);
-		if(SpectatorId != SPEC_FREEVIEW)
-		{
-			const CNetObj_Character &CurCharacter = m_Snap.m_aCharacters[SpectatorId].m_Cur;
-			CurPosition.x = CurCharacter.m_X;
-			CurPosition.y = CurCharacter.m_Y;
-		}
-
-		int ClosestDistance = std::numeric_limits<int>::max();
-		for(int i = 0; i < MAX_CLIENTS; i++)
-		{
-			if(!m_Snap.m_apPlayerInfos[i] || m_Snap.m_apPlayerInfos[i]->m_Team == TEAM_SPECTATORS || m_Teams.Team(i) != m_MultiViewTeam)
-				continue;
-
-			vec2 PlayerPos;
-			if(m_Snap.m_aCharacters[i].m_Active)
-				PlayerPos = vec2(m_aClients[i].m_RenderPos.x, m_aClients[i].m_RenderPos.y);
-			else if(m_aClients[i].m_Spec) // tee is in spec
-				PlayerPos = m_aClients[i].m_SpecChar;
-			else
-				continue;
-
-			int Distance = distance(CurPosition, PlayerPos);
-			if(NewSpectatorId == -1 || Distance < ClosestDistance)
-			{
-				NewSpectatorId = i;
-				ClosestDistance = Distance;
-			}
-		}
-
-		if(NewSpectatorId > -1)
-			m_Spectator.Spectate(NewSpectatorId);
-	}
-
-	return IsMultiViewIdSet();
-}
-
-float CGameClient::CalculateMultiViewMultiplier(vec2 TargetPos)
-{
-	float MaxCameraDist = 200.0f;
-	float MinCameraDist = 20.0f;
-	float MaxVel = g_Config.m_ClMultiViewSensitivity / 150.0f;
-	float MinVel = 0.007f;
-	float CurrentCameraDistance = distance(m_MultiView.m_OldPos, TargetPos);
-	float UpperLimit = 1.0f;
-
-	if(m_MultiView.m_Teleported && CurrentCameraDistance <= 100)
-		m_MultiView.m_Teleported = false;
-
-	// somebody got teleported very likely
-	if((m_MultiView.m_Teleported || CurrentCameraDistance - m_MultiView.m_OldCameraDistance > 100) && m_MultiView.m_OldCameraDistance != 0.0f)
-	{
-		UpperLimit = 0.1f; // dont try to compensate it by flickering
-		m_MultiView.m_Teleported = true;
-	}
-	m_MultiView.m_OldCameraDistance = CurrentCameraDistance;
-
-	return clamp(MapValue(MaxCameraDist, MinCameraDist, MaxVel, MinVel, CurrentCameraDistance), MinVel, UpperLimit);
-}
-
-float CGameClient::CalculateMultiViewZoom(vec2 MinPos, vec2 MaxPos, float Vel)
-{
-	float Ratio = Graphics()->ScreenAspect();
-	float ZoomX = 0.0f, ZoomY;
-
-	// only calc two axis if the aspect ratio is not 1:1
-	if(Ratio != 1.0f)
-		ZoomX = (0.001309f - 0.000328 * Ratio) * (MaxPos.x - MinPos.x) + (0.741413f - 0.032959 * Ratio);
-
-	// calculate the according zoom with linear function
-	ZoomY = 0.001309f * (MaxPos.y - MinPos.y) + 0.741413f;
-	// choose the highest zoom
-	float Zoom = std::max(ZoomX, ZoomY);
-	// zoom out to maximum 10 percent of the current zoom for 70 velocity
-	float Diff = clamp(MapValue(70.0f, 15.0f, Zoom * 0.10f, 0.0f, Vel), 0.0f, Zoom * 0.10f);
-	// zoom should stay between 1.1 and 20.0
-	Zoom = clamp(Zoom + Diff, 1.1f, 20.0f);
-	// dont go below default zoom
-	Zoom = std::max(float(std::pow(CCamera::ZOOM_STEP, g_Config.m_ClDefaultZoom - 10)), Zoom);
-	// add the user preference
-	Zoom -= (Zoom * 0.1f) * m_MultiViewPersonalZoom;
-	m_MultiView.m_OldPersonalZoom = m_MultiViewPersonalZoom;
-
-	return Zoom;
-}
-
-float CGameClient::MapValue(float MaxValue, float MinValue, float MaxRange, float MinRange, float Value)
-{
-	return (MaxRange - MinRange) / (MaxValue - MinValue) * (Value - MinValue) + MinRange;
-}
-
-void CGameClient::ResetMultiView()
-{
-	m_Camera.SetZoom(std::pow(CCamera::ZOOM_STEP, g_Config.m_ClDefaultZoom - 10), g_Config.m_ClSmoothZoomTime);
-	m_MultiViewPersonalZoom = 0;
-	m_MultiViewActivated = false;
-	m_MultiView.m_Solo = false;
-	m_MultiView.m_IsInit = false;
-	m_MultiView.m_Teleported = false;
-	m_MultiView.m_OldCameraDistance = 0.0f;
-}
-
-void CGameClient::CleanMultiViewIds()
-{
-	std::fill(std::begin(m_aMultiViewId), std::end(m_aMultiViewId), false);
-	std::fill(std::begin(m_MultiView.m_aLastFreeze), std::end(m_MultiView.m_aLastFreeze), 0.0f);
-	std::fill(std::begin(m_MultiView.m_aVanish), std::end(m_MultiView.m_aVanish), false);
-}
-
-void CGameClient::CleanMultiViewId(int ClientId)
-{
-	if(ClientId >= MAX_CLIENTS || ClientId < 0)
-		return;
-
-	m_aMultiViewId[ClientId] = false;
-	m_MultiView.m_aLastFreeze[ClientId] = 0.0f;
-	m_MultiView.m_aVanish[ClientId] = false;
-}
-
-bool CGameClient::IsMultiViewIdSet()
-{
-	return std::any_of(std::begin(m_aMultiViewId), std::end(m_aMultiViewId), [](bool IsSet) { return IsSet; });
-}
-
-int CGameClient::FindFirstMultiViewId()
-{
-	int ClientId = -1;
-	for(int i = 0; i < MAX_CLIENTS; i++)
-	{
-		if(m_aMultiViewId[i] && !m_MultiView.m_aVanish[i])
-			return i;
-	}
-	return ClientId;
-}
-=======
 /* (c) Magnus Auvinen. See licence.txt in the root of the distribution for more information. */
 /* If you are missing that file, acquire a complete release at teeworlds.com.                */
 
@@ -4822,7 +558,7 @@
 	const char *pLoadMapContent = Localize("Initializing boahhhhh");
 	// render loading before skip is calculated
 	m_Menus.RenderLoading(pConnectCaption, pLoadMapContent, 0, false);
-	m_Layers.Init(Kernel());
+	m_Layers.Init(Kernel()->RequestInterface<IMap>(), false);
 	m_Collision.Init(Layers());
 	m_GameWorld.m_Core.InitSwitchers(m_Collision.m_HighestSwitchNumber);
 	m_RaceHelper.Init(this);
@@ -4862,6 +598,7 @@
 	std::fill(std::begin(m_aLastNewPredictedTick), std::end(m_aLastNewPredictedTick), -1);
 
 	m_LastRoundStartTick = -1;
+	m_LastRaceTick = -1;
 	m_LastFlagCarrierRed = -4;
 	m_LastFlagCarrierBlue = -4;
 
@@ -5134,9 +871,18 @@
 	m_PredictedDummyId = -1;
 }
 
-int CGameClient::GetLastRaceTick() const
-{
-	return m_Ghost.GetLastRaceTick();
+int CGameClient::LastRaceTick() const
+{
+	return m_LastRaceTick;
+}
+
+int CGameClient::CurrentRaceTime() const
+{
+	if(m_LastRaceTick < 0)
+	{
+		return 0;
+	}
+	return (Client()->GameTick(g_Config.m_ClDummy) - m_LastRaceTick) / Client()->GameTickSpeed();
 }
 
 bool CGameClient::Predict() const
@@ -6380,6 +2126,19 @@
 			}
 		}
 	}
+
+	// Record m_LastRaceTick for g_Config.m_ClConfirmDisconnect/QuitTime
+	if(m_GameInfo.m_Race &&
+		Client()->State() == IClient::STATE_ONLINE &&
+		m_Snap.m_pGameInfoObj &&
+		!m_Snap.m_SpecInfo.m_Active &&
+		m_Snap.m_pLocalCharacter &&
+		m_Snap.m_pLocalPrevCharacter)
+	{
+		const bool RaceFlag = m_Snap.m_pGameInfoObj->m_GameStateFlags & GAMESTATEFLAG_RACETIME;
+		m_LastRaceTick = RaceFlag ? -m_Snap.m_pGameInfoObj->m_WarmupTimer : -1;
+	}
+
 	if(m_Snap.m_LocalClientId != m_PrevLocalId)
 		m_PredictedDummyId = m_PrevLocalId;
 	m_PrevLocalId = m_Snap.m_LocalClientId;
@@ -8046,7 +3805,7 @@
 void CGameClient::RefreshSkins()
 {
 	const auto SkinStartLoadTime = time_get_nanoseconds();
-	m_Skins.Refresh([&](int) {
+	m_Skins.Refresh([&]() {
 		// if skin refreshing takes to long, swap to a loading screen
 		if(time_get_nanoseconds() - SkinStartLoadTime > 500ms)
 		{
@@ -8546,5 +4305,4 @@
 			return i;
 	}
 	return ClientId;
-}
->>>>>>> c0de480f
+}