--- conflicted
+++ resolved
@@ -19,7 +19,6 @@
 	OVERLAYRENDERFLAG_EDITOR = 2,
 };
 
-<<<<<<< HEAD
 //<FoxNet
 //class IEnvelopePointAccess
 //{
@@ -28,7 +27,7 @@
 //	virtual int NumPoints() const = 0;
 //	virtual const CEnvPoint *GetPoint(int Index) const = 0;
 //	virtual const CEnvPointBezier *GetBezier(int Index) const = 0;
-//	int FindPointIndex(int Time) const;
+//	int FindPointIndex(CFixedTime  Time) const;
 //};
 //
 //class CMapBasedEnvelopePointAccess : public IEnvelopePointAccess
@@ -51,37 +50,6 @@
 //	const CEnvPointBezier *GetBezier(int Index) const override;
 //};
 // FoxNet>
-=======
-class IEnvelopePointAccess
-{
-public:
-	virtual ~IEnvelopePointAccess() = default;
-	virtual int NumPoints() const = 0;
-	virtual const CEnvPoint *GetPoint(int Index) const = 0;
-	virtual const CEnvPointBezier *GetBezier(int Index) const = 0;
-	int FindPointIndex(CFixedTime Time) const;
-};
-
-class CMapBasedEnvelopePointAccess : public IEnvelopePointAccess
-{
-	int m_StartPoint;
-	int m_NumPoints;
-	int m_NumPointsMax;
-	CEnvPoint *m_pPoints;
-	CEnvPointBezier *m_pPointsBezier;
-	CEnvPointBezier_upstream *m_pPointsBezierUpstream;
-
-public:
-	CMapBasedEnvelopePointAccess(class CDataFileReader *pReader);
-	CMapBasedEnvelopePointAccess(class IMap *pMap);
-	void SetPointsRange(int StartPoint, int NumPoints);
-	int StartPoint() const;
-	int NumPoints() const override;
-	int NumPointsMax() const;
-	const CEnvPoint *GetPoint(int Index) const override;
-	const CEnvPointBezier *GetBezier(int Index) const override;
-};
->>>>>>> dacb0798
 
 class IGraphics;
 class ITextRender;
