/* (c) Magnus Auvinen. See licence.txt in the root of the distribution for more information. */
/* If you are missing that file, acquire a complete release at teeworlds.com.                */
#include <base/math.h>

#include <engine/graphics.h>
#include <engine/map.h>
#include <engine/textrender.h>

#include <engine/shared/config.h>
#include <engine/shared/datafile.h>
#include <engine/shared/map.h>

#include "render_map.h"

#include <generated/client_data.h>

#include <game/mapitems.h>
#include <game/mapitems_ex.h>
#include <game/envelopeaccess.h>

#include <chrono>
#include <cmath>

using namespace std::chrono_literals;

<<<<<<< HEAD
=======
int IEnvelopePointAccess::FindPointIndex(CFixedTime Time) const
{
	// binary search for the interval around Time
	int Low = 0;
	int High = NumPoints() - 2;
	int FoundIndex = -1;

	while(Low <= High)
	{
		int Mid = Low + (High - Low) / 2;
		const CEnvPoint *pMid = GetPoint(Mid);
		const CEnvPoint *pNext = GetPoint(Mid + 1);
		if(Time >= pMid->m_Time && Time < pNext->m_Time)
		{
			FoundIndex = Mid;
			break;
		}
		else if(Time < pMid->m_Time)
		{
			High = Mid - 1;
		}
		else
		{
			Low = Mid + 1;
		}
	}
	return FoundIndex;
}

CMapBasedEnvelopePointAccess::CMapBasedEnvelopePointAccess(CDataFileReader *pReader)
{
	bool FoundBezierEnvelope = false;
	int EnvStart, EnvNum;
	pReader->GetType(MAPITEMTYPE_ENVELOPE, &EnvStart, &EnvNum);
	for(int EnvIndex = 0; EnvIndex < EnvNum; EnvIndex++)
	{
		CMapItemEnvelope *pEnvelope = static_cast<CMapItemEnvelope *>(pReader->GetItem(EnvStart + EnvIndex));
		if(pEnvelope->m_Version >= CMapItemEnvelope::VERSION_TEEWORLDS_BEZIER)
		{
			FoundBezierEnvelope = true;
			break;
		}
	}

	if(FoundBezierEnvelope)
	{
		m_pPoints = nullptr;
		m_pPointsBezier = nullptr;

		int EnvPointStart, FakeEnvPointNum;
		pReader->GetType(MAPITEMTYPE_ENVPOINTS, &EnvPointStart, &FakeEnvPointNum);
		if(FakeEnvPointNum > 0)
			m_pPointsBezierUpstream = static_cast<CEnvPointBezier_upstream *>(pReader->GetItem(EnvPointStart));
		else
			m_pPointsBezierUpstream = nullptr;

		m_NumPointsMax = pReader->GetItemSize(EnvPointStart) / sizeof(CEnvPointBezier_upstream);
	}
	else
	{
		int EnvPointStart, FakeEnvPointNum;
		pReader->GetType(MAPITEMTYPE_ENVPOINTS, &EnvPointStart, &FakeEnvPointNum);
		if(FakeEnvPointNum > 0)
			m_pPoints = static_cast<CEnvPoint *>(pReader->GetItem(EnvPointStart));
		else
			m_pPoints = nullptr;

		m_NumPointsMax = pReader->GetItemSize(EnvPointStart) / sizeof(CEnvPoint);

		int EnvPointBezierStart, FakeEnvPointBezierNum;
		pReader->GetType(MAPITEMTYPE_ENVPOINTS_BEZIER, &EnvPointBezierStart, &FakeEnvPointBezierNum);
		const int NumPointsBezier = pReader->GetItemSize(EnvPointBezierStart) / sizeof(CEnvPointBezier);
		if(FakeEnvPointBezierNum > 0 && m_NumPointsMax == NumPointsBezier)
			m_pPointsBezier = static_cast<CEnvPointBezier *>(pReader->GetItem(EnvPointBezierStart));
		else
			m_pPointsBezier = nullptr;

		m_pPointsBezierUpstream = nullptr;
	}

	SetPointsRange(0, m_NumPointsMax);
}

CMapBasedEnvelopePointAccess::CMapBasedEnvelopePointAccess(IMap *pMap) :
	CMapBasedEnvelopePointAccess(static_cast<CMap *>(pMap)->GetReader())
{
}

void CMapBasedEnvelopePointAccess::SetPointsRange(int StartPoint, int NumPoints)
{
	m_StartPoint = std::clamp(StartPoint, 0, m_NumPointsMax);
	m_NumPoints = std::clamp(NumPoints, 0, maximum(m_NumPointsMax - StartPoint, 0));
}

int CMapBasedEnvelopePointAccess::StartPoint() const
{
	return m_StartPoint;
}

int CMapBasedEnvelopePointAccess::NumPoints() const
{
	return m_NumPoints;
}

int CMapBasedEnvelopePointAccess::NumPointsMax() const
{
	return m_NumPointsMax;
}

const CEnvPoint *CMapBasedEnvelopePointAccess::GetPoint(int Index) const
{
	if(Index < 0 || Index >= m_NumPoints)
		return nullptr;
	if(m_pPoints != nullptr)
		return &m_pPoints[Index + m_StartPoint];
	if(m_pPointsBezierUpstream != nullptr)
		return &m_pPointsBezierUpstream[Index + m_StartPoint];
	return nullptr;
}

const CEnvPointBezier *CMapBasedEnvelopePointAccess::GetBezier(int Index) const
{
	if(Index < 0 || Index >= m_NumPoints)
		return nullptr;
	if(m_pPointsBezier != nullptr)
		return &m_pPointsBezier[Index + m_StartPoint];
	if(m_pPointsBezierUpstream != nullptr)
		return &m_pPointsBezierUpstream[Index + m_StartPoint].m_Bezier;
	return nullptr;
}

>>>>>>> dacb0798
static float SolveBezier(float x, float p0, float p1, float p2, float p3)
{
	const double x3 = -p0 + 3.0 * p1 - 3.0 * p2 + p3;
	const double x2 = 3.0 * p0 - 6.0 * p1 + 3.0 * p2;
	const double x1 = -3.0 * p0 + 3.0 * p1;
	const double x0 = p0 - x;

	if(x3 == 0.0 && x2 == 0.0)
	{
		// linear
		// a * t + b = 0
		const double a = x1;
		const double b = x0;

		if(a == 0.0)
			return 0.0f;
		return -b / a;
	}
	else if(x3 == 0.0)
	{
		// quadratic
		// t * t + b * t + c = 0
		const double b = x1 / x2;
		const double c = x0 / x2;

		if(c == 0.0)
			return 0.0f;

		const double D = b * b - 4.0 * c;
		const double SqrtD = std::sqrt(D);

		const double t = (-b + SqrtD) / 2.0;

		if(0.0 <= t && t <= 1.0001)
			return t;
		return (-b - SqrtD) / 2.0;
	}
	else
	{
		// cubic
		// t * t * t + a * t * t + b * t * t + c = 0
		const double a = x2 / x3;
		const double b = x1 / x3;
		const double c = x0 / x3;

		// substitute t = y - a / 3
		const double sub = a / 3.0;

		// depressed form x^3 + px + q = 0
		// cardano's method
		const double p = b / 3.0 - a * a / 9.0;
		const double q = (2.0 * a * a * a / 27.0 - a * b / 3.0 + c) / 2.0;

		const double D = q * q + p * p * p;

		if(D > 0.0)
		{
			// only one 'real' solution
			const double s = std::sqrt(D);
			return std::cbrt(s - q) - std::cbrt(s + q) - sub;
		}
		else if(D == 0.0)
		{
			// one single, one double solution or triple solution
			const double s = std::cbrt(-q);
			const double t = 2.0 * s - sub;

			if(0.0 <= t && t <= 1.0001)
				return t;
			return (-s - sub);
		}
		else
		{
			// Casus irreducibilis ... ,_,
			const double phi = std::acos(-q / std::sqrt(-(p * p * p))) / 3.0;
			const double s = 2.0 * std::sqrt(-p);

			const double t1 = s * std::cos(phi) - sub;

			if(0.0 <= t1 && t1 <= 1.0001)
				return t1;

			const double t2 = -s * std::cos(phi + pi / 3.0) - sub;

			if(0.0 <= t2 && t2 <= 1.0001)
				return t2;
			return -s * std::cos(phi - pi / 3.0) - sub;
		}
	}
}

void CRenderMap::Init(IGraphics *pGraphics, ITextRender *pTextRender)
{
	m_pGraphics = pGraphics;
	m_pTextRender = pTextRender;
}

void CRenderMap::RenderEvalEnvelope(const IEnvelopePointAccess *pPoints, std::chrono::nanoseconds TimeNanos, ColorRGBA &Result, size_t Channels)
{
	const int NumPoints = pPoints->NumPoints();
	if(NumPoints == 0)
	{
		return;
	}

	if(NumPoints == 1)
	{
		const CEnvPoint *pFirstPoint = pPoints->GetPoint(0);
		for(size_t c = 0; c < Channels; c++)
		{
			Result[c] = fx2f(pFirstPoint->m_aValues[c]);
		}
		return;
	}

	const CEnvPoint *pLastPoint = pPoints->GetPoint(NumPoints - 1);
	const int64_t MaxPointTime = (int64_t)pLastPoint->m_Time.GetInternal() * std::chrono::nanoseconds(1ms).count();
	if(MaxPointTime > 0) // TODO: remove this check when implementing a IO check for maps(in this case broken envelopes)
		TimeNanos = std::chrono::nanoseconds(TimeNanos.count() % MaxPointTime);
	else
		TimeNanos = decltype(TimeNanos)::zero();

	const double TimeMillis = TimeNanos.count() / (double)std::chrono::nanoseconds(1ms).count();

	int FoundIndex = pPoints->FindPointIndex(CFixedTime(TimeMillis));
	if(FoundIndex == -1)
	{
		for(size_t c = 0; c < Channels; c++)
		{
			Result[c] = fx2f(pLastPoint->m_aValues[c]);
		}
		return;
	}

	const CEnvPoint *pCurrentPoint = pPoints->GetPoint(FoundIndex);
	const CEnvPoint *pNextPoint = pPoints->GetPoint(FoundIndex + 1);

	const CFixedTime Delta = pNextPoint->m_Time - pCurrentPoint->m_Time;
	if(Delta <= CFixedTime(0))
	{
		for(size_t c = 0; c < Channels; c++)
		{
			Result[c] = fx2f(pCurrentPoint->m_aValues[c]);
		}
		return;
	}

	float a = (float)(TimeMillis - pCurrentPoint->m_Time.GetInternal()) / Delta.GetInternal();

	switch(pCurrentPoint->m_Curvetype)
	{
	case CURVETYPE_STEP:
		a = 0.0f;
		break;

	case CURVETYPE_SLOW:
		a = a * a * a;
		break;

	case CURVETYPE_FAST:
		a = 1.0f - a;
		a = 1.0f - a * a * a;
		break;

	case CURVETYPE_SMOOTH:
		a = -2.0f * a * a * a + 3.0f * a * a; // second hermite basis
		break;

	case CURVETYPE_BEZIER:
	{
		const CEnvPointBezier *pCurrentPointBezier = pPoints->GetBezier(FoundIndex);
		const CEnvPointBezier *pNextPointBezier = pPoints->GetBezier(FoundIndex + 1);
		if(pCurrentPointBezier == nullptr || pNextPointBezier == nullptr)
			break; // fallback to linear
		for(size_t c = 0; c < Channels; c++)
		{
			// monotonic 2d cubic bezier curve
			const vec2 p0 = vec2(pCurrentPoint->m_Time.GetInternal(), fx2f(pCurrentPoint->m_aValues[c]));
			const vec2 p3 = vec2(pNextPoint->m_Time.GetInternal(), fx2f(pNextPoint->m_aValues[c]));

			const vec2 OutTang = vec2(pCurrentPointBezier->m_aOutTangentDeltaX[c].GetInternal(), fx2f(pCurrentPointBezier->m_aOutTangentDeltaY[c]));
			const vec2 InTang = vec2(pNextPointBezier->m_aInTangentDeltaX[c].GetInternal(), fx2f(pNextPointBezier->m_aInTangentDeltaY[c]));

			vec2 p1 = p0 + OutTang;
			vec2 p2 = p3 + InTang;

			// validate bezier curve
			p1.x = std::clamp(p1.x, p0.x, p3.x);
			p2.x = std::clamp(p2.x, p0.x, p3.x);

			// solve x(a) = time for a
			a = std::clamp(SolveBezier(TimeMillis, p0.x, p1.x, p2.x, p3.x), 0.0f, 1.0f);

			// value = y(t)
			Result[c] = bezier(p0.y, p1.y, p2.y, p3.y, a);
		}
		return;
	}

	case CURVETYPE_LINEAR: [[fallthrough]];
	default:
		break;
	}

	for(size_t c = 0; c < Channels; c++)
	{
		const float v0 = fx2f(pCurrentPoint->m_aValues[c]);
		const float v1 = fx2f(pNextPoint->m_aValues[c]);
		Result[c] = v0 + (v1 - v0) * a;
	}
}

static void Rotate(const CPoint *pCenter, CPoint *pPoint, float Rotation)
{
	int x = pPoint->x - pCenter->x;
	int y = pPoint->y - pCenter->y;
	pPoint->x = (int)(x * std::cos(Rotation) - y * std::sin(Rotation) + pCenter->x);
	pPoint->y = (int)(x * std::sin(Rotation) + y * std::cos(Rotation) + pCenter->y);
}

void CRenderMap::ForceRenderQuads(CQuad *pQuads, int NumQuads, int RenderFlags, IEnvelopeEval *pEnvEval, float Alpha)
{
	Graphics()->TrianglesBegin();
	float Conv = 1 / 255.0f;
	for(int i = 0; i < NumQuads; i++)
	{
		CQuad *pQuad = &pQuads[i];

		ColorRGBA Color = ColorRGBA(1.0f, 1.0f, 1.0f, 1.0f);
		pEnvEval->EnvelopeEval(pQuad->m_ColorEnvOffset, pQuad->m_ColorEnv, Color, 4);

		if(Color.a <= 0.0f)
			continue;

		bool Opaque = false;
		/* TODO: Analyze quadtexture
		if(a < 0.01f || (q->m_aColors[0].a < 0.01f && q->m_aColors[1].a < 0.01f && q->m_aColors[2].a < 0.01f && q->m_aColors[3].a < 0.01f))
			Opaque = true;
		*/
		if(Opaque && !(RenderFlags & LAYERRENDERFLAG_OPAQUE))
			continue;
		if(!Opaque && !(RenderFlags & LAYERRENDERFLAG_TRANSPARENT))
			continue;

		Graphics()->QuadsSetSubsetFree(
			fx2f(pQuad->m_aTexcoords[0].x), fx2f(pQuad->m_aTexcoords[0].y),
			fx2f(pQuad->m_aTexcoords[1].x), fx2f(pQuad->m_aTexcoords[1].y),
			fx2f(pQuad->m_aTexcoords[2].x), fx2f(pQuad->m_aTexcoords[2].y),
			fx2f(pQuad->m_aTexcoords[3].x), fx2f(pQuad->m_aTexcoords[3].y));

		ColorRGBA Position = ColorRGBA(0.0f, 0.0f, 0.0f, 0.0f);
		pEnvEval->EnvelopeEval(pQuad->m_PosEnvOffset, pQuad->m_PosEnv, Position, 3);
		const vec2 Offset = vec2(Position.r, Position.g);
		const float Rotation = Position.b / 180.0f * pi;

		IGraphics::CColorVertex Array[4] = {
			IGraphics::CColorVertex(0, pQuad->m_aColors[0].r * Conv * Color.r, pQuad->m_aColors[0].g * Conv * Color.g, pQuad->m_aColors[0].b * Conv * Color.b, pQuad->m_aColors[0].a * Conv * Color.a * Alpha),
			IGraphics::CColorVertex(1, pQuad->m_aColors[1].r * Conv * Color.r, pQuad->m_aColors[1].g * Conv * Color.g, pQuad->m_aColors[1].b * Conv * Color.b, pQuad->m_aColors[1].a * Conv * Color.a * Alpha),
			IGraphics::CColorVertex(2, pQuad->m_aColors[2].r * Conv * Color.r, pQuad->m_aColors[2].g * Conv * Color.g, pQuad->m_aColors[2].b * Conv * Color.b, pQuad->m_aColors[2].a * Conv * Color.a * Alpha),
			IGraphics::CColorVertex(3, pQuad->m_aColors[3].r * Conv * Color.r, pQuad->m_aColors[3].g * Conv * Color.g, pQuad->m_aColors[3].b * Conv * Color.b, pQuad->m_aColors[3].a * Conv * Color.a * Alpha)};
		Graphics()->SetColorVertex(Array, 4);

		CPoint *pPoints = pQuad->m_aPoints;

		CPoint aRotated[4];
		if(Rotation != 0.0f)
		{
			for(size_t p = 0; p < std::size(aRotated); ++p)
			{
				aRotated[p] = pQuad->m_aPoints[p];
				Rotate(&pQuad->m_aPoints[4], &aRotated[p], Rotation);
			}
			pPoints = aRotated;
		}

		IGraphics::CFreeformItem Freeform(
			fx2f(pPoints[0].x) + Offset.x, fx2f(pPoints[0].y) + Offset.y,
			fx2f(pPoints[1].x) + Offset.x, fx2f(pPoints[1].y) + Offset.y,
			fx2f(pPoints[2].x) + Offset.x, fx2f(pPoints[2].y) + Offset.y,
			fx2f(pPoints[3].x) + Offset.x, fx2f(pPoints[3].y) + Offset.y);
		Graphics()->QuadsDrawFreeform(&Freeform, 1);
	}
	Graphics()->TrianglesEnd();
}

void CRenderMap::RenderTileRectangle(int RectX, int RectY, int RectW, int RectH,
	unsigned char IndexIn, unsigned char IndexOut,
	float Scale, ColorRGBA Color, int RenderFlags)
{
	float ScreenX0, ScreenY0, ScreenX1, ScreenY1;
	Graphics()->GetScreen(&ScreenX0, &ScreenY0, &ScreenX1, &ScreenY1);

	// calculate the final pixelsize for the tiles
	float TilePixelSize = 1024 / 32.0f;
	float FinalTileSize = Scale / (ScreenX1 - ScreenX0) * Graphics()->ScreenWidth();
	float FinalTilesetScale = FinalTileSize / TilePixelSize;

	if(Graphics()->HasTextureArraysSupport())
		Graphics()->QuadsTex3DBegin();
	else
		Graphics()->QuadsBegin();
	Graphics()->SetColor(Color);

	int StartY = (int)(ScreenY0 / Scale) - 1;
	int StartX = (int)(ScreenX0 / Scale) - 1;
	int EndY = (int)(ScreenY1 / Scale) + 1;
	int EndX = (int)(ScreenX1 / Scale) + 1;

	// adjust the texture shift according to mipmap level
	float TexSize = 1024.0f;
	float Frac = (1.25f / TexSize) * (1 / FinalTilesetScale);
	float Nudge = (0.5f / TexSize) * (1 / FinalTilesetScale);

	for(int y = StartY; y < EndY; y++)
	{
		for(int x = StartX; x < EndX; x++)
		{
			unsigned char Index = (x >= RectX && x < RectX + RectW && y >= RectY && y < RectY + RectH) ? IndexIn : IndexOut;
			if(Index)
			{
				bool Render = false;
				if(RenderFlags & LAYERRENDERFLAG_TRANSPARENT)
					Render = true;

				if(Render)
				{
					int tx = Index % 16;
					int ty = Index / 16;
					int Px0 = tx * (1024 / 16);
					int Py0 = ty * (1024 / 16);
					int Px1 = Px0 + (1024 / 16) - 1;
					int Py1 = Py0 + (1024 / 16) - 1;

					float x0 = Nudge + Px0 / TexSize + Frac;
					float y0 = Nudge + Py0 / TexSize + Frac;
					float x1 = Nudge + Px1 / TexSize - Frac;
					float y1 = Nudge + Py0 / TexSize + Frac;
					float x2 = Nudge + Px1 / TexSize - Frac;
					float y2 = Nudge + Py1 / TexSize - Frac;
					float x3 = Nudge + Px0 / TexSize + Frac;
					float y3 = Nudge + Py1 / TexSize - Frac;

					if(Graphics()->HasTextureArraysSupport())
					{
						x0 = 0;
						y0 = 0;
						x1 = x0 + 1;
						y1 = y0;
						x2 = x0 + 1;
						y2 = y0 + 1;
						x3 = x0;
						y3 = y0 + 1;
					}

					if(Graphics()->HasTextureArraysSupport())
					{
						Graphics()->QuadsSetSubsetFree(x0, y0, x1, y1, x2, y2, x3, y3, Index);
						IGraphics::CQuadItem QuadItem(x * Scale, y * Scale, Scale, Scale);
						Graphics()->QuadsTex3DDrawTL(&QuadItem, 1);
					}
					else
					{
						Graphics()->QuadsSetSubsetFree(x0, y0, x1, y1, x2, y2, x3, y3);
						IGraphics::CQuadItem QuadItem(x * Scale, y * Scale, Scale, Scale);
						Graphics()->QuadsDrawTL(&QuadItem, 1);
					}
				}
			}
		}
	}

	if(Graphics()->HasTextureArraysSupport())
		Graphics()->QuadsTex3DEnd();
	else
		Graphics()->QuadsEnd();
	Graphics()->MapScreen(ScreenX0, ScreenY0, ScreenX1, ScreenY1);
}

void CRenderMap::RenderTile(int x, int y, unsigned char Index, float Scale, ColorRGBA Color)
{
	if(Graphics()->HasTextureArraysSupport())
		Graphics()->QuadsTex3DBegin();
	else
		Graphics()->QuadsBegin();

	float ScreenX0, ScreenY0, ScreenX1, ScreenY1;
	Graphics()->GetScreen(&ScreenX0, &ScreenY0, &ScreenX1, &ScreenY1);

	// calculate the final pixelsize for the tiles
	float TilePixelSize = 1024 / Scale;
	float FinalTileSize = Scale / (ScreenX1 - ScreenX0) * Graphics()->ScreenWidth();
	float FinalTilesetScale = FinalTileSize / TilePixelSize;

	float TexSize = 1024.0f;
	float Frac = (1.25f / TexSize) * (1 / FinalTilesetScale);
	float Nudge = (0.5f / TexSize) * (1 / FinalTilesetScale);

	int tx = Index % 16;
	int ty = Index / 16;
	int Px0 = tx * (1024 / 16);
	int Py0 = ty * (1024 / 16);
	int Px1 = Px0 + (1024 / 16) - 1;
	int Py1 = Py0 + (1024 / 16) - 1;

	float x0 = Nudge + Px0 / TexSize + Frac;
	float y0 = Nudge + Py0 / TexSize + Frac;
	float x1 = Nudge + Px1 / TexSize - Frac;
	float y1 = Nudge + Py0 / TexSize + Frac;
	float x2 = Nudge + Px1 / TexSize - Frac;
	float y2 = Nudge + Py1 / TexSize - Frac;
	float x3 = Nudge + Px0 / TexSize + Frac;
	float y3 = Nudge + Py1 / TexSize - Frac;

	if(Graphics()->HasTextureArraysSupport())
	{
		x0 = 0;
		y0 = 0;
		x1 = x0 + 1;
		y1 = y0;
		x2 = x0 + 1;
		y2 = y0 + 1;
		x3 = x0;
		y3 = y0 + 1;
	}

	if(Graphics()->HasTextureArraysSupport())
	{
		Graphics()->QuadsSetSubsetFree(x0, y0, x1, y1, x2, y2, x3, y3, Index);
		IGraphics::CQuadItem QuadItem(x, y, Scale, Scale);
		Graphics()->QuadsTex3DDrawTL(&QuadItem, 1);
	}
	else
	{
		Graphics()->QuadsSetSubsetFree(x0, y0, x1, y1, x2, y2, x3, y3);
		IGraphics::CQuadItem QuadItem(x, y, Scale, Scale);
		Graphics()->QuadsDrawTL(&QuadItem, 1);
	}

	if(Graphics()->HasTextureArraysSupport())
		Graphics()->QuadsTex3DEnd();
	else
		Graphics()->QuadsEnd();
	Graphics()->MapScreen(ScreenX0, ScreenY0, ScreenX1, ScreenY1);
}

void CRenderMap::RenderTilemap(CTile *pTiles, int w, int h, float Scale, ColorRGBA Color, int RenderFlags)
{
	float ScreenX0, ScreenY0, ScreenX1, ScreenY1;
	Graphics()->GetScreen(&ScreenX0, &ScreenY0, &ScreenX1, &ScreenY1);

	// calculate the final pixelsize for the tiles
	float TilePixelSize = 1024 / 32.0f;
	float FinalTileSize = Scale / (ScreenX1 - ScreenX0) * Graphics()->ScreenWidth();
	float FinalTilesetScale = FinalTileSize / TilePixelSize;

	if(Graphics()->HasTextureArraysSupport())
		Graphics()->QuadsTex3DBegin();
	else
		Graphics()->QuadsBegin();
	Graphics()->SetColor(Color);
	const bool ColorOpaque = Color.a > 254.0f / 255.0f;

	int StartY = (int)(ScreenY0 / Scale) - 1;
	int StartX = (int)(ScreenX0 / Scale) - 1;
	int EndY = (int)(ScreenY1 / Scale) + 1;
	int EndX = (int)(ScreenX1 / Scale) + 1;

	// adjust the texture shift according to mipmap level
	float TexSize = 1024.0f;
	float Frac = (1.25f / TexSize) * (1 / FinalTilesetScale);
	float Nudge = (0.5f / TexSize) * (1 / FinalTilesetScale);

	for(int y = StartY; y < EndY; y++)
	{
		for(int x = StartX; x < EndX; x++)
		{
			int mx = x;
			int my = y;

			if(RenderFlags & TILERENDERFLAG_EXTEND)
			{
				if(mx < 0)
					mx = 0;
				if(mx >= w)
					mx = w - 1;
				if(my < 0)
					my = 0;
				if(my >= h)
					my = h - 1;
			}
			else
			{
				if(mx < 0)
					continue; // mx = 0;
				if(mx >= w)
					continue; // mx = w-1;
				if(my < 0)
					continue; // my = 0;
				if(my >= h)
					continue; // my = h-1;
			}

			int c = mx + my * w;

			unsigned char Index = pTiles[c].m_Index;
			if(Index)
			{
				unsigned char Flags = pTiles[c].m_Flags;

				bool Render = false;
				if(ColorOpaque && Flags & TILEFLAG_OPAQUE)
				{
					if(RenderFlags & LAYERRENDERFLAG_OPAQUE)
						Render = true;
				}
				else
				{
					if(RenderFlags & LAYERRENDERFLAG_TRANSPARENT)
						Render = true;
				}

				if(Render)
				{
					int tx = Index % 16;
					int ty = Index / 16;
					int Px0 = tx * (1024 / 16);
					int Py0 = ty * (1024 / 16);
					int Px1 = Px0 + (1024 / 16) - 1;
					int Py1 = Py0 + (1024 / 16) - 1;

					float x0 = Nudge + Px0 / TexSize + Frac;
					float y0 = Nudge + Py0 / TexSize + Frac;
					float x1 = Nudge + Px1 / TexSize - Frac;
					float y1 = Nudge + Py0 / TexSize + Frac;
					float x2 = Nudge + Px1 / TexSize - Frac;
					float y2 = Nudge + Py1 / TexSize - Frac;
					float x3 = Nudge + Px0 / TexSize + Frac;
					float y3 = Nudge + Py1 / TexSize - Frac;

					if(Graphics()->HasTextureArraysSupport())
					{
						x0 = 0;
						y0 = 0;
						x1 = x0 + 1;
						y1 = y0;
						x2 = x0 + 1;
						y2 = y0 + 1;
						x3 = x0;
						y3 = y0 + 1;
					}

					if(Flags & TILEFLAG_XFLIP)
					{
						x0 = x2;
						x1 = x3;
						x2 = x3;
						x3 = x0;
					}

					if(Flags & TILEFLAG_YFLIP)
					{
						y0 = y3;
						y2 = y1;
						y3 = y1;
						y1 = y0;
					}

					if(Flags & TILEFLAG_ROTATE)
					{
						float Tmp = x0;
						x0 = x3;
						x3 = x2;
						x2 = x1;
						x1 = Tmp;
						Tmp = y0;
						y0 = y3;
						y3 = y2;
						y2 = y1;
						y1 = Tmp;
					}

					if(Graphics()->HasTextureArraysSupport())
					{
						Graphics()->QuadsSetSubsetFree(x0, y0, x1, y1, x2, y2, x3, y3, Index);
						IGraphics::CQuadItem QuadItem(x * Scale, y * Scale, Scale, Scale);
						Graphics()->QuadsTex3DDrawTL(&QuadItem, 1);
					}
					else
					{
						Graphics()->QuadsSetSubsetFree(x0, y0, x1, y1, x2, y2, x3, y3);
						IGraphics::CQuadItem QuadItem(x * Scale, y * Scale, Scale, Scale);
						Graphics()->QuadsDrawTL(&QuadItem, 1);
					}
				}
			}
			x += pTiles[c].m_Skip;
		}
	}

	if(Graphics()->HasTextureArraysSupport())
		Graphics()->QuadsTex3DEnd();
	else
		Graphics()->QuadsEnd();
	Graphics()->MapScreen(ScreenX0, ScreenY0, ScreenX1, ScreenY1);
}

void CRenderMap::RenderTeleOverlay(CTeleTile *pTele, int w, int h, float Scale, int OverlayRenderFlag, float Alpha)
{
	if(!(OverlayRenderFlag & OVERLAYRENDERFLAG_TEXT))
		return;

	float ScreenX0, ScreenY0, ScreenX1, ScreenY1;
	Graphics()->GetScreen(&ScreenX0, &ScreenY0, &ScreenX1, &ScreenY1);

	int StartY = (int)(ScreenY0 / Scale) - 1;
	int StartX = (int)(ScreenX0 / Scale) - 1;
	int EndY = (int)(ScreenY1 / Scale) + 1;
	int EndX = (int)(ScreenX1 / Scale) + 1;

	if(EndX - StartX > Graphics()->ScreenWidth() / g_Config.m_GfxTextOverlay || EndY - StartY > Graphics()->ScreenHeight() / g_Config.m_GfxTextOverlay)
		return; // its useless to render text at this distance

	float Size = g_Config.m_ClTextEntitiesSize / 100.f;
	char aBuf[16];

	TextRender()->TextColor(1.0f, 1.0f, 1.0f, Alpha);
	for(int y = StartY; y < EndY; y++)
	{
		for(int x = StartX; x < EndX; x++)
		{
			int mx = x;
			int my = y;

			if(mx < 0)
				continue; // mx = 0;
			if(mx >= w)
				continue; // mx = w-1;
			if(my < 0)
				continue; // my = 0;
			if(my >= h)
				continue; // my = h-1;

			int c = mx + my * w;

			unsigned char Index = pTele[c].m_Number;
			if(Index && IsTeleTileNumberUsedAny(pTele[c].m_Type))
			{
				str_format(aBuf, sizeof(aBuf), "%d", Index);
				// Auto-resize text to fit inside the tile
				float ScaledWidth = TextRender()->TextWidth(Size * Scale, aBuf, -1);
				float Factor = std::clamp(Scale / ScaledWidth, 0.0f, 1.0f);
				float LocalSize = Size * Factor;
				float ToCenterOffset = (1 - LocalSize) / 2.f;
				TextRender()->Text((mx + 0.5f) * Scale - (ScaledWidth * Factor) / 2.0f, (my + ToCenterOffset) * Scale, LocalSize * Scale, aBuf);
			}
		}
	}
	TextRender()->TextColor(TextRender()->DefaultTextColor());
	Graphics()->MapScreen(ScreenX0, ScreenY0, ScreenX1, ScreenY1);
}

void CRenderMap::RenderSpeedupOverlay(CSpeedupTile *pSpeedup, int w, int h, float Scale, int OverlayRenderFlag, float Alpha)
{
	float ScreenX0, ScreenY0, ScreenX1, ScreenY1;
	Graphics()->GetScreen(&ScreenX0, &ScreenY0, &ScreenX1, &ScreenY1);

	int StartY = (int)(ScreenY0 / Scale) - 1;
	int StartX = (int)(ScreenX0 / Scale) - 1;
	int EndY = (int)(ScreenY1 / Scale) + 1;
	int EndX = (int)(ScreenX1 / Scale) + 1;

	if(EndX - StartX > Graphics()->ScreenWidth() / g_Config.m_GfxTextOverlay || EndY - StartY > Graphics()->ScreenHeight() / g_Config.m_GfxTextOverlay)
		return; // its useless to render text at this distance

	float Size = g_Config.m_ClTextEntitiesSize / 100.f;
	float ToCenterOffset = (1 - Size) / 2.f;
	char aBuf[16];

	TextRender()->TextColor(1.0f, 1.0f, 1.0f, Alpha);
	for(int y = StartY; y < EndY; y++)
	{
		for(int x = StartX; x < EndX; x++)
		{
			int mx = x;
			int my = y;

			if(mx < 0)
				continue; // mx = 0;
			if(mx >= w)
				continue; // mx = w-1;
			if(my < 0)
				continue; // my = 0;
			if(my >= h)
				continue; // my = h-1;

			int c = mx + my * w;

			int Force = (int)pSpeedup[c].m_Force;
			int MaxSpeed = (int)pSpeedup[c].m_MaxSpeed;
			int Type = (int)pSpeedup[c].m_Type;
			int Angle = (int)pSpeedup[c].m_Angle;
			if((Force && Type == TILE_SPEED_BOOST_OLD) || ((Force || MaxSpeed) && Type == TILE_SPEED_BOOST) || (OverlayRenderFlag & OVERLAYRENDERFLAG_EDITOR && (Type || Force || MaxSpeed || Angle)))
			{
				if(IsValidSpeedupTile(Type))
				{
					// draw arrow
					Graphics()->TextureSet(g_pData->m_aImages[IMAGE_SPEEDUP_ARROW].m_Id);
					Graphics()->QuadsBegin();
					Graphics()->SetColor(1.0f, 1.0f, 1.0f, Alpha);
					Graphics()->SelectSprite(SPRITE_SPEEDUP_ARROW);
					Graphics()->QuadsSetRotation(pSpeedup[c].m_Angle * (pi / 180.0f));
					Graphics()->DrawSprite(mx * Scale + 16, my * Scale + 16, 35.0f);
					Graphics()->QuadsEnd();

					// draw force and max speed
					if(OverlayRenderFlag & OVERLAYRENDERFLAG_TEXT)
					{
						str_format(aBuf, sizeof(aBuf), "%d", Force);
						TextRender()->Text(mx * Scale, (my + 0.5f + ToCenterOffset / 2) * Scale, Size * Scale / 2.f, aBuf);
						if(MaxSpeed)
						{
							str_format(aBuf, sizeof(aBuf), "%d", MaxSpeed);
							TextRender()->Text(mx * Scale, (my + ToCenterOffset / 2) * Scale, Size * Scale / 2.f, aBuf);
						}
					}
				}
				else
				{
					// draw all three values
					if(OverlayRenderFlag & OVERLAYRENDERFLAG_TEXT)
					{
						float LineSpacing = Size * Scale / 3.f;
						float BaseY = (my + ToCenterOffset) * Scale;
						str_format(aBuf, sizeof(aBuf), "%d", Force);
						TextRender()->Text(mx * Scale, BaseY, LineSpacing, aBuf);
						str_format(aBuf, sizeof(aBuf), "%d", MaxSpeed);
						TextRender()->Text(mx * Scale, BaseY + LineSpacing, LineSpacing, aBuf);
						str_format(aBuf, sizeof(aBuf), "%d", Angle);
						TextRender()->Text(mx * Scale, BaseY + 2 * LineSpacing, LineSpacing, aBuf);
					}
				}
			}
		}
	}
	TextRender()->TextColor(TextRender()->DefaultTextColor());
	Graphics()->MapScreen(ScreenX0, ScreenY0, ScreenX1, ScreenY1);
}

void CRenderMap::RenderSwitchOverlay(CSwitchTile *pSwitch, int w, int h, float Scale, int OverlayRenderFlag, float Alpha)
{
	if(!(OverlayRenderFlag & OVERLAYRENDERFLAG_TEXT))
		return;

	float ScreenX0, ScreenY0, ScreenX1, ScreenY1;
	Graphics()->GetScreen(&ScreenX0, &ScreenY0, &ScreenX1, &ScreenY1);

	int StartY = (int)(ScreenY0 / Scale) - 1;
	int StartX = (int)(ScreenX0 / Scale) - 1;
	int EndY = (int)(ScreenY1 / Scale) + 1;
	int EndX = (int)(ScreenX1 / Scale) + 1;

	if(EndX - StartX > Graphics()->ScreenWidth() / g_Config.m_GfxTextOverlay || EndY - StartY > Graphics()->ScreenHeight() / g_Config.m_GfxTextOverlay)
		return; // its useless to render text at this distance

	float Size = g_Config.m_ClTextEntitiesSize / 100.f;
	float ToCenterOffset = (1 - Size) / 2.f;
	char aBuf[16];

	TextRender()->TextColor(1.0f, 1.0f, 1.0f, Alpha);
	for(int y = StartY; y < EndY; y++)
	{
		for(int x = StartX; x < EndX; x++)
		{
			int mx = x;
			int my = y;

			if(mx < 0)
				continue; // mx = 0;
			if(mx >= w)
				continue; // mx = w-1;
			if(my < 0)
				continue; // my = 0;
			if(my >= h)
				continue; // my = h-1;

			int c = mx + my * w;

			unsigned char Index = pSwitch[c].m_Number;
			if(Index && IsSwitchTileNumberUsed(pSwitch[c].m_Type))
			{
				str_format(aBuf, sizeof(aBuf), "%d", Index);
				TextRender()->Text(mx * Scale, (my + ToCenterOffset / 2) * Scale, Size * Scale / 2.f, aBuf);
			}

			unsigned char Delay = pSwitch[c].m_Delay;
			if(Delay && IsSwitchTileDelayUsed(pSwitch[c].m_Type))
			{
				str_format(aBuf, sizeof(aBuf), "%d", Delay);
				TextRender()->Text(mx * Scale, (my + 0.5f + ToCenterOffset / 2) * Scale, Size * Scale / 2.f, aBuf);
			}
		}
	}
	TextRender()->TextColor(TextRender()->DefaultTextColor());
	Graphics()->MapScreen(ScreenX0, ScreenY0, ScreenX1, ScreenY1);
}

void CRenderMap::RenderTuneOverlay(CTuneTile *pTune, int w, int h, float Scale, int OverlayRenderFlag, float Alpha)
{
	if(!(OverlayRenderFlag & OVERLAYRENDERFLAG_TEXT))
		return;

	float ScreenX0, ScreenY0, ScreenX1, ScreenY1;
	Graphics()->GetScreen(&ScreenX0, &ScreenY0, &ScreenX1, &ScreenY1);

	int StartY = (int)(ScreenY0 / Scale) - 1;
	int StartX = (int)(ScreenX0 / Scale) - 1;
	int EndY = (int)(ScreenY1 / Scale) + 1;
	int EndX = (int)(ScreenX1 / Scale) + 1;

	if(EndX - StartX > Graphics()->ScreenWidth() / g_Config.m_GfxTextOverlay || EndY - StartY > Graphics()->ScreenHeight() / g_Config.m_GfxTextOverlay)
		return; // its useless to render text at this distance

	float Size = g_Config.m_ClTextEntitiesSize / 200.f;
	char aBuf[16];

	TextRender()->TextColor(1.0f, 1.0f, 1.0f, Alpha);
	for(int y = StartY; y < EndY; y++)
	{
		for(int x = StartX; x < EndX; x++)
		{
			int mx = x;
			int my = y;

			if(mx < 0)
				continue; // mx = 0;
			if(mx >= w)
				continue; // mx = w-1;
			if(my < 0)
				continue; // my = 0;
			if(my >= h)
				continue; // my = h-1;

			int c = mx + my * w;

			unsigned char Index = pTune[c].m_Number;
			if(Index)
			{
				str_format(aBuf, sizeof(aBuf), "%d", Index);
				// Auto-resize text to fit inside the tile
				float ScaledWidth = TextRender()->TextWidth(Size * Scale, aBuf, -1);
				float Factor = std::clamp(Scale / ScaledWidth, 0.0f, 1.0f);
				float LocalSize = Size * Factor;
				float ToCenterOffset = (1 - LocalSize) / 2.f;
				TextRender()->Text((mx + 0.5f) * Scale - (ScaledWidth * Factor) / 2.0f, (my + ToCenterOffset) * Scale, LocalSize * Scale, aBuf);
			}
		}
	}
	TextRender()->TextColor(TextRender()->DefaultTextColor());
	Graphics()->MapScreen(ScreenX0, ScreenY0, ScreenX1, ScreenY1);
}

void CRenderMap::RenderTelemap(CTeleTile *pTele, int w, int h, float Scale, ColorRGBA Color, int RenderFlags)
{
	float ScreenX0, ScreenY0, ScreenX1, ScreenY1;
	Graphics()->GetScreen(&ScreenX0, &ScreenY0, &ScreenX1, &ScreenY1);

	// calculate the final pixelsize for the tiles
	float TilePixelSize = 1024 / 32.0f;
	float FinalTileSize = Scale / (ScreenX1 - ScreenX0) * Graphics()->ScreenWidth();
	float FinalTilesetScale = FinalTileSize / TilePixelSize;

	if(Graphics()->HasTextureArraysSupport())
		Graphics()->QuadsTex3DBegin();
	else
		Graphics()->QuadsBegin();
	Graphics()->SetColor(Color);

	int StartY = (int)(ScreenY0 / Scale) - 1;
	int StartX = (int)(ScreenX0 / Scale) - 1;
	int EndY = (int)(ScreenY1 / Scale) + 1;
	int EndX = (int)(ScreenX1 / Scale) + 1;

	// adjust the texture shift according to mipmap level
	float TexSize = 1024.0f;
	float Frac = (1.25f / TexSize) * (1 / FinalTilesetScale);
	float Nudge = (0.5f / TexSize) * (1 / FinalTilesetScale);

	for(int y = StartY; y < EndY; y++)
		for(int x = StartX; x < EndX; x++)
		{
			int mx = x;
			int my = y;

			if(RenderFlags & TILERENDERFLAG_EXTEND)
			{
				if(mx < 0)
					mx = 0;
				if(mx >= w)
					mx = w - 1;
				if(my < 0)
					my = 0;
				if(my >= h)
					my = h - 1;
			}
			else
			{
				if(mx < 0)
					continue; // mx = 0;
				if(mx >= w)
					continue; // mx = w-1;
				if(my < 0)
					continue; // my = 0;
				if(my >= h)
					continue; // my = h-1;
			}

			int c = mx + my * w;

			unsigned char Index = pTele[c].m_Type;
			if(Index)
			{
				bool Render = false;
				if(RenderFlags & LAYERRENDERFLAG_TRANSPARENT)
					Render = true;

				if(Render)
				{
					int tx = Index % 16;
					int ty = Index / 16;
					int Px0 = tx * (1024 / 16);
					int Py0 = ty * (1024 / 16);
					int Px1 = Px0 + (1024 / 16) - 1;
					int Py1 = Py0 + (1024 / 16) - 1;

					float x0 = Nudge + Px0 / TexSize + Frac;
					float y0 = Nudge + Py0 / TexSize + Frac;
					float x1 = Nudge + Px1 / TexSize - Frac;
					float y1 = Nudge + Py0 / TexSize + Frac;
					float x2 = Nudge + Px1 / TexSize - Frac;
					float y2 = Nudge + Py1 / TexSize - Frac;
					float x3 = Nudge + Px0 / TexSize + Frac;
					float y3 = Nudge + Py1 / TexSize - Frac;

					if(Graphics()->HasTextureArraysSupport())
					{
						x0 = 0;
						y0 = 0;
						x1 = x0 + 1;
						y1 = y0;
						x2 = x0 + 1;
						y2 = y0 + 1;
						x3 = x0;
						y3 = y0 + 1;
					}

					if(Graphics()->HasTextureArraysSupport())
					{
						Graphics()->QuadsSetSubsetFree(x0, y0, x1, y1, x2, y2, x3, y3, Index);
						IGraphics::CQuadItem QuadItem(x * Scale, y * Scale, Scale, Scale);
						Graphics()->QuadsTex3DDrawTL(&QuadItem, 1);
					}
					else
					{
						Graphics()->QuadsSetSubsetFree(x0, y0, x1, y1, x2, y2, x3, y3);
						IGraphics::CQuadItem QuadItem(x * Scale, y * Scale, Scale, Scale);
						Graphics()->QuadsDrawTL(&QuadItem, 1);
					}
				}
			}
		}

	if(Graphics()->HasTextureArraysSupport())
		Graphics()->QuadsTex3DEnd();
	else
		Graphics()->QuadsEnd();
	Graphics()->MapScreen(ScreenX0, ScreenY0, ScreenX1, ScreenY1);
}

void CRenderMap::RenderSwitchmap(CSwitchTile *pSwitchTile, int w, int h, float Scale, ColorRGBA Color, int RenderFlags)
{
	float ScreenX0, ScreenY0, ScreenX1, ScreenY1;
	Graphics()->GetScreen(&ScreenX0, &ScreenY0, &ScreenX1, &ScreenY1);

	// calculate the final pixelsize for the tiles
	float TilePixelSize = 1024 / 32.0f;
	float FinalTileSize = Scale / (ScreenX1 - ScreenX0) * Graphics()->ScreenWidth();
	float FinalTilesetScale = FinalTileSize / TilePixelSize;

	if(Graphics()->HasTextureArraysSupport())
		Graphics()->QuadsTex3DBegin();
	else
		Graphics()->QuadsBegin();
	Graphics()->SetColor(Color);

	int StartY = (int)(ScreenY0 / Scale) - 1;
	int StartX = (int)(ScreenX0 / Scale) - 1;
	int EndY = (int)(ScreenY1 / Scale) + 1;
	int EndX = (int)(ScreenX1 / Scale) + 1;

	// adjust the texture shift according to mipmap level
	float TexSize = 1024.0f;
	float Frac = (1.25f / TexSize) * (1 / FinalTilesetScale);
	float Nudge = (0.5f / TexSize) * (1 / FinalTilesetScale);

	for(int y = StartY; y < EndY; y++)
		for(int x = StartX; x < EndX; x++)
		{
			int mx = x;
			int my = y;

			if(RenderFlags & TILERENDERFLAG_EXTEND)
			{
				if(mx < 0)
					mx = 0;
				if(mx >= w)
					mx = w - 1;
				if(my < 0)
					my = 0;
				if(my >= h)
					my = h - 1;
			}
			else
			{
				if(mx < 0)
					continue; // mx = 0;
				if(mx >= w)
					continue; // mx = w-1;
				if(my < 0)
					continue; // my = 0;
				if(my >= h)
					continue; // my = h-1;
			}

			int c = mx + my * w;

			unsigned char Index = pSwitchTile[c].m_Type;
			if(Index)
			{
				if(Index == TILE_SWITCHTIMEDOPEN)
					Index = 8;

				unsigned char Flags = pSwitchTile[c].m_Flags;

				bool Render = false;
				if(Flags & TILEFLAG_OPAQUE)
				{
					if(RenderFlags & LAYERRENDERFLAG_OPAQUE)
						Render = true;
				}
				else
				{
					if(RenderFlags & LAYERRENDERFLAG_TRANSPARENT)
						Render = true;
				}

				if(Render)
				{
					int tx = Index % 16;
					int ty = Index / 16;
					int Px0 = tx * (1024 / 16);
					int Py0 = ty * (1024 / 16);
					int Px1 = Px0 + (1024 / 16) - 1;
					int Py1 = Py0 + (1024 / 16) - 1;

					float x0 = Nudge + Px0 / TexSize + Frac;
					float y0 = Nudge + Py0 / TexSize + Frac;
					float x1 = Nudge + Px1 / TexSize - Frac;
					float y1 = Nudge + Py0 / TexSize + Frac;
					float x2 = Nudge + Px1 / TexSize - Frac;
					float y2 = Nudge + Py1 / TexSize - Frac;
					float x3 = Nudge + Px0 / TexSize + Frac;
					float y3 = Nudge + Py1 / TexSize - Frac;

					if(Graphics()->HasTextureArraysSupport())
					{
						x0 = 0;
						y0 = 0;
						x1 = x0 + 1;
						y1 = y0;
						x2 = x0 + 1;
						y2 = y0 + 1;
						x3 = x0;
						y3 = y0 + 1;
					}

					if(Flags & TILEFLAG_XFLIP)
					{
						x0 = x2;
						x1 = x3;
						x2 = x3;
						x3 = x0;
					}

					if(Flags & TILEFLAG_YFLIP)
					{
						y0 = y3;
						y2 = y1;
						y3 = y1;
						y1 = y0;
					}

					if(Flags & TILEFLAG_ROTATE)
					{
						float Tmp = x0;
						x0 = x3;
						x3 = x2;
						x2 = x1;
						x1 = Tmp;
						Tmp = y0;
						y0 = y3;
						y3 = y2;
						y2 = y1;
						y1 = Tmp;
					}

					if(Graphics()->HasTextureArraysSupport())
					{
						Graphics()->QuadsSetSubsetFree(x0, y0, x1, y1, x2, y2, x3, y3, Index);
						IGraphics::CQuadItem QuadItem(x * Scale, y * Scale, Scale, Scale);
						Graphics()->QuadsTex3DDrawTL(&QuadItem, 1);
					}
					else
					{
						Graphics()->QuadsSetSubsetFree(x0, y0, x1, y1, x2, y2, x3, y3);
						IGraphics::CQuadItem QuadItem(x * Scale, y * Scale, Scale, Scale);
						Graphics()->QuadsDrawTL(&QuadItem, 1);
					}
				}
			}
		}

	if(Graphics()->HasTextureArraysSupport())
		Graphics()->QuadsTex3DEnd();
	else
		Graphics()->QuadsEnd();
	Graphics()->MapScreen(ScreenX0, ScreenY0, ScreenX1, ScreenY1);
}

void CRenderMap::RenderTunemap(CTuneTile *pTune, int w, int h, float Scale, ColorRGBA Color, int RenderFlags)
{
	float ScreenX0, ScreenY0, ScreenX1, ScreenY1;
	Graphics()->GetScreen(&ScreenX0, &ScreenY0, &ScreenX1, &ScreenY1);

	// calculate the final pixelsize for the tiles
	float TilePixelSize = 1024 / 32.0f;
	float FinalTileSize = Scale / (ScreenX1 - ScreenX0) * Graphics()->ScreenWidth();
	float FinalTilesetScale = FinalTileSize / TilePixelSize;

	if(Graphics()->HasTextureArraysSupport())
		Graphics()->QuadsTex3DBegin();
	else
		Graphics()->QuadsBegin();
	Graphics()->SetColor(Color);

	int StartY = (int)(ScreenY0 / Scale) - 1;
	int StartX = (int)(ScreenX0 / Scale) - 1;
	int EndY = (int)(ScreenY1 / Scale) + 1;
	int EndX = (int)(ScreenX1 / Scale) + 1;

	// adjust the texture shift according to mipmap level
	float TexSize = 1024.0f;
	float Frac = (1.25f / TexSize) * (1 / FinalTilesetScale);
	float Nudge = (0.5f / TexSize) * (1 / FinalTilesetScale);

	for(int y = StartY; y < EndY; y++)
		for(int x = StartX; x < EndX; x++)
		{
			int mx = x;
			int my = y;

			if(RenderFlags & TILERENDERFLAG_EXTEND)
			{
				if(mx < 0)
					mx = 0;
				if(mx >= w)
					mx = w - 1;
				if(my < 0)
					my = 0;
				if(my >= h)
					my = h - 1;
			}
			else
			{
				if(mx < 0)
					continue; // mx = 0;
				if(mx >= w)
					continue; // mx = w-1;
				if(my < 0)
					continue; // my = 0;
				if(my >= h)
					continue; // my = h-1;
			}

			int c = mx + my * w;

			unsigned char Index = pTune[c].m_Type;
			if(Index)
			{
				bool Render = false;
				if(RenderFlags & LAYERRENDERFLAG_TRANSPARENT)
					Render = true;

				if(Render)
				{
					int tx = Index % 16;
					int ty = Index / 16;
					int Px0 = tx * (1024 / 16);
					int Py0 = ty * (1024 / 16);
					int Px1 = Px0 + (1024 / 16) - 1;
					int Py1 = Py0 + (1024 / 16) - 1;

					float x0 = Nudge + Px0 / TexSize + Frac;
					float y0 = Nudge + Py0 / TexSize + Frac;
					float x1 = Nudge + Px1 / TexSize - Frac;
					float y1 = Nudge + Py0 / TexSize + Frac;
					float x2 = Nudge + Px1 / TexSize - Frac;
					float y2 = Nudge + Py1 / TexSize - Frac;
					float x3 = Nudge + Px0 / TexSize + Frac;
					float y3 = Nudge + Py1 / TexSize - Frac;

					if(Graphics()->HasTextureArraysSupport())
					{
						x0 = 0;
						y0 = 0;
						x1 = x0 + 1;
						y1 = y0;
						x2 = x0 + 1;
						y2 = y0 + 1;
						x3 = x0;
						y3 = y0 + 1;
					}

					if(Graphics()->HasTextureArraysSupport())
					{
						Graphics()->QuadsSetSubsetFree(x0, y0, x1, y1, x2, y2, x3, y3, Index);
						IGraphics::CQuadItem QuadItem(x * Scale, y * Scale, Scale, Scale);
						Graphics()->QuadsTex3DDrawTL(&QuadItem, 1);
					}
					else
					{
						Graphics()->QuadsSetSubsetFree(x0, y0, x1, y1, x2, y2, x3, y3);
						IGraphics::CQuadItem QuadItem(x * Scale, y * Scale, Scale, Scale);
						Graphics()->QuadsDrawTL(&QuadItem, 1);
					}
				}
			}
		}

	if(Graphics()->HasTextureArraysSupport())
		Graphics()->QuadsTex3DEnd();
	else
		Graphics()->QuadsEnd();
	Graphics()->MapScreen(ScreenX0, ScreenY0, ScreenX1, ScreenY1);
}

void CRenderMap::RenderDebugClip(float ClipX, float ClipY, float ClipW, float ClipH, ColorRGBA Color, float Zoom, const char *pLabel)
{
	Graphics()->TextureClear();
	Graphics()->LinesBegin();
	Graphics()->SetColor(Color);
	IGraphics::CLineItem aLineItems[] = {
		IGraphics::CLineItem(ClipX, ClipY, ClipX, ClipY + ClipH),
		IGraphics::CLineItem(ClipX + ClipW, ClipY, ClipX + ClipW, ClipY + ClipH),
		IGraphics::CLineItem(ClipX, ClipY, ClipX + ClipW, ClipY),
		IGraphics::CLineItem(ClipX, ClipY + ClipH, ClipX + ClipW, ClipY + ClipH),
	};
	Graphics()->LinesDraw(aLineItems, std::size(aLineItems));
	Graphics()->LinesEnd();

	TextRender()->TextColor(Color);

	// clamp zoom and set line width, because otherwise the text can be partially clipped out
	TextRender()->Text(ClipX, ClipY, std::min(12.0f * Zoom, 20.0f), pLabel, ClipW);
	TextRender()->TextColor(TextRender()->DefaultTextColor());
}<|MERGE_RESOLUTION|>--- conflicted
+++ resolved
@@ -23,140 +23,6 @@
 
 using namespace std::chrono_literals;
 
-<<<<<<< HEAD
-=======
-int IEnvelopePointAccess::FindPointIndex(CFixedTime Time) const
-{
-	// binary search for the interval around Time
-	int Low = 0;
-	int High = NumPoints() - 2;
-	int FoundIndex = -1;
-
-	while(Low <= High)
-	{
-		int Mid = Low + (High - Low) / 2;
-		const CEnvPoint *pMid = GetPoint(Mid);
-		const CEnvPoint *pNext = GetPoint(Mid + 1);
-		if(Time >= pMid->m_Time && Time < pNext->m_Time)
-		{
-			FoundIndex = Mid;
-			break;
-		}
-		else if(Time < pMid->m_Time)
-		{
-			High = Mid - 1;
-		}
-		else
-		{
-			Low = Mid + 1;
-		}
-	}
-	return FoundIndex;
-}
-
-CMapBasedEnvelopePointAccess::CMapBasedEnvelopePointAccess(CDataFileReader *pReader)
-{
-	bool FoundBezierEnvelope = false;
-	int EnvStart, EnvNum;
-	pReader->GetType(MAPITEMTYPE_ENVELOPE, &EnvStart, &EnvNum);
-	for(int EnvIndex = 0; EnvIndex < EnvNum; EnvIndex++)
-	{
-		CMapItemEnvelope *pEnvelope = static_cast<CMapItemEnvelope *>(pReader->GetItem(EnvStart + EnvIndex));
-		if(pEnvelope->m_Version >= CMapItemEnvelope::VERSION_TEEWORLDS_BEZIER)
-		{
-			FoundBezierEnvelope = true;
-			break;
-		}
-	}
-
-	if(FoundBezierEnvelope)
-	{
-		m_pPoints = nullptr;
-		m_pPointsBezier = nullptr;
-
-		int EnvPointStart, FakeEnvPointNum;
-		pReader->GetType(MAPITEMTYPE_ENVPOINTS, &EnvPointStart, &FakeEnvPointNum);
-		if(FakeEnvPointNum > 0)
-			m_pPointsBezierUpstream = static_cast<CEnvPointBezier_upstream *>(pReader->GetItem(EnvPointStart));
-		else
-			m_pPointsBezierUpstream = nullptr;
-
-		m_NumPointsMax = pReader->GetItemSize(EnvPointStart) / sizeof(CEnvPointBezier_upstream);
-	}
-	else
-	{
-		int EnvPointStart, FakeEnvPointNum;
-		pReader->GetType(MAPITEMTYPE_ENVPOINTS, &EnvPointStart, &FakeEnvPointNum);
-		if(FakeEnvPointNum > 0)
-			m_pPoints = static_cast<CEnvPoint *>(pReader->GetItem(EnvPointStart));
-		else
-			m_pPoints = nullptr;
-
-		m_NumPointsMax = pReader->GetItemSize(EnvPointStart) / sizeof(CEnvPoint);
-
-		int EnvPointBezierStart, FakeEnvPointBezierNum;
-		pReader->GetType(MAPITEMTYPE_ENVPOINTS_BEZIER, &EnvPointBezierStart, &FakeEnvPointBezierNum);
-		const int NumPointsBezier = pReader->GetItemSize(EnvPointBezierStart) / sizeof(CEnvPointBezier);
-		if(FakeEnvPointBezierNum > 0 && m_NumPointsMax == NumPointsBezier)
-			m_pPointsBezier = static_cast<CEnvPointBezier *>(pReader->GetItem(EnvPointBezierStart));
-		else
-			m_pPointsBezier = nullptr;
-
-		m_pPointsBezierUpstream = nullptr;
-	}
-
-	SetPointsRange(0, m_NumPointsMax);
-}
-
-CMapBasedEnvelopePointAccess::CMapBasedEnvelopePointAccess(IMap *pMap) :
-	CMapBasedEnvelopePointAccess(static_cast<CMap *>(pMap)->GetReader())
-{
-}
-
-void CMapBasedEnvelopePointAccess::SetPointsRange(int StartPoint, int NumPoints)
-{
-	m_StartPoint = std::clamp(StartPoint, 0, m_NumPointsMax);
-	m_NumPoints = std::clamp(NumPoints, 0, maximum(m_NumPointsMax - StartPoint, 0));
-}
-
-int CMapBasedEnvelopePointAccess::StartPoint() const
-{
-	return m_StartPoint;
-}
-
-int CMapBasedEnvelopePointAccess::NumPoints() const
-{
-	return m_NumPoints;
-}
-
-int CMapBasedEnvelopePointAccess::NumPointsMax() const
-{
-	return m_NumPointsMax;
-}
-
-const CEnvPoint *CMapBasedEnvelopePointAccess::GetPoint(int Index) const
-{
-	if(Index < 0 || Index >= m_NumPoints)
-		return nullptr;
-	if(m_pPoints != nullptr)
-		return &m_pPoints[Index + m_StartPoint];
-	if(m_pPointsBezierUpstream != nullptr)
-		return &m_pPointsBezierUpstream[Index + m_StartPoint];
-	return nullptr;
-}
-
-const CEnvPointBezier *CMapBasedEnvelopePointAccess::GetBezier(int Index) const
-{
-	if(Index < 0 || Index >= m_NumPoints)
-		return nullptr;
-	if(m_pPointsBezier != nullptr)
-		return &m_pPointsBezier[Index + m_StartPoint];
-	if(m_pPointsBezierUpstream != nullptr)
-		return &m_pPointsBezierUpstream[Index + m_StartPoint].m_Bezier;
-	return nullptr;
-}
-
->>>>>>> dacb0798
 static float SolveBezier(float x, float p0, float p1, float p2, float p3)
 {
 	const double x3 = -p0 + 3.0 * p1 - 3.0 * p2 + p3;
