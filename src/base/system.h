--- conflicted
+++ resolved
@@ -2450,16 +2450,12 @@
 void init_exception_handler();
 void set_exception_handler_log_file(const char *log_file_path);
 #endif
-<<<<<<< HEAD
 
 #if defined(CONF_CURSES_CLIENT)
 void curses_logf(const char *sys, const char *fmt, ...);
 #define dbg_msg(sys, fmt, ...) curses_logf(sys, fmt, ##__VA_ARGS__)
 #endif
 
-#if defined(__cplusplus)
-=======
->>>>>>> a0407932
 }
 
 /**
