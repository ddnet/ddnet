/* (c) Magnus Auvinen. See licence.txt in the root of the distribution for more information. */
/* If you are missing that file, acquire a complete release at teeworlds.com.                */
#ifndef ENGINE_CLIENT_H
#define ENGINE_CLIENT_H
#include "kernel.h"

#include "graphics.h"
#include "message.h"
#include <base/hash.h>
#include <engine/friends.h>

struct SWarning;

enum
{
	RECORDER_MANUAL = 0,
	RECORDER_AUTO = 1,
	RECORDER_RACE = 2,
	RECORDER_REPLAYS = 3,
	RECORDER_MAX = 4,

	NUM_DUMMIES = 2,
};

typedef bool (*CLIENTFUNC_FILTER)(const void *pData, int DataSize, void *pUser);
struct CChecksumData;

class IClient : public IInterface
{
	MACRO_INTERFACE("client", 0)
protected:
	// quick access to state of the client
	int m_State;

	// quick access to time variables
	int m_PrevGameTick[NUM_DUMMIES];
	int m_CurGameTick[NUM_DUMMIES];
	float m_GameIntraTick[NUM_DUMMIES];
	float m_GameTickTime[NUM_DUMMIES];
	float m_GameIntraTickSincePrev[NUM_DUMMIES];

	int m_PredTick[NUM_DUMMIES];
	float m_PredIntraTick[NUM_DUMMIES];

	float m_LocalTime;
	float m_RenderFrameTime;

	int m_GameTickSpeed;

	float m_FrameTimeAvg;

public:
	char m_aNews[3000];
	char m_aMapDownloadUrl[256];
	int m_Points;
	int64_t m_ReconnectTime;

	class CSnapItem
	{
	public:
		int m_Type;
		int m_ID;
		int m_DataSize;
	};

	enum
	{
		CONN_MAIN = 0,
		CONN_DUMMY,
		CONN_CONTACT,
		NUM_CONNS,
	};

	/* Constants: Client States
		STATE_OFFLINE - The client is offline.
		STATE_CONNECTING - The client is trying to connect to a server.
		STATE_LOADING - The client has connected to a server and is loading resources.
		STATE_ONLINE - The client is connected to a server and running the game.
		STATE_DEMOPLAYBACK - The client is playing a demo
		STATE_QUITTING - The client is quitting.
	*/

	enum
	{
		STATE_OFFLINE = 0,
		STATE_CONNECTING,
		STATE_LOADING,
		STATE_ONLINE,
		STATE_DEMOPLAYBACK,
		STATE_QUITTING,
		STATE_RESTARTING,
	};

	//
	inline int State() const { return m_State; }

	// tick time access
	inline int PrevGameTick(int Conn) const { return m_PrevGameTick[Conn]; }
	inline int GameTick(int Conn) const { return m_CurGameTick[Conn]; }
	inline int PredGameTick(int Conn) const { return m_PredTick[Conn]; }
	inline float IntraGameTick(int Conn) const { return m_GameIntraTick[Conn]; }
	inline float PredIntraGameTick(int Conn) const { return m_PredIntraTick[Conn]; }
	inline float IntraGameTickSincePrev(int Conn) const { return m_GameIntraTickSincePrev[Conn]; }
	inline float GameTickTime(int Conn) const { return m_GameTickTime[Conn]; }
	inline int GameTickSpeed() const { return m_GameTickSpeed; }

	// other time access
	inline float RenderFrameTime() const { return m_RenderFrameTime; }
	inline float LocalTime() const { return m_LocalTime; }
	inline float FrameTimeAvg() const { return m_FrameTimeAvg; }

	// actions
	virtual void Connect(const char *pAddress, const char *pPassword = NULL) = 0;
	virtual void Disconnect() = 0;

	// dummy
	virtual void DummyDisconnect(const char *pReason) = 0;
	virtual void DummyConnect() = 0;
	virtual bool DummyConnected() = 0;
	virtual bool DummyConnecting() = 0;
	virtual bool DummyAllowed() = 0;

	virtual void Restart() = 0;
	virtual void Quit() = 0;
	virtual const char *DemoPlayer_Play(const char *pFilename, int StorageType) = 0;
#if defined(CONF_VIDEORECORDER)
	virtual const char *DemoPlayer_Render(const char *pFilename, int StorageType, const char *pVideoName, int SpeedIndex) = 0;
#endif
	virtual void DemoRecorder_Start(const char *pFilename, bool WithTimestamp, int Recorder) = 0;
	virtual void DemoRecorder_HandleAutoStart() = 0;
	virtual void DemoRecorder_Stop(int Recorder, bool RemoveFile = false) = 0;
	virtual class IDemoRecorder *DemoRecorder(int Recorder) = 0;
	virtual void AutoScreenshot_Start() = 0;
	virtual void AutoStatScreenshot_Start() = 0;
	virtual void AutoCSV_Start() = 0;
	virtual void ServerBrowserUpdate() = 0;

	// gfx
	virtual void SwitchWindowScreen(int Index) = 0;
	virtual void SetWindowParams(int FullscreenMode, bool IsBorderless) = 0;
	virtual void ToggleWindowVSync() = 0;
	virtual void LoadFont() = 0;
	virtual void Notify(const char *pTitle, const char *pMessage) = 0;

	// networking
	virtual void EnterGame(int Conn) = 0;

	//
	virtual const char *MapDownloadName() const = 0;
	virtual int MapDownloadAmount() const = 0;
	virtual int MapDownloadTotalsize() const = 0;

	// input
	virtual int *GetInput(int Tick, int IsDummy = 0) const = 0;
	virtual int *GetDirectInput(int Tick, int IsDummy = 0) const = 0;

	// remote console
	virtual void RconAuth(const char *pUsername, const char *pPassword) = 0;
	virtual bool RconAuthed() const = 0;
	virtual bool UseTempRconCommands() const = 0;
	virtual void Rcon(const char *pLine) = 0;

	// server info
	virtual void GetServerInfo(class CServerInfo *pServerInfo) const = 0;

	virtual int GetPredictionTime() = 0;

	// snapshot interface

	enum
	{
		SNAP_CURRENT = 0,
		SNAP_PREV = 1
	};

	// TODO: Refactor: should redo this a bit i think, too many virtual calls
	virtual int SnapNumItems(int SnapID) const = 0;
	virtual void *SnapFindItem(int SnapID, int Type, int ID) const = 0;
	virtual void *SnapGetItem(int SnapID, int Index, CSnapItem *pItem) const = 0;
	virtual int SnapItemSize(int SnapID, int Index) const = 0;
	virtual void SnapInvalidateItem(int SnapID, int Index) = 0;

	virtual void SnapSetStaticsize(int ItemType, int Size) = 0;

	virtual int SendMsg(int Conn, CMsgPacker *pMsg, int Flags) = 0;
	virtual int SendMsgActive(CMsgPacker *pMsg, int Flags) = 0;

	template<class T>
	int SendPackMsgActive(T *pMsg, int Flags)
	{
		CMsgPacker Packer(pMsg->MsgID(), false);
		if(pMsg->Pack(&Packer))
			return -1;
		return SendMsgActive(&Packer, Flags);
	}

	//
	virtual const char *PlayerName() const = 0;
	virtual const char *DummyName() const = 0;
	virtual const char *ErrorString() const = 0;
	virtual const char *LatestVersion() const = 0;
	virtual bool ConnectionProblems() const = 0;

	virtual bool SoundInitFailed() const = 0;

	virtual IGraphics::CTextureHandle GetDebugFont() const = 0; // TODO: remove this function

	//DDRace

	virtual const char *GetCurrentMap() const = 0;
	virtual const char *GetCurrentMapPath() const = 0;
	virtual SHA256_DIGEST GetCurrentMapSha256() const = 0;
	virtual unsigned GetCurrentMapCrc() const = 0;

	virtual int GetCurrentRaceTime() = 0;

	virtual void RaceRecord_Start(const char *pFilename) = 0;
	virtual void RaceRecord_Stop() = 0;
	virtual bool RaceRecord_IsRecording() = 0;

	virtual void DemoSliceBegin() = 0;
	virtual void DemoSliceEnd() = 0;
	virtual void DemoSlice(const char *pDstPath, CLIENTFUNC_FILTER pfnFilter, void *pUser) = 0;

	virtual void RequestDDNetInfo() = 0;
	virtual bool EditorHasUnsavedData() const = 0;

	virtual void GenerateTimeoutSeed() = 0;

	virtual IFriends *Foes() = 0;

	virtual void GetSmoothTick(int *pSmoothTick, float *pSmoothIntraTick, float MixAmount) = 0;

	virtual SWarning *GetCurWarning() = 0;
<<<<<<< HEAD

	// chillerbot

	virtual void ChillerBotLoadMap(const char *pMap) = 0;
=======
	virtual CChecksumData *ChecksumData() = 0;
>>>>>>> bc443ce4
};

class IGameClient : public IInterface
{
	MACRO_INTERFACE("gameclient", 0)
protected:
public:
	virtual void OnConsoleInit() = 0;

	virtual void OnRconType(bool UsernameReq) = 0;
	virtual void OnRconLine(const char *pLine) = 0;
	virtual void OnInit() = 0;
	virtual void InvalidateSnapshot() = 0;
	virtual void OnNewSnapshot() = 0;
	virtual void OnEnterGame() = 0;
	virtual void OnShutdown() = 0;
	virtual void OnRender() = 0;
	virtual void OnUpdate() = 0;
	virtual void OnStateChange(int NewState, int OldState) = 0;
	virtual void OnConnected() = 0;
	virtual void OnMessage(int MsgID, CUnpacker *pUnpacker, int Conn, bool Dummy) = 0;
	virtual void OnPredict() = 0;
	virtual void OnActivateEditor() = 0;

	virtual int OnSnapInput(int *pData, bool Dummy, bool Force) = 0;
	virtual void OnDummySwap() = 0;
	virtual void SendDummyInfo(bool Start) = 0;
	virtual int GetLastRaceTick() = 0;

	virtual const char *GetItemName(int Type) const = 0;
	virtual const char *Version() const = 0;
	virtual const char *NetVersion() const = 0;
	virtual int DDNetVersion() const = 0;
	virtual const char *DDNetVersionStr() const = 0;

	virtual void OnDummyDisconnect() = 0;
	virtual void DummyResetInput() = 0;
	virtual void Echo(const char *pString) = 0;
	virtual bool CanDisplayWarning() = 0;
	virtual bool IsDisplayingWarning() = 0;
};

void SnapshotRemoveExtraProjectileInfo(unsigned char *pData);

extern IGameClient *CreateGameClient();
#endif<|MERGE_RESOLUTION|>--- conflicted
+++ resolved
@@ -232,14 +232,12 @@
 	virtual void GetSmoothTick(int *pSmoothTick, float *pSmoothIntraTick, float MixAmount) = 0;
 
 	virtual SWarning *GetCurWarning() = 0;
-<<<<<<< HEAD
+
+	virtual CChecksumData *ChecksumData() = 0;
 
 	// chillerbot
 
 	virtual void ChillerBotLoadMap(const char *pMap) = 0;
-=======
-	virtual CChecksumData *ChecksumData() = 0;
->>>>>>> bc443ce4
 };
 
 class IGameClient : public IInterface
