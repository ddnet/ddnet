--- conflicted
+++ resolved
@@ -907,25 +907,7 @@
 
 void CGraphicsBackend_SDL_GL::GetVideoModes(CVideoMode *pModes, int MaxModes, int *pNumModes, int HiDPIScale, int MaxWindowWidth, int MaxWindowHeight, int Screen)
 {
-<<<<<<< HEAD
-	SDL_DisplayID DisplayID = static_cast<SDL_DisplayID>(Screen);
-	const SDL_DisplayMode *pDesktopMode;
-	int MaxModesAvailable = 0;
-	SDL_DisplayMode **pDisplayModes = SDL_GetFullscreenDisplayModes(Screen, &MaxModesAvailable);
-
-	// Only collect fullscreen modes when requested, that makes sure in windowed mode no refresh rates are shown that aren't supported without
-	// fullscreen anyway (except fullscreen desktop)
-	bool IsFullscreenDestkop = m_pWindow != nullptr && ((SDL_GetWindowFullscreenMode(m_pWindow) != nullptr) || g_Config.m_GfxFullscreen == 3);
-	bool CollectFullscreenModes = m_pWindow == nullptr || ((SDL_GetWindowFlags(m_pWindow) & SDL_WINDOW_FULLSCREEN) != 0 && !IsFullscreenDestkop);
-
-	pDesktopMode = SDL_GetDesktopDisplayMode(DisplayID);
-	if(!pDesktopMode)
-	{
-		dbg_msg("gfx", "unable to get display mode: %s", SDL_GetError());
-	}
-=======
 	*pNumModes = 0;
->>>>>>> 58727dde
 
 	// If the window isn't currently fullscreen nor configured to be, don't return any modes
 	if((SDL_GetWindowFlags(m_pWindow) & SDL_WINDOW_FULLSCREEN) == 0 && g_Config.m_GfxFullscreen != 1 && g_Config.m_GfxFullscreen != 2)
@@ -958,17 +940,14 @@
 {
 	const SDL_DisplayMode *pDpMode;
 	// if "real" fullscreen, obtain the video mode for that
-	if(SDL_GetWindowFlags(m_pWindow) & SDL_WINDOW_FULLSCREEN && SDL_GetCurrentDisplayMode(ScreenId))
-	{
-<<<<<<< HEAD
+	if(SDL_GetWindowFlags(m_pWindow) & SDL_WINDOW_FULLSCREEN && SDL_GetCurrentDisplayMode(Screen))
+	{
 		pDpMode = SDL_GetCurrentDisplayMode(Screen);
 		if(!pDpMode)
 		{
 			dbg_msg("gfx", "unable to get display mode: %s", SDL_GetError());
-		}
-=======
-		pDpMode = SDL_GetCurrentDisplayMode(ScreenId);
->>>>>>> 58727dde
+			return;
+		}
 	}
 	else
 	{
@@ -1073,42 +1052,27 @@
 		*pFsaaSamples = std::clamp(*pFsaaSamples, 0, 8);
 	}
 
-	// TODO: support hot plugging displays
-
+	// set screen
 	SDL_Rect ScreenPos;
-<<<<<<< HEAD
 	
 	int ScreenNum;
 	int *pScreenIds;
 	GetScreens(pScreenIds, ScreenNum);
 
 	if(!pScreenIds)
-=======
-	m_pDisplayIds = SDL_GetDisplays(&m_NumScreens);
-
-	if(!m_pDisplayIds)
->>>>>>> 58727dde
 	{
 		dbg_msg("gfx", "unable to retrieve displays: %s", SDL_GetError());
 		return EGraphicsBackendErrorCodes::GRAPHICS_BACKEND_ERROR_CODE_SDL_SCREEN_INFO_REQUEST_FAILED;
 	}
 
-<<<<<<< HEAD
 	
 	if(ScreenNum <= 0)
-=======
-	if(m_NumScreens <= 0)
->>>>>>> 58727dde
 	{
 		dbg_msg("gfx", "unable to retrieve number of screens: %s", SDL_GetError());
 		return EGraphicsBackendErrorCodes::GRAPHICS_BACKEND_ERROR_CODE_SDL_SCREEN_REQUEST_FAILED;
 	}
 
-<<<<<<< HEAD
 	int Screen = pScreenIds[clamp(*pScreen, 0, ScreenNum - 1)];
-=======
-	int DisplayId = m_pDisplayIds[clamp(*pScreen, 0, m_NumScreens - 1)];
->>>>>>> 58727dde
 
 	if(!SDL_GetDisplayBounds(Screen, &ScreenPos))
 	{
@@ -1500,25 +1464,12 @@
 
 bool CGraphicsBackend_SDL_GL::SetWindowScreen(int Screen)
 {
-<<<<<<< HEAD
 	SDL_Rect ScreenPos;
 	if(SDL_GetDisplayBounds(Screen, &ScreenPos) != 0)
 		return false;
 
 	// Todo SDL: remove this when fixed (changing screen when in fullscreen is bugged)
 	SDL_SetWindowBordered(m_pWindow, true); // fixing primary monitor goes black when switch screen (borderless OpenGL)
-=======
-	if(Index < 0 || Index >= m_NumScreens)
-		return false;
-
-	SDL_Rect ScreenPos;
-	if(SDL_GetDisplayBounds(Index, &ScreenPos) != 0)
-		return false;
-
-	// Todo SDL: Remove this when fixed (changing screen when in fullscreen is bugged)
-	// Fixes primary monitor going black when switch screen (borderless OpenGL)
-	SDL_SetWindowBordered(m_pWindow, true); 
->>>>>>> 58727dde
 
 	SDL_SetWindowPosition(m_pWindow,
 		SDL_WINDOWPOS_CENTERED_DISPLAY(Screen),
@@ -1529,14 +1480,7 @@
 
 bool CGraphicsBackend_SDL_GL::UpdateDisplayMode(int Screen)
 {
-<<<<<<< HEAD
 	const SDL_DisplayMode *pDisplayMode = SDL_GetDesktopDisplayMode(Screen);
-=======
-	if(Index < 0 || Index >= m_NumScreens)
-		return false;
-
-	const SDL_DisplayMode *pDisplayMode = SDL_GetDesktopDisplayMode(m_pScreenIds[Index]);
->>>>>>> 58727dde
 	if(!pDisplayMode)
 	{
 		dbg_msg("gfx", "unable to get display mode: %s", SDL_GetError());
