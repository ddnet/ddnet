--- conflicted
+++ resolved
@@ -1,10 +1,7 @@
 /* (c) Magnus Auvinen. See licence.txt in the root of the distribution for more information. */
 /* If you are missing that file, acquire a complete release at teeworlds.com.                */
 #include <SDL3/SDL.h>
-<<<<<<< HEAD
-=======
 #include <SDL3/SDL_audio.h>
->>>>>>> df9f92b3
 
 #include <SDL3/SDL_audio.h>
 #include <base/math.h>
