/* (c) Magnus Auvinen. See licence.txt in the root of the distribution for more information. */
/* If you are missing that file, acquire a complete release at teeworlds.com.                */

#include <base/hash.h>
#include <base/hash_ctxt.h>
#include <base/logger.h>
#include <base/math.h>
#include <base/system.h>

#include <engine/external/json-parser/json.h>

#include <engine/config.h>
#include <engine/console.h>
#include <engine/discord.h>
#include <engine/editor.h>
#include <engine/engine.h>
#include <engine/favorites.h>
#include <engine/graphics.h>
#include <engine/input.h>
#include <engine/keys.h>
#include <engine/map.h>
#include <engine/serverbrowser.h>
#include <engine/sound.h>
#include <engine/steam.h>
#include <engine/storage.h>
#include <engine/textrender.h>

#include <engine/shared/assertion_logger.h>
#include <engine/shared/compression.h>
#include <engine/shared/config.h>
#include <engine/shared/demo.h>
#include <engine/shared/fifo.h>
#include <engine/shared/filecollection.h>
#include <engine/shared/http.h>
#include <engine/shared/masterserver.h>
#include <engine/shared/network.h>
#include <engine/shared/packer.h>
#include <engine/shared/protocol.h>
#include <engine/shared/protocol_ex.h>
#include <engine/shared/rust_version.h>
#include <engine/shared/snapshot.h>
#include <engine/shared/uuid_manager.h>

#include <game/generated/protocol.h>
#include <game/localization.h>
#include <game/version.h>

#include "client.h"
#include "demoedit.h"
#include "friends.h"
#include "notifications.h"
#include "serverbrowser.h"

#if defined(CONF_VIDEORECORDER)
#include "video.h"
#endif

#include "SDL.h"
#ifdef main
#undef main
#endif

#include <chrono>
#include <limits>
#include <new>
#include <stack>
#include <thread>
#include <tuple>

using namespace std::chrono_literals;

static const ColorRGBA gs_ClientNetworkPrintColor{0.7f, 1, 0.7f, 1.0f};
static const ColorRGBA gs_ClientNetworkErrPrintColor{1.0f, 0.25f, 0.25f, 1.0f};

CClient::CClient() :
	m_DemoPlayer(&m_SnapshotDelta, true, [&]() { UpdateDemoIntraTimers(); }),
	m_InputtimeMarginGraph(128),
	m_GametimeMarginGraph(128),
	m_FpsGraph(4096)
{
	m_StateStartTime = time_get();
	for(auto &DemoRecorder : m_aDemoRecorder)
		DemoRecorder = CDemoRecorder(&m_SnapshotDelta);
	m_LastRenderTime = time_get();
	mem_zero(m_aInputs, sizeof(m_aInputs));
	mem_zero(m_aapSnapshots, sizeof(m_aapSnapshots));
	for(auto &SnapshotStorage : m_aSnapshotStorage)
		SnapshotStorage.Init();
	mem_zero(m_aDemorecSnapshotHolders, sizeof(m_aDemorecSnapshotHolders));
	mem_zero(&m_CurrentServerInfo, sizeof(m_CurrentServerInfo));
	mem_zero(&m_Checksum, sizeof(m_Checksum));
	for(auto &GameTime : m_aGameTime)
		GameTime.Init(0);
	m_PredictedTime.Init(0);
}

// ----- send functions -----
static inline bool RepackMsg(const CMsgPacker *pMsg, CPacker &Packer)
{
	Packer.Reset();
	if(pMsg->m_MsgId < OFFSET_UUID)
	{
		Packer.AddInt((pMsg->m_MsgId << 1) | (pMsg->m_System ? 1 : 0));
	}
	else
	{
		Packer.AddInt(pMsg->m_System ? 1 : 0); // NETMSG_EX, NETMSGTYPE_EX
		g_UuidManager.PackUuid(pMsg->m_MsgId, &Packer);
	}
	Packer.AddRaw(pMsg->Data(), pMsg->Size());

	return false;
}

int CClient::SendMsg(int Conn, CMsgPacker *pMsg, int Flags)
{
	CNetChunk Packet;

	if(State() == IClient::STATE_OFFLINE)
		return 0;

	// repack message (inefficient)
	CPacker Pack;
	if(RepackMsg(pMsg, Pack))
		return 0;

	mem_zero(&Packet, sizeof(CNetChunk));
	Packet.m_ClientId = 0;
	Packet.m_pData = Pack.Data();
	Packet.m_DataSize = Pack.Size();

	if(Flags & MSGFLAG_VITAL)
		Packet.m_Flags |= NETSENDFLAG_VITAL;
	if(Flags & MSGFLAG_FLUSH)
		Packet.m_Flags |= NETSENDFLAG_FLUSH;

	if((Flags & MSGFLAG_RECORD) && Conn == g_Config.m_ClDummy)
	{
		for(auto &i : m_aDemoRecorder)
			if(i.IsRecording())
				i.RecordMessage(Packet.m_pData, Packet.m_DataSize);
	}

	if(!(Flags & MSGFLAG_NOSEND))
	{
		m_aNetClient[Conn].Send(&Packet);
	}

	return 0;
}

int CClient::SendMsgActive(CMsgPacker *pMsg, int Flags)
{
	return SendMsg(g_Config.m_ClDummy, pMsg, Flags);
}

void CClient::SendInfo(int Conn)
{
	CMsgPacker MsgVer(NETMSG_CLIENTVER, true);
	MsgVer.AddRaw(&m_ConnectionId, sizeof(m_ConnectionId));
	MsgVer.AddInt(GameClient()->DDNetVersion());
	MsgVer.AddString(GameClient()->DDNetVersionStr());
	SendMsg(Conn, &MsgVer, MSGFLAG_VITAL);

	CMsgPacker Msg(NETMSG_INFO, true);
	Msg.AddString(GameClient()->NetVersion());
	Msg.AddString(m_aPassword);
	SendMsg(Conn, &Msg, MSGFLAG_VITAL | MSGFLAG_FLUSH);
}

void CClient::SendEnterGame(int Conn)
{
	CMsgPacker Msg(NETMSG_ENTERGAME, true);
	SendMsg(Conn, &Msg, MSGFLAG_VITAL | MSGFLAG_FLUSH);
}

void CClient::SendReady(int Conn)
{
	CMsgPacker Msg(NETMSG_READY, true);
	SendMsg(Conn, &Msg, MSGFLAG_VITAL | MSGFLAG_FLUSH);
}

void CClient::SendMapRequest()
{
	if(m_MapdownloadFileTemp)
	{
		io_close(m_MapdownloadFileTemp);
		Storage()->RemoveFile(m_aMapdownloadFilenameTemp, IStorage::TYPE_SAVE);
	}
	m_MapdownloadFileTemp = Storage()->OpenFile(m_aMapdownloadFilenameTemp, IOFLAG_WRITE, IStorage::TYPE_SAVE);
	CMsgPacker Msg(NETMSG_REQUEST_MAP_DATA, true);
	Msg.AddInt(m_MapdownloadChunk);
	SendMsg(CONN_MAIN, &Msg, MSGFLAG_VITAL | MSGFLAG_FLUSH);
}

void CClient::RconAuth(const char *pName, const char *pPassword)
{
	if(RconAuthed())
		return;

	if(pName != m_aRconUsername)
		str_copy(m_aRconUsername, pName);
	if(pPassword != m_aRconPassword)
		str_copy(m_aRconPassword, pPassword);

	CMsgPacker Msg(NETMSG_RCON_AUTH, true);
	Msg.AddString(pName);
	Msg.AddString(pPassword);
	Msg.AddInt(1);
	SendMsgActive(&Msg, MSGFLAG_VITAL);
}

void CClient::Rcon(const char *pCmd)
{
	CMsgPacker Msg(NETMSG_RCON_CMD, true);
	Msg.AddString(pCmd);
	SendMsgActive(&Msg, MSGFLAG_VITAL);
}

bool CClient::ConnectionProblems() const
{
	return m_aNetClient[g_Config.m_ClDummy].GotProblems(MaxLatencyTicks() * time_freq() / GameTickSpeed()) != 0;
}

void CClient::DirectInput(int *pInput, int Size)
{
	CMsgPacker Msg(NETMSG_INPUT, true);
	Msg.AddInt(m_aAckGameTick[g_Config.m_ClDummy]);
	Msg.AddInt(m_aPredTick[g_Config.m_ClDummy]);
	Msg.AddInt(Size);

	for(int i = 0; i < Size / 4; i++)
		Msg.AddInt(pInput[i]);

	SendMsgActive(&Msg, 0);
}

void CClient::SendInput()
{
	int64_t Now = time_get();

	if(m_aPredTick[g_Config.m_ClDummy] <= 0)
		return;

	bool Force = false;
	// fetch input
	for(int Dummy = 0; Dummy < NUM_DUMMIES; Dummy++)
	{
		if(!m_DummyConnected && Dummy != 0)
		{
			break;
		}
		int i = g_Config.m_ClDummy ^ Dummy;
		int Size = GameClient()->OnSnapInput(m_aInputs[i][m_aCurrentInput[i]].m_aData, Dummy, Force);

		if(Size)
		{
			// pack input
			CMsgPacker Msg(NETMSG_INPUT, true);
			Msg.AddInt(m_aAckGameTick[i]);
			Msg.AddInt(m_aPredTick[g_Config.m_ClDummy]);
			Msg.AddInt(Size);

			m_aInputs[i][m_aCurrentInput[i]].m_Tick = m_aPredTick[g_Config.m_ClDummy];
			m_aInputs[i][m_aCurrentInput[i]].m_PredictedTime = m_PredictedTime.Get(Now);
			m_aInputs[i][m_aCurrentInput[i]].m_PredictionMargin = PredictionMargin() * time_freq() / 1000;
			m_aInputs[i][m_aCurrentInput[i]].m_Time = Now;

			// pack it
			for(int k = 0; k < Size / 4; k++)
				Msg.AddInt(m_aInputs[i][m_aCurrentInput[i]].m_aData[k]);

			m_aCurrentInput[i]++;
			m_aCurrentInput[i] %= 200;

			SendMsg(i, &Msg, MSGFLAG_FLUSH);
			// ugly workaround for dummy. we need to send input with dummy to prevent
			// prediction time resets. but if we do it too often, then it's
			// impossible to use grenade with frozen dummy that gets hammered...
			if(g_Config.m_ClDummyCopyMoves || m_aCurrentInput[i] % 2)
				Force = true;
		}
	}
}

const char *CClient::LatestVersion() const
{
	return m_aVersionStr;
}

// TODO: OPT: do this a lot smarter!
int *CClient::GetInput(int Tick, int IsDummy) const
{
	int Best = -1;
	const int d = IsDummy ^ g_Config.m_ClDummy;
	for(int i = 0; i < 200; i++)
	{
		if(m_aInputs[d][i].m_Tick != -1 && m_aInputs[d][i].m_Tick <= Tick && (Best == -1 || m_aInputs[d][Best].m_Tick < m_aInputs[d][i].m_Tick))
			Best = i;
	}

	if(Best != -1)
		return (int *)m_aInputs[d][Best].m_aData;
	return 0;
}

// ------ state handling -----
void CClient::SetState(EClientState State)
{
	if(m_State == IClient::STATE_QUITTING || m_State == IClient::STATE_RESTARTING)
		return;
	if(m_State == State)
		return;

	if(g_Config.m_Debug)
	{
		char aBuf[64];
		str_format(aBuf, sizeof(aBuf), "state change. last=%d current=%d", m_State, State);
		m_pConsole->Print(IConsole::OUTPUT_LEVEL_DEBUG, "client", aBuf);
	}

	const EClientState OldState = m_State;
	m_State = State;

	m_StateStartTime = time_get();
	GameClient()->OnStateChange(m_State, OldState);

	if(State == IClient::STATE_OFFLINE && m_ReconnectTime == 0)
	{
		if(g_Config.m_ClReconnectFull > 0 && (str_find_nocase(ErrorString(), "full") || str_find_nocase(ErrorString(), "reserved")))
			m_ReconnectTime = time_get() + time_freq() * g_Config.m_ClReconnectFull;
		else if(g_Config.m_ClReconnectTimeout > 0 && (str_find_nocase(ErrorString(), "Timeout") || str_find_nocase(ErrorString(), "Too weak connection")))
			m_ReconnectTime = time_get() + time_freq() * g_Config.m_ClReconnectTimeout;
	}

	if(State == IClient::STATE_ONLINE)
	{
		const bool AnnounceAddr = m_ServerBrowser.IsRegistered(ServerAddress());
		Discord()->SetGameInfo(ServerAddress(), m_aCurrentMap, AnnounceAddr);
		Steam()->SetGameInfo(ServerAddress(), m_aCurrentMap, AnnounceAddr);
	}
	else if(OldState == IClient::STATE_ONLINE)
	{
		Discord()->ClearGameInfo();
		Steam()->ClearGameInfo();
	}
}

// called when the map is loaded and we should init for a new round
void CClient::OnEnterGame(bool Dummy)
{
	// reset input
	for(int i = 0; i < 200; i++)
	{
		m_aInputs[Dummy][i].m_Tick = -1;
	}
	m_aCurrentInput[Dummy] = 0;

	// reset snapshots
	m_aapSnapshots[Dummy][SNAP_CURRENT] = nullptr;
	m_aapSnapshots[Dummy][SNAP_PREV] = nullptr;
	m_aSnapshotStorage[Dummy].PurgeAll();
	m_aReceivedSnapshots[Dummy] = 0;
	m_aSnapshotParts[Dummy] = 0;
	m_aSnapshotIncomingDataSize[Dummy] = 0;
	m_SnapCrcErrors = 0;
	// Also make gameclient aware that snapshots have been purged
	GameClient()->InvalidateSnapshot();

	// reset times
	m_aAckGameTick[Dummy] = -1;
	m_aCurrentRecvTick[Dummy] = 0;
	m_aPrevGameTick[Dummy] = 0;
	m_aCurGameTick[Dummy] = 0;
	m_aGameIntraTick[Dummy] = 0.0f;
	m_aGameTickTime[Dummy] = 0.0f;
	m_aGameIntraTickSincePrev[Dummy] = 0.0f;
	m_aPredTick[Dummy] = 0;
	m_aPredIntraTick[Dummy] = 0.0f;
	m_aGameTime[Dummy].Init(0);
	m_PredictedTime.Init(0);

	if(!Dummy)
	{
		m_LastDummyConnectTime = 0;
	}

	GameClient()->OnEnterGame();
}

void CClient::EnterGame(int Conn)
{
	if(State() == IClient::STATE_DEMOPLAYBACK)
		return;

	m_aCodeRunAfterJoin[Conn] = false;

	// now we will wait for two snapshots
	// to finish the connection
	SendEnterGame(Conn);
	OnEnterGame(Conn);

	ServerInfoRequest(); // fresh one for timeout protection
	m_CurrentServerNextPingTime = time_get() + time_freq() / 2;
}

void GenerateTimeoutCode(char *pBuffer, unsigned Size, char *pSeed, const NETADDR *pAddrs, int NumAddrs, bool Dummy)
{
	MD5_CTX Md5;
	md5_init(&Md5);
	const char *pDummy = Dummy ? "dummy" : "normal";
	md5_update(&Md5, (unsigned char *)pDummy, str_length(pDummy) + 1);
	md5_update(&Md5, (unsigned char *)pSeed, str_length(pSeed) + 1);
	for(int i = 0; i < NumAddrs; i++)
	{
		md5_update(&Md5, (unsigned char *)&pAddrs[i], sizeof(pAddrs[i]));
	}
	MD5_DIGEST Digest = md5_finish(&Md5);

	unsigned short aRandom[8];
	mem_copy(aRandom, Digest.data, sizeof(aRandom));
	generate_password(pBuffer, Size, aRandom, 8);
}

void CClient::GenerateTimeoutSeed()
{
	secure_random_password(g_Config.m_ClTimeoutSeed, sizeof(g_Config.m_ClTimeoutSeed), 16);
}

void CClient::GenerateTimeoutCodes(const NETADDR *pAddrs, int NumAddrs)
{
	if(g_Config.m_ClTimeoutSeed[0])
	{
		for(int i = 0; i < 2; i++)
		{
			GenerateTimeoutCode(m_aTimeoutCodes[i], sizeof(m_aTimeoutCodes[i]), g_Config.m_ClTimeoutSeed, pAddrs, NumAddrs, i);

			char aBuf[64];
			str_format(aBuf, sizeof(aBuf), "timeout code '%s' (%s)", m_aTimeoutCodes[i], i == 0 ? "normal" : "dummy");
			m_pConsole->Print(IConsole::OUTPUT_LEVEL_ADDINFO, "client", aBuf);
		}
	}
	else
	{
		str_copy(m_aTimeoutCodes[0], g_Config.m_ClTimeoutCode);
		str_copy(m_aTimeoutCodes[1], g_Config.m_ClDummyTimeoutCode);
	}
}

void CClient::Connect(const char *pAddress, const char *pPassword)
{
	// Disconnect will not change the state if we are already quitting/restarting
	if(m_State == IClient::STATE_QUITTING || m_State == IClient::STATE_RESTARTING)
		return;
	Disconnect();
	dbg_assert(m_State == IClient::STATE_OFFLINE, "Disconnect must ensure that client is offline");

	m_ConnectionId = RandomUuid();
	if(pAddress != m_aConnectAddressStr)
		str_copy(m_aConnectAddressStr, pAddress);

	char aMsg[512];
	str_format(aMsg, sizeof(aMsg), "connecting to '%s'", m_aConnectAddressStr);
	m_pConsole->Print(IConsole::OUTPUT_LEVEL_STANDARD, "client", aMsg, gs_ClientNetworkPrintColor);

	ServerInfoRequest();

	int NumConnectAddrs = 0;
	NETADDR aConnectAddrs[MAX_SERVER_ADDRESSES];
	mem_zero(aConnectAddrs, sizeof(aConnectAddrs));
	const char *pNextAddr = pAddress;
	char aBuffer[128];
	while((pNextAddr = str_next_token(pNextAddr, ",", aBuffer, sizeof(aBuffer))))
	{
		NETADDR NextAddr;
		char aHost[128];
		int url = net_addr_from_url(&NextAddr, aBuffer, aHost, sizeof(aHost));
		if(url > 0)
			str_copy(aHost, aBuffer);

		if(net_host_lookup(aHost, &NextAddr, m_aNetClient[CONN_MAIN].NetType()) != 0)
		{
			log_error("client", "could not find address of %s", aHost);
			continue;
		}
		if(NumConnectAddrs == (int)std::size(aConnectAddrs))
		{
			log_warn("client", "too many connect addresses, ignoring %s", aHost);
			continue;
		}
		if(NextAddr.port == 0)
		{
			NextAddr.port = 8303;
		}
		char aNextAddr[NETADDR_MAXSTRSIZE];
		net_addr_str(&NextAddr, aNextAddr, sizeof(aNextAddr), true);
		log_debug("client", "resolved connect address '%s' to %s", aBuffer, aNextAddr);
		aConnectAddrs[NumConnectAddrs] = NextAddr;
		NumConnectAddrs += 1;
	}

	if(NumConnectAddrs == 0)
	{
		log_error("client", "could not find any connect address, defaulting to localhost for whatever reason...");
		net_host_lookup("localhost", &aConnectAddrs[0], m_aNetClient[CONN_MAIN].NetType());
		NumConnectAddrs = 1;
	}

	if(m_SendPassword)
	{
		str_copy(m_aPassword, g_Config.m_Password);
		m_SendPassword = false;
	}
	else if(!pPassword)
		m_aPassword[0] = 0;
	else
		str_copy(m_aPassword, pPassword);

	m_CanReceiveServerCapabilities = true;

	m_aNetClient[CONN_MAIN].Connect(aConnectAddrs, NumConnectAddrs);
	m_aNetClient[CONN_MAIN].RefreshStun();
	SetState(IClient::STATE_CONNECTING);

	m_InputtimeMarginGraph.Init(-150.0f, 150.0f);
	m_GametimeMarginGraph.Init(-150.0f, 150.0f);

	GenerateTimeoutCodes(aConnectAddrs, NumConnectAddrs);
}

void CClient::DisconnectWithReason(const char *pReason)
{
	if(pReason != nullptr && pReason[0] == '\0')
		pReason = nullptr;

	DummyDisconnect(pReason);

	char aBuf[512];
	str_format(aBuf, sizeof(aBuf), "disconnecting. reason='%s'", pReason ? pReason : "unknown");
	m_pConsole->Print(IConsole::OUTPUT_LEVEL_STANDARD, "client", aBuf, gs_ClientNetworkPrintColor);

	// stop demo playback and recorder
	// make sure to remove replay tmp demo
	m_DemoPlayer.Stop();
	for(int Recorder = 0; Recorder < RECORDER_MAX; Recorder++)
	{
		DemoRecorder(Recorder)->Stop(Recorder == RECORDER_REPLAYS ? IDemoRecorder::EStopMode::REMOVE_FILE : IDemoRecorder::EStopMode::KEEP_FILE);
	}

	m_aRconAuthed[0] = 0;
	mem_zero(m_aRconUsername, sizeof(m_aRconUsername));
	mem_zero(m_aRconPassword, sizeof(m_aRconPassword));
	m_ServerSentCapabilities = false;
	m_UseTempRconCommands = 0;
	m_ReceivingRconCommands = false;
	m_pConsole->DeregisterTempAll();
	m_aNetClient[CONN_MAIN].Disconnect(pReason);
	SetState(IClient::STATE_OFFLINE);
	m_pMap->Unload();
	m_CurrentServerPingInfoType = -1;
	m_CurrentServerPingBasicToken = -1;
	m_CurrentServerPingToken = -1;
	mem_zero(&m_CurrentServerPingUuid, sizeof(m_CurrentServerPingUuid));
	m_CurrentServerCurrentPingTime = -1;
	m_CurrentServerNextPingTime = -1;

	// disable all downloads
	m_MapdownloadChunk = 0;
	if(m_pMapdownloadTask)
		m_pMapdownloadTask->Abort();
	if(m_MapdownloadFileTemp)
	{
		io_close(m_MapdownloadFileTemp);
		Storage()->RemoveFile(m_aMapdownloadFilenameTemp, IStorage::TYPE_SAVE);
	}
	m_MapdownloadFileTemp = 0;
	m_MapdownloadSha256Present = false;
	m_MapdownloadSha256 = SHA256_ZEROED;
	m_MapdownloadCrc = 0;
	m_MapdownloadTotalsize = -1;
	m_MapdownloadAmount = 0;
	m_MapDetailsPresent = false;

	// clear the current server info
	mem_zero(&m_CurrentServerInfo, sizeof(m_CurrentServerInfo));

	// clear snapshots
	m_aapSnapshots[0][SNAP_CURRENT] = 0;
	m_aapSnapshots[0][SNAP_PREV] = 0;
	m_aReceivedSnapshots[0] = 0;
	m_LastDummy = false;
}

void CClient::Disconnect()
{
	if(m_State != IClient::STATE_OFFLINE)
	{
		DisconnectWithReason(nullptr);
	}
}

bool CClient::DummyConnected() const
{
	return m_DummyConnected;
}

bool CClient::DummyConnecting() const
{
	return !m_DummyConnected && m_LastDummyConnectTime > 0 && m_LastDummyConnectTime + GameTickSpeed() * 5 > GameTick(g_Config.m_ClDummy);
}

void CClient::DummyConnect()
{
	if(m_LastDummyConnectTime > 0 && m_LastDummyConnectTime + GameTickSpeed() * 5 > GameTick(g_Config.m_ClDummy))
		return;

	if(m_aNetClient[CONN_MAIN].State() != NETSTATE_ONLINE)
		return;

	if(m_DummyConnected || !DummyAllowed())
		return;

	m_LastDummyConnectTime = GameTick(g_Config.m_ClDummy);

	m_aRconAuthed[1] = 0;

	m_DummySendConnInfo = true;

	g_Config.m_ClDummyCopyMoves = 0;
	g_Config.m_ClDummyHammer = 0;

	// connect to the server
	m_aNetClient[CONN_DUMMY].Connect(m_aNetClient[CONN_MAIN].ServerAddress(), 1);
}

void CClient::DummyDisconnect(const char *pReason)
{
	if(!m_DummyConnected)
		return;

	m_aNetClient[CONN_DUMMY].Disconnect(pReason);
	g_Config.m_ClDummy = 0;

	if(!m_aRconAuthed[0] && m_aRconAuthed[1])
	{
		RconAuth(m_aRconUsername, m_aRconPassword);
	}
	m_aRconAuthed[1] = 0;

	m_aapSnapshots[1][SNAP_CURRENT] = 0;
	m_aapSnapshots[1][SNAP_PREV] = 0;
	m_aReceivedSnapshots[1] = 0;
	m_DummyConnected = false;
	GameClient()->OnDummyDisconnect();
}

bool CClient::DummyAllowed() const
{
	return m_ServerCapabilities.m_AllowDummy;
}

int CClient::GetCurrentRaceTime()
{
	if(GameClient()->GetLastRaceTick() < 0)
		return 0;
	return (GameTick(g_Config.m_ClDummy) - GameClient()->GetLastRaceTick()) / GameTickSpeed();
}

void CClient::GetServerInfo(CServerInfo *pServerInfo) const
{
	mem_copy(pServerInfo, &m_CurrentServerInfo, sizeof(m_CurrentServerInfo));
}

void CClient::ServerInfoRequest()
{
	mem_zero(&m_CurrentServerInfo, sizeof(m_CurrentServerInfo));
	m_CurrentServerInfoRequestTime = 0;
}

void CClient::LoadDebugFont()
{
	m_DebugFont = Graphics()->LoadTexture("debug_font.png", IStorage::TYPE_ALL);
}

// ---

void *CClient::SnapGetItem(int SnapId, int Index, CSnapItem *pItem) const
{
	dbg_assert(SnapId >= 0 && SnapId < NUM_SNAPSHOT_TYPES, "invalid SnapId");
	const CSnapshot *pSnapshot = m_aapSnapshots[g_Config.m_ClDummy][SnapId]->m_pAltSnap;
	const CSnapshotItem *pSnapshotItem = pSnapshot->GetItem(Index);
	pItem->m_DataSize = pSnapshot->GetItemSize(Index);
	pItem->m_Type = pSnapshot->GetItemType(Index);
	pItem->m_Id = pSnapshotItem->Id();
	return (void *)pSnapshotItem->Data();
}

int CClient::SnapItemSize(int SnapId, int Index) const
{
	dbg_assert(SnapId >= 0 && SnapId < NUM_SNAPSHOT_TYPES, "invalid SnapId");
	return m_aapSnapshots[g_Config.m_ClDummy][SnapId]->m_pAltSnap->GetItemSize(Index);
}

const void *CClient::SnapFindItem(int SnapId, int Type, int Id) const
{
	if(!m_aapSnapshots[g_Config.m_ClDummy][SnapId])
		return nullptr;

	return m_aapSnapshots[g_Config.m_ClDummy][SnapId]->m_pAltSnap->FindItem(Type, Id);
}

int CClient::SnapNumItems(int SnapId) const
{
	dbg_assert(SnapId >= 0 && SnapId < NUM_SNAPSHOT_TYPES, "invalid SnapId");
	if(!m_aapSnapshots[g_Config.m_ClDummy][SnapId])
		return 0;
	return m_aapSnapshots[g_Config.m_ClDummy][SnapId]->m_pAltSnap->NumItems();
}

void CClient::SnapSetStaticsize(int ItemType, int Size)
{
	m_SnapshotDelta.SetStaticsize(ItemType, Size);
}

void CClient::DebugRender()
{
	if(!g_Config.m_Debug)
		return;

	static NETSTATS s_Prev, s_Current;
	static int64_t s_LastSnapTime = 0;
	static float s_FrameTimeAvg = 0;
	char aBuffer[512];

	Graphics()->TextureSet(m_DebugFont);
	Graphics()->MapScreen(0, 0, Graphics()->ScreenWidth(), Graphics()->ScreenHeight());
	Graphics()->QuadsBegin();

	if(time_get() - s_LastSnapTime > time_freq())
	{
		s_LastSnapTime = time_get();
		s_Prev = s_Current;
		net_stats(&s_Current);
	}

	/*
		eth = 14
		ip = 20
		udp = 8
		total = 42
	*/
	s_FrameTimeAvg = s_FrameTimeAvg * 0.9f + m_RenderFrameTime * 0.1f;
	str_format(aBuffer, sizeof(aBuffer), "ticks: %8d %8d gfx mem(tex/buff/stream/staging): (%" PRIu64 "k/%" PRIu64 "k/%" PRIu64 "k/%" PRIu64 "k) fps: %3d",
		m_aCurGameTick[g_Config.m_ClDummy], m_aPredTick[g_Config.m_ClDummy],
		(Graphics()->TextureMemoryUsage() / 1024),
		(Graphics()->BufferMemoryUsage() / 1024),
		(Graphics()->StreamedMemoryUsage() / 1024),
		(Graphics()->StagingMemoryUsage() / 1024),
		(int)(1.0f / s_FrameTimeAvg + 0.5f));
	Graphics()->QuadsText(2, 2, 16, aBuffer);

	{
		uint64_t SendPackets = (s_Current.sent_packets - s_Prev.sent_packets);
		uint64_t SendBytes = (s_Current.sent_bytes - s_Prev.sent_bytes);
		uint64_t SendTotal = SendBytes + SendPackets * 42;
		uint64_t RecvPackets = (s_Current.recv_packets - s_Prev.recv_packets);
		uint64_t RecvBytes = (s_Current.recv_bytes - s_Prev.recv_bytes);
		uint64_t RecvTotal = RecvBytes + RecvPackets * 42;

		if(!SendPackets)
			SendPackets++;
		if(!RecvPackets)
			RecvPackets++;
		str_format(aBuffer, sizeof(aBuffer), "send: %3" PRIu64 " %5" PRIu64 "+%4" PRIu64 "=%5" PRIu64 " (%3" PRIu64 " kbps) avg: %5" PRIu64 "\nrecv: %3" PRIu64 " %5" PRIu64 "+%4" PRIu64 "=%5" PRIu64 " (%3" PRIu64 " kbps) avg: %5" PRIu64,
			SendPackets, SendBytes, SendPackets * 42, SendTotal, (SendTotal * 8) / 1024, SendBytes / SendPackets,
			RecvPackets, RecvBytes, RecvPackets * 42, RecvTotal, (RecvTotal * 8) / 1024, RecvBytes / RecvPackets);
		Graphics()->QuadsText(2, 14, 16, aBuffer);
	}

	// render rates
	{
		int y = 0;
		str_format(aBuffer, sizeof(aBuffer), "%5s %20s: %8s %8s %8s", "ID", "Name", "Rate", "Updates", "R/U");
		Graphics()->QuadsText(2, 100 + y * 12, 16, aBuffer);
		y++;
		for(int i = 0; i < NUM_NETOBJTYPES; i++)
		{
			if(m_SnapshotDelta.GetDataRate(i))
			{
				str_format(aBuffer, sizeof(aBuffer), "%5d %20s: %8d %8d %8d", i, GameClient()->GetItemName(i), m_SnapshotDelta.GetDataRate(i) / 8, m_SnapshotDelta.GetDataUpdates(i),
					(m_SnapshotDelta.GetDataRate(i) / m_SnapshotDelta.GetDataUpdates(i)) / 8);
				Graphics()->QuadsText(2, 100 + y * 12, 16, aBuffer);
				y++;
			}
		}
		for(int i = CSnapshot::MAX_TYPE; i > (CSnapshot::MAX_TYPE - 64); i--)
		{
			if(m_SnapshotDelta.GetDataRate(i) && m_aapSnapshots[g_Config.m_ClDummy][IClient::SNAP_CURRENT])
			{
				int Type = m_aapSnapshots[g_Config.m_ClDummy][IClient::SNAP_CURRENT]->m_pAltSnap->GetExternalItemType(i);
				if(Type == UUID_INVALID)
				{
					str_format(aBuffer, sizeof(aBuffer), "%5d %20s: %8d %8d %8d", i, "Unknown UUID", m_SnapshotDelta.GetDataRate(i) / 8, m_SnapshotDelta.GetDataUpdates(i),
						(m_SnapshotDelta.GetDataRate(i) / m_SnapshotDelta.GetDataUpdates(i)) / 8);
					Graphics()->QuadsText(2, 100 + y * 12, 16, aBuffer);
					y++;
				}
				else if(Type != i)
				{
					str_format(aBuffer, sizeof(aBuffer), "%5d %20s: %8d %8d %8d", Type, GameClient()->GetItemName(Type), m_SnapshotDelta.GetDataRate(i) / 8, m_SnapshotDelta.GetDataUpdates(i),
						(m_SnapshotDelta.GetDataRate(i) / m_SnapshotDelta.GetDataUpdates(i)) / 8);
					Graphics()->QuadsText(2, 100 + y * 12, 16, aBuffer);
					y++;
				}
			}
		}
	}

	str_format(aBuffer, sizeof(aBuffer), "pred: %d ms", GetPredictionTime());
	Graphics()->QuadsText(2, 70, 16, aBuffer);
	Graphics()->QuadsEnd();

	// render graphs
	if(g_Config.m_DbgGraphs)
	{
		float w = Graphics()->ScreenWidth() / 4.0f;
		float h = Graphics()->ScreenHeight() / 6.0f;
		float sp = Graphics()->ScreenWidth() / 100.0f;
		float x = Graphics()->ScreenWidth() - w - sp;

		m_FpsGraph.Scale(time_freq());
		m_FpsGraph.Render(Graphics(), TextRender(), x, sp * 5, w, h, "FPS");
		m_InputtimeMarginGraph.Scale(5 * time_freq());
		m_InputtimeMarginGraph.Render(Graphics(), TextRender(), x, sp * 6 + h, w, h, "Prediction Margin");
		m_GametimeMarginGraph.Scale(5 * time_freq());
		m_GametimeMarginGraph.Render(Graphics(), TextRender(), x, sp * 7 + h * 2, w, h, "Gametime Margin");
	}
}

void CClient::Restart()
{
	SetState(IClient::STATE_RESTARTING);
}

void CClient::Quit()
{
	SetState(IClient::STATE_QUITTING);
}

const char *CClient::PlayerName() const
{
	if(g_Config.m_PlayerName[0])
	{
		return g_Config.m_PlayerName;
	}
	if(g_Config.m_SteamName[0])
	{
		return g_Config.m_SteamName;
	}
	return "nameless tee";
}

const char *CClient::DummyName() const
{
	if(g_Config.m_ClDummyName[0])
	{
		return g_Config.m_ClDummyName;
	}
	const char *pBase = 0;
	if(g_Config.m_PlayerName[0])
	{
		pBase = g_Config.m_PlayerName;
	}
	else if(g_Config.m_SteamName[0])
	{
		pBase = g_Config.m_SteamName;
	}
	if(pBase)
	{
		static char aDummyNameBuf[16];
		str_format(aDummyNameBuf, sizeof(aDummyNameBuf), "[D] %s", pBase);
		return aDummyNameBuf;
	}
	return "brainless tee";
}

const char *CClient::ErrorString() const
{
	return m_aNetClient[CONN_MAIN].ErrorString();
}

void CClient::Render()
{
	if(g_Config.m_ClOverlayEntities)
	{
		ColorRGBA bg = color_cast<ColorRGBA>(ColorHSLA(g_Config.m_ClBackgroundEntitiesColor));
		Graphics()->Clear(bg.r, bg.g, bg.b);
	}
	else
	{
		ColorRGBA bg = color_cast<ColorRGBA>(ColorHSLA(g_Config.m_ClBackgroundColor));
		Graphics()->Clear(bg.r, bg.g, bg.b);
	}

	GameClient()->OnRender();
	DebugRender();

	if(State() == IClient::STATE_ONLINE && g_Config.m_ClAntiPingLimit)
	{
		int64_t Now = time_get();
		g_Config.m_ClAntiPing = (m_PredictedTime.Get(Now) - m_aGameTime[g_Config.m_ClDummy].Get(Now)) * 1000 / (float)time_freq() > g_Config.m_ClAntiPingLimit;
	}
}

const char *CClient::LoadMap(const char *pName, const char *pFilename, SHA256_DIGEST *pWantedSha256, unsigned WantedCrc)
{
	static char s_aErrorMsg[128];

	SetState(IClient::STATE_LOADING);
	SetLoadingStateDetail(IClient::LOADING_STATE_DETAIL_LOADING_MAP);
	if((bool)m_LoadingCallback)
		m_LoadingCallback(IClient::LOADING_CALLBACK_DETAIL_MAP);

	if(!m_pMap->Load(pFilename))
	{
		str_format(s_aErrorMsg, sizeof(s_aErrorMsg), "map '%s' not found", pFilename);
		return s_aErrorMsg;
	}

	if(pWantedSha256 && m_pMap->Sha256() != *pWantedSha256)
	{
		char aWanted[SHA256_MAXSTRSIZE];
		char aGot[SHA256_MAXSTRSIZE];
		sha256_str(*pWantedSha256, aWanted, sizeof(aWanted));
		sha256_str(m_pMap->Sha256(), aGot, sizeof(aWanted));
		str_format(s_aErrorMsg, sizeof(s_aErrorMsg), "map differs from the server. %s != %s", aGot, aWanted);
		m_pConsole->Print(IConsole::OUTPUT_LEVEL_ADDINFO, "client", s_aErrorMsg);
		m_pMap->Unload();
		return s_aErrorMsg;
	}

	// Only check CRC if we don't have the secure SHA256.
	if(!pWantedSha256 && m_pMap->Crc() != WantedCrc)
	{
		str_format(s_aErrorMsg, sizeof(s_aErrorMsg), "map differs from the server. %08x != %08x", m_pMap->Crc(), WantedCrc);
		m_pConsole->Print(IConsole::OUTPUT_LEVEL_ADDINFO, "client", s_aErrorMsg);
		m_pMap->Unload();
		return s_aErrorMsg;
	}

	// stop demo recording if we loaded a new map
	for(int Recorder = 0; Recorder < RECORDER_MAX; Recorder++)
	{
		DemoRecorder(Recorder)->Stop(Recorder == RECORDER_REPLAYS ? IDemoRecorder::EStopMode::REMOVE_FILE : IDemoRecorder::EStopMode::KEEP_FILE);
	}

	char aBuf[256];
	str_format(aBuf, sizeof(aBuf), "loaded map '%s'", pFilename);
	m_pConsole->Print(IConsole::OUTPUT_LEVEL_ADDINFO, "client", aBuf);

	str_copy(m_aCurrentMap, pName);
	str_copy(m_aCurrentMapPath, pFilename);

	return 0;
}

static void FormatMapDownloadFilename(const char *pName, const SHA256_DIGEST *pSha256, int Crc, bool Temp, char *pBuffer, int BufferSize)
{
	char aSuffix[32];
	if(Temp)
	{
		IStorage::FormatTmpPath(aSuffix, sizeof(aSuffix), "");
	}
	else
	{
		str_copy(aSuffix, ".map");
	}

	if(pSha256)
	{
		char aSha256[SHA256_MAXSTRSIZE];
		sha256_str(*pSha256, aSha256, sizeof(aSha256));
		str_format(pBuffer, BufferSize, "downloadedmaps/%s_%s%s", pName, aSha256, aSuffix);
	}
	else
	{
		str_format(pBuffer, BufferSize, "downloadedmaps/%s_%08x%s", pName, Crc, aSuffix);
	}
}

const char *CClient::LoadMapSearch(const char *pMapName, SHA256_DIGEST *pWantedSha256, int WantedCrc)
{
	char aBuf[512];
	char aWanted[SHA256_MAXSTRSIZE + 16];
	aWanted[0] = 0;
	if(pWantedSha256)
	{
		char aWantedSha256[SHA256_MAXSTRSIZE];
		sha256_str(*pWantedSha256, aWantedSha256, sizeof(aWantedSha256));
		str_format(aWanted, sizeof(aWanted), "sha256=%s ", aWantedSha256);
	}
	str_format(aBuf, sizeof(aBuf), "loading map, map=%s wanted %scrc=%08x", pMapName, aWanted, WantedCrc);
	m_pConsole->Print(IConsole::OUTPUT_LEVEL_ADDINFO, "client", aBuf);

	// try the normal maps folder
	str_format(aBuf, sizeof(aBuf), "maps/%s.map", pMapName);
	const char *pError = LoadMap(pMapName, aBuf, pWantedSha256, WantedCrc);
	if(!pError)
		return nullptr;

	// try the downloaded maps
	FormatMapDownloadFilename(pMapName, pWantedSha256, WantedCrc, false, aBuf, sizeof(aBuf));
	pError = LoadMap(pMapName, aBuf, pWantedSha256, WantedCrc);
	if(!pError)
		return nullptr;

	// backward compatibility with old names
	if(pWantedSha256)
	{
		FormatMapDownloadFilename(pMapName, 0, WantedCrc, false, aBuf, sizeof(aBuf));
		pError = LoadMap(pMapName, aBuf, pWantedSha256, WantedCrc);
		if(!pError)
			return nullptr;
	}

	// search for the map within subfolders
	char aFilename[IO_MAX_PATH_LENGTH];
	str_format(aFilename, sizeof(aFilename), "%s.map", pMapName);
	if(Storage()->FindFile(aFilename, "maps", IStorage::TYPE_ALL, aBuf, sizeof(aBuf)))
	{
		pError = LoadMap(pMapName, aBuf, pWantedSha256, WantedCrc);
		if(!pError)
			return nullptr;
	}

	static char s_aErrorMsg[256];
	str_format(s_aErrorMsg, sizeof(s_aErrorMsg), "Could not find map '%s'", pMapName);
	return s_aErrorMsg;
}

void CClient::ProcessConnlessPacket(CNetChunk *pPacket)
{
	// server info
	if(pPacket->m_DataSize >= (int)sizeof(SERVERBROWSE_INFO))
	{
		int Type = -1;
		if(mem_comp(pPacket->m_pData, SERVERBROWSE_INFO, sizeof(SERVERBROWSE_INFO)) == 0)
			Type = SERVERINFO_VANILLA;
		else if(mem_comp(pPacket->m_pData, SERVERBROWSE_INFO_EXTENDED, sizeof(SERVERBROWSE_INFO_EXTENDED)) == 0)
			Type = SERVERINFO_EXTENDED;
		else if(mem_comp(pPacket->m_pData, SERVERBROWSE_INFO_EXTENDED_MORE, sizeof(SERVERBROWSE_INFO_EXTENDED_MORE)) == 0)
			Type = SERVERINFO_EXTENDED_MORE;

		if(Type != -1)
		{
			void *pData = (unsigned char *)pPacket->m_pData + sizeof(SERVERBROWSE_INFO);
			int DataSize = pPacket->m_DataSize - sizeof(SERVERBROWSE_INFO);
			ProcessServerInfo(Type, &pPacket->m_Address, pData, DataSize);
		}
	}
}

static int SavedServerInfoType(int Type)
{
	if(Type == SERVERINFO_EXTENDED_MORE)
		return SERVERINFO_EXTENDED;

	return Type;
}

void CClient::ProcessServerInfo(int RawType, NETADDR *pFrom, const void *pData, int DataSize)
{
	CServerBrowser::CServerEntry *pEntry = m_ServerBrowser.Find(*pFrom);

	CServerInfo Info = {0};
	int SavedType = SavedServerInfoType(RawType);
	if(SavedType == SERVERINFO_EXTENDED && pEntry && pEntry->m_GotInfo && SavedType == pEntry->m_Info.m_Type)
	{
		Info = pEntry->m_Info;
	}

	Info.m_Type = SavedType;

	net_addr_str(pFrom, Info.m_aAddress, sizeof(Info.m_aAddress), true);

	CUnpacker Up;
	Up.Reset(pData, DataSize);

#define GET_STRING(array) str_copy(array, Up.GetString(CUnpacker::SANITIZE_CC | CUnpacker::SKIP_START_WHITESPACES), sizeof(array))
#define GET_INT(integer) (integer) = str_toint(Up.GetString())

	int Token;
	int PacketNo = 0; // Only used if SavedType == SERVERINFO_EXTENDED

	GET_INT(Token);
	if(RawType != SERVERINFO_EXTENDED_MORE)
	{
		GET_STRING(Info.m_aVersion);
		GET_STRING(Info.m_aName);
		GET_STRING(Info.m_aMap);

		if(SavedType == SERVERINFO_EXTENDED)
		{
			GET_INT(Info.m_MapCrc);
			GET_INT(Info.m_MapSize);
		}

		GET_STRING(Info.m_aGameType);
		GET_INT(Info.m_Flags);
		GET_INT(Info.m_NumPlayers);
		GET_INT(Info.m_MaxPlayers);
		GET_INT(Info.m_NumClients);
		GET_INT(Info.m_MaxClients);

		// don't add invalid info to the server browser list
		if(Info.m_NumClients < 0 || Info.m_MaxClients < 0 ||
			Info.m_NumPlayers < 0 || Info.m_MaxPlayers < 0 ||
			Info.m_NumPlayers > Info.m_NumClients || Info.m_MaxPlayers > Info.m_MaxClients)
		{
			return;
		}

		m_ServerBrowser.UpdateServerCommunity(&Info);
		m_ServerBrowser.UpdateServerRank(&Info);

		switch(SavedType)
		{
		case SERVERINFO_VANILLA:
			if(Info.m_MaxPlayers > VANILLA_MAX_CLIENTS ||
				Info.m_MaxClients > VANILLA_MAX_CLIENTS)
			{
				return;
			}
			break;
		case SERVERINFO_64_LEGACY:
			if(Info.m_MaxPlayers > MAX_CLIENTS ||
				Info.m_MaxClients > MAX_CLIENTS)
			{
				return;
			}
			break;
		case SERVERINFO_EXTENDED:
			if(Info.m_NumPlayers > Info.m_NumClients)
				return;
			break;
		default:
			dbg_assert(false, "unknown serverinfo type");
		}

		if(SavedType == SERVERINFO_EXTENDED)
			PacketNo = 0;
	}
	else
	{
		GET_INT(PacketNo);
		// 0 needs to be excluded because that's reserved for the main packet.
		if(PacketNo <= 0 || PacketNo >= 64)
			return;
	}

	bool DuplicatedPacket = false;
	if(SavedType == SERVERINFO_EXTENDED)
	{
		Up.GetString(); // extra info, reserved

		uint64_t Flag = (uint64_t)1 << PacketNo;
		DuplicatedPacket = Info.m_ReceivedPackets & Flag;
		Info.m_ReceivedPackets |= Flag;
	}

	bool IgnoreError = false;
	for(int i = 0; i < MAX_CLIENTS && Info.m_NumReceivedClients < MAX_CLIENTS && !Up.Error(); i++)
	{
		CServerInfo::CClient *pClient = &Info.m_aClients[Info.m_NumReceivedClients];
		GET_STRING(pClient->m_aName);
		if(Up.Error())
		{
			// Packet end, no problem unless it happens during one
			// player info, so ignore the error.
			IgnoreError = true;
			break;
		}
		GET_STRING(pClient->m_aClan);
		GET_INT(pClient->m_Country);
		GET_INT(pClient->m_Score);
		GET_INT(pClient->m_Player);
		if(SavedType == SERVERINFO_EXTENDED)
		{
			Up.GetString(); // extra info, reserved
		}
		if(!Up.Error())
		{
			if(SavedType == SERVERINFO_64_LEGACY)
			{
				uint64_t Flag = (uint64_t)1 << i;
				if(!(Info.m_ReceivedPackets & Flag))
				{
					Info.m_ReceivedPackets |= Flag;
					Info.m_NumReceivedClients++;
				}
			}
			else
			{
				Info.m_NumReceivedClients++;
			}
		}
	}

	str_clean_whitespaces(Info.m_aName);

	if(!Up.Error() || IgnoreError)
	{
		if(!DuplicatedPacket && (!pEntry || !pEntry->m_GotInfo || SavedType >= pEntry->m_Info.m_Type))
		{
			m_ServerBrowser.OnServerInfoUpdate(*pFrom, Token, &Info);
		}

		// Player info is irrelevant for the client (while connected),
		// it gets its info from elsewhere.
		//
		// SERVERINFO_EXTENDED_MORE doesn't carry any server
		// information, so just skip it.
		if(net_addr_comp(&ServerAddress(), pFrom) == 0 && RawType != SERVERINFO_EXTENDED_MORE)
		{
			// Only accept server info that has a type that is
			// newer or equal to something the server already sent
			// us.
			if(SavedType >= m_CurrentServerInfo.m_Type)
			{
				mem_copy(&m_CurrentServerInfo, &Info, sizeof(m_CurrentServerInfo));
				m_CurrentServerInfo.m_NumAddresses = 1;
				m_CurrentServerInfo.m_aAddresses[0] = ServerAddress();
				m_CurrentServerInfoRequestTime = -1;
			}

			bool ValidPong = false;
			if(!m_ServerCapabilities.m_PingEx && m_CurrentServerCurrentPingTime >= 0 && SavedType >= m_CurrentServerPingInfoType)
			{
				if(RawType == SERVERINFO_VANILLA)
				{
					ValidPong = Token == m_CurrentServerPingBasicToken;
				}
				else if(RawType == SERVERINFO_EXTENDED)
				{
					ValidPong = Token == m_CurrentServerPingToken;
				}
			}
			if(ValidPong)
			{
				int LatencyMs = (time_get() - m_CurrentServerCurrentPingTime) * 1000 / time_freq();
				m_ServerBrowser.SetCurrentServerPing(ServerAddress(), LatencyMs);
				m_CurrentServerPingInfoType = SavedType;
				m_CurrentServerCurrentPingTime = -1;

				char aBuf[64];
				str_format(aBuf, sizeof(aBuf), "got pong from current server, latency=%dms", LatencyMs);
				m_pConsole->Print(IConsole::OUTPUT_LEVEL_STANDARD, "client", aBuf);
			}
		}
	}

#undef GET_STRING
#undef GET_INT
}

static CServerCapabilities GetServerCapabilities(int Version, int Flags)
{
	CServerCapabilities Result;
	bool DDNet = false;
	if(Version >= 1)
	{
		DDNet = Flags & SERVERCAPFLAG_DDNET;
	}
	Result.m_ChatTimeoutCode = DDNet;
	Result.m_AnyPlayerFlag = DDNet;
	Result.m_PingEx = false;
	Result.m_AllowDummy = true;
	Result.m_SyncWeaponInput = false;
	if(Version >= 1)
	{
		Result.m_ChatTimeoutCode = Flags & SERVERCAPFLAG_CHATTIMEOUTCODE;
	}
	if(Version >= 2)
	{
		Result.m_AnyPlayerFlag = Flags & SERVERCAPFLAG_ANYPLAYERFLAG;
	}
	if(Version >= 3)
	{
		Result.m_PingEx = Flags & SERVERCAPFLAG_PINGEX;
	}
	if(Version >= 4)
	{
		Result.m_AllowDummy = Flags & SERVERCAPFLAG_ALLOWDUMMY;
	}
	if(Version >= 5)
	{
		Result.m_SyncWeaponInput = Flags & SERVERCAPFLAG_SYNCWEAPONINPUT;
	}
	return Result;
}

void CClient::ProcessServerPacket(CNetChunk *pPacket, int Conn, bool Dummy)
{
	// only allow packets from the server we actually want
	if(net_addr_comp(&pPacket->m_Address, &ServerAddress()))
	{
		return;
	}

	CUnpacker Unpacker;
	Unpacker.Reset(pPacket->m_pData, pPacket->m_DataSize);
	CMsgPacker Packer(NETMSG_EX, true);

	// unpack msgid and system flag
	int Msg;
	bool Sys;
	CUuid Uuid;

	int Result = UnpackMessageId(&Msg, &Sys, &Uuid, &Unpacker, &Packer);
	if(Result == UNPACKMESSAGE_ERROR)
	{
		return;
	}
	else if(Result == UNPACKMESSAGE_ANSWER)
	{
		SendMsg(Conn, &Packer, MSGFLAG_VITAL);
	}

	if(Sys)
	{
		// system message
		if(Conn == CONN_MAIN && (pPacket->m_Flags & NET_CHUNKFLAG_VITAL) != 0 && Msg == NETMSG_MAP_DETAILS)
		{
			const char *pMap = Unpacker.GetString(CUnpacker::SANITIZE_CC | CUnpacker::SKIP_START_WHITESPACES);
			SHA256_DIGEST *pMapSha256 = (SHA256_DIGEST *)Unpacker.GetRaw(sizeof(*pMapSha256));
			int MapCrc = Unpacker.GetInt();
			int MapSize = Unpacker.GetInt();
			if(Unpacker.Error())
			{
				return;
			}

			const char *pMapUrl = Unpacker.GetString(CUnpacker::SANITIZE_CC);
			if(Unpacker.Error())
			{
				pMapUrl = "";
			}

			m_MapDetailsPresent = true;
			(void)MapSize;
			str_copy(m_aMapDetailsName, pMap);
			m_MapDetailsSha256 = *pMapSha256;
			m_MapDetailsCrc = MapCrc;
			str_copy(m_aMapDetailsUrl, pMapUrl);
		}
		else if(Conn == CONN_MAIN && (pPacket->m_Flags & NET_CHUNKFLAG_VITAL) != 0 && Msg == NETMSG_CAPABILITIES)
		{
			if(!m_CanReceiveServerCapabilities)
			{
				return;
			}
			int Version = Unpacker.GetInt();
			int Flags = Unpacker.GetInt();
			if(Unpacker.Error() || Version <= 0)
			{
				return;
			}
			m_ServerCapabilities = GetServerCapabilities(Version, Flags);
			m_CanReceiveServerCapabilities = false;
			m_ServerSentCapabilities = true;
		}
		else if(Conn == CONN_MAIN && (pPacket->m_Flags & NET_CHUNKFLAG_VITAL) != 0 && Msg == NETMSG_MAP_CHANGE)
		{
			if(m_CanReceiveServerCapabilities)
			{
				m_ServerCapabilities = GetServerCapabilities(0, 0);
				m_CanReceiveServerCapabilities = false;
			}
			bool MapDetailsWerePresent = m_MapDetailsPresent;
			m_MapDetailsPresent = false;

			const char *pMap = Unpacker.GetString(CUnpacker::SANITIZE_CC | CUnpacker::SKIP_START_WHITESPACES);
			int MapCrc = Unpacker.GetInt();
			int MapSize = Unpacker.GetInt();
			if(Unpacker.Error())
			{
				return;
			}
			if(MapSize < 0 || MapSize > 1024 * 1024 * 1024) // 1 GiB
			{
				DisconnectWithReason("invalid map size");
				return;
			}

			for(int i = 0; pMap[i]; i++) // protect the player from nasty map names
			{
				if(pMap[i] == '/' || pMap[i] == '\\')
				{
					DisconnectWithReason("strange character in map name");
					return;
				}
			}

			if(m_DummyConnected)
			{
				DummyDisconnect(0);
			}

			SHA256_DIGEST *pMapSha256 = nullptr;
			const char *pMapUrl = nullptr;
			if(MapDetailsWerePresent && str_comp(m_aMapDetailsName, pMap) == 0 && m_MapDetailsCrc == MapCrc)
			{
				pMapSha256 = &m_MapDetailsSha256;
				pMapUrl = m_aMapDetailsUrl[0] ? m_aMapDetailsUrl : nullptr;
			}

			if(LoadMapSearch(pMap, pMapSha256, MapCrc) == nullptr)
			{
				m_pConsole->Print(IConsole::OUTPUT_LEVEL_ADDINFO, "client/network", "loading done");
				SetLoadingStateDetail(IClient::LOADING_STATE_DETAIL_SENDING_READY);
				SendReady(CONN_MAIN);
			}
			else
			{
				if(m_MapdownloadFileTemp)
				{
					io_close(m_MapdownloadFileTemp);
					Storage()->RemoveFile(m_aMapdownloadFilenameTemp, IStorage::TYPE_SAVE);
				}

				// start map download
				FormatMapDownloadFilename(pMap, pMapSha256, MapCrc, false, m_aMapdownloadFilename, sizeof(m_aMapdownloadFilename));
				FormatMapDownloadFilename(pMap, pMapSha256, MapCrc, true, m_aMapdownloadFilenameTemp, sizeof(m_aMapdownloadFilenameTemp));

				char aBuf[256];
				str_format(aBuf, sizeof(aBuf), "starting to download map to '%s'", m_aMapdownloadFilenameTemp);
				m_pConsole->Print(IConsole::OUTPUT_LEVEL_ADDINFO, "client/network", aBuf);

				m_MapdownloadChunk = 0;
				str_copy(m_aMapdownloadName, pMap);

				m_MapdownloadSha256Present = (bool)pMapSha256;
				m_MapdownloadSha256 = pMapSha256 ? *pMapSha256 : SHA256_ZEROED;
				m_MapdownloadCrc = MapCrc;
				m_MapdownloadTotalsize = MapSize;
				m_MapdownloadAmount = 0;

				ResetMapDownload();

				if(pMapSha256)
				{
					char aUrl[256];
					char aEscaped[256];
					EscapeUrl(aEscaped, sizeof(aEscaped), m_aMapdownloadFilename + 15); // cut off downloadedmaps/
					bool UseConfigUrl = str_comp(g_Config.m_ClMapDownloadUrl, "https://maps.ddnet.org") != 0 || m_aMapDownloadUrl[0] == '\0';
					str_format(aUrl, sizeof(aUrl), "%s/%s", UseConfigUrl ? g_Config.m_ClMapDownloadUrl : m_aMapDownloadUrl, aEscaped);

					m_pMapdownloadTask = HttpGetFile(pMapUrl ? pMapUrl : aUrl, Storage(), m_aMapdownloadFilenameTemp, IStorage::TYPE_SAVE);
					m_pMapdownloadTask->Timeout(CTimeout{g_Config.m_ClMapDownloadConnectTimeoutMs, 0, g_Config.m_ClMapDownloadLowSpeedLimit, g_Config.m_ClMapDownloadLowSpeedTime});
					m_pMapdownloadTask->MaxResponseSize(MapSize);
					m_pMapdownloadTask->ExpectSha256(*pMapSha256);
					Http()->Run(m_pMapdownloadTask);
				}
				else
				{
					SendMapRequest();
				}
			}
		}
		else if(Conn == CONN_MAIN && Msg == NETMSG_MAP_DATA)
		{
			if(!m_MapdownloadFileTemp)
			{
				return;
			}

			int Last = Unpacker.GetInt();
			int MapCRC = Unpacker.GetInt();
			int Chunk = Unpacker.GetInt();
			int Size = Unpacker.GetInt();
			const unsigned char *pData = Unpacker.GetRaw(Size);
			if(Unpacker.Error() || Size <= 0 || MapCRC != m_MapdownloadCrc || Chunk != m_MapdownloadChunk)
			{
				return;
			}

			io_write(m_MapdownloadFileTemp, pData, Size);

			m_MapdownloadAmount += Size;

			if(Last)
			{
				if(m_MapdownloadFileTemp)
				{
					io_close(m_MapdownloadFileTemp);
					m_MapdownloadFileTemp = 0;
				}
				FinishMapDownload();
			}
			else
			{
				// request new chunk
				m_MapdownloadChunk++;

				CMsgPacker MsgP(NETMSG_REQUEST_MAP_DATA, true);
				MsgP.AddInt(m_MapdownloadChunk);
				SendMsg(CONN_MAIN, &MsgP, MSGFLAG_VITAL | MSGFLAG_FLUSH);

				if(g_Config.m_Debug)
				{
					char aBuf[256];
					str_format(aBuf, sizeof(aBuf), "requested chunk %d", m_MapdownloadChunk);
					m_pConsole->Print(IConsole::OUTPUT_LEVEL_DEBUG, "client/network", aBuf);
				}
			}
		}
		else if(Conn == CONN_MAIN && (pPacket->m_Flags & NET_CHUNKFLAG_VITAL) != 0 && Msg == NETMSG_CON_READY)
		{
			GameClient()->OnConnected();
		}
		else if(Conn == CONN_DUMMY && Msg == NETMSG_CON_READY)
		{
			m_DummyConnected = true;
			g_Config.m_ClDummy = 1;
			Rcon("crashmeplx");
			if(m_aRconAuthed[0])
				RconAuth(m_aRconUsername, m_aRconPassword);
		}
		else if(Msg == NETMSG_PING)
		{
			CMsgPacker MsgP(NETMSG_PING_REPLY, true);
			int Vital = (pPacket->m_Flags & NET_CHUNKFLAG_VITAL) != 0 ? MSGFLAG_VITAL : 0;
			SendMsg(Conn, &MsgP, MSGFLAG_FLUSH | Vital);
		}
		else if(Msg == NETMSG_PINGEX)
		{
			CUuid *pId = (CUuid *)Unpacker.GetRaw(sizeof(*pId));
			if(Unpacker.Error())
			{
				return;
			}
			CMsgPacker MsgP(NETMSG_PONGEX, true);
			MsgP.AddRaw(pId, sizeof(*pId));
			int Vital = (pPacket->m_Flags & NET_CHUNKFLAG_VITAL) != 0 ? MSGFLAG_VITAL : 0;
			SendMsg(Conn, &MsgP, MSGFLAG_FLUSH | Vital);
		}
		else if(Conn == CONN_MAIN && Msg == NETMSG_PONGEX)
		{
			CUuid *pId = (CUuid *)Unpacker.GetRaw(sizeof(*pId));
			if(Unpacker.Error())
			{
				return;
			}
			if(m_ServerCapabilities.m_PingEx && m_CurrentServerCurrentPingTime >= 0 && *pId == m_CurrentServerPingUuid)
			{
				int LatencyMs = (time_get() - m_CurrentServerCurrentPingTime) * 1000 / time_freq();
				m_ServerBrowser.SetCurrentServerPing(ServerAddress(), LatencyMs);
				m_CurrentServerCurrentPingTime = -1;

				char aBuf[64];
				str_format(aBuf, sizeof(aBuf), "got pong from current server, latency=%dms", LatencyMs);
				m_pConsole->Print(IConsole::OUTPUT_LEVEL_STANDARD, "client", aBuf);
			}
		}
		else if(Msg == NETMSG_CHECKSUM_REQUEST)
		{
			CUuid *pUuid = (CUuid *)Unpacker.GetRaw(sizeof(*pUuid));
			if(Unpacker.Error())
			{
				return;
			}
			int ResultCheck = HandleChecksum(Conn, *pUuid, &Unpacker);
			if(ResultCheck)
			{
				CMsgPacker MsgP(NETMSG_CHECKSUM_ERROR, true);
				MsgP.AddRaw(pUuid, sizeof(*pUuid));
				MsgP.AddInt(ResultCheck);
				SendMsg(Conn, &MsgP, MSGFLAG_VITAL);
			}
		}
		else if(Msg == NETMSG_REDIRECT)
		{
			int RedirectPort = Unpacker.GetInt();
			if(Unpacker.Error())
			{
				return;
			}
			char aAddr[NETADDR_MAXSTRSIZE];
			NETADDR ServerAddr = ServerAddress();
			ServerAddr.port = RedirectPort;
			net_addr_str(&ServerAddr, aAddr, sizeof(aAddr), true);
			Connect(aAddr);
		}
		else if(Conn == CONN_MAIN && (pPacket->m_Flags & NET_CHUNKFLAG_VITAL) != 0 && Msg == NETMSG_RCON_CMD_ADD)
		{
			const char *pName = Unpacker.GetString(CUnpacker::SANITIZE_CC);
			const char *pHelp = Unpacker.GetString(CUnpacker::SANITIZE_CC);
			const char *pParams = Unpacker.GetString(CUnpacker::SANITIZE_CC);
			if(!Unpacker.Error())
			{
				m_pConsole->RegisterTemp(pName, pParams, CFGFLAG_SERVER, pHelp);
			}
		}
		else if(Conn == CONN_MAIN && (pPacket->m_Flags & NET_CHUNKFLAG_VITAL) != 0 && Msg == NETMSG_RCON_CMD_REM)
		{
			const char *pName = Unpacker.GetString(CUnpacker::SANITIZE_CC);
			if(!Unpacker.Error())
			{
				m_pConsole->DeregisterTemp(pName);
			}
		}
		else if((pPacket->m_Flags & NET_CHUNKFLAG_VITAL) != 0 && Msg == NETMSG_RCON_AUTH_STATUS)
		{
			int ResultInt = Unpacker.GetInt();
			if(!Unpacker.Error())
			{
				m_aRconAuthed[Conn] = ResultInt;
			}
			if(Conn == CONN_MAIN)
			{
				int Old = m_UseTempRconCommands;
				m_UseTempRconCommands = Unpacker.GetInt();
				if(Unpacker.Error())
				{
					m_UseTempRconCommands = 0;
				}
				if(Old != 0 && m_UseTempRconCommands == 0)
				{
					m_pConsole->DeregisterTempAll();
					m_ReceivingRconCommands = false;
				}
			}
		}
		else if(!Dummy && (pPacket->m_Flags & NET_CHUNKFLAG_VITAL) != 0 && Msg == NETMSG_RCON_LINE)
		{
			const char *pLine = Unpacker.GetString();
			if(!Unpacker.Error())
			{
				GameClient()->OnRconLine(pLine);
			}
		}
		else if(Conn == CONN_MAIN && Msg == NETMSG_PING_REPLY)
		{
			char aBuf[256];
			str_format(aBuf, sizeof(aBuf), "latency %.2f", (time_get() - m_PingStartTime) * 1000 / (float)time_freq());
			m_pConsole->Print(IConsole::OUTPUT_LEVEL_STANDARD, "client/network", aBuf);
		}
		else if(Msg == NETMSG_INPUTTIMING)
		{
			int InputPredTick = Unpacker.GetInt();
			int TimeLeft = Unpacker.GetInt();
			if(Unpacker.Error())
			{
				return;
			}

			int64_t Now = time_get();

			// adjust our prediction time
			int64_t Target = 0;
			for(int k = 0; k < 200; k++)
			{
				if(m_aInputs[Conn][k].m_Tick == InputPredTick)
				{
					Target = m_aInputs[Conn][k].m_PredictedTime + (Now - m_aInputs[Conn][k].m_Time);
					Target = Target - (int64_t)((TimeLeft / 1000.0f) * time_freq());
					break;
				}
			}

			if(Target)
				m_PredictedTime.Update(&m_InputtimeMarginGraph, Target, TimeLeft, CSmoothTime::ADJUSTDIRECTION_UP);
		}
		else if(Msg == NETMSG_SNAP || Msg == NETMSG_SNAPSINGLE || Msg == NETMSG_SNAPEMPTY)
		{
			// we are not allowed to process snapshot yet
			if(State() < IClient::STATE_LOADING)
			{
				return;
			}

			int GameTick = Unpacker.GetInt();
			int DeltaTick = GameTick - Unpacker.GetInt();

			int NumParts = 1;
			int Part = 0;
			if(Msg == NETMSG_SNAP)
			{
				NumParts = Unpacker.GetInt();
				Part = Unpacker.GetInt();
			}

			unsigned int Crc = 0;
			int PartSize = 0;
			if(Msg != NETMSG_SNAPEMPTY)
			{
				Crc = Unpacker.GetInt();
				PartSize = Unpacker.GetInt();
			}

			const char *pData = (const char *)Unpacker.GetRaw(PartSize);
			if(Unpacker.Error() || NumParts < 1 || NumParts > CSnapshot::MAX_PARTS || Part < 0 || Part >= NumParts || PartSize < 0 || PartSize > MAX_SNAPSHOT_PACKSIZE)
			{
				return;
			}

			// Check m_aAckGameTick to see if we already got a snapshot for that tick
			if(GameTick >= m_aCurrentRecvTick[Conn] && GameTick > m_aAckGameTick[Conn])
			{
				if(GameTick != m_aCurrentRecvTick[Conn])
				{
					m_aSnapshotParts[Conn] = 0;
					m_aCurrentRecvTick[Conn] = GameTick;
					m_aSnapshotIncomingDataSize[Conn] = 0;
				}

				mem_copy((char *)m_aaSnapshotIncomingData[Conn] + Part * MAX_SNAPSHOT_PACKSIZE, pData, clamp(PartSize, 0, (int)sizeof(m_aaSnapshotIncomingData[Conn]) - Part * MAX_SNAPSHOT_PACKSIZE));
				m_aSnapshotParts[Conn] |= (uint64_t)(1) << Part;

				if(Part == NumParts - 1)
				{
					m_aSnapshotIncomingDataSize[Conn] = (NumParts - 1) * MAX_SNAPSHOT_PACKSIZE + PartSize;
				}

				if((NumParts < CSnapshot::MAX_PARTS && m_aSnapshotParts[Conn] == (((uint64_t)(1) << NumParts) - 1)) ||
					(NumParts == CSnapshot::MAX_PARTS && m_aSnapshotParts[Conn] == std::numeric_limits<uint64_t>::max()))
				{
					unsigned char aTmpBuffer2[CSnapshot::MAX_SIZE];
					unsigned char aTmpBuffer3[CSnapshot::MAX_SIZE];
					CSnapshot *pTmpBuffer3 = (CSnapshot *)aTmpBuffer3; // Fix compiler warning for strict-aliasing

					// reset snapshoting
					m_aSnapshotParts[Conn] = 0;

					// find snapshot that we should use as delta
					const CSnapshot *pDeltaShot = CSnapshot::EmptySnapshot();
					if(DeltaTick >= 0)
					{
						int DeltashotSize = m_aSnapshotStorage[Conn].Get(DeltaTick, nullptr, &pDeltaShot, nullptr);

						if(DeltashotSize < 0)
						{
							// couldn't find the delta snapshots that the server used
							// to compress this snapshot. force the server to resync
							if(g_Config.m_Debug)
							{
								m_pConsole->Print(IConsole::OUTPUT_LEVEL_DEBUG, "client", "error, couldn't find the delta snapshot");
							}

							// ack snapshot
							m_aAckGameTick[Conn] = -1;
							SendInput();
							return;
						}
					}

					// decompress snapshot
					const void *pDeltaData = m_SnapshotDelta.EmptyDelta();
					int DeltaSize = sizeof(int) * 3;

					if(m_aSnapshotIncomingDataSize[Conn])
					{
						int IntSize = CVariableInt::Decompress(m_aaSnapshotIncomingData[Conn], m_aSnapshotIncomingDataSize[Conn], aTmpBuffer2, sizeof(aTmpBuffer2));

						if(IntSize < 0) // failure during decompression
							return;

						pDeltaData = aTmpBuffer2;
						DeltaSize = IntSize;
					}

					// unpack delta
					const int SnapSize = m_SnapshotDelta.UnpackDelta(pDeltaShot, pTmpBuffer3, pDeltaData, DeltaSize);
					if(SnapSize < 0)
					{
						dbg_msg("client", "delta unpack failed. error=%d", SnapSize);
						return;
					}
					if(!pTmpBuffer3->IsValid(SnapSize))
					{
						dbg_msg("client", "snapshot invalid. SnapSize=%d, DeltaSize=%d", SnapSize, DeltaSize);
						return;
					}

					if(Msg != NETMSG_SNAPEMPTY && pTmpBuffer3->Crc() != Crc)
					{
						if(g_Config.m_Debug)
						{
							char aBuf[256];
							str_format(aBuf, sizeof(aBuf), "snapshot crc error #%d - tick=%d wantedcrc=%d gotcrc=%d compressed_size=%d delta_tick=%d",
								m_SnapCrcErrors, GameTick, Crc, pTmpBuffer3->Crc(), m_aSnapshotIncomingDataSize[Conn], DeltaTick);
							m_pConsole->Print(IConsole::OUTPUT_LEVEL_DEBUG, "client", aBuf);
						}

						m_SnapCrcErrors++;
						if(m_SnapCrcErrors > 10)
						{
							// to many errors, send reset
							m_aAckGameTick[Conn] = -1;
							SendInput();
							m_SnapCrcErrors = 0;
						}
						return;
					}
					else
					{
						if(m_SnapCrcErrors)
							m_SnapCrcErrors--;
					}

					// purge old snapshots
					int PurgeTick = DeltaTick;
					if(m_aapSnapshots[Conn][SNAP_PREV] && m_aapSnapshots[Conn][SNAP_PREV]->m_Tick < PurgeTick)
						PurgeTick = m_aapSnapshots[Conn][SNAP_PREV]->m_Tick;
					if(m_aapSnapshots[Conn][SNAP_CURRENT] && m_aapSnapshots[Conn][SNAP_CURRENT]->m_Tick < PurgeTick)
						PurgeTick = m_aapSnapshots[Conn][SNAP_CURRENT]->m_Tick;
					m_aSnapshotStorage[Conn].PurgeUntil(PurgeTick);

					// create a verified and unpacked snapshot
					unsigned char aAltSnapBuffer[CSnapshot::MAX_SIZE];
					CSnapshot *pAltSnapBuffer = (CSnapshot *)aAltSnapBuffer;
					const int AltSnapSize = UnpackAndValidateSnapshot(pTmpBuffer3, pAltSnapBuffer);
					if(AltSnapSize < 0)
					{
						dbg_msg("client", "unpack snapshot and validate failed. error=%d", AltSnapSize);
						return;
					}

					// add new
					m_aSnapshotStorage[Conn].Add(GameTick, time_get(), SnapSize, pTmpBuffer3, AltSnapSize, pAltSnapBuffer);

					if(!Dummy)
					{
						// for antiping: if the projectile netobjects from the server contains extra data, this is removed and the original content restored before recording demo
						SnapshotRemoveExtraProjectileInfo(pTmpBuffer3);

						// add snapshot to demo
						for(auto &DemoRecorder : m_aDemoRecorder)
						{
							if(DemoRecorder.IsRecording())
							{
								// write snapshot
								DemoRecorder.RecordSnapshot(GameTick, pTmpBuffer3, SnapSize);
							}
						}
					}

					// apply snapshot, cycle pointers
					m_aReceivedSnapshots[Conn]++;

					// we got two snapshots until we see us self as connected
					if(m_aReceivedSnapshots[Conn] == 2)
					{
						// start at 200ms and work from there
						if(!Dummy)
						{
							m_PredictedTime.Init(GameTick * time_freq() / GameTickSpeed());
							m_PredictedTime.SetAdjustSpeed(CSmoothTime::ADJUSTDIRECTION_UP, 1000.0f);
							m_PredictedTime.UpdateMargin(PredictionMargin() * time_freq() / 1000);
						}
						m_aGameTime[Conn].Init((GameTick - 1) * time_freq() / GameTickSpeed());
						m_aapSnapshots[Conn][SNAP_PREV] = m_aSnapshotStorage[Conn].m_pFirst;
						m_aapSnapshots[Conn][SNAP_CURRENT] = m_aSnapshotStorage[Conn].m_pLast;
						m_aPrevGameTick[Conn] = m_aapSnapshots[Conn][SNAP_PREV]->m_Tick;
						m_aCurGameTick[Conn] = m_aapSnapshots[Conn][SNAP_CURRENT]->m_Tick;
						if(!Dummy)
						{
							m_LocalStartTime = time_get();
#if defined(CONF_VIDEORECORDER)
							IVideo::SetLocalStartTime(m_LocalStartTime);
#endif
							GameClient()->OnNewSnapshot();
						}
						SetState(IClient::STATE_ONLINE);
						if(!Dummy)
						{
							DemoRecorder_HandleAutoStart();
						}
					}

					// adjust game time
					if(m_aReceivedSnapshots[Conn] > 2)
					{
						int64_t Now = m_aGameTime[Conn].Get(time_get());
						int64_t TickStart = GameTick * time_freq() / GameTickSpeed();
						int64_t TimeLeft = (TickStart - Now) * 1000 / time_freq();
						m_aGameTime[Conn].Update(&m_GametimeMarginGraph, (GameTick - 1) * time_freq() / GameTickSpeed(), TimeLeft, CSmoothTime::ADJUSTDIRECTION_DOWN);
					}

					if(m_aReceivedSnapshots[Conn] > GameTickSpeed() && !m_aCodeRunAfterJoin[Conn])
					{
						if(m_ServerCapabilities.m_ChatTimeoutCode)
						{
							CNetMsg_Cl_Say MsgP;
							MsgP.m_Team = 0;
							char aBuf[128];
							char aBufMsg[256];
							if(!g_Config.m_ClRunOnJoin[0] && !g_Config.m_ClDummyDefaultEyes && !g_Config.m_ClPlayerDefaultEyes)
								str_format(aBufMsg, sizeof(aBufMsg), "/timeout %s", m_aTimeoutCodes[Conn]);
							else
								str_format(aBufMsg, sizeof(aBufMsg), "/mc;timeout %s", m_aTimeoutCodes[Conn]);

							if(g_Config.m_ClRunOnJoin[0])
							{
								str_format(aBuf, sizeof(aBuf), ";%s", g_Config.m_ClRunOnJoin);
								str_append(aBufMsg, aBuf);
							}
							if(g_Config.m_ClDummyDefaultEyes || g_Config.m_ClPlayerDefaultEyes)
							{
								int Emote = ((g_Config.m_ClDummy) ? !Dummy : Dummy) ? g_Config.m_ClDummyDefaultEyes : g_Config.m_ClPlayerDefaultEyes;
								char aBufEmote[128];
								aBufEmote[0] = '\0';
								switch(Emote)
								{
								case EMOTE_NORMAL:
									break;
								case EMOTE_PAIN:
									str_format(aBufEmote, sizeof(aBufEmote), "emote pain %d", g_Config.m_ClEyeDuration);
									break;
								case EMOTE_HAPPY:
									str_format(aBufEmote, sizeof(aBufEmote), "emote happy %d", g_Config.m_ClEyeDuration);
									break;
								case EMOTE_SURPRISE:
									str_format(aBufEmote, sizeof(aBufEmote), "emote surprise %d", g_Config.m_ClEyeDuration);
									break;
								case EMOTE_ANGRY:
									str_format(aBufEmote, sizeof(aBufEmote), "emote angry %d", g_Config.m_ClEyeDuration);
									break;
								case EMOTE_BLINK:
									str_format(aBufEmote, sizeof(aBufEmote), "emote blink %d", g_Config.m_ClEyeDuration);
									break;
								}
								if(aBufEmote[0])
								{
									str_format(aBuf, sizeof(aBuf), ";%s", aBufEmote);
									str_append(aBufMsg, aBuf);
								}
							}
							MsgP.m_pMessage = aBufMsg;
							CMsgPacker PackerTimeout(&MsgP);
							MsgP.Pack(&PackerTimeout);
							SendMsg(Conn, &PackerTimeout, MSGFLAG_VITAL);
						}
						m_aCodeRunAfterJoin[Conn] = true;
					}

					// ack snapshot
					m_aAckGameTick[Conn] = GameTick;
				}
			}
		}
		else if(Conn == CONN_MAIN && Msg == NETMSG_RCONTYPE)
		{
			bool UsernameReq = Unpacker.GetInt() & 1;
			if(!Unpacker.Error())
			{
				GameClient()->OnRconType(UsernameReq);
			}
		}
		else if(Conn == CONN_MAIN && (pPacket->m_Flags & NET_CHUNKFLAG_VITAL) != 0 && Msg == NETMSG_RCON_CMD_GROUP_START)
		{
			m_ReceivingRconCommands = true;
		}
		else if(Conn == CONN_MAIN && (pPacket->m_Flags & NET_CHUNKFLAG_VITAL) != 0 && Msg == NETMSG_RCON_CMD_GROUP_END)
		{
			m_ReceivingRconCommands = false;
		}
	}
	else if((pPacket->m_Flags & NET_CHUNKFLAG_VITAL) != 0)
	{
		// game message
		if(!Dummy)
		{
			for(auto &DemoRecorder : m_aDemoRecorder)
				if(DemoRecorder.IsRecording())
					DemoRecorder.RecordMessage(pPacket->m_pData, pPacket->m_DataSize);
		}

		GameClient()->OnMessage(Msg, &Unpacker, Conn, Dummy);
	}
}

int CClient::UnpackAndValidateSnapshot(CSnapshot *pFrom, CSnapshot *pTo)
{
	CUnpacker Unpacker;
	CSnapshotBuilder Builder;
	Builder.Init();
	CNetObjHandler *pNetObjHandler = GameClient()->GetNetObjHandler();

	int Num = pFrom->NumItems();
	for(int Index = 0; Index < Num; Index++)
	{
		const CSnapshotItem *pFromItem = pFrom->GetItem(Index);
		const int FromItemSize = pFrom->GetItemSize(Index);
		const int ItemType = pFrom->GetItemType(Index);
		const void *pData = pFromItem->Data();
		Unpacker.Reset(pData, FromItemSize);

		void *pRawObj = pNetObjHandler->SecureUnpackObj(ItemType, &Unpacker);
		if(!pRawObj)
		{
			if(g_Config.m_Debug && ItemType != UUID_UNKNOWN)
			{
				char aBuf[256];
				str_format(aBuf, sizeof(aBuf), "dropped weird object '%s' (%d), failed on '%s'", pNetObjHandler->GetObjName(ItemType), ItemType, pNetObjHandler->FailedObjOn());
				m_pConsole->Print(IConsole::OUTPUT_LEVEL_ADDINFO, "client", aBuf);
			}
			continue;
		}
		const int ItemSize = pNetObjHandler->GetUnpackedObjSize(ItemType);

		void *pObj = Builder.NewItem(pFromItem->Type(), pFromItem->Id(), ItemSize);
		if(!pObj)
			return -4;

		mem_copy(pObj, pRawObj, ItemSize);
	}

	return Builder.Finish(pTo);
}

void CClient::ResetMapDownload()
{
	if(m_pMapdownloadTask)
	{
		m_pMapdownloadTask->Abort();
		m_pMapdownloadTask = NULL;
	}
	m_MapdownloadFileTemp = 0;
	m_MapdownloadAmount = 0;
}

void CClient::FinishMapDownload()
{
	m_pConsole->Print(IConsole::OUTPUT_LEVEL_ADDINFO, "client/network", "download complete, loading map");

	int Prev = m_MapdownloadTotalsize;
	m_MapdownloadTotalsize = -1;
	SHA256_DIGEST *pSha256 = m_MapdownloadSha256Present ? &m_MapdownloadSha256 : 0;

	bool FileSuccess = true;
	if(Storage()->FileExists(m_aMapdownloadFilename, IStorage::TYPE_SAVE))
		FileSuccess &= Storage()->RemoveFile(m_aMapdownloadFilename, IStorage::TYPE_SAVE);
	FileSuccess &= Storage()->RenameFile(m_aMapdownloadFilenameTemp, m_aMapdownloadFilename, IStorage::TYPE_SAVE);
	if(!FileSuccess)
	{
		ResetMapDownload();
		char aError[128 + IO_MAX_PATH_LENGTH];
		str_format(aError, sizeof(aError), Localize("Could not save downloaded map. Try manually deleting this file: %s"), m_aMapdownloadFilename);
		DisconnectWithReason(aError);
		return;
	}

	// load map
	const char *pError = LoadMap(m_aMapdownloadName, m_aMapdownloadFilename, pSha256, m_MapdownloadCrc);
	if(!pError)
	{
		ResetMapDownload();
		m_pConsole->Print(IConsole::OUTPUT_LEVEL_ADDINFO, "client/network", "loading done");
		SendReady(CONN_MAIN);
	}
	else if(m_pMapdownloadTask) // fallback
	{
		ResetMapDownload();
		m_MapdownloadTotalsize = Prev;
		SendMapRequest();
	}
	else
	{
		if(m_MapdownloadFileTemp)
		{
			io_close(m_MapdownloadFileTemp);
			m_MapdownloadFileTemp = 0;
			Storage()->RemoveFile(m_aMapdownloadFilenameTemp, IStorage::TYPE_SAVE);
		}
		ResetMapDownload();
		DisconnectWithReason(pError);
	}
}

void CClient::ResetDDNetInfoTask()
{
	if(m_pDDNetInfoTask)
	{
		m_pDDNetInfoTask->Abort();
		m_pDDNetInfoTask = NULL;
	}
}

void CClient::FinishDDNetInfo()
{
	if(m_ServerBrowser.DDNetInfoSha256() == m_pDDNetInfoTask->ResultSha256())
	{
		log_debug("client/info", "DDNet info already up-to-date");
		return;
	}

	char aTempFilename[IO_MAX_PATH_LENGTH];
	IStorage::FormatTmpPath(aTempFilename, sizeof(aTempFilename), DDNET_INFO_FILE);
	IOHANDLE File = Storage()->OpenFile(aTempFilename, IOFLAG_WRITE, IStorage::TYPE_SAVE);
	if(!File)
	{
		log_error("client/info", "Failed to open temporary DDNet info '%s' for writing", aTempFilename);
		return;
	}

	unsigned char *pResult;
	size_t ResultLength;
	m_pDDNetInfoTask->Result(&pResult, &ResultLength);
	bool Error = io_write(File, pResult, ResultLength) != ResultLength;
	Error |= io_close(File) != 0;
	if(Error)
	{
		log_error("client/info", "Error writing temporary DDNet info to file '%s'", aTempFilename);
		return;
	}

	if(Storage()->FileExists(DDNET_INFO_FILE, IStorage::TYPE_SAVE) && !Storage()->RemoveFile(DDNET_INFO_FILE, IStorage::TYPE_SAVE))
	{
		log_error("client/info", "Failed to remove old DDNet info '%s'", DDNET_INFO_FILE);
		Storage()->RemoveFile(aTempFilename, IStorage::TYPE_SAVE);
		return;
	}
	if(!Storage()->RenameFile(aTempFilename, DDNET_INFO_FILE, IStorage::TYPE_SAVE))
	{
		log_error("client/info", "Failed to rename temporary DDNet info '%s' to '%s'", aTempFilename, DDNET_INFO_FILE);
		Storage()->RemoveFile(aTempFilename, IStorage::TYPE_SAVE);
		return;
	}

	log_debug("client/info", "Loading new DDNet info");
	LoadDDNetInfo();
}

typedef std::tuple<int, int, int> TVersion;
static const TVersion gs_InvalidVersion = std::make_tuple(-1, -1, -1);

TVersion ToVersion(char *pStr)
{
	int aVersion[3] = {0, 0, 0};
	const char *p = strtok(pStr, ".");

	for(int i = 0; i < 3 && p; ++i)
	{
		if(!str_isallnum(p))
			return gs_InvalidVersion;

		aVersion[i] = str_toint(p);
		p = strtok(NULL, ".");
	}

	if(p)
		return gs_InvalidVersion;

	return std::make_tuple(aVersion[0], aVersion[1], aVersion[2]);
}

void CClient::LoadDDNetInfo()
{
	const json_value *pDDNetInfo = m_ServerBrowser.LoadDDNetInfo();

	if(!pDDNetInfo)
		return;

	const json_value &DDNetInfo = *pDDNetInfo;
	const json_value &CurrentVersion = DDNetInfo["version"];
	if(CurrentVersion.type == json_string)
	{
		char aNewVersionStr[64];
		str_copy(aNewVersionStr, CurrentVersion);
		char aCurVersionStr[64];
		str_copy(aCurVersionStr, GAME_RELEASE_VERSION);
		if(ToVersion(aNewVersionStr) > ToVersion(aCurVersionStr))
		{
			str_copy(m_aVersionStr, CurrentVersion);
		}
		else
		{
			m_aVersionStr[0] = '0';
			m_aVersionStr[1] = '\0';
		}
	}

	const json_value &News = DDNetInfo["news"];
	if(News.type == json_string)
	{
		// Only mark news button if something new was added to the news
		if(m_aNews[0] && str_find(m_aNews, News) == nullptr)
			g_Config.m_UiUnreadNews = true;

		str_copy(m_aNews, News);
	}

	const json_value &MapDownloadUrl = DDNetInfo["map-download-url"];
	if(MapDownloadUrl.type == json_string)
	{
		str_copy(m_aMapDownloadUrl, MapDownloadUrl);
	}

	const json_value &Points = DDNetInfo["points"];
	if(Points.type == json_integer)
	{
		m_Points = Points.u.integer;
	}

	const json_value &StunServersIpv6 = DDNetInfo["stun-servers-ipv6"];
	if(StunServersIpv6.type == json_array && StunServersIpv6[0].type == json_string)
	{
		NETADDR Addr;
		if(!net_addr_from_str(&Addr, StunServersIpv6[0]))
		{
			m_aNetClient[CONN_MAIN].FeedStunServer(Addr);
		}
	}
	const json_value &StunServersIpv4 = DDNetInfo["stun-servers-ipv4"];
	if(StunServersIpv4.type == json_array && StunServersIpv4[0].type == json_string)
	{
		NETADDR Addr;
		if(!net_addr_from_str(&Addr, StunServersIpv4[0]))
		{
			m_aNetClient[CONN_MAIN].FeedStunServer(Addr);
		}
	}
	const json_value &ConnectingIp = DDNetInfo["connecting-ip"];
	if(ConnectingIp.type == json_string)
	{
		NETADDR Addr;
		if(!net_addr_from_str(&Addr, ConnectingIp))
		{
			m_HaveGlobalTcpAddr = true;
			m_GlobalTcpAddr = Addr;
			log_debug("info", "got global tcp ip address: %s", (const char *)ConnectingIp);
		}
	}
	const json_value &WarnPngliteIncompatibleImages = DDNetInfo["warn-pnglite-incompatible-images"];
	Graphics()->WarnPngliteIncompatibleImages(WarnPngliteIncompatibleImages.type == json_boolean && (bool)WarnPngliteIncompatibleImages);
}

int CClient::ConnectNetTypes() const
{
	const NETADDR *pConnectAddrs;
	int NumConnectAddrs;
	m_aNetClient[CONN_MAIN].ConnectAddresses(&pConnectAddrs, &NumConnectAddrs);
	int NetType = 0;
	for(int i = 0; i < NumConnectAddrs; i++)
	{
		NetType |= pConnectAddrs[i].type;
	}
	return NetType;
}

void CClient::PumpNetwork()
{
	for(auto &NetClient : m_aNetClient)
	{
		NetClient.Update();
	}

	if(State() != IClient::STATE_DEMOPLAYBACK)
	{
		// check for errors
		if(State() != IClient::STATE_OFFLINE && State() < IClient::STATE_QUITTING && m_aNetClient[CONN_MAIN].State() == NETSTATE_OFFLINE)
		{
			Disconnect();
			char aBuf[256];
			str_format(aBuf, sizeof(aBuf), "offline error='%s'", m_aNetClient[CONN_MAIN].ErrorString());
			m_pConsole->Print(IConsole::OUTPUT_LEVEL_STANDARD, "client", aBuf, gs_ClientNetworkErrPrintColor);
		}

		if(State() != IClient::STATE_OFFLINE && State() < IClient::STATE_QUITTING && m_DummyConnected &&
			m_aNetClient[CONN_DUMMY].State() == NETSTATE_OFFLINE)
		{
			DummyDisconnect(0);
			char aBuf[256];
			str_format(aBuf, sizeof(aBuf), "offline dummy error='%s'", m_aNetClient[CONN_DUMMY].ErrorString());
			m_pConsole->Print(IConsole::OUTPUT_LEVEL_STANDARD, "client", aBuf, gs_ClientNetworkErrPrintColor);
		}

		//
		if(State() == IClient::STATE_CONNECTING && m_aNetClient[CONN_MAIN].State() == NETSTATE_ONLINE)
		{
			// we switched to online
			m_pConsole->Print(IConsole::OUTPUT_LEVEL_STANDARD, "client", "connected, sending info", gs_ClientNetworkPrintColor);
			SetState(IClient::STATE_LOADING);
			SetLoadingStateDetail(IClient::LOADING_STATE_DETAIL_INITIAL);
			SendInfo(CONN_MAIN);
		}
	}

	// process packets
	CNetChunk Packet;
	for(int Conn = 0; Conn < NUM_CONNS; Conn++)
	{
		while(m_aNetClient[Conn].Recv(&Packet))
		{
			if(Packet.m_ClientId == -1)
			{
				ProcessConnlessPacket(&Packet);
				continue;
			}
			if(Conn == CONN_MAIN || Conn == CONN_DUMMY)
			{
				ProcessServerPacket(&Packet, Conn, g_Config.m_ClDummy ^ Conn);
			}
		}
	}
}

void CClient::OnDemoPlayerSnapshot(void *pData, int Size)
{
	// update ticks, they could have changed
	const CDemoPlayer::CPlaybackInfo *pInfo = m_DemoPlayer.Info();
	m_aCurGameTick[0] = pInfo->m_Info.m_CurrentTick;
	m_aPrevGameTick[0] = pInfo->m_PreviousTick;

	// create a verified and unpacked snapshot
	unsigned char aAltSnapBuffer[CSnapshot::MAX_SIZE];
	CSnapshot *pAltSnapBuffer = (CSnapshot *)aAltSnapBuffer;
	const int AltSnapSize = UnpackAndValidateSnapshot((CSnapshot *)pData, pAltSnapBuffer);
	if(AltSnapSize < 0)
	{
		dbg_msg("client", "unpack snapshot and validate failed. error=%d", AltSnapSize);
		return;
	}

	// handle snapshots after validation
	std::swap(m_aapSnapshots[0][SNAP_PREV], m_aapSnapshots[0][SNAP_CURRENT]);
	mem_copy(m_aapSnapshots[0][SNAP_CURRENT]->m_pSnap, pData, Size);
	mem_copy(m_aapSnapshots[0][SNAP_CURRENT]->m_pAltSnap, pAltSnapBuffer, AltSnapSize);

	GameClient()->OnNewSnapshot();
}

void CClient::OnDemoPlayerMessage(void *pData, int Size)
{
	CUnpacker Unpacker;
	Unpacker.Reset(pData, Size);
	CMsgPacker Packer(NETMSG_EX, true);

	// unpack msgid and system flag
	int Msg;
	bool Sys;
	CUuid Uuid;

	int Result = UnpackMessageId(&Msg, &Sys, &Uuid, &Unpacker, &Packer);
	if(Result == UNPACKMESSAGE_ERROR)
	{
		return;
	}

	if(!Sys)
		GameClient()->OnMessage(Msg, &Unpacker, CONN_MAIN, false);
}

void CClient::UpdateDemoIntraTimers()
{
	// update timers
	const CDemoPlayer::CPlaybackInfo *pInfo = m_DemoPlayer.Info();
	m_aCurGameTick[0] = pInfo->m_Info.m_CurrentTick;
	m_aPrevGameTick[0] = pInfo->m_PreviousTick;
	m_aGameIntraTick[0] = pInfo->m_IntraTick;
	m_aGameTickTime[0] = pInfo->m_TickTime;
	m_aGameIntraTickSincePrev[0] = pInfo->m_IntraTickSincePrev;
};

void CClient::Update()
{
	PumpNetwork();

	if(State() == IClient::STATE_DEMOPLAYBACK)
	{
		if(m_DemoPlayer.IsPlaying())
		{
#if defined(CONF_VIDEORECORDER)
			if(IVideo::Current())
			{
				IVideo::Current()->NextVideoFrame();
				IVideo::Current()->NextAudioFrameTimeline([this](short *pFinalOut, unsigned Frames) {
					Sound()->Mix(pFinalOut, Frames);
				});
			}
#endif

			m_DemoPlayer.Update();

			// update timers
			const CDemoPlayer::CPlaybackInfo *pInfo = m_DemoPlayer.Info();
			m_aCurGameTick[0] = pInfo->m_Info.m_CurrentTick;
			m_aPrevGameTick[0] = pInfo->m_PreviousTick;
			m_aGameIntraTick[0] = pInfo->m_IntraTick;
			m_aGameTickTime[0] = pInfo->m_TickTime;
		}
		else
		{
			// Disconnect when demo playback stopped, either due to playback error
			// or because the end of the demo was reached when rendering it.
			DisconnectWithReason(m_DemoPlayer.ErrorMessage());
			if(m_DemoPlayer.ErrorMessage()[0] != '\0')
			{
				SWarning Warning(Localize("Error playing demo"), m_DemoPlayer.ErrorMessage());
				Warning.m_AutoHide = false;
				m_vWarnings.emplace_back(Warning);
			}
		}
	}
	else if(State() == IClient::STATE_ONLINE)
	{
		if(m_LastDummy != (bool)g_Config.m_ClDummy)
		{
			// Invalidate references to !m_ClDummy snapshots
			GameClient()->InvalidateSnapshot();
			GameClient()->OnDummySwap();
		}

		if(m_aapSnapshots[!g_Config.m_ClDummy][SNAP_CURRENT])
		{
			// switch dummy snapshot
			int64_t Now = m_aGameTime[!g_Config.m_ClDummy].Get(time_get());
			while(true)
			{
				if(!m_aapSnapshots[!g_Config.m_ClDummy][SNAP_CURRENT]->m_pNext)
					break;
				int64_t TickStart = m_aapSnapshots[!g_Config.m_ClDummy][SNAP_CURRENT]->m_Tick * time_freq() / GameTickSpeed();
				if(TickStart >= Now)
					break;

				m_aapSnapshots[!g_Config.m_ClDummy][SNAP_PREV] = m_aapSnapshots[!g_Config.m_ClDummy][SNAP_CURRENT];
				m_aapSnapshots[!g_Config.m_ClDummy][SNAP_CURRENT] = m_aapSnapshots[!g_Config.m_ClDummy][SNAP_CURRENT]->m_pNext;

				// set ticks
				m_aCurGameTick[!g_Config.m_ClDummy] = m_aapSnapshots[!g_Config.m_ClDummy][SNAP_CURRENT]->m_Tick;
				m_aPrevGameTick[!g_Config.m_ClDummy] = m_aapSnapshots[!g_Config.m_ClDummy][SNAP_PREV]->m_Tick;
			}
		}

		if(m_aapSnapshots[g_Config.m_ClDummy][SNAP_CURRENT])
		{
			// switch snapshot
			bool Repredict = false;
			int64_t Now = m_aGameTime[g_Config.m_ClDummy].Get(time_get());
			int64_t PredNow = m_PredictedTime.Get(time_get());

			if(m_LastDummy != (bool)g_Config.m_ClDummy && m_aapSnapshots[g_Config.m_ClDummy][SNAP_PREV])
			{
				// Load snapshot for m_ClDummy
				GameClient()->OnNewSnapshot();
				Repredict = true;
			}

			while(true)
			{
				if(!m_aapSnapshots[g_Config.m_ClDummy][SNAP_CURRENT]->m_pNext)
					break;
				int64_t TickStart = m_aapSnapshots[g_Config.m_ClDummy][SNAP_CURRENT]->m_Tick * time_freq() / GameTickSpeed();
				if(TickStart >= Now)
					break;

				m_aapSnapshots[g_Config.m_ClDummy][SNAP_PREV] = m_aapSnapshots[g_Config.m_ClDummy][SNAP_CURRENT];
				m_aapSnapshots[g_Config.m_ClDummy][SNAP_CURRENT] = m_aapSnapshots[g_Config.m_ClDummy][SNAP_CURRENT]->m_pNext;

				// set ticks
				m_aCurGameTick[g_Config.m_ClDummy] = m_aapSnapshots[g_Config.m_ClDummy][SNAP_CURRENT]->m_Tick;
				m_aPrevGameTick[g_Config.m_ClDummy] = m_aapSnapshots[g_Config.m_ClDummy][SNAP_PREV]->m_Tick;

				GameClient()->OnNewSnapshot();
				Repredict = true;
			}

			if(m_aapSnapshots[g_Config.m_ClDummy][SNAP_PREV])
			{
				int64_t CurTickStart = m_aapSnapshots[g_Config.m_ClDummy][SNAP_CURRENT]->m_Tick * time_freq() / GameTickSpeed();
				int64_t PrevTickStart = m_aapSnapshots[g_Config.m_ClDummy][SNAP_PREV]->m_Tick * time_freq() / GameTickSpeed();
				int PrevPredTick = (int)(PredNow * GameTickSpeed() / time_freq());
				int NewPredTick = PrevPredTick + 1;

				m_aGameIntraTick[g_Config.m_ClDummy] = (Now - PrevTickStart) / (float)(CurTickStart - PrevTickStart);
				m_aGameTickTime[g_Config.m_ClDummy] = (Now - PrevTickStart) / (float)time_freq();
				m_aGameIntraTickSincePrev[g_Config.m_ClDummy] = (Now - PrevTickStart) / (float)(time_freq() / GameTickSpeed());

				int64_t CurPredTickStart = NewPredTick * time_freq() / GameTickSpeed();
				int64_t PrevPredTickStart = PrevPredTick * time_freq() / GameTickSpeed();
				m_aPredIntraTick[g_Config.m_ClDummy] = (PredNow - PrevPredTickStart) / (float)(CurPredTickStart - PrevPredTickStart);

				if(absolute(NewPredTick - m_aapSnapshots[g_Config.m_ClDummy][SNAP_PREV]->m_Tick) > MaxLatencyTicks())
				{
					m_pConsole->Print(IConsole::OUTPUT_LEVEL_ADDINFO, "client", "prediction time reset!");
					m_PredictedTime.Init(CurTickStart + 2 * time_freq() / GameTickSpeed());
				}

				if(NewPredTick > m_aPredTick[g_Config.m_ClDummy])
				{
					m_aPredTick[g_Config.m_ClDummy] = NewPredTick;
					Repredict = true;

					// send input
					SendInput();
				}
			}

			// only do sane predictions
			if(Repredict)
			{
				if(m_aPredTick[g_Config.m_ClDummy] > m_aCurGameTick[g_Config.m_ClDummy] && m_aPredTick[g_Config.m_ClDummy] < m_aCurGameTick[g_Config.m_ClDummy] + MaxLatencyTicks())
					GameClient()->OnPredict();
			}

			// fetch server info if we don't have it
			if(m_CurrentServerInfoRequestTime >= 0 &&
				time_get() > m_CurrentServerInfoRequestTime)
			{
				m_ServerBrowser.RequestCurrentServer(ServerAddress());
				m_CurrentServerInfoRequestTime = time_get() + time_freq() * 2;
			}

			// periodically ping server
			if(m_CurrentServerNextPingTime >= 0 &&
				time_get() > m_CurrentServerNextPingTime)
			{
				int64_t NowPing = time_get();
				int64_t Freq = time_freq();

				char aBuf[64];
				str_format(aBuf, sizeof(aBuf), "pinging current server%s", !m_ServerCapabilities.m_PingEx ? ", using fallback via server info" : "");
				m_pConsole->Print(IConsole::OUTPUT_LEVEL_ADDINFO, "client", aBuf);

				m_CurrentServerPingUuid = RandomUuid();
				if(!m_ServerCapabilities.m_PingEx)
				{
					m_ServerBrowser.RequestCurrentServerWithRandomToken(ServerAddress(), &m_CurrentServerPingBasicToken, &m_CurrentServerPingToken);
				}
				else
				{
					CMsgPacker Msg(NETMSG_PINGEX, true);
					Msg.AddRaw(&m_CurrentServerPingUuid, sizeof(m_CurrentServerPingUuid));
					SendMsg(CONN_MAIN, &Msg, MSGFLAG_FLUSH);
				}
				m_CurrentServerCurrentPingTime = NowPing;
				m_CurrentServerNextPingTime = NowPing + 600 * Freq; // ping every 10 minutes
			}
		}

		m_LastDummy = (bool)g_Config.m_ClDummy;
	}

	// STRESS TEST: join the server again
#ifdef CONF_DEBUG
	if(g_Config.m_DbgStress)
	{
		static int64_t s_ActionTaken = 0;
		int64_t Now = time_get();
		if(State() == IClient::STATE_OFFLINE)
		{
			if(Now > s_ActionTaken + time_freq() * 2)
			{
				m_pConsole->Print(IConsole::OUTPUT_LEVEL_DEBUG, "stress", "reconnecting!");
				Connect(g_Config.m_DbgStressServer);
				s_ActionTaken = Now;
			}
		}
		else
		{
			if(Now > s_ActionTaken + time_freq() * (10 + g_Config.m_DbgStress))
			{
				m_pConsole->Print(IConsole::OUTPUT_LEVEL_DEBUG, "stress", "disconnecting!");
				Disconnect();
				s_ActionTaken = Now;
			}
		}
	}
#endif

	if(m_pMapdownloadTask)
	{
		if(m_pMapdownloadTask->State() == EHttpState::DONE)
			FinishMapDownload();
		else if(m_pMapdownloadTask->State() == EHttpState::ERROR || m_pMapdownloadTask->State() == EHttpState::ABORTED)
		{
			dbg_msg("webdl", "http failed, falling back to gameserver");
			ResetMapDownload();
			SendMapRequest();
		}
	}

	if(m_pDDNetInfoTask)
	{
		if(m_pDDNetInfoTask->State() == EHttpState::DONE)
		{
			FinishDDNetInfo();
			ResetDDNetInfoTask();
		}
		else if(m_pDDNetInfoTask->State() == EHttpState::ERROR || m_pDDNetInfoTask->State() == EHttpState::ABORTED)
		{
			ResetDDNetInfoTask();
		}
	}

	if(State() == IClient::STATE_ONLINE)
	{
		if(!m_EditJobs.empty())
		{
			std::shared_ptr<CDemoEdit> pJob = m_EditJobs.front();
			if(pJob->State() == IJob::STATE_DONE)
			{
				char aBuf[IO_MAX_PATH_LENGTH + 64];
				if(pJob->Success())
				{
					str_format(aBuf, sizeof(aBuf), "Successfully saved the replay to '%s'!", pJob->Destination());
					m_pConsole->Print(IConsole::OUTPUT_LEVEL_STANDARD, "replay", aBuf);

					GameClient()->Echo(Localize("Successfully saved the replay!"));
				}
				else
				{
					str_format(aBuf, sizeof(aBuf), "Failed saving the replay to '%s'...", pJob->Destination());
					m_pConsole->Print(IConsole::OUTPUT_LEVEL_STANDARD, "replay", aBuf);

					GameClient()->Echo(Localize("Failed saving the replay!"));
				}
				m_EditJobs.pop_front();
			}
		}
	}

	// update the server browser
	m_ServerBrowser.Update();

	// update editor/gameclient
	if(m_EditorActive)
		m_pEditor->OnUpdate();
	else
		GameClient()->OnUpdate();

	Discord()->Update();
	Steam()->Update();
	if(Steam()->GetConnectAddress())
	{
		HandleConnectAddress(Steam()->GetConnectAddress());
		Steam()->ClearConnectAddress();
	}

	if(m_ReconnectTime > 0 && time_get() > m_ReconnectTime)
	{
		if(State() != STATE_ONLINE)
			Connect(m_aConnectAddressStr);
		m_ReconnectTime = 0;
	}

	m_PredictedTime.UpdateMargin(PredictionMargin() * time_freq() / 1000);
}

void CClient::RegisterInterfaces()
{
	Kernel()->RegisterInterface(static_cast<IDemoRecorder *>(&m_aDemoRecorder[RECORDER_MANUAL]), false);
	Kernel()->RegisterInterface(static_cast<IDemoPlayer *>(&m_DemoPlayer), false);
	Kernel()->RegisterInterface(static_cast<IGhostRecorder *>(&m_GhostRecorder), false);
	Kernel()->RegisterInterface(static_cast<IGhostLoader *>(&m_GhostLoader), false);
	Kernel()->RegisterInterface(static_cast<IServerBrowser *>(&m_ServerBrowser), false);
#if defined(CONF_AUTOUPDATE)
	Kernel()->RegisterInterface(static_cast<IUpdater *>(&m_Updater), false);
#endif
	Kernel()->RegisterInterface(static_cast<IFriends *>(&m_Friends), false);
	Kernel()->ReregisterInterface(static_cast<IFriends *>(&m_Foes));
	Kernel()->RegisterInterface(static_cast<IHttp *>(&m_Http), false);
}

void CClient::InitInterfaces()
{
	// fetch interfaces
	m_pEngine = Kernel()->RequestInterface<IEngine>();
	m_pEditor = Kernel()->RequestInterface<IEditor>();
	m_pFavorites = Kernel()->RequestInterface<IFavorites>();
	m_pSound = Kernel()->RequestInterface<IEngineSound>();
	m_pGameClient = Kernel()->RequestInterface<IGameClient>();
	m_pInput = Kernel()->RequestInterface<IEngineInput>();
	m_pMap = Kernel()->RequestInterface<IEngineMap>();
	m_pConfigManager = Kernel()->RequestInterface<IConfigManager>();
	m_pConfig = m_pConfigManager->Values();
#if defined(CONF_AUTOUPDATE)
	m_pUpdater = Kernel()->RequestInterface<IUpdater>();
#endif
	m_pDiscord = Kernel()->RequestInterface<IDiscord>();
	m_pSteam = Kernel()->RequestInterface<ISteam>();
	m_pNotifications = Kernel()->RequestInterface<INotifications>();
	m_pStorage = Kernel()->RequestInterface<IStorage>();

	m_DemoEditor.Init(m_pGameClient->NetVersion(), &m_SnapshotDelta, m_pConsole, m_pStorage);

	m_ServerBrowser.SetBaseInfo(&m_aNetClient[CONN_CONTACT], m_pGameClient->NetVersion());

#if defined(CONF_AUTOUPDATE)
	m_Updater.Init(&m_Http);
#endif

	m_pConfigManager->RegisterCallback(IFavorites::ConfigSaveCallback, m_pFavorites);
	m_Friends.Init();
	m_Foes.Init(true);

	m_GhostRecorder.Init();
	m_GhostLoader.Init();
}

void CClient::Run()
{
	m_LocalStartTime = m_GlobalStartTime = time_get();
#if defined(CONF_VIDEORECORDER)
	IVideo::SetLocalStartTime(m_LocalStartTime);
#endif
	m_aSnapshotParts[0] = 0;
	m_aSnapshotParts[1] = 0;

	if(m_GenerateTimeoutSeed)
	{
		GenerateTimeoutSeed();
	}

	unsigned int Seed;
	secure_random_fill(&Seed, sizeof(Seed));
	srand(Seed);

	if(g_Config.m_Debug)
	{
		g_UuidManager.DebugDump();
	}

	// init graphics
	m_pGraphics = CreateEngineGraphicsThreaded();
	Kernel()->RegisterInterface(m_pGraphics); // IEngineGraphics
	Kernel()->RegisterInterface(static_cast<IGraphics *>(m_pGraphics), false);
	if(m_pGraphics->Init() != 0)
	{
		log_error("client", "couldn't init graphics");
		ShowMessageBox("Graphics Error", "The graphics could not be initialized.");
		return;
	}

	// make sure the first frame just clears everything to prevent undesired colors when waiting for io
	Graphics()->Clear(0, 0, 0);
	Graphics()->Swap();

	// init sound, allowed to fail
	const bool SoundInitFailed = Sound()->Init() != 0;

#if defined(CONF_VIDEORECORDER)
	// init video recorder aka ffmpeg
	CVideo::Init();
#endif

#ifndef CONF_WEBASM
	char aNetworkError[256];
	if(!InitNetworkClient(aNetworkError, sizeof(aNetworkError)))
	{
		log_error("client", "%s", aNetworkError);
		ShowMessageBox("Network Error", aNetworkError);
		return;
	}
#endif

	if(!m_Http.Init(std::chrono::seconds{1}))
	{
		const char *pErrorMessage = "Failed to initialize the HTTP client.";
		log_error("client", "%s", pErrorMessage);
		ShowMessageBox("HTTP Error", pErrorMessage);
		return;
	}

	// init text render
	m_pTextRender = Kernel()->RequestInterface<IEngineTextRender>();
	m_pTextRender->Init();

	// init the input
	Input()->Init();

	// init the editor
	m_pEditor->Init();

	m_ServerBrowser.OnInit();
	// loads the existing ddnet info file if it exists
	LoadDDNetInfo();

	LoadDebugFont();

	if(Steam()->GetPlayerName())
	{
		str_copy(g_Config.m_SteamName, Steam()->GetPlayerName());
	}

	Graphics()->AddWindowResizeListener([this] { OnWindowResize(); });

	GameClient()->OnInit();

	m_pConsole->Print(IConsole::OUTPUT_LEVEL_STANDARD, "client", "version " GAME_RELEASE_VERSION " on " CONF_PLATFORM_STRING " " CONF_ARCH_STRING, ColorRGBA(0.7f, 0.7f, 1.0f, 1.0f));
	if(GIT_SHORTREV_HASH)
	{
		char aBuf[64];
		str_format(aBuf, sizeof(aBuf), "git revision hash: %s", GIT_SHORTREV_HASH);
		m_pConsole->Print(IConsole::OUTPUT_LEVEL_STANDARD, "client", aBuf, ColorRGBA(0.7f, 0.7f, 1.0f, 1.0f));
	}

	//
	m_FpsGraph.Init(0.0f, 120.0f);

	// never start with the editor
	g_Config.m_ClEditor = 0;

	// process pending commands
	m_pConsole->StoreCommands(false);

	m_Fifo.Init(m_pConsole, g_Config.m_ClInputFifo, CFGFLAG_CLIENT);

	InitChecksum();
	m_pConsole->InitChecksum(ChecksumData());

	// request the new ddnet info from server if already past the welcome dialog
	if(g_Config.m_ClShowWelcome)
		g_Config.m_ClShowWelcome = 0;
	else
		RequestDDNetInfo();

	if(SoundInitFailed)
	{
		SWarning Warning(Localize("Sound error"), Localize("The audio device couldn't be initialised."));
		Warning.m_AutoHide = false;
		m_vWarnings.emplace_back(Warning);
	}

	bool LastD = false;
	bool LastE = false;
	bool LastG = false;

	auto LastTime = time_get_nanoseconds();
	int64_t LastRenderTime = time_get();

	while(true)
	{
		set_new_tick();

		// handle pending connects
		if(m_aCmdConnect[0])
		{
			str_copy(g_Config.m_UiServerAddress, m_aCmdConnect);
			Connect(m_aCmdConnect);
			m_aCmdConnect[0] = 0;
		}

		// handle pending demo play
		if(m_aCmdPlayDemo[0])
		{
			const char *pError = DemoPlayer_Play(m_aCmdPlayDemo, IStorage::TYPE_ALL_OR_ABSOLUTE);
			if(pError)
				log_error("demo_player", "playing passed demo file '%s' failed: %s", m_aCmdPlayDemo, pError);
			m_aCmdPlayDemo[0] = 0;
		}

		// handle pending map edits
		if(m_aCmdEditMap[0])
		{
			int Result = m_pEditor->HandleMapDrop(m_aCmdEditMap, IStorage::TYPE_ALL_OR_ABSOLUTE);
			if(Result)
				g_Config.m_ClEditor = true;
			else
				log_error("editor", "editing passed map file '%s' failed", m_aCmdEditMap);
			m_aCmdEditMap[0] = 0;
		}

		// progress on dummy connect when the connection is online
		if(m_DummySendConnInfo && m_aNetClient[CONN_DUMMY].State() == NETSTATE_ONLINE)
		{
			m_DummySendConnInfo = false;
			SendInfo(CONN_DUMMY);
			m_aNetClient[CONN_DUMMY].Update();
			SendReady(CONN_DUMMY);
			GameClient()->SendDummyInfo(true);
			SendEnterGame(CONN_DUMMY);
		}

		// update input
		if(Input()->Update())
		{
			if(State() == IClient::STATE_QUITTING)
				break;
			else
				SetState(IClient::STATE_QUITTING); // SDL_QUIT
		}

		char aFile[IO_MAX_PATH_LENGTH];
		if(Input()->GetDropFile(aFile, sizeof(aFile)))
		{
			if(str_startswith(aFile, CONNECTLINK_NO_SLASH))
				HandleConnectLink(aFile);
			else if(str_endswith(aFile, ".demo"))
				HandleDemoPath(aFile);
			else if(str_endswith(aFile, ".map"))
				HandleMapPath(aFile);
		}

#if defined(CONF_AUTOUPDATE)
		Updater()->Update();
#endif

		// update sound
		Sound()->Update();

		if(CtrlShiftKey(KEY_D, LastD))
			g_Config.m_Debug ^= 1;

		if(CtrlShiftKey(KEY_G, LastG))
			g_Config.m_DbgGraphs ^= 1;

		if(CtrlShiftKey(KEY_E, LastE))
		{
			if(g_Config.m_ClEditor)
				m_pEditor->OnClose();
			g_Config.m_ClEditor = g_Config.m_ClEditor ^ 1;
		}

		// render
		{
			if(g_Config.m_ClEditor)
			{
				if(!m_EditorActive)
				{
					Input()->MouseModeRelative();
					GameClient()->OnActivateEditor();
					m_pEditor->OnActivate();
					m_EditorActive = true;
				}
			}
			else if(m_EditorActive)
			{
				m_EditorActive = false;
			}

			Update();
			int64_t Now = time_get();

			bool IsRenderActive = (g_Config.m_GfxBackgroundRender || m_pGraphics->WindowOpen());

			bool AsyncRenderOld = g_Config.m_GfxAsyncRenderOld;

			int GfxRefreshRate = g_Config.m_GfxRefreshRate;

#if defined(CONF_VIDEORECORDER)
			// keep rendering synced
			if(IVideo::Current())
			{
				AsyncRenderOld = false;
				GfxRefreshRate = 0;
			}
#endif

			if(IsRenderActive &&
				(!AsyncRenderOld || m_pGraphics->IsIdle()) &&
				(!GfxRefreshRate || (time_freq() / (int64_t)g_Config.m_GfxRefreshRate) <= Now - LastRenderTime))
			{
				// update frametime
				m_RenderFrameTime = (Now - m_LastRenderTime) / (float)time_freq();
				m_FpsGraph.Add(1.0f / m_RenderFrameTime);

				if(m_BenchmarkFile)
				{
					char aBuf[64];
					str_format(aBuf, sizeof(aBuf), "Frametime %d us\n", (int)(m_RenderFrameTime * 1000000));
					io_write(m_BenchmarkFile, aBuf, str_length(aBuf));
					if(time_get() > m_BenchmarkStopTime)
					{
						io_close(m_BenchmarkFile);
						m_BenchmarkFile = 0;
						Quit();
					}
				}

				m_FrameTimeAvg = m_FrameTimeAvg * 0.9f + m_RenderFrameTime * 0.1f;

				// keep the overflow time - it's used to make sure the gfx refreshrate is reached
				int64_t AdditionalTime = g_Config.m_GfxRefreshRate ? ((Now - LastRenderTime) - (time_freq() / (int64_t)g_Config.m_GfxRefreshRate)) : 0;
				// if the value is over the frametime of a 60 fps frame, reset the additional time (drop the frames, that are lost already)
				if(AdditionalTime > (time_freq() / 60))
					AdditionalTime = (time_freq() / 60);
				LastRenderTime = Now - AdditionalTime;
				m_LastRenderTime = Now;

				if(!m_EditorActive)
					Render();
				else
				{
					m_pEditor->OnRender();
					DebugRender();
				}
				m_pGraphics->Swap();
			}
			else if(!IsRenderActive)
			{
				// if the client does not render, it should reset its render time to a time where it would render the first frame, when it wakes up again
				LastRenderTime = g_Config.m_GfxRefreshRate ? (Now - (time_freq() / (int64_t)g_Config.m_GfxRefreshRate)) : Now;
			}
		}

		AutoScreenshot_Cleanup();
		AutoStatScreenshot_Cleanup();
		AutoCSV_Cleanup();

		m_Fifo.Update();

		if(State() == IClient::STATE_QUITTING || State() == IClient::STATE_RESTARTING)
			break;

		// beNice
		auto Now = time_get_nanoseconds();
		decltype(Now) SleepTimeInNanoSeconds{0};
		bool Slept = false;
		if(g_Config.m_ClRefreshRateInactive && !m_pGraphics->WindowActive())
		{
			SleepTimeInNanoSeconds = (std::chrono::nanoseconds(1s) / (int64_t)g_Config.m_ClRefreshRateInactive) - (Now - LastTime);
			std::this_thread::sleep_for(SleepTimeInNanoSeconds);
			Slept = true;
		}
		else if(g_Config.m_ClRefreshRate)
		{
			SleepTimeInNanoSeconds = (std::chrono::nanoseconds(1s) / (int64_t)g_Config.m_ClRefreshRate) - (Now - LastTime);
			auto SleepTimeInNanoSecondsInner = SleepTimeInNanoSeconds;
			auto NowInner = Now;
			while((SleepTimeInNanoSecondsInner / std::chrono::nanoseconds(1us).count()) > 0ns)
			{
				net_socket_read_wait(m_aNetClient[CONN_MAIN].m_Socket, SleepTimeInNanoSecondsInner);
				auto NowInnerCalc = time_get_nanoseconds();
				SleepTimeInNanoSecondsInner -= (NowInnerCalc - NowInner);
				NowInner = NowInnerCalc;
			}
			Slept = true;
		}
		if(Slept)
		{
			// if the diff gets too small it shouldn't get even smaller (drop the updates, that could not be handled)
			if(SleepTimeInNanoSeconds < -16666666ns)
				SleepTimeInNanoSeconds = -16666666ns;
			// don't go higher than the frametime of a 60 fps frame
			else if(SleepTimeInNanoSeconds > 16666666ns)
				SleepTimeInNanoSeconds = 16666666ns;
			// the time diff between the time that was used actually used and the time the thread should sleep/wait
			// will be calculated in the sleep time of the next update tick by faking the time it should have slept/wait.
			// so two cases (and the case it slept exactly the time it should):
			//	- the thread slept/waited too long, then it adjust the time to sleep/wait less in the next update tick
			//	- the thread slept/waited too less, then it adjust the time to sleep/wait more in the next update tick
			LastTime = Now + SleepTimeInNanoSeconds;
		}
		else
			LastTime = Now;

		// update local and global time
		m_LocalTime = (time_get() - m_LocalStartTime) / (float)time_freq();
		m_GlobalTime = (time_get() - m_GlobalStartTime) / (float)time_freq();
	}

	GameClient()->RenderShutdownMessage();
	Disconnect();

	if(!m_pConfigManager->Save())
	{
		char aError[128];
		str_format(aError, sizeof(aError), Localize("Saving settings to '%s' failed"), CONFIG_FILE);
		m_vQuittingWarnings.emplace_back(Localize("Error saving settings"), aError);
	}

	m_Fifo.Shutdown();
	m_Http.Shutdown();
	Engine()->ShutdownJobs();

	GameClient()->RenderShutdownMessage();
	GameClient()->OnShutdown();
	delete m_pEditor;

	// close sockets
	for(unsigned int i = 0; i < std::size(m_aNetClient); i++)
		m_aNetClient[i].Close();

	// shutdown text render while graphics are still available
	m_pTextRender->Shutdown();
}

bool CClient::InitNetworkClient(char *pError, size_t ErrorSize)
{
	NETADDR BindAddr;
	if(g_Config.m_Bindaddr[0] == '\0')
	{
		mem_zero(&BindAddr, sizeof(BindAddr));
	}
	else if(net_host_lookup(g_Config.m_Bindaddr, &BindAddr, NETTYPE_ALL) != 0)
	{
		str_format(pError, ErrorSize, "The configured bindaddr '%s' cannot be resolved.", g_Config.m_Bindaddr);
		return false;
	}
	BindAddr.type = NETTYPE_ALL;
	for(unsigned int i = 0; i < std::size(m_aNetClient); i++)
	{
		int &PortRef = i == CONN_MAIN ? g_Config.m_ClPort : i == CONN_DUMMY ? g_Config.m_ClDummyPort : g_Config.m_ClContactPort;
		if(PortRef < 1024) // Reject users setting ports that we don't want to use
		{
			PortRef = 0;
		}
		BindAddr.port = PortRef;
		unsigned RemainingAttempts = 25;
		while(BindAddr.port == 0 || !m_aNetClient[i].Open(BindAddr))
		{
			if(BindAddr.port != 0)
			{
				--RemainingAttempts;
				if(RemainingAttempts == 0)
				{
					if(g_Config.m_Bindaddr[0])
						str_format(pError, ErrorSize, "Could not open the network client, try changing or unsetting the bindaddr '%s'.", g_Config.m_Bindaddr);
					else
						str_format(pError, ErrorSize, "Could not open the network client.");
					return false;
				}
			}
			BindAddr.port = (secure_rand() % 64511) + 1024;
		}
	}
	return true;
}

bool CClient::CtrlShiftKey(int Key, bool &Last)
{
	if(Input()->ModifierIsPressed() && Input()->ShiftIsPressed() && !Last && Input()->KeyIsPressed(Key))
	{
		Last = true;
		return true;
	}
	else if(Last && !Input()->KeyIsPressed(Key))
		Last = false;

	return false;
}

void CClient::Con_Connect(IConsole::IResult *pResult, void *pUserData)
{
	CClient *pSelf = (CClient *)pUserData;
	pSelf->HandleConnectLink(pResult->GetString(0));
}

void CClient::Con_Disconnect(IConsole::IResult *pResult, void *pUserData)
{
	CClient *pSelf = (CClient *)pUserData;
	pSelf->Disconnect();
}

void CClient::Con_DummyConnect(IConsole::IResult *pResult, void *pUserData)
{
	CClient *pSelf = (CClient *)pUserData;
	pSelf->DummyConnect();
}

void CClient::Con_DummyDisconnect(IConsole::IResult *pResult, void *pUserData)
{
	CClient *pSelf = (CClient *)pUserData;
	pSelf->DummyDisconnect(0);
}

void CClient::Con_DummyResetInput(IConsole::IResult *pResult, void *pUserData)
{
	CClient *pSelf = (CClient *)pUserData;
	pSelf->GameClient()->DummyResetInput();
}

void CClient::Con_Quit(IConsole::IResult *pResult, void *pUserData)
{
	CClient *pSelf = (CClient *)pUserData;
	pSelf->Quit();
}

void CClient::Con_Restart(IConsole::IResult *pResult, void *pUserData)
{
	CClient *pSelf = (CClient *)pUserData;
	pSelf->Restart();
}

void CClient::Con_Minimize(IConsole::IResult *pResult, void *pUserData)
{
	CClient *pSelf = (CClient *)pUserData;
	pSelf->Graphics()->Minimize();
}

void CClient::Con_Ping(IConsole::IResult *pResult, void *pUserData)
{
	CClient *pSelf = (CClient *)pUserData;

	CMsgPacker Msg(NETMSG_PING, true);
	pSelf->SendMsg(CONN_MAIN, &Msg, MSGFLAG_FLUSH);
	pSelf->m_PingStartTime = time_get();
}

void CClient::AutoScreenshot_Start()
{
	if(g_Config.m_ClAutoScreenshot)
	{
		Graphics()->TakeScreenshot("auto/autoscreen");
		m_AutoScreenshotRecycle = true;
	}
}

void CClient::AutoStatScreenshot_Start()
{
	if(g_Config.m_ClAutoStatboardScreenshot)
	{
		Graphics()->TakeScreenshot("auto/stats/autoscreen");
		m_AutoStatScreenshotRecycle = true;
	}
}

void CClient::AutoScreenshot_Cleanup()
{
	if(m_AutoScreenshotRecycle)
	{
		if(g_Config.m_ClAutoScreenshotMax)
		{
			// clean up auto taken screens
			CFileCollection AutoScreens;
			AutoScreens.Init(Storage(), "screenshots/auto", "autoscreen", ".png", g_Config.m_ClAutoScreenshotMax);
		}
		m_AutoScreenshotRecycle = false;
	}
}

void CClient::AutoStatScreenshot_Cleanup()
{
	if(m_AutoStatScreenshotRecycle)
	{
		if(g_Config.m_ClAutoStatboardScreenshotMax)
		{
			// clean up auto taken screens
			CFileCollection AutoScreens;
			AutoScreens.Init(Storage(), "screenshots/auto/stats", "autoscreen", ".png", g_Config.m_ClAutoStatboardScreenshotMax);
		}
		m_AutoStatScreenshotRecycle = false;
	}
}

void CClient::AutoCSV_Start()
{
	if(g_Config.m_ClAutoCSV)
		m_AutoCSVRecycle = true;
}

void CClient::AutoCSV_Cleanup()
{
	if(m_AutoCSVRecycle)
	{
		if(g_Config.m_ClAutoCSVMax)
		{
			// clean up auto csvs
			CFileCollection AutoRecord;
			AutoRecord.Init(Storage(), "record/csv", "autorecord", ".csv", g_Config.m_ClAutoCSVMax);
		}
		m_AutoCSVRecycle = false;
	}
}

void CClient::Con_Screenshot(IConsole::IResult *pResult, void *pUserData)
{
	CClient *pSelf = (CClient *)pUserData;
	pSelf->Graphics()->TakeScreenshot(0);
}

#if defined(CONF_VIDEORECORDER)

void CClient::Con_StartVideo(IConsole::IResult *pResult, void *pUserData)
{
	CClient *pSelf = static_cast<CClient *>(pUserData);

	if(pResult->NumArguments())
	{
		pSelf->StartVideo(pResult->GetString(0), false);
	}
	else
	{
		pSelf->StartVideo("video", true);
	}
}

void CClient::StartVideo(const char *pFilename, bool WithTimestamp)
{
	if(State() != IClient::STATE_DEMOPLAYBACK)
	{
		log_error("videorecorder", "Video can only be recorded in demo player.");
		return;
	}

	if(IVideo::Current())
	{
		log_error("videorecorder", "Already recording.");
		return;
	}

	char aFilename[IO_MAX_PATH_LENGTH];
	if(WithTimestamp)
	{
		char aTimestamp[20];
		str_timestamp(aTimestamp, sizeof(aTimestamp));
		str_format(aFilename, sizeof(aFilename), "videos/%s_%s.mp4", pFilename, aTimestamp);
	}
	else
	{
		str_format(aFilename, sizeof(aFilename), "videos/%s.mp4", pFilename);
	}

	// wait for idle, so there is no data race
	Graphics()->WaitForIdle();
	// pause the sound device while creating the video instance
	Sound()->PauseAudioDevice();
	new CVideo((CGraphics_Threaded *)m_pGraphics, Sound(), Storage(), Graphics()->ScreenWidth(), Graphics()->ScreenHeight(), aFilename);
	Sound()->UnpauseAudioDevice();
	IVideo::Current()->Start();
	if(m_DemoPlayer.Info()->m_Info.m_Paused)
	{
		IVideo::Current()->Pause(true);
	}
	log_info("videorecorder", "Recording to '%s'", aFilename);
}

void CClient::Con_StopVideo(IConsole::IResult *pResult, void *pUserData)
{
	if(!IVideo::Current())
	{
		log_error("videorecorder", "Not recording.");
		return;
	}

	IVideo::Current()->Stop();
	log_info("videorecorder", "Stopped recording.");
}

#endif

void CClient::Con_Rcon(IConsole::IResult *pResult, void *pUserData)
{
	CClient *pSelf = (CClient *)pUserData;
	pSelf->Rcon(pResult->GetString(0));
}

void CClient::Con_RconAuth(IConsole::IResult *pResult, void *pUserData)
{
	CClient *pSelf = (CClient *)pUserData;
	pSelf->RconAuth("", pResult->GetString(0));
}

void CClient::Con_RconLogin(IConsole::IResult *pResult, void *pUserData)
{
	CClient *pSelf = (CClient *)pUserData;
	pSelf->RconAuth(pResult->GetString(0), pResult->GetString(1));
}

void CClient::Con_BeginFavoriteGroup(IConsole::IResult *pResult, void *pUserData)
{
	CClient *pSelf = (CClient *)pUserData;
	if(pSelf->m_FavoritesGroup)
	{
		log_error("client", "opening favorites group while there is already one, discarding old one");
		for(int i = 0; i < pSelf->m_FavoritesGroupNum; i++)
		{
			char aAddr[NETADDR_MAXSTRSIZE];
			net_addr_str(&pSelf->m_aFavoritesGroupAddresses[i], aAddr, sizeof(aAddr), true);
			log_warn("client", "discarding %s", aAddr);
		}
	}
	pSelf->m_FavoritesGroup = true;
	pSelf->m_FavoritesGroupAllowPing = false;
	pSelf->m_FavoritesGroupNum = 0;
}

void CClient::Con_EndFavoriteGroup(IConsole::IResult *pResult, void *pUserData)
{
	CClient *pSelf = (CClient *)pUserData;
	if(!pSelf->m_FavoritesGroup)
	{
		log_error("client", "closing favorites group while there is none, ignoring");
		return;
	}
	log_info("client", "adding group of %d favorites", pSelf->m_FavoritesGroupNum);
	pSelf->m_pFavorites->Add(pSelf->m_aFavoritesGroupAddresses, pSelf->m_FavoritesGroupNum);
	if(pSelf->m_FavoritesGroupAllowPing)
	{
		pSelf->m_pFavorites->AllowPing(pSelf->m_aFavoritesGroupAddresses, pSelf->m_FavoritesGroupNum, true);
	}
	pSelf->m_FavoritesGroup = false;
}

void CClient::Con_AddFavorite(IConsole::IResult *pResult, void *pUserData)
{
	CClient *pSelf = (CClient *)pUserData;
	NETADDR Addr;
	if(net_addr_from_str(&Addr, pResult->GetString(0)) != 0)
	{
		char aBuf[128];
		str_format(aBuf, sizeof(aBuf), "invalid address '%s'", pResult->GetString(0));
		pSelf->m_pConsole->Print(IConsole::OUTPUT_LEVEL_STANDARD, "client", aBuf);
		return;
	}
	bool AllowPing = pResult->NumArguments() > 1 && str_find(pResult->GetString(1), "allow_ping");
	char aAddr[NETADDR_MAXSTRSIZE];
	net_addr_str(&Addr, aAddr, sizeof(aAddr), true);
	if(pSelf->m_FavoritesGroup)
	{
		if(pSelf->m_FavoritesGroupNum == (int)std::size(pSelf->m_aFavoritesGroupAddresses))
		{
			log_error("client", "discarding %s because groups can have at most a size of %d", aAddr, pSelf->m_FavoritesGroupNum);
			return;
		}
		log_info("client", "adding %s to favorites group", aAddr);
		pSelf->m_aFavoritesGroupAddresses[pSelf->m_FavoritesGroupNum] = Addr;
		pSelf->m_FavoritesGroupAllowPing = pSelf->m_FavoritesGroupAllowPing || AllowPing;
		pSelf->m_FavoritesGroupNum += 1;
	}
	else
	{
		log_info("client", "adding %s to favorites", aAddr);
		pSelf->m_pFavorites->Add(&Addr, 1);
		if(AllowPing)
		{
			pSelf->m_pFavorites->AllowPing(&Addr, 1, true);
		}
	}
}

void CClient::Con_RemoveFavorite(IConsole::IResult *pResult, void *pUserData)
{
	CClient *pSelf = (CClient *)pUserData;
	NETADDR Addr;
	if(net_addr_from_str(&Addr, pResult->GetString(0)) == 0)
		pSelf->m_pFavorites->Remove(&Addr, 1);
}

void CClient::DemoSliceBegin()
{
	const CDemoPlayer::CPlaybackInfo *pInfo = m_DemoPlayer.Info();
	g_Config.m_ClDemoSliceBegin = pInfo->m_Info.m_CurrentTick;
}

void CClient::DemoSliceEnd()
{
	const CDemoPlayer::CPlaybackInfo *pInfo = m_DemoPlayer.Info();
	g_Config.m_ClDemoSliceEnd = pInfo->m_Info.m_CurrentTick;
}

void CClient::Con_DemoSliceBegin(IConsole::IResult *pResult, void *pUserData)
{
	CClient *pSelf = (CClient *)pUserData;
	pSelf->DemoSliceBegin();
}

void CClient::Con_DemoSliceEnd(IConsole::IResult *pResult, void *pUserData)
{
	CClient *pSelf = (CClient *)pUserData;
	pSelf->DemoSliceEnd();
}

void CClient::Con_SaveReplay(IConsole::IResult *pResult, void *pUserData)
{
	CClient *pSelf = (CClient *)pUserData;
	if(pResult->NumArguments())
	{
		int Length = pResult->GetInteger(0);
		if(Length <= 0)
			pSelf->m_pConsole->Print(IConsole::OUTPUT_LEVEL_STANDARD, "replay", "ERROR: length must be greater than 0 second.");
		else
		{
			if(pResult->NumArguments() >= 2)
				pSelf->SaveReplay(Length, pResult->GetString(1));
			else
				pSelf->SaveReplay(Length);
		}
	}
	else
		pSelf->SaveReplay(g_Config.m_ClReplayLength);
}

void CClient::SaveReplay(const int Length, const char *pFilename)
{
	if(!g_Config.m_ClReplays)
	{
		m_pConsole->Print(IConsole::OUTPUT_LEVEL_STANDARD, "replay", "Feature is disabled. Please enable it via configuration.");
		GameClient()->Echo(Localize("Replay feature is disabled!"));
		return;
	}

	if(!DemoRecorder(RECORDER_REPLAYS)->IsRecording())
	{
		m_pConsole->Print(IConsole::OUTPUT_LEVEL_STANDARD, "replay", "ERROR: demorecorder isn't recording. Try to rejoin to fix that.");
	}
	else if(DemoRecorder(RECORDER_REPLAYS)->Length() < 1)
	{
		m_pConsole->Print(IConsole::OUTPUT_LEVEL_STANDARD, "replay", "ERROR: demorecorder isn't recording for at least 1 second.");
	}
	else
	{
		char aFilename[IO_MAX_PATH_LENGTH];
		if(pFilename[0] == '\0')
		{
			char aTimestamp[20];
			str_timestamp(aTimestamp, sizeof(aTimestamp));
			str_format(aFilename, sizeof(aFilename), "demos/replays/%s_%s_(replay).demo", m_aCurrentMap, aTimestamp);
		}
		else
		{
			str_format(aFilename, sizeof(aFilename), "demos/replays/%s.demo", pFilename);
			IOHANDLE Handle = m_pStorage->OpenFile(aFilename, IOFLAG_WRITE, IStorage::TYPE_SAVE);
			if(!Handle)
			{
				m_pConsole->Print(IConsole::OUTPUT_LEVEL_STANDARD, "replay", "ERROR: invalid filename. Try a different one!");
				return;
			}
			io_close(Handle);
			m_pStorage->RemoveFile(aFilename, IStorage::TYPE_SAVE);
		}

		// Stop the recorder to correctly slice the demo after
		DemoRecorder(RECORDER_REPLAYS)->Stop(IDemoRecorder::EStopMode::KEEP_FILE);

		// Slice the demo to get only the last cl_replay_length seconds
		const char *pSrc = m_aDemoRecorder[RECORDER_REPLAYS].CurrentFilename();
		const int EndTick = GameTick(g_Config.m_ClDummy);
		const int StartTick = EndTick - Length * GameTickSpeed();

		m_pConsole->Print(IConsole::OUTPUT_LEVEL_STANDARD, "replay", "Saving replay...");

		// Create a job to do this slicing in background because it can be a bit long depending on the file size
		std::shared_ptr<CDemoEdit> pDemoEditTask = std::make_shared<CDemoEdit>(GameClient()->NetVersion(), &m_SnapshotDelta, m_pStorage, pSrc, aFilename, StartTick, EndTick);
		Engine()->AddJob(pDemoEditTask);
		m_EditJobs.push_back(pDemoEditTask);

		// And we restart the recorder
		DemoRecorder_UpdateReplayRecorder();
	}
}

void CClient::DemoSlice(const char *pDstPath, CLIENTFUNC_FILTER pfnFilter, void *pUser)
{
	if(m_DemoPlayer.IsPlaying())
	{
		m_DemoEditor.Slice(m_DemoPlayer.Filename(), pDstPath, g_Config.m_ClDemoSliceBegin, g_Config.m_ClDemoSliceEnd, pfnFilter, pUser);
	}
}

const char *CClient::DemoPlayer_Play(const char *pFilename, int StorageType)
{
	// Don't disconnect unless the file exists (only for play command)
	if(!Storage()->FileExists(pFilename, StorageType))
		return "No demo with this filename exists";

	Disconnect();
	m_aNetClient[CONN_MAIN].ResetErrorString();

	SetState(IClient::STATE_LOADING);
	SetLoadingStateDetail(IClient::LOADING_STATE_DETAIL_LOADING_DEMO);
	if((bool)m_LoadingCallback)
		m_LoadingCallback(IClient::LOADING_CALLBACK_DETAIL_DEMO);

	// try to start playback
	m_DemoPlayer.SetListener(this);
	if(m_DemoPlayer.Load(Storage(), m_pConsole, pFilename, StorageType))
	{
		DisconnectWithReason(m_DemoPlayer.ErrorMessage());
		return m_DemoPlayer.ErrorMessage();
	}

	// load map
	const CMapInfo *pMapInfo = m_DemoPlayer.GetMapInfo();
	int Crc = pMapInfo->m_Crc;
	SHA256_DIGEST Sha = pMapInfo->m_Sha256;
	const char *pError = LoadMapSearch(pMapInfo->m_aName, Sha != SHA256_ZEROED ? &Sha : nullptr, Crc);
	if(pError)
	{
		if(!m_DemoPlayer.ExtractMap(Storage()))
		{
			DisconnectWithReason(pError);
			return pError;
		}

		Sha = m_DemoPlayer.GetMapInfo()->m_Sha256;
		pError = LoadMapSearch(pMapInfo->m_aName, &Sha, Crc);
		if(pError)
		{
			DisconnectWithReason(pError);
			return pError;
		}
	}

	// setup current server info
	mem_zero(&m_CurrentServerInfo, sizeof(m_CurrentServerInfo));
	str_copy(m_CurrentServerInfo.m_aMap, pMapInfo->m_aName);
	m_CurrentServerInfo.m_MapCrc = pMapInfo->m_Crc;
	m_CurrentServerInfo.m_MapSize = pMapInfo->m_Size;
	if(g_Config.m_ClDemoAssumeRace)
	{
		str_copy(m_CurrentServerInfo.m_aGameType, "DDraceNetwork");
	}

	GameClient()->OnConnected();

	// setup buffers
	mem_zero(m_aaaDemorecSnapshotData, sizeof(m_aaaDemorecSnapshotData));

	for(int SnapshotType = 0; SnapshotType < NUM_SNAPSHOT_TYPES; SnapshotType++)
	{
		m_aapSnapshots[0][SnapshotType] = &m_aDemorecSnapshotHolders[SnapshotType];
		m_aapSnapshots[0][SnapshotType]->m_pSnap = (CSnapshot *)&m_aaaDemorecSnapshotData[SnapshotType][0];
		m_aapSnapshots[0][SnapshotType]->m_pAltSnap = (CSnapshot *)&m_aaaDemorecSnapshotData[SnapshotType][1];
		m_aapSnapshots[0][SnapshotType]->m_SnapSize = 0;
		m_aapSnapshots[0][SnapshotType]->m_AltSnapSize = 0;
		m_aapSnapshots[0][SnapshotType]->m_Tick = -1;
	}

	// enter demo playback state
	SetState(IClient::STATE_DEMOPLAYBACK);

	m_DemoPlayer.Play();
	GameClient()->OnEnterGame();

	return 0;
}

#if defined(CONF_VIDEORECORDER)
const char *CClient::DemoPlayer_Render(const char *pFilename, int StorageType, const char *pVideoName, int SpeedIndex, bool StartPaused)
{
	const char *pError = DemoPlayer_Play(pFilename, StorageType);
	if(pError)
		return pError;

	StartVideo(pVideoName, false);
	m_DemoPlayer.SetSpeedIndex(SpeedIndex);
	if(StartPaused)
	{
		m_DemoPlayer.Pause();
	}
	return nullptr;
}
#endif

void CClient::Con_Play(IConsole::IResult *pResult, void *pUserData)
{
	CClient *pSelf = (CClient *)pUserData;
	pSelf->HandleDemoPath(pResult->GetString(0));
}

void CClient::Con_DemoPlay(IConsole::IResult *pResult, void *pUserData)
{
	CClient *pSelf = (CClient *)pUserData;
	if(pSelf->m_DemoPlayer.IsPlaying())
	{
		if(pSelf->m_DemoPlayer.BaseInfo()->m_Paused)
		{
			pSelf->m_DemoPlayer.Unpause();
		}
		else
		{
			pSelf->m_DemoPlayer.Pause();
		}
	}
}

void CClient::Con_DemoSpeed(IConsole::IResult *pResult, void *pUserData)
{
	CClient *pSelf = (CClient *)pUserData;
	pSelf->m_DemoPlayer.SetSpeed(pResult->GetFloat(0));
}

void CClient::DemoRecorder_Start(const char *pFilename, bool WithTimestamp, int Recorder, bool Verbose)
{
	if(State() != IClient::STATE_ONLINE)
	{
		if(Verbose)
		{
			m_pConsole->Print(IConsole::OUTPUT_LEVEL_STANDARD, "demorec/record", "client is not online");
		}
	}
	else
	{
		char aFilename[IO_MAX_PATH_LENGTH];
		if(WithTimestamp)
		{
			char aTimestamp[20];
			str_timestamp(aTimestamp, sizeof(aTimestamp));
			str_format(aFilename, sizeof(aFilename), "demos/%s_%s.demo", pFilename, aTimestamp);
		}
		else
		{
			str_format(aFilename, sizeof(aFilename), "demos/%s.demo", pFilename);
		}

		m_aDemoRecorder[Recorder].Start(Storage(), m_pConsole, aFilename, GameClient()->NetVersion(), m_aCurrentMap, m_pMap->Sha256(), m_pMap->Crc(), "client", m_pMap->MapSize(), 0, m_pMap->File());
	}
}

void CClient::DemoRecorder_HandleAutoStart()
{
	if(g_Config.m_ClAutoDemoRecord)
	{
		DemoRecorder(RECORDER_AUTO)->Stop(IDemoRecorder::EStopMode::KEEP_FILE);

		char aFilename[IO_MAX_PATH_LENGTH];
		str_format(aFilename, sizeof(aFilename), "auto/%s", m_aCurrentMap);
		DemoRecorder_Start(aFilename, true, RECORDER_AUTO);

		if(g_Config.m_ClAutoDemoMax)
		{
			// clean up auto recorded demos
			CFileCollection AutoDemos;
			AutoDemos.Init(Storage(), "demos/auto", "" /* empty for wild card */, ".demo", g_Config.m_ClAutoDemoMax);
		}
	}

	DemoRecorder_UpdateReplayRecorder();
}

void CClient::DemoRecorder_UpdateReplayRecorder()
{
	if(!g_Config.m_ClReplays && DemoRecorder(RECORDER_REPLAYS)->IsRecording())
	{
		DemoRecorder(RECORDER_REPLAYS)->Stop(IDemoRecorder::EStopMode::REMOVE_FILE);
	}

	if(g_Config.m_ClReplays && !DemoRecorder(RECORDER_REPLAYS)->IsRecording())
	{
		char aFilename[IO_MAX_PATH_LENGTH];
		str_format(aFilename, sizeof(aFilename), "replays/replay_tmp_%s", m_aCurrentMap);
		DemoRecorder_Start(aFilename, true, RECORDER_REPLAYS);
	}
}

void CClient::DemoRecorder_AddDemoMarker(int Recorder)
{
	m_aDemoRecorder[Recorder].AddDemoMarker();
}

class IDemoRecorder *CClient::DemoRecorder(int Recorder)
{
	return &m_aDemoRecorder[Recorder];
}

void CClient::Con_Record(IConsole::IResult *pResult, void *pUserData)
{
	CClient *pSelf = (CClient *)pUserData;

	if(pSelf->m_aDemoRecorder[RECORDER_MANUAL].IsRecording())
	{
		pSelf->m_pConsole->Print(IConsole::OUTPUT_LEVEL_STANDARD, "demo_recorder", "Demo recorder already recording");
		return;
	}

	if(pResult->NumArguments())
		pSelf->DemoRecorder_Start(pResult->GetString(0), false, RECORDER_MANUAL, true);
	else
		pSelf->DemoRecorder_Start(pSelf->m_aCurrentMap, true, RECORDER_MANUAL, true);
}

void CClient::Con_StopRecord(IConsole::IResult *pResult, void *pUserData)
{
	CClient *pSelf = (CClient *)pUserData;
	pSelf->DemoRecorder(RECORDER_MANUAL)->Stop(IDemoRecorder::EStopMode::KEEP_FILE);
}

void CClient::Con_AddDemoMarker(IConsole::IResult *pResult, void *pUserData)
{
	CClient *pSelf = (CClient *)pUserData;
	for(int Recorder = 0; Recorder < RECORDER_MAX; Recorder++)
		pSelf->DemoRecorder_AddDemoMarker(Recorder);
}

void CClient::Con_BenchmarkQuit(IConsole::IResult *pResult, void *pUserData)
{
	CClient *pSelf = (CClient *)pUserData;
	int Seconds = pResult->GetInteger(0);
	const char *pFilename = pResult->GetString(1);
	pSelf->BenchmarkQuit(Seconds, pFilename);
}

void CClient::BenchmarkQuit(int Seconds, const char *pFilename)
{
	char aBuf[IO_MAX_PATH_LENGTH];
	m_BenchmarkFile = Storage()->OpenFile(pFilename, IOFLAG_WRITE, IStorage::TYPE_ABSOLUTE, aBuf, sizeof(aBuf));
	m_BenchmarkStopTime = time_get() + time_freq() * Seconds;
}

void CClient::UpdateAndSwap()
{
	Input()->Update();
	Graphics()->Swap();
	Graphics()->Clear(0, 0, 0);
}

void CClient::ServerBrowserUpdate()
{
	m_ServerBrowser.RequestResort();
}

void CClient::ConchainServerBrowserUpdate(IConsole::IResult *pResult, void *pUserData, IConsole::FCommandCallback pfnCallback, void *pCallbackUserData)
{
	pfnCallback(pResult, pCallbackUserData);
	if(pResult->NumArguments())
		((CClient *)pUserData)->ServerBrowserUpdate();
}

void CClient::InitChecksum()
{
	CChecksumData *pData = &m_Checksum.m_Data;
	pData->m_SizeofData = sizeof(*pData);
	str_copy(pData->m_aVersionStr, GAME_NAME " " GAME_RELEASE_VERSION " (" CONF_PLATFORM_STRING "; " CONF_ARCH_STRING ")");
	pData->m_Start = time_get();
	os_version_str(pData->m_aOsVersion, sizeof(pData->m_aOsVersion));
	secure_random_fill(&pData->m_Random, sizeof(pData->m_Random));
	pData->m_Version = GameClient()->DDNetVersion();
	pData->m_SizeofClient = sizeof(*this);
	pData->m_SizeofConfig = sizeof(pData->m_Config);
	pData->InitFiles();
}

#ifndef DDNET_CHECKSUM_SALT
// salt@checksum.ddnet.tw: db877f2b-2ddb-3ba6-9f67-a6d169ec671d
#define DDNET_CHECKSUM_SALT \
	{ \
		{ \
			0xdb, 0x87, 0x7f, 0x2b, 0x2d, 0xdb, 0x3b, 0xa6, \
				0x9f, 0x67, 0xa6, 0xd1, 0x69, 0xec, 0x67, 0x1d, \
		} \
	}
#endif

int CClient::HandleChecksum(int Conn, CUuid Uuid, CUnpacker *pUnpacker)
{
	int Start = pUnpacker->GetInt();
	int Length = pUnpacker->GetInt();
	if(pUnpacker->Error())
	{
		return 1;
	}
	if(Start < 0 || Length < 0 || Start > std::numeric_limits<int>::max() - Length)
	{
		return 2;
	}
	int End = Start + Length;
	int ChecksumBytesEnd = minimum(End, (int)sizeof(m_Checksum.m_aBytes));
	int FileStart = maximum(Start, (int)sizeof(m_Checksum.m_aBytes));
	unsigned char aStartBytes[sizeof(int32_t)];
	unsigned char aEndBytes[sizeof(int32_t)];
	uint_to_bytes_be(aStartBytes, Start);
	uint_to_bytes_be(aEndBytes, End);

	if(Start <= (int)sizeof(m_Checksum.m_aBytes))
	{
		mem_zero(&m_Checksum.m_Data.m_Config, sizeof(m_Checksum.m_Data.m_Config));
#define CHECKSUM_RECORD(Flags) (((Flags)&CFGFLAG_CLIENT) == 0 || ((Flags)&CFGFLAG_INSENSITIVE) != 0)
#define MACRO_CONFIG_INT(Name, ScriptName, Def, Min, Max, Flags, Desc) \
	if(CHECKSUM_RECORD(Flags)) \
	{ \
		m_Checksum.m_Data.m_Config.m_##Name = g_Config.m_##Name; \
	}
#define MACRO_CONFIG_COL(Name, ScriptName, Def, Flags, Desc) \
	if(CHECKSUM_RECORD(Flags)) \
	{ \
		m_Checksum.m_Data.m_Config.m_##Name = g_Config.m_##Name; \
	}
#define MACRO_CONFIG_STR(Name, ScriptName, Len, Def, Flags, Desc) \
	if(CHECKSUM_RECORD(Flags)) \
	{ \
		str_copy(m_Checksum.m_Data.m_Config.m_##Name, g_Config.m_##Name, sizeof(m_Checksum.m_Data.m_Config.m_##Name)); \
	}
#include <engine/shared/config_variables.h>
#undef CHECKSUM_RECORD
#undef MACRO_CONFIG_INT
#undef MACRO_CONFIG_COL
#undef MACRO_CONFIG_STR
	}
	if(End > (int)sizeof(m_Checksum.m_aBytes))
	{
		if(m_OwnExecutableSize == 0)
		{
			m_OwnExecutable = io_current_exe();
			// io_length returns -1 on error.
			m_OwnExecutableSize = m_OwnExecutable ? io_length(m_OwnExecutable) : -1;
		}
		// Own executable not available.
		if(m_OwnExecutableSize < 0)
		{
			return 3;
		}
		if(End - (int)sizeof(m_Checksum.m_aBytes) > m_OwnExecutableSize)
		{
			return 4;
		}
	}

	SHA256_CTX Sha256Ctxt;
	sha256_init(&Sha256Ctxt);
	CUuid Salt = DDNET_CHECKSUM_SALT;
	sha256_update(&Sha256Ctxt, &Salt, sizeof(Salt));
	sha256_update(&Sha256Ctxt, &Uuid, sizeof(Uuid));
	sha256_update(&Sha256Ctxt, aStartBytes, sizeof(aStartBytes));
	sha256_update(&Sha256Ctxt, aEndBytes, sizeof(aEndBytes));
	if(Start < (int)sizeof(m_Checksum.m_aBytes))
	{
		sha256_update(&Sha256Ctxt, m_Checksum.m_aBytes + Start, ChecksumBytesEnd - Start);
	}
	if(End > (int)sizeof(m_Checksum.m_aBytes))
	{
		unsigned char aBuf[2048];
		if(io_seek(m_OwnExecutable, FileStart - sizeof(m_Checksum.m_aBytes), IOSEEK_START))
		{
			return 5;
		}
		for(int i = FileStart; i < End; i += sizeof(aBuf))
		{
			int Read = io_read(m_OwnExecutable, aBuf, minimum((int)sizeof(aBuf), End - i));
			sha256_update(&Sha256Ctxt, aBuf, Read);
		}
	}
	SHA256_DIGEST Sha256 = sha256_finish(&Sha256Ctxt);

	CMsgPacker Msg(NETMSG_CHECKSUM_RESPONSE, true);
	Msg.AddRaw(&Uuid, sizeof(Uuid));
	Msg.AddRaw(&Sha256, sizeof(Sha256));
	SendMsg(Conn, &Msg, MSGFLAG_VITAL);

	return 0;
}

void CClient::SwitchWindowScreen(int Index, bool Center)
{
<<<<<<< HEAD
	//Tested on windows 11 64 bit (gtx 1660 super, intel UHD 630 opengl 1.2.0, 3.3.0 and vulkan 1.1.0)
	int IsFullscreen = g_Config.m_GfxFullscreen;
	int IsBorderless = g_Config.m_GfxBorderless;

	if(!Graphics()->SetWindowScreen(Index, Center))
	{
		return;
	}

	SetWindowParams(3, false); // prevent DDNet to get stretch on monitors

	CVideoMode CurMode;
	Graphics()->GetCurrentVideoMode(CurMode, Index);

	const int Depth = CurMode.m_Red + CurMode.m_Green + CurMode.m_Blue > 16 ? 24 : 16;
	g_Config.m_GfxColorDepth = Depth;
	g_Config.m_GfxScreenWidth = CurMode.m_WindowWidth;
	g_Config.m_GfxScreenHeight = CurMode.m_WindowHeight;
	g_Config.m_GfxScreenRefreshRate = CurMode.m_RefreshRate;

	Graphics()->ResizeToScreen();

	SetWindowParams(IsFullscreen, IsBorderless);
=======
	Graphics()->ResizeScreenAfterSwitch(Index);
>>>>>>> 511356dd
}

void CClient::ConchainWindowScreen(IConsole::IResult *pResult, void *pUserData, IConsole::FCommandCallback pfnCallback, void *pCallbackUserData)
{
	CClient *pSelf = (CClient *)pUserData;
	if(pSelf->Graphics() && pResult->NumArguments())
	{
		if(g_Config.m_GfxScreen != pResult->GetInteger(0))
			pSelf->SwitchWindowScreen(pResult->GetInteger(0), true);
	}
	else
		pfnCallback(pResult, pCallbackUserData);
}

void CClient::SetWindowParams(int FullscreenMode, bool IsBorderless)
{
	g_Config.m_GfxFullscreen = clamp(FullscreenMode, 0, 3);
	g_Config.m_GfxBorderless = (int)IsBorderless;
	Graphics()->SetWindowParams(FullscreenMode, IsBorderless);
}

void CClient::ConchainFullscreen(IConsole::IResult *pResult, void *pUserData, IConsole::FCommandCallback pfnCallback, void *pCallbackUserData)
{
	CClient *pSelf = (CClient *)pUserData;
	if(pSelf->Graphics() && pResult->NumArguments())
	{
		if(g_Config.m_GfxFullscreen != pResult->GetInteger(0))
			pSelf->SetWindowParams(pResult->GetInteger(0), g_Config.m_GfxBorderless);
	}
	else
		pfnCallback(pResult, pCallbackUserData);
}

void CClient::ConchainWindowBordered(IConsole::IResult *pResult, void *pUserData, IConsole::FCommandCallback pfnCallback, void *pCallbackUserData)
{
	CClient *pSelf = (CClient *)pUserData;
	if(pSelf->Graphics() && pResult->NumArguments())
	{
		if(!g_Config.m_GfxFullscreen && (g_Config.m_GfxBorderless != pResult->GetInteger(0)))
			pSelf->SetWindowParams(g_Config.m_GfxFullscreen, !g_Config.m_GfxBorderless);
	}
	else
		pfnCallback(pResult, pCallbackUserData);
}

void CClient::ToggleWindowVSync()
{
	if(Graphics()->SetVSync(g_Config.m_GfxVsync ^ 1))
		g_Config.m_GfxVsync ^= 1;
}

void CClient::Notify(const char *pTitle, const char *pMessage)
{
	if(m_pGraphics->WindowActive() || !g_Config.m_ClShowNotifications)
		return;

	Notifications()->Notify(pTitle, pMessage);
	Graphics()->NotifyWindow();
}

void CClient::OnWindowResize()
{
	TextRender()->OnPreWindowResize();
	GameClient()->OnWindowResize();
	m_pEditor->OnWindowResize();
	TextRender()->OnWindowResize();
}

void CClient::ConchainWindowVSync(IConsole::IResult *pResult, void *pUserData, IConsole::FCommandCallback pfnCallback, void *pCallbackUserData)
{
	CClient *pSelf = (CClient *)pUserData;
	if(pSelf->Graphics() && pResult->NumArguments())
	{
		if(g_Config.m_GfxVsync != pResult->GetInteger(0))
			pSelf->ToggleWindowVSync();
	}
	else
		pfnCallback(pResult, pCallbackUserData);
}

void CClient::ConchainWindowResize(IConsole::IResult *pResult, void *pUserData, IConsole::FCommandCallback pfnCallback, void *pCallbackUserData)
{
	CClient *pSelf = (CClient *)pUserData;
	pfnCallback(pResult, pCallbackUserData);
	if(pSelf->Graphics() && pResult->NumArguments())
	{
		pSelf->Graphics()->ResizeToScreen();
	}
}

void CClient::ConchainTimeoutSeed(IConsole::IResult *pResult, void *pUserData, IConsole::FCommandCallback pfnCallback, void *pCallbackUserData)
{
	CClient *pSelf = (CClient *)pUserData;
	pfnCallback(pResult, pCallbackUserData);
	if(pResult->NumArguments())
		pSelf->m_GenerateTimeoutSeed = false;
}

void CClient::ConchainPassword(IConsole::IResult *pResult, void *pUserData, IConsole::FCommandCallback pfnCallback, void *pCallbackUserData)
{
	CClient *pSelf = (CClient *)pUserData;
	pfnCallback(pResult, pCallbackUserData);
	if(pResult->NumArguments() && pSelf->m_LocalStartTime) //won't set m_SendPassword before game has started
		pSelf->m_SendPassword = true;
}

void CClient::ConchainReplays(IConsole::IResult *pResult, void *pUserData, IConsole::FCommandCallback pfnCallback, void *pCallbackUserData)
{
	CClient *pSelf = (CClient *)pUserData;
	pfnCallback(pResult, pCallbackUserData);
	if(pResult->NumArguments())
	{
		pSelf->DemoRecorder_UpdateReplayRecorder();
	}
}

void CClient::ConchainLoglevel(IConsole::IResult *pResult, void *pUserData, IConsole::FCommandCallback pfnCallback, void *pCallbackUserData)
{
	CClient *pSelf = (CClient *)pUserData;
	pfnCallback(pResult, pCallbackUserData);
	if(pResult->NumArguments())
	{
		pSelf->m_pFileLogger->SetFilter(CLogFilter{IConsole::ToLogLevelFilter(g_Config.m_Loglevel)});
	}
}

void CClient::ConchainStdoutOutputLevel(IConsole::IResult *pResult, void *pUserData, IConsole::FCommandCallback pfnCallback, void *pCallbackUserData)
{
	CClient *pSelf = (CClient *)pUserData;
	pfnCallback(pResult, pCallbackUserData);
	if(pResult->NumArguments() && pSelf->m_pStdoutLogger)
	{
		pSelf->m_pStdoutLogger->SetFilter(CLogFilter{IConsole::ToLogLevelFilter(g_Config.m_StdoutOutputLevel)});
	}
}

void CClient::RegisterCommands()
{
	m_pConsole = Kernel()->RequestInterface<IConsole>();

	m_pConsole->Register("dummy_connect", "", CFGFLAG_CLIENT, Con_DummyConnect, this, "Connect dummy");
	m_pConsole->Register("dummy_disconnect", "", CFGFLAG_CLIENT, Con_DummyDisconnect, this, "Disconnect dummy");
	m_pConsole->Register("dummy_reset", "", CFGFLAG_CLIENT, Con_DummyResetInput, this, "Reset dummy");

	m_pConsole->Register("quit", "", CFGFLAG_CLIENT | CFGFLAG_STORE, Con_Quit, this, "Quit the client");
	m_pConsole->Register("exit", "", CFGFLAG_CLIENT | CFGFLAG_STORE, Con_Quit, this, "Quit the client");
	m_pConsole->Register("restart", "", CFGFLAG_CLIENT | CFGFLAG_STORE, Con_Restart, this, "Restart the client");
	m_pConsole->Register("minimize", "", CFGFLAG_CLIENT | CFGFLAG_STORE, Con_Minimize, this, "Minimize the client");
	m_pConsole->Register("connect", "r[host|ip]", CFGFLAG_CLIENT, Con_Connect, this, "Connect to the specified host/ip");
	m_pConsole->Register("disconnect", "", CFGFLAG_CLIENT, Con_Disconnect, this, "Disconnect from the server");
	m_pConsole->Register("ping", "", CFGFLAG_CLIENT, Con_Ping, this, "Ping the current server");
	m_pConsole->Register("screenshot", "", CFGFLAG_CLIENT | CFGFLAG_STORE, Con_Screenshot, this, "Take a screenshot");

#if defined(CONF_VIDEORECORDER)
	m_pConsole->Register("start_video", "?r[file]", CFGFLAG_CLIENT, Con_StartVideo, this, "Start recording a video");
	m_pConsole->Register("stop_video", "", CFGFLAG_CLIENT, Con_StopVideo, this, "Stop recording a video");
#endif

	m_pConsole->Register("rcon", "r[rcon-command]", CFGFLAG_CLIENT, Con_Rcon, this, "Send specified command to rcon");
	m_pConsole->Register("rcon_auth", "r[password]", CFGFLAG_CLIENT, Con_RconAuth, this, "Authenticate to rcon");
	m_pConsole->Register("rcon_login", "s[username] r[password]", CFGFLAG_CLIENT, Con_RconLogin, this, "Authenticate to rcon with a username");
	m_pConsole->Register("play", "r[file]", CFGFLAG_CLIENT | CFGFLAG_STORE, Con_Play, this, "Play back a demo");
	m_pConsole->Register("record", "?r[file]", CFGFLAG_CLIENT, Con_Record, this, "Start recording a demo");
	m_pConsole->Register("stoprecord", "", CFGFLAG_CLIENT, Con_StopRecord, this, "Stop recording a demo");
	m_pConsole->Register("add_demomarker", "", CFGFLAG_CLIENT, Con_AddDemoMarker, this, "Add demo timeline marker");
	m_pConsole->Register("begin_favorite_group", "", CFGFLAG_CLIENT, Con_BeginFavoriteGroup, this, "Use this before `add_favorite` to group favorites. End with `end_favorite_group`");
	m_pConsole->Register("end_favorite_group", "", CFGFLAG_CLIENT, Con_EndFavoriteGroup, this, "Use this after `add_favorite` to group favorites. Start with `begin_favorite_group`");
	m_pConsole->Register("add_favorite", "s[host|ip] ?s['allow_ping']", CFGFLAG_CLIENT, Con_AddFavorite, this, "Add a server as a favorite");
	m_pConsole->Register("remove_favorite", "r[host|ip]", CFGFLAG_CLIENT, Con_RemoveFavorite, this, "Remove a server from favorites");
	m_pConsole->Register("demo_slice_start", "", CFGFLAG_CLIENT, Con_DemoSliceBegin, this, "Mark the beginning of a demo cut");
	m_pConsole->Register("demo_slice_end", "", CFGFLAG_CLIENT, Con_DemoSliceEnd, this, "Mark the end of a demo cut");
	m_pConsole->Register("demo_play", "", CFGFLAG_CLIENT, Con_DemoPlay, this, "Play/pause the current demo");
	m_pConsole->Register("demo_speed", "i[speed]", CFGFLAG_CLIENT, Con_DemoSpeed, this, "Set current demo speed");

	m_pConsole->Register("save_replay", "?i[length] ?r[filename]", CFGFLAG_CLIENT, Con_SaveReplay, this, "Save a replay of the last defined amount of seconds");
	m_pConsole->Register("benchmark_quit", "i[seconds] r[file]", CFGFLAG_CLIENT | CFGFLAG_STORE, Con_BenchmarkQuit, this, "Benchmark frame times for number of seconds to file, then quit");

	RustVersionRegister(*m_pConsole);

	m_pConsole->Chain("cl_timeout_seed", ConchainTimeoutSeed, this);
	m_pConsole->Chain("cl_replays", ConchainReplays, this);

	m_pConsole->Chain("password", ConchainPassword, this);

	// used for server browser update
	m_pConsole->Chain("br_filter_string", ConchainServerBrowserUpdate, this);
	m_pConsole->Chain("br_filter_gametype", ConchainServerBrowserUpdate, this);
	m_pConsole->Chain("br_filter_serveraddress", ConchainServerBrowserUpdate, this);
	m_pConsole->Chain("add_favorite", ConchainServerBrowserUpdate, this);
	m_pConsole->Chain("remove_favorite", ConchainServerBrowserUpdate, this);
	m_pConsole->Chain("end_favorite_group", ConchainServerBrowserUpdate, this);

	m_pConsole->Chain("gfx_screen", ConchainWindowScreen, this);
	m_pConsole->Chain("gfx_screen_width", ConchainWindowResize, this);
	m_pConsole->Chain("gfx_screen_height", ConchainWindowResize, this);
	m_pConsole->Chain("gfx_screen_refresh_rate", ConchainWindowResize, this);
	m_pConsole->Chain("gfx_fullscreen", ConchainFullscreen, this);
	m_pConsole->Chain("gfx_borderless", ConchainWindowBordered, this);
	m_pConsole->Chain("gfx_vsync", ConchainWindowVSync, this);

	m_pConsole->Chain("loglevel", ConchainLoglevel, this);
	m_pConsole->Chain("stdout_output_level", ConchainStdoutOutputLevel, this);
}

static CClient *CreateClient()
{
	return new CClient;
}

void CClient::HandleConnectAddress(const NETADDR *pAddr)
{
	net_addr_str(pAddr, m_aCmdConnect, sizeof(m_aCmdConnect), true);
}

void CClient::HandleConnectLink(const char *pLink)
{
	// Chrome works fine with ddnet:// but not with ddnet:
	// Check ddnet:// before ddnet: because we don't want the // as part of connect command
	if(str_startswith(pLink, CONNECTLINK_DOUBLE_SLASH))
		str_copy(m_aCmdConnect, pLink + sizeof(CONNECTLINK_DOUBLE_SLASH) - 1);
	else if(str_startswith(pLink, CONNECTLINK_NO_SLASH))
		str_copy(m_aCmdConnect, pLink + sizeof(CONNECTLINK_NO_SLASH) - 1);
	else
		str_copy(m_aCmdConnect, pLink);
	// Edge appends / to the URL
	const int len = str_length(m_aCmdConnect);
	if(m_aCmdConnect[len - 1] == '/')
		m_aCmdConnect[len - 1] = '\0';
}

void CClient::HandleDemoPath(const char *pPath)
{
	str_copy(m_aCmdPlayDemo, pPath);
}

void CClient::HandleMapPath(const char *pPath)
{
	str_copy(m_aCmdEditMap, pPath);
}

static bool UnknownArgumentCallback(const char *pCommand, void *pUser)
{
	CClient *pClient = static_cast<CClient *>(pUser);
	if(str_startswith(pCommand, CONNECTLINK_NO_SLASH))
	{
		pClient->HandleConnectLink(pCommand);
		return true;
	}
	else if(str_endswith(pCommand, ".demo"))
	{
		pClient->HandleDemoPath(pCommand);
		return true;
	}
	else if(str_endswith(pCommand, ".map"))
	{
		pClient->HandleMapPath(pCommand);
		return true;
	}
	return false;
}

static bool SaveUnknownCommandCallback(const char *pCommand, void *pUser)
{
	CClient *pClient = static_cast<CClient *>(pUser);
	pClient->ConfigManager()->StoreUnknownCommand(pCommand);
	return true;
}

static Uint32 GetSdlMessageBoxFlags(IClient::EMessageBoxType Type)
{
	switch(Type)
	{
	case IClient::MESSAGE_BOX_TYPE_ERROR:
		return SDL_MESSAGEBOX_ERROR;
	case IClient::MESSAGE_BOX_TYPE_WARNING:
		return SDL_MESSAGEBOX_WARNING;
	case IClient::MESSAGE_BOX_TYPE_INFO:
		return SDL_MESSAGEBOX_INFORMATION;
	}
	dbg_assert(false, "Type invalid");
	return 0;
}

static void ShowMessageBox(const char *pTitle, const char *pMessage, IClient::EMessageBoxType Type = IClient::MESSAGE_BOX_TYPE_ERROR)
{
	SDL_ShowSimpleMessageBox(GetSdlMessageBoxFlags(Type), pTitle, pMessage, nullptr);
}

/*
	Server Time
	Client Mirror Time
	Client Predicted Time

	Snapshot Latency
		Downstream latency

	Prediction Latency
		Upstream latency
*/

#if defined(CONF_PLATFORM_MACOS)
extern "C" int TWMain(int argc, const char **argv)
#elif defined(CONF_PLATFORM_ANDROID)
extern "C" __attribute__((visibility("default"))) int SDL_main(int argc, char *argv[]);
extern "C" void InitAndroid();

int SDL_main(int argc, char *argv2[])
#else
int main(int argc, const char **argv)
#endif
{
	const int64_t MainStart = time_get();

#if defined(CONF_PLATFORM_ANDROID)
	const char **argv = const_cast<const char **>(argv2);
#elif defined(CONF_FAMILY_WINDOWS)
	CWindowsComLifecycle WindowsComLifecycle(true);
#endif
	CCmdlineFix CmdlineFix(&argc, &argv);

	bool Silent = false;

	for(int i = 1; i < argc; i++)
	{
		if(str_comp("-s", argv[i]) == 0 || str_comp("--silent", argv[i]) == 0)
		{
			Silent = true;
		}
	}

#if defined(CONF_PLATFORM_ANDROID)
	InitAndroid();
#endif

#if defined(CONF_EXCEPTION_HANDLING)
	init_exception_handler();
#endif

	std::vector<std::shared_ptr<ILogger>> vpLoggers;
	std::shared_ptr<ILogger> pStdoutLogger = nullptr;
#if defined(CONF_PLATFORM_ANDROID)
	pStdoutLogger = std::shared_ptr<ILogger>(log_logger_android());
#else
	if(!Silent)
	{
		pStdoutLogger = std::shared_ptr<ILogger>(log_logger_stdout());
	}
#endif
	if(pStdoutLogger)
	{
		vpLoggers.push_back(pStdoutLogger);
	}
	std::shared_ptr<CFutureLogger> pFutureFileLogger = std::make_shared<CFutureLogger>();
	vpLoggers.push_back(pFutureFileLogger);
	std::shared_ptr<CFutureLogger> pFutureConsoleLogger = std::make_shared<CFutureLogger>();
	vpLoggers.push_back(pFutureConsoleLogger);
	std::shared_ptr<CFutureLogger> pFutureAssertionLogger = std::make_shared<CFutureLogger>();
	vpLoggers.push_back(pFutureAssertionLogger);
	log_set_global_logger(log_logger_collection(std::move(vpLoggers)).release());

	std::stack<std::function<void()>> CleanerFunctions;
	std::function<void()> PerformCleanup = [&CleanerFunctions]() mutable {
		while(!CleanerFunctions.empty())
		{
			CleanerFunctions.top()();
			CleanerFunctions.pop();
		}
	};
	std::function<void()> PerformFinalCleanup = []() {
#ifdef CONF_PLATFORM_ANDROID
		// properly close this native thread, so globals are destructed
		std::exit(0);
#endif
	};
	std::function<void()> PerformAllCleanup = [PerformCleanup, PerformFinalCleanup]() mutable {
		PerformCleanup();
		PerformFinalCleanup();
	};

	const bool RandInitFailed = secure_random_init() != 0;
	if(!RandInitFailed)
		CleanerFunctions.emplace([]() { secure_random_uninit(); });

	// Register SDL for cleanup before creating the kernel and client,
	// so SDL is shutdown after kernel and client. Otherwise the client
	// may crash when shutting down after SDL is already shutdown.
	CleanerFunctions.emplace([]() { SDL_Quit(); });

	CClient *pClient = CreateClient();
	pClient->SetLoggers(pFutureFileLogger, std::move(pStdoutLogger));

	IKernel *pKernel = IKernel::Create();
	pKernel->RegisterInterface(pClient, false);
	pClient->RegisterInterfaces();
	CleanerFunctions.emplace([pKernel, pClient]() {
		// Ensure that the assert handler doesn't use the client/graphics after they've been destroyed
		dbg_assert_set_handler(nullptr);
		pKernel->Shutdown();
		delete pKernel;
		delete pClient;
	});

	const std::thread::id MainThreadId = std::this_thread::get_id();
	dbg_assert_set_handler([MainThreadId, pClient](const char *pMsg) {
		if(MainThreadId != std::this_thread::get_id())
			return;
		char aVersionStr[128];
		if(!os_version_str(aVersionStr, sizeof(aVersionStr)))
			str_copy(aVersionStr, "unknown");
		char aGpuInfo[256];
		pClient->GetGpuInfoString(aGpuInfo);
		char aMessage[768];
		str_format(aMessage, sizeof(aMessage),
			"An assertion error occurred. Please write down or take a screenshot of the following information and report this error.\n"
			"Please also share the assert log which you should find in the 'dumps' folder in your config directory.\n\n"
			"%s\n\n"
			"Platform: %s\n"
			"Game version: %s %s\n"
			"OS version: %s\n\n"
			"%s", // GPU info
			pMsg, CONF_PLATFORM_STRING, GAME_RELEASE_VERSION, GIT_SHORTREV_HASH != nullptr ? GIT_SHORTREV_HASH : "", aVersionStr,
			aGpuInfo);
		pClient->ShowMessageBox("Assertion Error", aMessage);
		// Client will crash due to assertion, don't call PerformAllCleanup in this inconsistent state
	});

	// create the components
	IEngine *pEngine = CreateEngine(GAME_NAME, pFutureConsoleLogger, 2 * std::thread::hardware_concurrency() + 2);
	pKernel->RegisterInterface(pEngine, false);
	CleanerFunctions.emplace([pEngine]() {
		// Engine has to be destroyed before the graphics so that skin download thread can finish
		delete pEngine;
	});

	IStorage *pStorage = CreateStorage(IStorage::STORAGETYPE_CLIENT, argc, (const char **)argv);
	pKernel->RegisterInterface(pStorage);

	pFutureAssertionLogger->Set(CreateAssertionLogger(pStorage, GAME_NAME));

#if defined(CONF_EXCEPTION_HANDLING)
	char aBufPath[IO_MAX_PATH_LENGTH];
	char aBufName[IO_MAX_PATH_LENGTH];
	char aDate[64];
	str_timestamp(aDate, sizeof(aDate));
	str_format(aBufName, sizeof(aBufName), "dumps/" GAME_NAME "_%s_crash_log_%s_%d_%s.RTP", CONF_PLATFORM_STRING, aDate, pid(), GIT_SHORTREV_HASH != nullptr ? GIT_SHORTREV_HASH : "");
	pStorage->GetCompletePath(IStorage::TYPE_SAVE, aBufName, aBufPath, sizeof(aBufPath));
	set_exception_handler_log_file(aBufPath);
#endif

	if(RandInitFailed)
	{
		const char *pError = "Failed to initialize the secure RNG.";
		log_error("secure", "%s", pError);
		pClient->ShowMessageBox("Secure RNG Error", pError);
		PerformAllCleanup();
		return -1;
	}

	IConsole *pConsole = CreateConsole(CFGFLAG_CLIENT).release();
	pKernel->RegisterInterface(pConsole);

	IConfigManager *pConfigManager = CreateConfigManager();
	pKernel->RegisterInterface(pConfigManager);

	IEngineSound *pEngineSound = CreateEngineSound();
	pKernel->RegisterInterface(pEngineSound); // IEngineSound
	pKernel->RegisterInterface(static_cast<ISound *>(pEngineSound), false);

	IEngineInput *pEngineInput = CreateEngineInput();
	pKernel->RegisterInterface(pEngineInput); // IEngineInput
	pKernel->RegisterInterface(static_cast<IInput *>(pEngineInput), false);

	IEngineTextRender *pEngineTextRender = CreateEngineTextRender();
	pKernel->RegisterInterface(pEngineTextRender); // IEngineTextRender
	pKernel->RegisterInterface(static_cast<ITextRender *>(pEngineTextRender), false);

	IEngineMap *pEngineMap = CreateEngineMap();
	pKernel->RegisterInterface(pEngineMap); // IEngineMap
	pKernel->RegisterInterface(static_cast<IMap *>(pEngineMap), false);

	IDiscord *pDiscord = CreateDiscord();
	pKernel->RegisterInterface(pDiscord);

	ISteam *pSteam = CreateSteam();
	pKernel->RegisterInterface(pSteam);

	INotifications *pNotifications = CreateNotifications();
	pKernel->RegisterInterface(pNotifications);

	pKernel->RegisterInterface(CreateEditor(), false);
	pKernel->RegisterInterface(CreateFavorites().release());
	pKernel->RegisterInterface(CreateGameClient());

	pEngine->Init();
	pConsole->Init();
	pConfigManager->Init();
	pNotifications->Init(GAME_NAME " Client");

	// register all console commands
	pClient->RegisterCommands();

	pKernel->RequestInterface<IGameClient>()->OnConsoleInit();

	// init client's interfaces
	pClient->InitInterfaces();

	// execute config file
	if(pStorage->FileExists(CONFIG_FILE, IStorage::TYPE_ALL))
	{
		pConsole->SetUnknownCommandCallback(SaveUnknownCommandCallback, pClient);
		if(!pConsole->ExecuteFile(CONFIG_FILE))
		{
			const char *pError = "Failed to load config from '" CONFIG_FILE "'.";
			log_error("client", "%s", pError);
			pClient->ShowMessageBox("Config File Error", pError);
			PerformAllCleanup();
			return -1;
		}
		pConsole->SetUnknownCommandCallback(IConsole::EmptyUnknownCommandCallback, nullptr);
	}

	// execute autoexec file
	if(pStorage->FileExists(AUTOEXEC_CLIENT_FILE, IStorage::TYPE_ALL))
	{
		pConsole->ExecuteFile(AUTOEXEC_CLIENT_FILE);
	}
	else // fallback
	{
		pConsole->ExecuteFile(AUTOEXEC_FILE);
	}

	if(g_Config.m_ClConfigVersion < 1)
	{
		if(g_Config.m_ClAntiPing == 0)
		{
			g_Config.m_ClAntiPingPlayers = 1;
			g_Config.m_ClAntiPingGrenade = 1;
			g_Config.m_ClAntiPingWeapons = 1;
		}
	}
	g_Config.m_ClConfigVersion = 1;

	// parse the command line arguments
	pConsole->SetUnknownCommandCallback(UnknownArgumentCallback, pClient);
	pConsole->ParseArguments(argc - 1, (const char **)&argv[1]);
	pConsole->SetUnknownCommandCallback(IConsole::EmptyUnknownCommandCallback, nullptr);

	if(pSteam->GetConnectAddress())
	{
		pClient->HandleConnectAddress(pSteam->GetConnectAddress());
		pSteam->ClearConnectAddress();
	}

	if(g_Config.m_Logfile[0])
	{
		const int Mode = g_Config.m_Logappend ? IOFLAG_APPEND : IOFLAG_WRITE;
		IOHANDLE Logfile = pStorage->OpenFile(g_Config.m_Logfile, Mode, IStorage::TYPE_SAVE_OR_ABSOLUTE);
		if(Logfile)
		{
			pFutureFileLogger->Set(log_logger_file(Logfile));
		}
		else
		{
			log_error("client", "failed to open '%s' for logging", g_Config.m_Logfile);
			pFutureFileLogger->Set(log_logger_noop());
		}
	}
	else
	{
		pFutureFileLogger->Set(log_logger_noop());
	}

	// Register protocol and file extensions
#if defined(CONF_FAMILY_WINDOWS)
	pClient->ShellRegister();
#endif

#if defined(CONF_PLATFORM_MACOS)
	// Hints will not be set if there is an existing override hint or environment variable that takes precedence.
	// So this respects cli environment overrides.
	SDL_SetHint("SDL_MAC_OPENGL_ASYNC_DISPATCH", "1");
#endif

#if defined(CONF_FAMILY_WINDOWS)
	SDL_SetHint("SDL_IME_SHOW_UI", g_Config.m_InpImeNativeUi ? "1" : "0");
#else
	SDL_SetHint("SDL_IME_SHOW_UI", "1");
#endif

	// init SDL
	if(SDL_Init(0) < 0)
	{
		char aError[256];
		str_format(aError, sizeof(aError), "Unable to initialize SDL base: %s", SDL_GetError());
		log_error("client", "%s", aError);
		pClient->ShowMessageBox("SDL Error", aError);
		PerformAllCleanup();
		return -1;
	}

	// run the client
	log_trace("client", "initialization finished after %.2fms, starting...", (time_get() - MainStart) * 1000.0f / (float)time_freq());
	pClient->Run();

	const bool Restarting = pClient->State() == CClient::STATE_RESTARTING;
	char aRestartBinaryPath[IO_MAX_PATH_LENGTH];
	if(Restarting)
	{
		pStorage->GetBinaryPath(PLAT_CLIENT_EXEC, aRestartBinaryPath, sizeof(aRestartBinaryPath));
	}

	std::vector<SWarning> vQuittingWarnings = pClient->QuittingWarnings();

	PerformCleanup();

	for(const SWarning &Warning : vQuittingWarnings)
	{
		::ShowMessageBox(Warning.m_aWarningTitle, Warning.m_aWarningMsg);
	}

	if(Restarting)
	{
		shell_execute(aRestartBinaryPath, EShellExecuteWindowState::FOREGROUND);
	}

	PerformFinalCleanup();

	return 0;
}

// DDRace

const char *CClient::GetCurrentMap() const
{
	return m_aCurrentMap;
}

const char *CClient::GetCurrentMapPath() const
{
	return m_aCurrentMapPath;
}

SHA256_DIGEST CClient::GetCurrentMapSha256() const
{
	return m_pMap->Sha256();
}

unsigned CClient::GetCurrentMapCrc() const
{
	return m_pMap->Crc();
}

void CClient::RaceRecord_Start(const char *pFilename)
{
	if(State() != IClient::STATE_ONLINE)
		m_pConsole->Print(IConsole::OUTPUT_LEVEL_STANDARD, "demorec/record", "client is not online");
	else
		m_aDemoRecorder[RECORDER_RACE].Start(Storage(), m_pConsole, pFilename, GameClient()->NetVersion(), m_aCurrentMap, m_pMap->Sha256(), m_pMap->Crc(), "client", m_pMap->MapSize(), 0, m_pMap->File());
}

void CClient::RaceRecord_Stop()
{
	if(m_aDemoRecorder[RECORDER_RACE].IsRecording())
	{
		m_aDemoRecorder[RECORDER_RACE].Stop(IDemoRecorder::EStopMode::KEEP_FILE);
	}
}

bool CClient::RaceRecord_IsRecording()
{
	return m_aDemoRecorder[RECORDER_RACE].IsRecording();
}

void CClient::RequestDDNetInfo()
{
	if(m_pDDNetInfoTask && !m_pDDNetInfoTask->Done())
		return;

	char aUrl[256];
	str_copy(aUrl, DDNET_INFO_URL);

	if(g_Config.m_BrIndicateFinished)
	{
		char aEscaped[128];
		EscapeUrl(aEscaped, sizeof(aEscaped), PlayerName());
		str_append(aUrl, "?name=");
		str_append(aUrl, aEscaped);
	}

	// Use ipv4 so we can know the ingame ip addresses of players before they join game servers
	m_pDDNetInfoTask = HttpGet(aUrl);
	m_pDDNetInfoTask->Timeout(CTimeout{10000, 0, 500, 10});
	m_pDDNetInfoTask->IpResolve(IPRESOLVE::V4);
	Http()->Run(m_pDDNetInfoTask);
}

int CClient::GetPredictionTime()
{
	int64_t Now = time_get();
	return (int)((m_PredictedTime.Get(Now) - m_aGameTime[g_Config.m_ClDummy].Get(Now)) * 1000 / (float)time_freq());
}

void CClient::GetSmoothTick(int *pSmoothTick, float *pSmoothIntraTick, float MixAmount)
{
	int64_t GameTime = m_aGameTime[g_Config.m_ClDummy].Get(time_get());
	int64_t PredTime = m_PredictedTime.Get(time_get());
	int64_t SmoothTime = clamp(GameTime + (int64_t)(MixAmount * (PredTime - GameTime)), GameTime, PredTime);

	*pSmoothTick = (int)(SmoothTime * GameTickSpeed() / time_freq()) + 1;
	*pSmoothIntraTick = (SmoothTime - (*pSmoothTick - 1) * time_freq() / GameTickSpeed()) / (float)(time_freq() / GameTickSpeed());
}

void CClient::AddWarning(const SWarning &Warning)
{
	m_vWarnings.emplace_back(Warning);
}

SWarning *CClient::GetCurWarning()
{
	if(m_vWarnings.empty())
	{
		return NULL;
	}
	else if(m_vWarnings[0].m_WasShown)
	{
		m_vWarnings.erase(m_vWarnings.begin());
		return NULL;
	}
	else
	{
		return m_vWarnings.data();
	}
}

int CClient::MaxLatencyTicks() const
{
	return GameTickSpeed() + (PredictionMargin() * GameTickSpeed()) / 1000;
}

int CClient::PredictionMargin() const
{
	return m_ServerCapabilities.m_SyncWeaponInput ? g_Config.m_ClPredictionMargin : 10;
}

int CClient::UdpConnectivity(int NetType)
{
	static const int NETTYPES[2] = {NETTYPE_IPV6, NETTYPE_IPV4};
	int Connectivity = CONNECTIVITY_UNKNOWN;
	for(int PossibleNetType : NETTYPES)
	{
		if((NetType & PossibleNetType) == 0)
		{
			continue;
		}
		NETADDR GlobalUdpAddr;
		int NewConnectivity;
		switch(m_aNetClient[CONN_MAIN].GetConnectivity(PossibleNetType, &GlobalUdpAddr))
		{
		case CONNECTIVITY::UNKNOWN:
			NewConnectivity = CONNECTIVITY_UNKNOWN;
			break;
		case CONNECTIVITY::CHECKING:
			NewConnectivity = CONNECTIVITY_CHECKING;
			break;
		case CONNECTIVITY::UNREACHABLE:
			NewConnectivity = CONNECTIVITY_UNREACHABLE;
			break;
		case CONNECTIVITY::REACHABLE:
			NewConnectivity = CONNECTIVITY_REACHABLE;
			break;
		case CONNECTIVITY::ADDRESS_KNOWN:
			GlobalUdpAddr.port = 0;
			if(m_HaveGlobalTcpAddr && NetType == (int)m_GlobalTcpAddr.type && net_addr_comp(&m_GlobalTcpAddr, &GlobalUdpAddr) != 0)
			{
				NewConnectivity = CONNECTIVITY_DIFFERING_UDP_TCP_IP_ADDRESSES;
				break;
			}
			NewConnectivity = CONNECTIVITY_REACHABLE;
			break;
		default:
			dbg_assert(0, "invalid connectivity value");
			return CONNECTIVITY_UNKNOWN;
		}
		Connectivity = std::max(Connectivity, NewConnectivity);
	}
	return Connectivity;
}

#if defined(CONF_FAMILY_WINDOWS)
void CClient::ShellRegister()
{
	char aFullPath[IO_MAX_PATH_LENGTH];
	Storage()->GetBinaryPathAbsolute(PLAT_CLIENT_EXEC, aFullPath, sizeof(aFullPath));
	if(!aFullPath[0])
	{
		log_error("client", "Failed to register protocol and file extensions: could not determine absolute path");
		return;
	}

	bool Updated = false;
	if(!shell_register_protocol("ddnet", aFullPath, &Updated))
		log_error("client", "Failed to register ddnet protocol");
	if(!shell_register_extension(".map", "Map File", GAME_NAME, aFullPath, &Updated))
		log_error("client", "Failed to register .map file extension");
	if(!shell_register_extension(".demo", "Demo File", GAME_NAME, aFullPath, &Updated))
		log_error("client", "Failed to register .demo file extension");
	if(!shell_register_application(GAME_NAME, aFullPath, &Updated))
		log_error("client", "Failed to register application");
	if(Updated)
		shell_update();
}

void CClient::ShellUnregister()
{
	char aFullPath[IO_MAX_PATH_LENGTH];
	Storage()->GetBinaryPathAbsolute(PLAT_CLIENT_EXEC, aFullPath, sizeof(aFullPath));
	if(!aFullPath[0])
	{
		log_error("client", "Failed to unregister protocol and file extensions: could not determine absolute path");
		return;
	}

	bool Updated = false;
	if(!shell_unregister_class("ddnet", &Updated))
		log_error("client", "Failed to unregister ddnet protocol");
	if(!shell_unregister_class(GAME_NAME ".map", &Updated))
		log_error("client", "Failed to unregister .map file extension");
	if(!shell_unregister_class(GAME_NAME ".demo", &Updated))
		log_error("client", "Failed to unregister .demo file extension");
	if(!shell_unregister_application(aFullPath, &Updated))
		log_error("client", "Failed to unregister application");
	if(Updated)
		shell_update();
}
#endif

void CClient::ShowMessageBox(const char *pTitle, const char *pMessage, EMessageBoxType Type)
{
	if(m_pGraphics == nullptr || !m_pGraphics->ShowMessageBox(GetSdlMessageBoxFlags(Type), pTitle, pMessage))
		::ShowMessageBox(pTitle, pMessage, Type);
}

void CClient::GetGpuInfoString(char (&aGpuInfo)[256])
{
	if(m_pGraphics != nullptr && m_pGraphics->IsBackendInitialized())
	{
		str_format(aGpuInfo, std::size(aGpuInfo), "GPU: %s - %s - %s", m_pGraphics->GetVendorString(), m_pGraphics->GetRendererString(), m_pGraphics->GetVersionString());
	}
	else
	{
		str_copy(aGpuInfo, "Graphics backend was not yet initialized.");
	}
}

void CClient::SetLoggers(std::shared_ptr<ILogger> &&pFileLogger, std::shared_ptr<ILogger> &&pStdoutLogger)
{
	m_pFileLogger = pFileLogger;
	m_pStdoutLogger = pStdoutLogger;
}<|MERGE_RESOLUTION|>--- conflicted
+++ resolved
@@ -3924,33 +3924,7 @@
 
 void CClient::SwitchWindowScreen(int Index, bool Center)
 {
-<<<<<<< HEAD
-	//Tested on windows 11 64 bit (gtx 1660 super, intel UHD 630 opengl 1.2.0, 3.3.0 and vulkan 1.1.0)
-	int IsFullscreen = g_Config.m_GfxFullscreen;
-	int IsBorderless = g_Config.m_GfxBorderless;
-
-	if(!Graphics()->SetWindowScreen(Index, Center))
-	{
-		return;
-	}
-
-	SetWindowParams(3, false); // prevent DDNet to get stretch on monitors
-
-	CVideoMode CurMode;
-	Graphics()->GetCurrentVideoMode(CurMode, Index);
-
-	const int Depth = CurMode.m_Red + CurMode.m_Green + CurMode.m_Blue > 16 ? 24 : 16;
-	g_Config.m_GfxColorDepth = Depth;
-	g_Config.m_GfxScreenWidth = CurMode.m_WindowWidth;
-	g_Config.m_GfxScreenHeight = CurMode.m_WindowHeight;
-	g_Config.m_GfxScreenRefreshRate = CurMode.m_RefreshRate;
-
-	Graphics()->ResizeToScreen();
-
-	SetWindowParams(IsFullscreen, IsBorderless);
-=======
 	Graphics()->ResizeScreenAfterSwitch(Index);
->>>>>>> 511356dd
 }
 
 void CClient::ConchainWindowScreen(IConsole::IResult *pResult, void *pUserData, IConsole::FCommandCallback pfnCallback, void *pCallbackUserData)
