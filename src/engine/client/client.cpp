--- conflicted
+++ resolved
@@ -4896,13 +4896,8 @@
 #endif
 
 	// Do not automatically translate touch events to mouse events and vice versa.
-<<<<<<< HEAD
-	SDL_SetHint("SDL_TOUCH_MOUSE_EVENTS", "0");
-	SDL_SetHint("SDL_MOUSE_TOUCH_EVENTS", "0");
-=======
 	SDL_SetHint(SDL_HINT_TOUCH_MOUSE_EVENTS, "0");
 	SDL_SetHint(SDL_HINT_MOUSE_TOUCH_EVENTS, "0");
->>>>>>> df9f92b3
 
 #if defined(CONF_PLATFORM_MACOS)
 	// Hints will not be set if there is an existing override hint or environment variable that takes precedence.
