--- conflicted
+++ resolved
@@ -708,7 +708,6 @@
 			{
 			case SDL_WINDOWEVENT_MOVED:
 			{
-<<<<<<< HEAD
 				if(Graphics()->GetLastCheckSwitch())
 				{
 					if(!g_Config.m_GfxNeedRefreshSettings)
@@ -751,45 +750,12 @@
 								g_Config.m_GfxNewScreen = CurrentScreen;
 								g_Config.m_GfxNeedRefreshSettings = 1;
 							}
-=======
-				int64_t currentTime = time_get();
-				int64_t timeDifference = currentTime - m_LastSwitchCheck;
-				int64_t seconds = timeDifference / time_freq();
-				if(seconds)
-				{
-					// fast switch cuz to stay on current screen or goes windowed mode on windowed fullscreen
-					// on fullscreen sometime `m_GfxScreen` update with wrong screen number cuz of fast switches
-					int CurrentScreen = Graphics()->GetWindowScreen();
-					m_LastSwitchCheck = currentTime;
-					int IsFullscreen = g_Config.m_GfxFullscreen;
-					int IsBorderless = g_Config.m_GfxBorderless;
-
-					if(!IsFullscreen && CurrentScreen == g_Config.m_GfxScreen) // prevent spam switching
-						break;
-
-					int NumScreens = Graphics()->GetNumScreens();
-					int nextScreen = (CurrentScreen + 1) % NumScreens;
-					if (!IsFullscreen && !IsBorderless)
-					{
-						Graphics()->Move(Event.window.data1, Event.window.data2);
-						Graphics()->ResizeScreenAfterSwitch(CurrentScreen);
-					}
-					else if(IsFullscreen && !IsBorderless)
-					{
-						if(CurrentScreen != g_Config.m_GfxScreen)
-						{
-							if(IsFullscreen == 1)
-								g_Config.m_GfxScreen = CurrentScreen;
-							else if(IsFullscreen == 2)
-								Graphics()->ResizeScreenAfterSwitch(nextScreen);
->>>>>>> 511356dd
 							else if(IsFullscreen == 3)
 								Graphics()->ResizeScreenAfterSwitch(CurrentScreen);
 						}
 						else
 						{
 							if(IsFullscreen == 1)
-<<<<<<< HEAD
 								g_Config.m_GfxNeedRefreshSettings = 1;
 							else if(IsFullscreen == 2)
 							{
@@ -808,15 +774,6 @@
 						}
 						Graphics()->ResizeScreenAfterSwitch(CurrentScreen);
 					}
-=======
-								g_Config.m_GfxScreen = nextScreen;
-							else
-								Graphics()->ResizeScreenAfterSwitch(nextScreen);
-						}
-					}
-					else
-						Graphics()->ResizeScreenAfterSwitch(CurrentScreen);
->>>>>>> 511356dd
 				}
 				break;
 			}
