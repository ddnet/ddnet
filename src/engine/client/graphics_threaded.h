--- conflicted
+++ resolved
@@ -302,11 +302,7 @@
 
 	virtual ~IGraphicsBackend() {}
 
-<<<<<<< HEAD
-	virtual int Init(const char *pName, int *pWidth, int *pHeight, int FsaaSamples, int Flags, int *pDesktopWidth, int *pDesktopHeight) = 0;
-=======
-	virtual int Init(const char *pName, int Screen, int *Width, int *Height, int FsaaSamples, int Flags, int *pDesktopWidth, int *pDesktopHeight) = 0;
->>>>>>> 2232a73d
+	virtual int Init(const char *pName, int Screen, int *pWidth, int *pHeight, int FsaaSamples, int Flags, int *pDesktopWidth, int *pDesktopHeight) = 0;
 	virtual int Shutdown() = 0;
 
 	virtual int MemoryUsage() const = 0;
