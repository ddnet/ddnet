--- conflicted
+++ resolved
@@ -156,22 +156,12 @@
 {
 	CUserErrorStruct UserErrorStruct = {&Reader, pContextName, {}};
 
-<<<<<<< HEAD
-	// Initialize structures with custom error handlers
-	png_structp pPngStruct = png_create_read_struct(
-		PNG_LIBPNG_VER_STRING,
-		(void *)pngCategory, // Pass category as error_ptr
-		PngErrorHandler,
-		PngWarningHandler);
-
-=======
 	if(setjmp(UserErrorStruct.m_JmpBuf))
 	{
 		return false;
 	}
 
 	png_structp pPngStruct = png_create_read_struct(PNG_LIBPNG_VER_STRING, &UserErrorStruct, PngErrorCallback, PngWarningCallback);
->>>>>>> a147269f
 	if(pPngStruct == nullptr)
 	{
 		log_error("png", "libpng internal failure: png_create_read_struct failed.");
