/* (c) Magnus Auvinen. See licence.txt in the root of the distribution for more information. */
/* If you are missing that file, acquire a complete release at teeworlds.com.                */
#ifndef ENGINE_SERVER_H
#define ENGINE_SERVER_H

#include "kernel.h"
#include "message.h"

#include <base/hash.h>
#include <base/math.h>
#include <base/system.h>

#include <engine/shared/jsonwriter.h>
#include <engine/shared/protocol.h>

#include <generated/protocol.h>
#include <generated/protocol7.h>
#include <generated/protocolglue.h>

#include <array>
#include <optional>
#include <type_traits>

struct CAntibotRoundData;

// When recording a demo on the server, the ClientId -1 is used
enum
{
	SERVER_DEMO_CLIENT = -1
};

class IServer : public IInterface
{
	MACRO_INTERFACE("server")
protected:
	int m_CurrentGameTick;

public:
	/*
		Structure: CClientInfo
	*/
	struct CClientInfo
	{
		const char *m_pName;
		int m_Latency;
		bool m_GotDDNetVersion;
		int m_DDNetVersion;
		const char *m_pDDNetVersionStr;
		const CUuid *m_pConnectionId;
	};

	int Tick() const { return m_CurrentGameTick; }
	int TickSpeed() const { return SERVER_TICK_SPEED; }

	virtual int Port() const = 0;
	virtual int MaxClients() const = 0;
	virtual int ClientCount() const = 0;
	virtual int DistinctClientCount() const = 0;
	virtual const char *ClientName(int ClientId) const = 0;
	virtual const char *ClientClan(int ClientId) const = 0;
	virtual int ClientCountry(int ClientId) const = 0;
	virtual bool ClientSlotEmpty(int ClientId) const = 0;
	virtual bool ClientIngame(int ClientId) const = 0;
	virtual bool GetClientInfo(int ClientId, CClientInfo *pInfo) const = 0;
	virtual void SetClientDDNetVersion(int ClientId, int DDNetVersion) = 0;
	virtual const NETADDR *ClientAddr(int ClientId) const = 0;
	virtual const std::array<char, NETADDR_MAXSTRSIZE> &ClientAddrStringImpl(int ClientId, bool IncludePort) const = 0;
	const char *ClientAddrString(int ClientId, bool IncludePort) const { return ClientAddrStringImpl(ClientId, IncludePort).data(); }

	/**
	 * Returns the version of the client with the given client ID.
	 *
	 * @param ClientId the client Id, which must be between 0 and
	 * MAX_CLIENTS - 1, or equal to SERVER_DEMO_CLIENT for server demos.
	 *
	 * @return The version of the client with the given client ID.
	 * For server demos this is always the latest client version.
	 * On errors, VERSION_NONE is returned.
	 */
	virtual int GetClientVersion(int ClientId) const = 0;
	virtual int SendMsg(CMsgPacker *pMsg, int Flags, int ClientId) = 0;

	template<class T, typename std::enable_if<!protocol7::is_sixup<T>::value, int>::type = 0>
	int SendPackMsg(const T *pMsg, int Flags, int ClientId)
	{
		int Result = 0;
		if(ClientId == -1)
		{
			for(int i = 0; i < MaxClients(); i++)
				if(ClientIngame(i))
					Result = SendPackMsgTranslate(pMsg, Flags, i);
		}
		else
		{
			Result = SendPackMsgTranslate(pMsg, Flags, ClientId);
		}
		return Result;
	}

	template<class T, typename std::enable_if<protocol7::is_sixup<T>::value, int>::type = 1>
	int SendPackMsg(const T *pMsg, int Flags, int ClientId)
	{
		int Result = 0;
		if(ClientId == -1)
		{
			for(int i = 0; i < MaxClients(); i++)
				if(ClientIngame(i) && IsSixup(i))
					Result = SendPackMsgOne(pMsg, Flags, i);
		}
		else if(IsSixup(ClientId))
			Result = SendPackMsgOne(pMsg, Flags, ClientId);

		return Result;
	}

	template<class T>
	int SendPackMsgTranslate(const T *pMsg, int Flags, int ClientId)
	{
		return SendPackMsgOne(pMsg, Flags, ClientId);
	}

	int SendPackMsgTranslate(const CNetMsg_Sv_Emoticon *pMsg, int Flags, int ClientId)
	{
		CNetMsg_Sv_Emoticon MsgCopy;
		mem_copy(&MsgCopy, pMsg, sizeof(MsgCopy));
		return Translate(MsgCopy.m_ClientId, ClientId) && SendPackMsgOne(&MsgCopy, Flags, ClientId);
	}

	int SendPackMsgTranslate(const CNetMsg_Sv_Chat *pMsg, int Flags, int ClientId)
	{
		CNetMsg_Sv_Chat MsgCopy;
		mem_copy(&MsgCopy, pMsg, sizeof(MsgCopy));

		char aBuf[1000];
		if(MsgCopy.m_ClientId >= 0 && !Translate(MsgCopy.m_ClientId, ClientId))
		{
			str_format(aBuf, sizeof(aBuf), "%s: %s", ClientName(MsgCopy.m_ClientId), MsgCopy.m_pMessage);
			MsgCopy.m_pMessage = aBuf;
			MsgCopy.m_ClientId = VANILLA_MAX_CLIENTS - 1;
		}

		if(IsSixup(ClientId))
		{
			protocol7::CNetMsg_Sv_Chat Msg7;
			Msg7.m_ClientId = MsgCopy.m_ClientId;
			Msg7.m_pMessage = MsgCopy.m_pMessage;
			Msg7.m_Mode = MsgCopy.m_Team > 0 ? protocol7::CHAT_TEAM : protocol7::CHAT_ALL;
			Msg7.m_TargetId = -1;
			return SendPackMsgOne(&Msg7, Flags, ClientId);
		}

		return SendPackMsgOne(&MsgCopy, Flags, ClientId);
	}

	int SendPackMsgTranslate(const CNetMsg_Sv_KillMsg *pMsg, int Flags, int ClientId)
	{
		CNetMsg_Sv_KillMsg MsgCopy;
		mem_copy(&MsgCopy, pMsg, sizeof(MsgCopy));
		if(!Translate(MsgCopy.m_Victim, ClientId))
			return 0;
		if(!Translate(MsgCopy.m_Killer, ClientId))
			MsgCopy.m_Killer = MsgCopy.m_Victim;
		return SendPackMsgOne(&MsgCopy, Flags, ClientId);
	}

	int SendPackMsgTranslate(const CNetMsg_Sv_RaceFinish *pMsg, int Flags, int ClientId)
	{
		if(IsSixup(ClientId))
		{
			protocol7::CNetMsg_Sv_RaceFinish Msg7;
			Msg7.m_ClientId = pMsg->m_ClientId;
			Msg7.m_Diff = pMsg->m_Diff;
			Msg7.m_Time = pMsg->m_Time;
			Msg7.m_RecordPersonal = pMsg->m_RecordPersonal;
			Msg7.m_RecordServer = pMsg->m_RecordServer;
			return SendPackMsgOne(&Msg7, Flags, ClientId);
		}
		return SendPackMsgOne(pMsg, Flags, ClientId);
	}

	template<class T>
	int SendPackMsgOne(const T *pMsg, int Flags, int ClientId)
	{
		dbg_assert(ClientId != -1, "SendPackMsgOne called with -1");
		CMsgPacker Packer(T::ms_MsgId, false, protocol7::is_sixup<T>::value);

		if(pMsg->Pack(&Packer))
			return -1;
		return SendMsg(&Packer, Flags, ClientId);
	}

	bool Translate(int &Target, int Client)
	{
		if(IsSixup(Client))
			return true;
		if(GetClientVersion(Client) >= VERSION_DDNET_OLD)
			return true;
		int *pMap = GetIdMap(Client);
		bool Found = false;
		for(int i = 0; i < VANILLA_MAX_CLIENTS; i++)
		{
			if(Target == pMap[i])
			{
				Target = i;
				Found = true;
				break;
			}
		}
		return Found;
	}

	bool ReverseTranslate(int &Target, int Client)
	{
		if(IsSixup(Client))
			return true;
		if(GetClientVersion(Client) >= VERSION_DDNET_OLD)
			return true;
		Target = std::clamp(Target, 0, VANILLA_MAX_CLIENTS - 1);
		int *pMap = GetIdMap(Client);
		if(pMap[Target] == -1)
			return false;
		Target = pMap[Target];
		return true;
	}

	virtual void GetMapInfo(char *pMapName, int MapNameSize, int *pMapSize, SHA256_DIGEST *pSha256, int *pMapCrc) = 0;

	virtual bool WouldClientNameChange(int ClientId, const char *pNameRequest) = 0;
	virtual bool WouldClientClanChange(int ClientId, const char *pClanRequest) = 0;
	virtual void SetClientName(int ClientId, const char *pName) = 0;
	virtual void SetClientClan(int ClientId, const char *pClan) = 0;
	virtual void SetClientCountry(int ClientId, int Country) = 0;
	virtual void SetClientScore(int ClientId, std::optional<int> Score) = 0;
	virtual void SetClientFlags(int ClientId, int Flags) = 0;

	virtual int SnapNewId() = 0;
	virtual void SnapFreeId(int Id) = 0;
	virtual void *SnapNewItem(int Type, int Id, int Size) = 0;

	template<typename T>
	T *SnapNewItem(int Id)
	{
		const int Type = protocol7::is_sixup<T>::value ? -T::ms_MsgId : T::ms_MsgId;
		return static_cast<T *>(SnapNewItem(Type, Id, sizeof(T)));
	}

	virtual void SnapSetStaticsize(int ItemType, int Size) = 0;

	enum
	{
		RCON_CID_SERV = -1,
		RCON_CID_VOTE = -2,
	};
	virtual void SetRconCid(int ClientId) = 0;
	virtual int GetAuthedState(int ClientId) const = 0;
	virtual bool IsRconAuthed(int ClientId) const = 0;
	virtual bool IsRconAuthedAdmin(int ClientId) const = 0;
	virtual const char *GetAuthName(int ClientId) const = 0;
	virtual bool HasAuthHidden(int ClientId) const = 0;
	virtual void Kick(int ClientId, const char *pReason) = 0;
	virtual void Ban(int ClientId, int Seconds, const char *pReason, bool VerbatimReason) = 0;
	virtual void RedirectClient(int ClientId, int Port) = 0;
	virtual void ChangeMap(const char *pMap) = 0;
	virtual void ReloadMap() = 0;

	virtual void DemoRecorder_HandleAutoStart() = 0;

	// DDRace

	virtual void SaveDemo(int ClientId, float Time) = 0;
	virtual void StartRecord(int ClientId) = 0;
	virtual void StopRecord(int ClientId) = 0;
	virtual bool IsRecording(int ClientId) = 0;
	virtual void StopDemos() = 0;

	virtual int *GetIdMap(int ClientId) = 0;

	virtual bool DnsblWhite(int ClientId) = 0;
	virtual bool DnsblPending(int ClientId) = 0;
	virtual bool DnsblBlack(int ClientId) = 0;
	virtual const char *GetAnnouncementLine() = 0;
	virtual bool ClientPrevIngame(int ClientId) = 0;
	virtual const char *GetNetErrorString(int ClientId) = 0;
	virtual void ResetNetErrorString(int ClientId) = 0;
	virtual bool SetTimedOut(int ClientId, int OrigId) = 0;
	virtual void SetTimeoutProtected(int ClientId) = 0;

	virtual void SetErrorShutdown(const char *pReason) = 0;
	virtual void ExpireServerInfo() = 0;

	virtual void FillAntibot(CAntibotRoundData *pData) = 0;

	virtual void SendMsgRaw(int ClientId, const void *pData, int Size, int Flags) = 0;

	virtual const char *GetMapName() const = 0;

	virtual bool IsSixup(int ClientId) const = 0;
	// <FoxNet
	virtual bool DebugDummy(int ClientId) const = 0;
	virtual void SetQuietBan(bool Quiet) = 0;
	virtual void OverrideClientName(int ClientId, const char *pName) = 0;
	virtual const char *GetCustomClient(int ClientId) = 0;
	virtual bool QuietJoin(int ClientId) = 0;
	// FoxNet>
};

class IGameServer : public IInterface
{
	MACRO_INTERFACE("gameserver")
protected:
public:
	// `pPersistentData` may be null if this is the first time `IGameServer`
	// is instantiated.
	virtual void OnInit(const void *pPersistentData) = 0;
	virtual void OnConsoleInit() = 0;
	// Returns `true` if map change accepted.
	[[nodiscard]] virtual bool OnMapChange(char *pNewMapName, int MapNameSize) = 0;
	// `pPersistentData` may be null if this is the last time `IGameServer`
	// is destroyed.
	virtual void OnShutdown(void *pPersistentData) = 0;

	virtual void OnTick() = 0;

	// Snap for a specific client.
	//
	// GlobalSnap is true when sending snapshots to all clients,
	// otherwise only forced high bandwidth clients would receive snap.
	virtual void OnSnap(int ClientId, bool GlobalSnap) = 0;

	// Called after sending snapshots to all clients.
	//
	// Note if any client has force high bandwidth enabled,
	// this will not be called when only sending snapshots to these clients.
	virtual void OnPostGlobalSnap() = 0;

	virtual void OnMessage(int MsgId, CUnpacker *pUnpacker, int ClientId) = 0;

	// Called before map reload, for any data that the game wants to
	// persist to the next map.
	//
	// Has the size of the return value of `PersistentClientDataSize()`.
	//
	// Returns whether the game should be supplied with the data when the
	// client connects for the next map.
	virtual bool OnClientDataPersist(int ClientId, void *pData) = 0;

	// Called when a client connects.
	//
	// If it is reconnecting to the game after a map change, the
	// `pPersistentData` point is nonnull and contains the data the game
	// previously stored.
	virtual void OnClientConnected(int ClientId, void *pPersistentData) = 0;

	virtual void OnClientEnter(int ClientId) = 0;
	virtual void OnClientDrop(int ClientId, const char *pReason) = 0;
	virtual void OnClientPrepareInput(int ClientId, void *pInput) = 0;
	virtual void OnClientDirectInput(int ClientId, const void *pInput) = 0;
	virtual void OnClientPredictedInput(int ClientId, const void *pInput) = 0;
	virtual void OnClientPredictedEarlyInput(int ClientId, const void *pInput) = 0;

	virtual void PreInputClients(int ClientId, bool *pClients) = 0;

	virtual bool IsClientReady(int ClientId) const = 0;
	virtual bool IsClientPlayer(int ClientId) const = 0;
	virtual bool IsClientHighBandwidth(int ClientId) const = 0;

	virtual int PersistentDataSize() const = 0;
	virtual int PersistentClientDataSize() const = 0;

	virtual CUuid GameUuid() const = 0;
	virtual const char *GameType() const = 0;
	virtual const char *Version() const = 0;
	virtual const char *NetVersion() const = 0;

	virtual CNetObjHandler *GetNetObjHandler() = 0;
	virtual protocol7::CNetObjHandler *GetNetObjHandler7() = 0;

	// DDRace

	virtual void OnPreTickTeehistorian() = 0;

	virtual void OnSetAuthed(int ClientId, int Level) = 0;
	virtual bool PlayerExists(int ClientId) const = 0;

	virtual void TeehistorianRecordAntibot(const void *pData, int DataSize) = 0;
	virtual void TeehistorianRecordPlayerJoin(int ClientId, bool Sixup) = 0;
	virtual void TeehistorianRecordPlayerDrop(int ClientId, const char *pReason) = 0;
	virtual void TeehistorianRecordPlayerRejoin(int ClientId) = 0;
	virtual void TeehistorianRecordPlayerName(int ClientId, const char *pName) = 0;
	virtual void TeehistorianRecordPlayerFinish(int ClientId, int TimeTicks) = 0;
	virtual void TeehistorianRecordTeamFinish(int TeamId, int TimeTicks) = 0;

	virtual void FillAntibot(CAntibotRoundData *pData) = 0;

	/**
	 * Used to report custom player info to the master server.
	 *
	 * @param pJsonWriter A pointer to a @link CJsonWriter @endlink to which the custom data will written.
	 * @param ClientId The client ID.
	 */
<<<<<<< HEAD
	virtual void OnUpdatePlayerServerInfo(CJsonStringWriter *pJSonWriter, int Id) = 0;

	// <FoxNet
	virtual bool IncludedInServerInfo(int ClientId) = 0;
	virtual void OnPreShutdown() = 0;
	// FoxNet>
=======
	virtual void OnUpdatePlayerServerInfo(CJsonWriter *pJsonWriter, int ClientId) = 0;
>>>>>>> f8c0f7cb
};

extern IGameServer *CreateGameServer();
#endif<|MERGE_RESOLUTION|>--- conflicted
+++ resolved
@@ -398,16 +398,12 @@
 	 * @param pJsonWriter A pointer to a @link CJsonWriter @endlink to which the custom data will written.
 	 * @param ClientId The client ID.
 	 */
-<<<<<<< HEAD
-	virtual void OnUpdatePlayerServerInfo(CJsonStringWriter *pJSonWriter, int Id) = 0;
+	virtual void OnUpdatePlayerServerInfo(CJsonWriter *pJsonWriter, int ClientId) = 0;
 
 	// <FoxNet
 	virtual bool IncludedInServerInfo(int ClientId) = 0;
 	virtual void OnPreShutdown() = 0;
 	// FoxNet>
-=======
-	virtual void OnUpdatePlayerServerInfo(CJsonWriter *pJsonWriter, int ClientId) = 0;
->>>>>>> f8c0f7cb
 };
 
 extern IGameServer *CreateGameServer();
