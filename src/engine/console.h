--- conflicted
+++ resolved
@@ -30,11 +30,7 @@
 		ACCESS_LEVEL_HELPER,
 		ACCESS_LEVEL_USER,
 
-<<<<<<< HEAD
-		TEMPCMD_NAME_LENGTH = 512,
-=======
 		TEMPCMD_NAME_LENGTH = 64,
->>>>>>> 7ee1dac0
 		TEMPCMD_HELP_LENGTH = 192,
 		TEMPCMD_PARAMS_LENGTH = 96,
 
