--- conflicted
+++ resolved
@@ -2324,18 +2324,14 @@
 		BindAddr.port = g_Config.m_SvPort;
 	}
 
-<<<<<<< HEAD
-	while (!m_NetServer.Open(BindAddr, &m_ServerBan, g_Config.m_SvMaxClients, g_Config.m_SvMaxClientsPerIP, 0))
-=======
 #if defined(CONF_UPNP)
 	m_UPnP.Open(BindAddr);
 #endif
 
 	if(!m_NetServer.Open(BindAddr, &m_ServerBan, g_Config.m_SvMaxClients, g_Config.m_SvMaxClientsPerIP, 0))
->>>>>>> 3f61baba
-	{
-		dbg_msg("server", "couldn't open socket. port %d might already be in use", BindAddr.port);
-		BindAddr.port++;
+	{
+		dbg_msg("server", "couldn't open socket. port %d might already be in use", g_Config.m_SvPort);
+		return -1;
 	}
 
 	m_NetServer.SetCallbacks(NewClientCallback, NewClientNoAuthCallback, ClientRejoinCallback, DelClientCallback, this);
