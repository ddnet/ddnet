#include "server.h"
/* (c) Magnus Auvinen. See licence.txt in the root of the distribution for more information. */
/* If you are missing that file, acquire a complete release at teeworlds.com.                */

#include "server.h"

#include <base/logger.h>
#include <base/math.h>
#include <base/system.h>

#include <engine/config.h>
#include <engine/console.h>
#include <engine/engine.h>
#include <engine/map.h>
#include <engine/server.h>
#include <engine/storage.h>

#include <engine/shared/compression.h>
#include <engine/shared/config.h>
#include <engine/shared/console.h>
#include <engine/shared/demo.h>
#include <engine/shared/econ.h>
#include <engine/shared/fifo.h>
#include <engine/shared/filecollection.h>
#include <engine/shared/host_lookup.h>
#include <engine/shared/http.h>
#include <engine/shared/json.h>
#include <engine/shared/jsonwriter.h>
#include <engine/shared/masterserver.h>
#include <engine/shared/netban.h>
#include <engine/shared/network.h>
#include <engine/shared/packer.h>
#include <engine/shared/protocol.h>
#include <engine/shared/protocol7.h>
#include <engine/shared/protocol_ex.h>
#include <engine/shared/rust_version.h>
#include <engine/shared/snapshot.h>

#include <game/version.h>

// DDRace
#include <engine/shared/linereader.h>
#include <vector>
#include <zlib.h>

#include "databases/connection.h"
#include "databases/connection_pool.h"
#include "register.h"

#include <chrono>

using namespace std::chrono_literals;

#if defined(CONF_PLATFORM_ANDROID)
extern std::vector<std::string> FetchAndroidServerCommandQueue();
#endif

void CServerBan::InitServerBan(IConsole *pConsole, IStorage *pStorage, CServer *pServer)
{
	CNetBan::Init(pConsole, pStorage);

	m_pServer = pServer;

	// overwrites base command, todo: improve this
	Console()->Register("ban", "s[ip|id] ?i[minutes] r[reason]", CFGFLAG_SERVER | CFGFLAG_STORE, ConBanExt, this, "Ban player with ip/client id for x minutes for any reason");
	Console()->Register("ban_region", "s[region] s[ip|id] ?i[minutes] r[reason]", CFGFLAG_SERVER | CFGFLAG_STORE, ConBanRegion, this, "Ban player in a region");
	Console()->Register("ban_region_range", "s[region] s[first ip] s[last ip] ?i[minutes] r[reason]", CFGFLAG_SERVER | CFGFLAG_STORE, ConBanRegionRange, this, "Ban range in a region");
}

template<class T>
int CServerBan::BanExt(T *pBanPool, const typename T::CDataType *pData, int Seconds, const char *pReason, bool VerbatimReason)
{
	// validate address
	if(Server()->m_RconClientId >= 0 && Server()->m_RconClientId < MAX_CLIENTS &&
		Server()->m_aClients[Server()->m_RconClientId].m_State != CServer::CClient::STATE_EMPTY)
	{
		if(NetMatch(pData, Server()->ClientAddr(Server()->m_RconClientId)))
		{
			Console()->Print(IConsole::OUTPUT_LEVEL_STANDARD, "net_ban", "ban error (you can't ban yourself)");
			return -1;
		}

		for(int i = 0; i < MAX_CLIENTS; ++i)
		{
			if(i == Server()->m_RconClientId || Server()->m_aClients[i].m_State == CServer::CClient::STATE_EMPTY)
				continue;

			if(Server()->GetAuthedState(i) >= Server()->m_RconAuthLevel && NetMatch(pData, Server()->ClientAddr(i)))
			{
				Console()->Print(IConsole::OUTPUT_LEVEL_STANDARD, "net_ban", "ban error (command denied)");
				return -1;
			}
		}
	}
	else if(Server()->m_RconClientId == IServer::RCON_CID_VOTE)
	{
		for(int i = 0; i < MAX_CLIENTS; ++i)
		{
			if(Server()->m_aClients[i].m_State == CServer::CClient::STATE_EMPTY)
				continue;

			if(Server()->IsRconAuthed(i) && NetMatch(pData, Server()->ClientAddr(i)))
			{
				Console()->Print(IConsole::OUTPUT_LEVEL_STANDARD, "net_ban", "ban error (command denied)");
				return -1;
			}
		}
	}

	int Result = Ban(pBanPool, pData, Seconds, pReason, VerbatimReason);
	if(Result != 0)
		return Result;

	// drop banned clients
	typename T::CDataType Data = *pData;
	for(int i = 0; i < MAX_CLIENTS; ++i)
	{
		if(Server()->m_aClients[i].m_State == CServer::CClient::STATE_EMPTY)
			continue;

		if(NetMatch(&Data, Server()->ClientAddr(i)))
		{
			CNetHash NetHash(&Data);
			char aBuf[256];
			MakeBanInfo(pBanPool->Find(&Data, &NetHash), aBuf, sizeof(aBuf), MSGTYPE_PLAYER);
			Server()->m_NetServer.Drop(i, aBuf);
		}
	}

	return Result;
}

int CServerBan::BanAddr(const NETADDR *pAddr, int Seconds, const char *pReason, bool VerbatimReason)
{
	return BanExt(&m_BanAddrPool, pAddr, Seconds, pReason, VerbatimReason);
}

int CServerBan::BanRange(const CNetRange *pRange, int Seconds, const char *pReason)
{
	if(pRange->IsValid())
		return BanExt(&m_BanRangePool, pRange, Seconds, pReason, true);

	Console()->Print(IConsole::OUTPUT_LEVEL_STANDARD, "net_ban", "ban failed (invalid range)");
	return -1;
}

void CServerBan::ConBanExt(IConsole::IResult *pResult, void *pUser)
{
	CServerBan *pThis = static_cast<CServerBan *>(pUser);

	const char *pStr = pResult->GetString(0);
	int Minutes = pResult->NumArguments() > 1 ? std::clamp(pResult->GetInteger(1), 0, 525600) : 10;
	const char *pReason = pResult->NumArguments() > 2 ? pResult->GetString(2) : "Follow the server rules. Type /rules into the chat.";

	if(str_isallnum(pStr))
	{
		int ClientId = str_toint(pStr);
		if(ClientId < 0 || ClientId >= MAX_CLIENTS || pThis->Server()->m_aClients[ClientId].m_State == CServer::CClient::STATE_EMPTY)
			pThis->Console()->Print(IConsole::OUTPUT_LEVEL_STANDARD, "net_ban", "ban error (invalid client id)");
		else
			pThis->BanAddr(pThis->Server()->ClientAddr(ClientId), Minutes * 60, pReason, false);
	}
	else
		ConBan(pResult, pUser);
}

void CServerBan::ConBanRegion(IConsole::IResult *pResult, void *pUser)
{
	const char *pRegion = pResult->GetString(0);
	if(str_comp_nocase(pRegion, g_Config.m_SvRegionName))
		return;

	pResult->RemoveArgument(0);
	ConBanExt(pResult, pUser);
}

void CServerBan::ConBanRegionRange(IConsole::IResult *pResult, void *pUser)
{
	CServerBan *pServerBan = static_cast<CServerBan *>(pUser);

	const char *pRegion = pResult->GetString(0);
	if(str_comp_nocase(pRegion, g_Config.m_SvRegionName))
		return;

	pResult->RemoveArgument(0);
	ConBanRange(pResult, static_cast<CNetBan *>(pServerBan));
}

// Not thread-safe!
class CRconClientLogger : public ILogger
{
	CServer *m_pServer;
	int m_ClientId;

public:
	CRconClientLogger(CServer *pServer, int ClientId) :
		m_pServer(pServer),
		m_ClientId(ClientId)
	{
	}
	void Log(const CLogMessage *pMessage) override;
};

void CRconClientLogger::Log(const CLogMessage *pMessage)
{
	if(m_Filter.Filters(pMessage))
	{
		return;
	}
	m_pServer->SendRconLogLine(m_ClientId, pMessage);
}

void CServer::CClient::Reset()
{
	// reset input
	for(auto &Input : m_aInputs)
		Input.m_GameTick = -1;
	m_CurrentInput = 0;
	mem_zero(&m_LastPreInput, sizeof(m_LastPreInput));
	mem_zero(&m_LatestInput, sizeof(m_LatestInput));

	m_Snapshots.PurgeAll();
	m_LastAckedSnapshot = -1;
	m_LastInputTick = -1;
	m_SnapRate = CClient::SNAPRATE_INIT;
	m_Score = -1;
	m_NextMapChunk = 0;
	m_Flags = 0;
	m_RedirectDropTime = 0;
}

CServer::CServer()
{
	m_pConfig = &g_Config;
	for(int i = 0; i < MAX_CLIENTS; i++)
		m_aDemoRecorder[i] = CDemoRecorder(&m_SnapshotDelta, true);
	m_aDemoRecorder[RECORDER_MANUAL] = CDemoRecorder(&m_SnapshotDelta, false);
	m_aDemoRecorder[RECORDER_AUTO] = CDemoRecorder(&m_SnapshotDelta, false);

	m_pGameServer = nullptr;

	m_CurrentGameTick = MIN_TICK;
	m_RunServer = UNINITIALIZED;

	m_aShutdownReason[0] = 0;

	for(int i = 0; i < NUM_MAP_TYPES; i++)
	{
		m_apCurrentMapData[i] = nullptr;
		m_aCurrentMapSize[i] = 0;
	}

	m_MapReload = false;
	m_SameMapReload = false;
	m_ReloadedWhenEmpty = false;
	m_aCurrentMap[0] = '\0';
	m_pCurrentMapName = m_aCurrentMap;
	m_aMapDownloadUrl[0] = '\0';

	m_RconClientId = IServer::RCON_CID_SERV;
	m_RconAuthLevel = AUTHED_ADMIN;

	m_ServerInfoFirstRequest = 0;
	m_ServerInfoNumRequests = 0;
	m_ServerInfoNeedsUpdate = false;

#ifdef CONF_FAMILY_UNIX
	m_ConnLoggingSocketCreated = false;
#endif

	m_pConnectionPool = new CDbConnectionPool();
	m_pRegister = nullptr;

	m_aErrorShutdownReason[0] = 0;

	Init();
}

CServer::~CServer()
{
	for(auto &pCurrentMapData : m_apCurrentMapData)
	{
		free(pCurrentMapData);
	}

	if(m_RunServer != UNINITIALIZED)
	{
		for(auto &Client : m_aClients)
		{
			free(Client.m_pPersistentData);
		}
	}
	free(m_pPersistentData);

	delete m_pRegister;
	delete m_pConnectionPool;
}

const char *CServer::DnsblStateStr(EDnsblState State)
{
	switch(State)
	{
	case EDnsblState::NONE:
		return "n/a";
	case EDnsblState::PENDING:
		return "pending";
	case EDnsblState::BLACKLISTED:
		return "black";
	case EDnsblState::WHITELISTED:
		return "white";
	}

	dbg_assert(false, "unreachable");
	dbg_break();
}

int CServer::ConsoleAccessLevel(int ClientId) const
{
	int AuthLevel = GetAuthedState(ClientId);
	switch(AuthLevel)
	{
	case AUTHED_ADMIN:
		return IConsole::ACCESS_LEVEL_ADMIN;
	case AUTHED_MOD:
		return IConsole::ACCESS_LEVEL_MOD;
	case AUTHED_HELPER:
		return IConsole::ACCESS_LEVEL_HELPER;
	};

	dbg_assert(false, "invalid auth level: %d", AuthLevel);
	dbg_break();
}

bool CServer::IsClientNameAvailable(int ClientId, const char *pNameRequest)
{
	// check for empty names
	if(!pNameRequest[0])
		return false;

	// check for names starting with /, as they can be abused to make people
	// write chat commands
	if(pNameRequest[0] == '/')
		return false;

	// make sure that two clients don't have the same name
	for(int i = 0; i < MAX_CLIENTS; i++)
	{
		if(i != ClientId && m_aClients[i].m_State >= CClient::STATE_READY)
		{
			if(str_utf8_comp_confusable(pNameRequest, m_aClients[i].m_aName) == 0)
				return false;
		}
	}

	return true;
}

bool CServer::SetClientNameImpl(int ClientId, const char *pNameRequest, bool Set)
{
	dbg_assert(0 <= ClientId && ClientId < MAX_CLIENTS, "invalid client id");
	if(m_aClients[ClientId].m_State < CClient::STATE_READY)
		return false;

	const CNameBan *pBanned = m_NameBans.IsBanned(pNameRequest);
	if(pBanned)
	{
		if(m_aClients[ClientId].m_State == CClient::STATE_READY && Set)
		{
			char aBuf[256];
			if(pBanned->m_aReason[0])
			{
				str_format(aBuf, sizeof(aBuf), "Kicked (your name is banned: %s)", pBanned->m_aReason);
			}
			else
			{
				str_copy(aBuf, "Kicked (your name is banned)");
			}
			Kick(ClientId, aBuf);
		}
		return false;
	}

	// trim the name
	char aTrimmedName[MAX_NAME_LENGTH];
	str_copy(aTrimmedName, str_utf8_skip_whitespaces(pNameRequest));
	str_utf8_trim_right(aTrimmedName);

	char aNameTry[MAX_NAME_LENGTH];
	str_copy(aNameTry, aTrimmedName);

	if(!IsClientNameAvailable(ClientId, aNameTry))
	{
		// auto rename
		for(int i = 1;; i++)
		{
			str_format(aNameTry, sizeof(aNameTry), "(%d)%s", i, aTrimmedName);
			if(IsClientNameAvailable(ClientId, aNameTry))
				break;
		}
	}

	bool Changed = str_comp(m_aClients[ClientId].m_aName, aNameTry) != 0;

	if(Set && Changed)
	{
		// set the client name
		str_copy(m_aClients[ClientId].m_aName, aNameTry);
		GameServer()->TeehistorianRecordPlayerName(ClientId, m_aClients[ClientId].m_aName);
	}

	return Changed;
}

bool CServer::SetClientClanImpl(int ClientId, const char *pClanRequest, bool Set)
{
	dbg_assert(0 <= ClientId && ClientId < MAX_CLIENTS, "invalid client id");
	if(m_aClients[ClientId].m_State < CClient::STATE_READY)
		return false;

	const CNameBan *pBanned = m_NameBans.IsBanned(pClanRequest);
	if(pBanned)
	{
		if(m_aClients[ClientId].m_State == CClient::STATE_READY && Set)
		{
			char aBuf[256];
			if(pBanned->m_aReason[0])
			{
				str_format(aBuf, sizeof(aBuf), "Kicked (your clan is banned: %s)", pBanned->m_aReason);
			}
			else
			{
				str_copy(aBuf, "Kicked (your clan is banned)");
			}
			Kick(ClientId, aBuf);
		}
		return false;
	}

	// trim the clan
	char aTrimmedClan[MAX_CLAN_LENGTH];
	str_copy(aTrimmedClan, str_utf8_skip_whitespaces(pClanRequest));
	str_utf8_trim_right(aTrimmedClan);

	bool Changed = str_comp(m_aClients[ClientId].m_aClan, aTrimmedClan) != 0;

	if(Set)
	{
		// set the client clan
		str_copy(m_aClients[ClientId].m_aClan, aTrimmedClan);
	}

	return Changed;
}

bool CServer::WouldClientNameChange(int ClientId, const char *pNameRequest)
{
	return SetClientNameImpl(ClientId, pNameRequest, false);
}

bool CServer::WouldClientClanChange(int ClientId, const char *pClanRequest)
{
	return SetClientClanImpl(ClientId, pClanRequest, false);
}

void CServer::SetClientName(int ClientId, const char *pName)
{
	SetClientNameImpl(ClientId, pName, true);
}

void CServer::SetClientClan(int ClientId, const char *pClan)
{
	SetClientClanImpl(ClientId, pClan, true);
}

void CServer::SetClientCountry(int ClientId, int Country)
{
	if(ClientId < 0 || ClientId >= MAX_CLIENTS || m_aClients[ClientId].m_State < CClient::STATE_READY)
		return;

	m_aClients[ClientId].m_Country = Country;
}

void CServer::SetClientScore(int ClientId, std::optional<int> Score)
{
	if(ClientId < 0 || ClientId >= MAX_CLIENTS || m_aClients[ClientId].m_State < CClient::STATE_READY)
		return;

	if(m_aClients[ClientId].m_Score != Score)
		ExpireServerInfo();

	m_aClients[ClientId].m_Score = Score;
}

void CServer::SetClientFlags(int ClientId, int Flags)
{
	if(ClientId < 0 || ClientId >= MAX_CLIENTS || m_aClients[ClientId].m_State < CClient::STATE_READY)
		return;

	m_aClients[ClientId].m_Flags = Flags;
}

void CServer::Kick(int ClientId, const char *pReason)
{
	if(ClientId < 0 || ClientId >= MAX_CLIENTS || m_aClients[ClientId].m_State == CClient::STATE_EMPTY)
	{
		Console()->Print(IConsole::OUTPUT_LEVEL_STANDARD, "server", "invalid client id to kick");
		return;
	}
	else if(m_RconClientId == ClientId)
	{
		Console()->Print(IConsole::OUTPUT_LEVEL_STANDARD, "server", "you can't kick yourself");
		return;
	}
	else if(GetAuthedState(ClientId) > m_RconAuthLevel)
	{
		Console()->Print(IConsole::OUTPUT_LEVEL_STANDARD, "server", "kick command denied");
		return;
	}

	m_NetServer.Drop(ClientId, pReason);
}

void CServer::Ban(int ClientId, int Seconds, const char *pReason, bool VerbatimReason)
{
	m_NetServer.NetBan()->BanAddr(ClientAddr(ClientId), Seconds, pReason, VerbatimReason);
}

void CServer::ReconnectClient(int ClientId)
{
	dbg_assert(0 <= ClientId && ClientId < MAX_CLIENTS, "invalid client id");

	if(GetClientVersion(ClientId) < VERSION_DDNET_RECONNECT)
	{
		RedirectClient(ClientId, m_NetServer.Address().port);
		return;
	}
	log_info("server", "telling client to reconnect, cid=%d", ClientId);

	CMsgPacker Msg(NETMSG_RECONNECT, true);
	SendMsg(&Msg, MSGFLAG_VITAL | MSGFLAG_FLUSH, ClientId);

	if(m_aClients[ClientId].m_State >= CClient::STATE_READY)
	{
		GameServer()->OnClientDrop(ClientId, "reconnect");
	}

	m_aClients[ClientId].m_RedirectDropTime = time_get() + time_freq() * 10;
	m_aClients[ClientId].m_State = CClient::STATE_REDIRECTED;
}

void CServer::RedirectClient(int ClientId, int Port)
{
	dbg_assert(0 <= ClientId && ClientId < MAX_CLIENTS, "invalid client id");

	bool SupportsRedirect = GetClientVersion(ClientId) >= VERSION_DDNET_REDIRECT;

	log_info("server", "redirecting client, cid=%d port=%d supported=%d", ClientId, Port, SupportsRedirect);

	if(!SupportsRedirect)
	{
		char aBuf[128];
		bool SamePort = Port == this->Port();
		str_format(aBuf, sizeof(aBuf), "Redirect unsupported: please connect to port %d", Port);
		Kick(ClientId, SamePort ? "Redirect unsupported: please reconnect" : aBuf);
		return;
	}

	CMsgPacker Msg(NETMSG_REDIRECT, true);
	Msg.AddInt(Port);
	SendMsg(&Msg, MSGFLAG_VITAL | MSGFLAG_FLUSH, ClientId);

	if(m_aClients[ClientId].m_State >= CClient::STATE_READY)
	{
		GameServer()->OnClientDrop(ClientId, "redirect");
	}

	m_aClients[ClientId].m_RedirectDropTime = time_get() + time_freq() * 10;
	m_aClients[ClientId].m_State = CClient::STATE_REDIRECTED;
}

int64_t CServer::TickStartTime(int Tick)
{
	return m_GameStartTime + (time_freq() * Tick) / TickSpeed();
}

int CServer::Init()
{
	for(auto &Client : m_aClients)
	{
		Client.m_State = CClient::STATE_EMPTY;
		Client.m_aName[0] = 0;
		Client.m_aClan[0] = 0;
		Client.m_Country = -1;
		Client.m_Snapshots.Init();
		Client.m_Traffic = 0;
		Client.m_TrafficSince = 0;
		Client.m_ShowIps = false;
		Client.m_DebugDummy = false;
		Client.m_AuthKey = -1;
		Client.m_Latency = 0;
		Client.m_Sixup = false;
		Client.m_RedirectDropTime = 0;
	}

	m_CurrentGameTick = MIN_TICK;

	m_AnnouncementLastLine = -1;
	mem_zero(m_aPrevStates, sizeof(m_aPrevStates));

	return 0;
}

void CServer::SendLogLine(const CLogMessage *pMessage)
{
	if(pMessage->m_Level <= IConsole::ToLogLevelFilter(g_Config.m_ConsoleOutputLevel))
	{
		SendRconLogLine(-1, pMessage);
	}
	if(pMessage->m_Level <= IConsole::ToLogLevelFilter(g_Config.m_EcOutputLevel))
	{
		m_Econ.Send(-1, pMessage->m_aLine);
	}
}

void CServer::SetRconCid(int ClientId)
{
	m_RconClientId = ClientId;
}

int CServer::GetAuthedState(int ClientId) const
{
	dbg_assert(ClientId >= 0 && ClientId < MAX_CLIENTS, "ClientId is not valid");
	dbg_assert(m_aClients[ClientId].m_State != CServer::CClient::STATE_EMPTY, "Client slot is empty");
	return m_AuthManager.KeyLevel(m_aClients[ClientId].m_AuthKey);
}

bool CServer::IsRconAuthed(int ClientId) const
{
	return GetAuthedState(ClientId) != AUTHED_NO;
}

bool CServer::IsRconAuthedAdmin(int ClientId) const
{
	return GetAuthedState(ClientId) == AUTHED_ADMIN;
}

const char *CServer::GetAuthName(int ClientId) const
{
	dbg_assert(ClientId >= 0 && ClientId < MAX_CLIENTS, "ClientId is not valid");
	dbg_assert(m_aClients[ClientId].m_State != CServer::CClient::STATE_EMPTY, "Client slot is empty");
	int Key = m_aClients[ClientId].m_AuthKey;
	dbg_assert(Key != -1, "Client not authed");
	return m_AuthManager.KeyIdent(Key);
}

bool CServer::HasAuthHidden(int ClientId) const
{
	dbg_assert(ClientId >= 0 && ClientId < MAX_CLIENTS, "ClientId is not valid");
	return m_aClients[ClientId].m_AuthHidden;
}

bool CServer::GetClientInfo(int ClientId, CClientInfo *pInfo) const
{
	dbg_assert(ClientId >= 0 && ClientId < MAX_CLIENTS, "ClientId is not valid");
	dbg_assert(pInfo != nullptr, "pInfo cannot be null");

	if(m_aClients[ClientId].m_State == CClient::STATE_INGAME)
	{
		pInfo->m_pName = m_aClients[ClientId].m_aName;
		pInfo->m_Latency = m_aClients[ClientId].m_Latency;
		pInfo->m_GotDDNetVersion = m_aClients[ClientId].m_DDNetVersionSettled;
		pInfo->m_DDNetVersion = m_aClients[ClientId].m_DDNetVersion >= 0 ? m_aClients[ClientId].m_DDNetVersion : VERSION_VANILLA;
		if(m_aClients[ClientId].m_GotDDNetVersionPacket)
		{
			pInfo->m_pConnectionId = &m_aClients[ClientId].m_ConnectionId;
			pInfo->m_pDDNetVersionStr = m_aClients[ClientId].m_aDDNetVersionStr;
		}
		else
		{
			pInfo->m_pConnectionId = nullptr;
			pInfo->m_pDDNetVersionStr = nullptr;
		}
		return true;
	}
	return false;
}

void CServer::SetClientDDNetVersion(int ClientId, int DDNetVersion)
{
	dbg_assert(ClientId >= 0 && ClientId < MAX_CLIENTS, "ClientId is not valid");

	if(m_aClients[ClientId].m_State == CClient::STATE_INGAME)
	{
		m_aClients[ClientId].m_DDNetVersion = DDNetVersion;
		m_aClients[ClientId].m_DDNetVersionSettled = true;
	}
}

const NETADDR *CServer::ClientAddr(int ClientId) const
{
	dbg_assert(ClientId >= 0 && ClientId < MAX_CLIENTS, "ClientId is not valid");
	dbg_assert(m_aClients[ClientId].m_State != CServer::CClient::STATE_EMPTY, "Client slot is empty");
	if(m_aClients[ClientId].m_DebugDummy)
	{
		return &m_aClients[ClientId].m_DebugDummyAddr;
	}
	return m_NetServer.ClientAddr(ClientId);
}

const std::array<char, NETADDR_MAXSTRSIZE> &CServer::ClientAddrStringImpl(int ClientId, bool IncludePort) const
{
	dbg_assert(ClientId >= 0 && ClientId < MAX_CLIENTS, "ClientId is not valid");
	dbg_assert(m_aClients[ClientId].m_State != CServer::CClient::STATE_EMPTY, "Client slot is empty");
	if(m_aClients[ClientId].m_DebugDummy)
	{
		return IncludePort ? m_aClients[ClientId].m_aDebugDummyAddrString : m_aClients[ClientId].m_aDebugDummyAddrStringNoPort;
	}
	return m_NetServer.ClientAddrString(ClientId, IncludePort);
}

const char *CServer::ClientName(int ClientId) const
{
	if(ClientId < 0 || ClientId >= MAX_CLIENTS || m_aClients[ClientId].m_State == CServer::CClient::STATE_EMPTY)
		return "(invalid)";
	if(m_aClients[ClientId].m_State == CServer::CClient::STATE_INGAME || m_aClients[ClientId].m_State == CServer::CClient::STATE_REDIRECTED)
		return m_aClients[ClientId].m_aName;
	else
		return "(connecting)";
}

const char *CServer::ClientClan(int ClientId) const
{
	if(ClientId < 0 || ClientId >= MAX_CLIENTS || m_aClients[ClientId].m_State == CServer::CClient::STATE_EMPTY)
		return "";
	if(m_aClients[ClientId].m_State == CServer::CClient::STATE_INGAME)
		return m_aClients[ClientId].m_aClan;
	else
		return "";
}

int CServer::ClientCountry(int ClientId) const
{
	if(ClientId < 0 || ClientId >= MAX_CLIENTS || m_aClients[ClientId].m_State == CServer::CClient::STATE_EMPTY)
		return -1;
	if(m_aClients[ClientId].m_State == CServer::CClient::STATE_INGAME)
		return m_aClients[ClientId].m_Country;
	else
		return -1;
}

bool CServer::ClientSlotEmpty(int ClientId) const
{
	return ClientId >= 0 && ClientId < MAX_CLIENTS && m_aClients[ClientId].m_State == CServer::CClient::STATE_EMPTY;
}

bool CServer::ClientIngame(int ClientId) const
{
	return ClientId >= 0 && ClientId < MAX_CLIENTS && m_aClients[ClientId].m_State == CServer::CClient::STATE_INGAME;
}

int CServer::Port() const
{
	return m_NetServer.Address().port;
}

int CServer::MaxClients() const
{
	return m_RunServer == UNINITIALIZED ? 0 : m_NetServer.MaxClients();
}

int CServer::ClientCount() const
{
	int ClientCount = 0;
	for(const auto &Client : m_aClients)
	{
		if(Client.m_State != CClient::STATE_EMPTY)
		{
			ClientCount++;
		}
	}

	return ClientCount;
}

int CServer::DistinctClientCount() const
{
	const NETADDR *apAddresses[MAX_CLIENTS];
	for(int i = 0; i < MAX_CLIENTS; i++)
	{
		// connecting clients with spoofed ips can clog slots without being ingame
		apAddresses[i] = ClientIngame(i) ? ClientAddr(i) : nullptr;
	}

	int ClientCount = 0;
	for(int i = 0; i < MAX_CLIENTS; i++)
	{
		if(apAddresses[i] == nullptr)
		{
			continue;
		}
		ClientCount++;
		for(int j = 0; j < i; j++)
		{
			if(apAddresses[j] != nullptr && !net_addr_comp_noport(apAddresses[i], apAddresses[j]))
			{
				ClientCount--;
				break;
			}
		}
	}
	return ClientCount;
}

int CServer::GetClientVersion(int ClientId) const
{
	// Assume latest client version for server demos
	if(ClientId == SERVER_DEMO_CLIENT)
		return DDNET_VERSION_NUMBER;

	CClientInfo Info;
	if(GetClientInfo(ClientId, &Info))
		return Info.m_DDNetVersion;
	return VERSION_NONE;
}

static inline bool RepackMsg(const CMsgPacker *pMsg, CPacker &Packer, bool Sixup)
{
	int MsgId = pMsg->m_MsgId;
	Packer.Reset();

	if(Sixup && !pMsg->m_NoTranslate)
	{
		if(pMsg->m_System)
		{
			if(MsgId >= OFFSET_UUID)
				;
			else if(MsgId >= NETMSG_MAP_CHANGE && MsgId <= NETMSG_MAP_DATA)
				;
			else if(MsgId >= NETMSG_CON_READY && MsgId <= NETMSG_INPUTTIMING)
				MsgId += 1;
			else if(MsgId == NETMSG_RCON_LINE)
				MsgId = protocol7::NETMSG_RCON_LINE;
			else if(MsgId >= NETMSG_PING && MsgId <= NETMSG_PING_REPLY)
				MsgId += 4;
			else if(MsgId >= NETMSG_RCON_CMD_ADD && MsgId <= NETMSG_RCON_CMD_REM)
				MsgId -= 11;
			else
			{
				log_error("net", "DROP send sys %d", MsgId);
				return false;
			}
		}
		else
		{
			if(MsgId >= 0 && MsgId < OFFSET_UUID)
				MsgId = Msg_SixToSeven(MsgId);

			if(MsgId < 0)
				return false;
		}
	}

	if(MsgId < OFFSET_UUID)
	{
		Packer.AddInt((MsgId << 1) | (pMsg->m_System ? 1 : 0));
	}
	else
	{
		Packer.AddInt(pMsg->m_System ? 1 : 0); // NETMSG_EX, NETMSGTYPE_EX
		g_UuidManager.PackUuid(MsgId, &Packer);
	}
	Packer.AddRaw(pMsg->Data(), pMsg->Size());

	return true;
}

int CServer::SendMsg(CMsgPacker *pMsg, int Flags, int ClientId)
{
	CNetChunk Packet;
	mem_zero(&Packet, sizeof(CNetChunk));
	if(Flags & MSGFLAG_VITAL)
		Packet.m_Flags |= NETSENDFLAG_VITAL;
	if(Flags & MSGFLAG_FLUSH)
		Packet.m_Flags |= NETSENDFLAG_FLUSH;

	if(ClientId < 0)
	{
		CPacker Pack6, Pack7;
		if(!RepackMsg(pMsg, Pack6, false))
			return -1;
		if(!RepackMsg(pMsg, Pack7, true))
			return -1;

		// write message to demo recorders
		if(!(Flags & MSGFLAG_NORECORD))
		{
			for(auto &Recorder : m_aDemoRecorder)
				if(Recorder.IsRecording())
					Recorder.RecordMessage(Pack6.Data(), Pack6.Size());
		}

		if(!(Flags & MSGFLAG_NOSEND))
		{
			for(int i = 0; i < MAX_CLIENTS; i++)
			{
				if(m_aClients[i].m_State == CClient::STATE_INGAME)
				{
					CPacker *pPack = m_aClients[i].m_Sixup ? &Pack7 : &Pack6;
					Packet.m_pData = pPack->Data();
					Packet.m_DataSize = pPack->Size();
					Packet.m_ClientId = i;
					if(Antibot()->OnEngineServerMessage(i, Packet.m_pData, Packet.m_DataSize, Flags))
					{
						continue;
					}
					m_NetServer.Send(&Packet);
				}
			}
		}
	}
	else
	{
		CPacker Pack;
		if(!RepackMsg(pMsg, Pack, m_aClients[ClientId].m_Sixup))
			return -1;

		Packet.m_ClientId = ClientId;
		Packet.m_pData = Pack.Data();
		Packet.m_DataSize = Pack.Size();

		if(Antibot()->OnEngineServerMessage(ClientId, Packet.m_pData, Packet.m_DataSize, Flags))
		{
			return 0;
		}

		// write message to demo recorders
		if(!(Flags & MSGFLAG_NORECORD))
		{
			if(m_aDemoRecorder[ClientId].IsRecording())
				m_aDemoRecorder[ClientId].RecordMessage(Pack.Data(), Pack.Size());
			if(m_aDemoRecorder[RECORDER_MANUAL].IsRecording())
				m_aDemoRecorder[RECORDER_MANUAL].RecordMessage(Pack.Data(), Pack.Size());
			if(m_aDemoRecorder[RECORDER_AUTO].IsRecording())
				m_aDemoRecorder[RECORDER_AUTO].RecordMessage(Pack.Data(), Pack.Size());
		}

		if(!(Flags & MSGFLAG_NOSEND))
			m_NetServer.Send(&Packet);
	}

	return 0;
}

void CServer::SendMsgRaw(int ClientId, const void *pData, int Size, int Flags)
{
	CNetChunk Packet;
	mem_zero(&Packet, sizeof(CNetChunk));
	Packet.m_ClientId = ClientId;
	Packet.m_pData = pData;
	Packet.m_DataSize = Size;
	Packet.m_Flags = 0;
	if(Flags & MSGFLAG_VITAL)
	{
		Packet.m_Flags |= NETSENDFLAG_VITAL;
	}
	if(Flags & MSGFLAG_FLUSH)
	{
		Packet.m_Flags |= NETSENDFLAG_FLUSH;
	}
	m_NetServer.Send(&Packet);
}

void CServer::DoSnapshot()
{
	bool IsGlobalSnap = Config()->m_SvHighBandwidth || (m_CurrentGameTick % 2) == 0;

	if(m_aDemoRecorder[RECORDER_MANUAL].IsRecording() || m_aDemoRecorder[RECORDER_AUTO].IsRecording())
	{
		// create snapshot for demo recording
		char aData[CSnapshot::MAX_SIZE];

		// build snap and possibly add some messages
		m_SnapshotBuilder.Init();
		GameServer()->OnSnap(-1, IsGlobalSnap);
		int SnapshotSize = m_SnapshotBuilder.Finish(aData);

		// write snapshot
		if(m_aDemoRecorder[RECORDER_MANUAL].IsRecording())
			m_aDemoRecorder[RECORDER_MANUAL].RecordSnapshot(Tick(), aData, SnapshotSize);
		if(m_aDemoRecorder[RECORDER_AUTO].IsRecording())
			m_aDemoRecorder[RECORDER_AUTO].RecordSnapshot(Tick(), aData, SnapshotSize);
	}

	// create snapshots for all clients
	for(int i = 0; i < MaxClients(); i++)
	{
		// client must be ingame to receive snapshots
		if(m_aClients[i].m_State != CClient::STATE_INGAME)
			continue;

		// this client is trying to recover, don't spam snapshots
		if(m_aClients[i].m_SnapRate == CClient::SNAPRATE_RECOVER && (Tick() % TickSpeed()) != 0)
			continue;

		// this client is trying to recover, don't spam snapshots
		if(m_aClients[i].m_SnapRate == CClient::SNAPRATE_INIT && (Tick() % 10) != 0)
			continue;

		// only allow clients with forced high bandwidth on spectate to receive snapshots on non-global ticks
		if(!IsGlobalSnap && !(m_aClients[i].m_ForceHighBandwidthOnSpectate && GameServer()->IsClientHighBandwidth(i)))
		{
			// <FoxNet
			if(IsSixup(i))
				continue;
			if(!m_aClients[i].m_HighBandwidth)
				continue;
			// FoxNet>
		}

		{
			m_SnapshotBuilder.Init(m_aClients[i].m_Sixup);

			// only snap events on global ticks
			GameServer()->OnSnap(i, IsGlobalSnap);

			// finish snapshot
			char aData[CSnapshot::MAX_SIZE];
			CSnapshot *pData = (CSnapshot *)aData; // Fix compiler warning for strict-aliasing
			int SnapshotSize = m_SnapshotBuilder.Finish(pData);

			if(m_aDemoRecorder[i].IsRecording())
			{
				// write snapshot
				m_aDemoRecorder[i].RecordSnapshot(Tick(), aData, SnapshotSize);
			}

			int Crc = pData->Crc();

			// remove old snapshots
			// keep 3 seconds worth of snapshots
			m_aClients[i].m_Snapshots.PurgeUntil(m_CurrentGameTick - TickSpeed() * 3);

			// save the snapshot
			m_aClients[i].m_Snapshots.Add(m_CurrentGameTick, time_get(), SnapshotSize, pData, 0, nullptr);

			// find snapshot that we can perform delta against
			int DeltaTick = -1;
			const CSnapshot *pDeltashot = CSnapshot::EmptySnapshot();
			{
				int DeltashotSize = m_aClients[i].m_Snapshots.Get(m_aClients[i].m_LastAckedSnapshot, nullptr, &pDeltashot, nullptr);
				if(DeltashotSize >= 0)
					DeltaTick = m_aClients[i].m_LastAckedSnapshot;
				else
				{
					// no acked package found, force client to recover rate
					if(m_aClients[i].m_SnapRate == CClient::SNAPRATE_FULL)
						m_aClients[i].m_SnapRate = CClient::SNAPRATE_RECOVER;
				}
			}

			// create delta
			m_SnapshotDelta.SetStaticsize(protocol7::NETEVENTTYPE_SOUNDWORLD, m_aClients[i].m_Sixup);
			m_SnapshotDelta.SetStaticsize(protocol7::NETEVENTTYPE_DAMAGE, m_aClients[i].m_Sixup);
			char aDeltaData[CSnapshot::MAX_SIZE];
			int DeltaSize = m_SnapshotDelta.CreateDelta(pDeltashot, pData, aDeltaData);

			if(DeltaSize)
			{
				// compress it
				const int MaxSize = MAX_SNAPSHOT_PACKSIZE;

				char aCompData[CSnapshot::MAX_SIZE];
				SnapshotSize = CVariableInt::Compress(aDeltaData, DeltaSize, aCompData, sizeof(aCompData));
				int NumPackets = (SnapshotSize + MaxSize - 1) / MaxSize;

				for(int n = 0, Left = SnapshotSize; Left > 0; n++)
				{
					int Chunk = Left < MaxSize ? Left : MaxSize;
					Left -= Chunk;

					if(NumPackets == 1)
					{
						CMsgPacker Msg(NETMSG_SNAPSINGLE, true);
						Msg.AddInt(m_CurrentGameTick);
						Msg.AddInt(m_CurrentGameTick - DeltaTick);
						Msg.AddInt(Crc);
						Msg.AddInt(Chunk);
						Msg.AddRaw(&aCompData[n * MaxSize], Chunk);
						SendMsg(&Msg, MSGFLAG_FLUSH, i);
					}
					else
					{
						CMsgPacker Msg(NETMSG_SNAP, true);
						Msg.AddInt(m_CurrentGameTick);
						Msg.AddInt(m_CurrentGameTick - DeltaTick);
						Msg.AddInt(NumPackets);
						Msg.AddInt(n);
						Msg.AddInt(Crc);
						Msg.AddInt(Chunk);
						Msg.AddRaw(&aCompData[n * MaxSize], Chunk);
						SendMsg(&Msg, MSGFLAG_FLUSH, i);
					}
				}
			}
			else
			{
				CMsgPacker Msg(NETMSG_SNAPEMPTY, true);
				Msg.AddInt(m_CurrentGameTick);
				Msg.AddInt(m_CurrentGameTick - DeltaTick);
				SendMsg(&Msg, MSGFLAG_FLUSH, i);
			}
		}
	}

	if(IsGlobalSnap)
	{
		GameServer()->OnPostGlobalSnap();
	}
}

int CServer::ClientRejoinCallback(int ClientId, void *pUser)
{
	CServer *pThis = (CServer *)pUser;

	pThis->m_aClients[ClientId].m_AuthKey = -1;
	pThis->m_aClients[ClientId].m_pRconCmdToSend = nullptr;
	pThis->m_aClients[ClientId].m_MaplistEntryToSend = CClient::MAPLIST_UNINITIALIZED;
	pThis->m_aClients[ClientId].m_DDNetVersion = VERSION_NONE;
	pThis->m_aClients[ClientId].m_GotDDNetVersionPacket = false;
	pThis->m_aClients[ClientId].m_DDNetVersionSettled = false;

	pThis->m_aClients[ClientId].Reset();

	pThis->GameServer()->TeehistorianRecordPlayerRejoin(ClientId);
	pThis->Antibot()->OnEngineClientDrop(ClientId, "rejoin");
	pThis->Antibot()->OnEngineClientJoin(ClientId);

	pThis->SendMap(ClientId);

	return 0;
}

int CServer::NewClientNoAuthCallback(int ClientId, void *pUser)
{
	CServer *pThis = (CServer *)pUser;

	pThis->m_aClients[ClientId].m_DnsblState = EDnsblState::NONE;

	pThis->m_aClients[ClientId].m_State = CClient::STATE_CONNECTING;
	pThis->m_aClients[ClientId].m_aName[0] = 0;
	pThis->m_aClients[ClientId].m_aClan[0] = 0;
	pThis->m_aClients[ClientId].m_Country = -1;
	pThis->m_aClients[ClientId].m_AuthKey = -1;
	pThis->m_aClients[ClientId].m_AuthTries = 0;
	pThis->m_aClients[ClientId].m_AuthHidden = false;
	pThis->m_aClients[ClientId].m_pRconCmdToSend = nullptr;
	pThis->m_aClients[ClientId].m_MaplistEntryToSend = CClient::MAPLIST_UNINITIALIZED;
	pThis->m_aClients[ClientId].m_ShowIps = false;
	pThis->m_aClients[ClientId].m_DebugDummy = false;
	pThis->m_aClients[ClientId].m_ForceHighBandwidthOnSpectate = false;
	pThis->m_aClients[ClientId].m_DDNetVersion = VERSION_NONE;
	pThis->m_aClients[ClientId].m_GotDDNetVersionPacket = false;
	pThis->m_aClients[ClientId].m_DDNetVersionSettled = false;
	pThis->m_aClients[ClientId].Reset();

	pThis->GameServer()->TeehistorianRecordPlayerJoin(ClientId, false);
	pThis->Antibot()->OnEngineClientJoin(ClientId);

	pThis->SendCapabilities(ClientId);
	pThis->SendMap(ClientId);
#if defined(CONF_FAMILY_UNIX)
	pThis->SendConnLoggingCommand(OPEN_SESSION, pThis->ClientAddr(ClientId));
#endif
	// <FoxNet
	pThis->m_aClients[ClientId].ResetContent();
	// FoxNet>
	return 0;
}

int CServer::NewClientCallback(int ClientId, void *pUser, bool Sixup)
{
	CServer *pThis = (CServer *)pUser;
	pThis->m_aClients[ClientId].m_State = CClient::STATE_PREAUTH;
	pThis->m_aClients[ClientId].m_DnsblState = EDnsblState::NONE;
	pThis->m_aClients[ClientId].m_aName[0] = 0;
	pThis->m_aClients[ClientId].m_aClan[0] = 0;
	pThis->m_aClients[ClientId].m_Country = -1;
	pThis->m_aClients[ClientId].m_AuthKey = -1;
	pThis->m_aClients[ClientId].m_AuthTries = 0;
	pThis->m_aClients[ClientId].m_AuthHidden = false;
	pThis->m_aClients[ClientId].m_pRconCmdToSend = nullptr;
	pThis->m_aClients[ClientId].m_MaplistEntryToSend = CClient::MAPLIST_UNINITIALIZED;
	pThis->m_aClients[ClientId].m_Traffic = 0;
	pThis->m_aClients[ClientId].m_TrafficSince = 0;
	pThis->m_aClients[ClientId].m_ShowIps = false;
	pThis->m_aClients[ClientId].m_DebugDummy = false;
	pThis->m_aClients[ClientId].m_ForceHighBandwidthOnSpectate = false;
	pThis->m_aClients[ClientId].m_DDNetVersion = VERSION_NONE;
	pThis->m_aClients[ClientId].m_GotDDNetVersionPacket = false;
	pThis->m_aClients[ClientId].m_DDNetVersionSettled = false;
	pThis->m_aClients[ClientId].Reset();
	pThis->m_aClients[ClientId].m_Sixup = Sixup;

	pThis->GameServer()->TeehistorianRecordPlayerJoin(ClientId, Sixup);
	pThis->Antibot()->OnEngineClientJoin(ClientId);

#if defined(CONF_FAMILY_UNIX)
	pThis->SendConnLoggingCommand(OPEN_SESSION, pThis->ClientAddr(ClientId));
#endif
	// <FoxNet
	pThis->m_aClients[ClientId].ResetContent();
	// FoxNet>
	return 0;
}

void CServer::InitDnsbl(int ClientId)
{
	NETADDR Addr = *ClientAddr(ClientId);

	// TODO: support ipv6
	if(Addr.type != NETTYPE_IPV4)
		return;

	// build dnsbl host lookup
	char aBuf[256];
	if(Config()->m_SvDnsblKey[0] == '\0')
	{
		// without key
		str_format(aBuf, sizeof(aBuf), "%d.%d.%d.%d.%s", Addr.ip[3], Addr.ip[2], Addr.ip[1], Addr.ip[0], Config()->m_SvDnsblHost);
	}
	else
	{
		// with key
		str_format(aBuf, sizeof(aBuf), "%s.%d.%d.%d.%d.%s", Config()->m_SvDnsblKey, Addr.ip[3], Addr.ip[2], Addr.ip[1], Addr.ip[0], Config()->m_SvDnsblHost);
	}

	m_aClients[ClientId].m_pDnsblLookup = std::make_shared<CHostLookup>(aBuf, NETTYPE_IPV4);
	Engine()->AddJob(m_aClients[ClientId].m_pDnsblLookup);
	m_aClients[ClientId].m_DnsblState = EDnsblState::PENDING;
}

#ifdef CONF_FAMILY_UNIX
void CServer::SendConnLoggingCommand(CONN_LOGGING_CMD Cmd, const NETADDR *pAddr)
{
	if(!Config()->m_SvConnLoggingServer[0] || !m_ConnLoggingSocketCreated)
		return;

	// pack the data and send it
	unsigned char aData[23] = {0};
	aData[0] = Cmd;
	mem_copy(&aData[1], &pAddr->type, 4);
	mem_copy(&aData[5], pAddr->ip, 16);
	mem_copy(&aData[21], &pAddr->port, 2);

	net_unix_send(m_ConnLoggingSocket, &m_ConnLoggingDestAddr, aData, sizeof(aData));
}
#endif

int CServer::DelClientCallback(int ClientId, const char *pReason, void *pUser)
{
	CServer *pThis = (CServer *)pUser;

	char aBuf[256];
	str_format(aBuf, sizeof(aBuf), "client dropped. cid=%d addr=<{%s}> reason='%s'", ClientId, pThis->ClientAddrString(ClientId, true), pReason);
	pThis->Console()->Print(IConsole::OUTPUT_LEVEL_ADDINFO, "server", aBuf);

#if defined(CONF_FAMILY_UNIX)
	// Make copy of address because the client slot will be empty at the end of the function
	const NETADDR Addr = *pThis->ClientAddr(ClientId);
#endif

	// notify the mod about the drop
	if(pThis->m_aClients[ClientId].m_State >= CClient::STATE_READY)
		pThis->GameServer()->OnClientDrop(ClientId, pReason);

	pThis->m_aClients[ClientId].m_State = CClient::STATE_EMPTY;
	pThis->m_aClients[ClientId].m_aName[0] = 0;
	pThis->m_aClients[ClientId].m_aClan[0] = 0;
	pThis->m_aClients[ClientId].m_Country = -1;
	pThis->m_aClients[ClientId].m_AuthKey = -1;
	pThis->m_aClients[ClientId].m_AuthTries = 0;
	pThis->m_aClients[ClientId].m_AuthHidden = false;
	pThis->m_aClients[ClientId].m_pRconCmdToSend = nullptr;
	pThis->m_aClients[ClientId].m_MaplistEntryToSend = CClient::MAPLIST_UNINITIALIZED;
	pThis->m_aClients[ClientId].m_Traffic = 0;
	pThis->m_aClients[ClientId].m_TrafficSince = 0;
	pThis->m_aClients[ClientId].m_ShowIps = false;
	pThis->m_aClients[ClientId].m_DebugDummy = false;
	pThis->m_aClients[ClientId].m_ForceHighBandwidthOnSpectate = false;
	pThis->m_aPrevStates[ClientId] = CClient::STATE_EMPTY;
	pThis->m_aClients[ClientId].m_Snapshots.PurgeAll();
	pThis->m_aClients[ClientId].m_Sixup = false;
	pThis->m_aClients[ClientId].m_RedirectDropTime = 0;
	pThis->m_aClients[ClientId].m_HasPersistentData = false;

	pThis->GameServer()->TeehistorianRecordPlayerDrop(ClientId, pReason);
	pThis->Antibot()->OnEngineClientDrop(ClientId, pReason);
#if defined(CONF_FAMILY_UNIX)
	pThis->SendConnLoggingCommand(CLOSE_SESSION, &Addr);
#endif
	// <FoxNet
	pThis->m_aClients[ClientId].ResetContent();
	// FoxNet>
	return 0;
}

void CServer::SendRconType(int ClientId, bool UsernameReq)
{
	CMsgPacker Msg(NETMSG_RCONTYPE, true);
	Msg.AddInt(UsernameReq);
	SendMsg(&Msg, MSGFLAG_VITAL, ClientId);
}

void CServer::GetMapInfo(char *pMapName, int MapNameSize, int *pMapSize, SHA256_DIGEST *pMapSha256, int *pMapCrc)
{
	str_copy(pMapName, GetMapName(), MapNameSize);
	*pMapSize = m_aCurrentMapSize[MAP_TYPE_SIX];
	*pMapSha256 = m_aCurrentMapSha256[MAP_TYPE_SIX];
	*pMapCrc = m_aCurrentMapCrc[MAP_TYPE_SIX];
}

void CServer::SendCapabilities(int ClientId)
{
	CMsgPacker Msg(NETMSG_CAPABILITIES, true);
	Msg.AddInt(SERVERCAP_CURVERSION); // version
	Msg.AddInt(SERVERCAPFLAG_DDNET | SERVERCAPFLAG_CHATTIMEOUTCODE | SERVERCAPFLAG_ANYPLAYERFLAG | SERVERCAPFLAG_PINGEX | SERVERCAPFLAG_ALLOWDUMMY | SERVERCAPFLAG_SYNCWEAPONINPUT); // flags
	SendMsg(&Msg, MSGFLAG_VITAL, ClientId);
}

void CServer::SendMap(int ClientId)
{
	int MapType = IsSixup(ClientId) ? MAP_TYPE_SIXUP : MAP_TYPE_SIX;
	{
		CMsgPacker Msg(NETMSG_MAP_DETAILS, true);
		Msg.AddString(GetMapName(), 0);
		Msg.AddRaw(&m_aCurrentMapSha256[MapType].data, sizeof(m_aCurrentMapSha256[MapType].data));
		Msg.AddInt(m_aCurrentMapCrc[MapType]);
		Msg.AddInt(m_aCurrentMapSize[MapType]);
		if(m_aMapDownloadUrl[0])
		{
			Msg.AddString(m_aMapDownloadUrl, 0);
		}
		else
		{
			Msg.AddString("", 0);
		}
		SendMsg(&Msg, MSGFLAG_VITAL, ClientId);
	}
	{
		CMsgPacker Msg(NETMSG_MAP_CHANGE, true);
		Msg.AddString(GetMapName(), 0);
		Msg.AddInt(m_aCurrentMapCrc[MapType]);
		Msg.AddInt(m_aCurrentMapSize[MapType]);
		if(MapType == MAP_TYPE_SIXUP)
		{
			Msg.AddInt(Config()->m_SvMapWindow);
			Msg.AddInt(1024 - 128);
			Msg.AddRaw(m_aCurrentMapSha256[MapType].data, sizeof(m_aCurrentMapSha256[MapType].data));
		}
		SendMsg(&Msg, MSGFLAG_VITAL | MSGFLAG_FLUSH, ClientId);
	}

	m_aClients[ClientId].m_NextMapChunk = 0;
}

void CServer::SendMapData(int ClientId, int Chunk)
{
	int MapType = IsSixup(ClientId) ? MAP_TYPE_SIXUP : MAP_TYPE_SIX;
	unsigned int ChunkSize = 1024 - 128;
	unsigned int Offset = Chunk * ChunkSize;
	int Last = 0;

	// drop faulty map data requests
	if(Chunk < 0 || Offset > m_aCurrentMapSize[MapType])
		return;

	if(Offset + ChunkSize >= m_aCurrentMapSize[MapType])
	{
		ChunkSize = m_aCurrentMapSize[MapType] - Offset;
		Last = 1;
	}

	CMsgPacker Msg(NETMSG_MAP_DATA, true);
	if(MapType == MAP_TYPE_SIX)
	{
		Msg.AddInt(Last);
		Msg.AddInt(m_aCurrentMapCrc[MAP_TYPE_SIX]);
		Msg.AddInt(Chunk);
		Msg.AddInt(ChunkSize);
	}
	Msg.AddRaw(&m_apCurrentMapData[MapType][Offset], ChunkSize);
	SendMsg(&Msg, MSGFLAG_VITAL | MSGFLAG_FLUSH, ClientId);

	if(Config()->m_Debug)
	{
		char aBuf[256];
		str_format(aBuf, sizeof(aBuf), "sending chunk %d with size %d", Chunk, ChunkSize);
		Console()->Print(IConsole::OUTPUT_LEVEL_DEBUG, "server", aBuf);
	}
}

void CServer::SendMapReload(int ClientId)
{
	CMsgPacker Msg(NETMSG_MAP_RELOAD, true);
	SendMsg(&Msg, MSGFLAG_VITAL | MSGFLAG_FLUSH, ClientId);
}

void CServer::SendConnectionReady(int ClientId)
{
	CMsgPacker Msg(NETMSG_CON_READY, true);
	SendMsg(&Msg, MSGFLAG_VITAL | MSGFLAG_FLUSH, ClientId);
}

void CServer::SendRconLine(int ClientId, const char *pLine)
{
	CMsgPacker Msg(NETMSG_RCON_LINE, true);
	Msg.AddString(pLine, 512);
	SendMsg(&Msg, MSGFLAG_VITAL, ClientId);
}

void CServer::SendRconLogLine(int ClientId, const CLogMessage *pMessage)
{
	const char *pLine = pMessage->m_aLine;
	const char *pStart = str_find(pLine, "<{");
	const char *pEnd = pStart == nullptr ? nullptr : str_find(pStart + 2, "}>");
	const char *pLineWithoutIps;
	char aLine[512];
	char aLineWithoutIps[512];
	aLine[0] = '\0';
	aLineWithoutIps[0] = '\0';

	if(pStart == nullptr || pEnd == nullptr)
	{
		pLineWithoutIps = pLine;
	}
	else
	{
		str_append(aLine, pLine, pStart - pLine + 1);
		str_append(aLine, pStart + 2, pStart - pLine + pEnd - pStart - 1);
		str_append(aLine, pEnd + 2);

		str_append(aLineWithoutIps, pLine, pStart - pLine + 1);
		str_append(aLineWithoutIps, "XXX");
		str_append(aLineWithoutIps, pEnd + 2);

		pLine = aLine;
		pLineWithoutIps = aLineWithoutIps;
	}

	if(ClientId == -1)
	{
		for(int i = 0; i < MAX_CLIENTS; i++)
		{
			if(m_aClients[i].m_State != CClient::STATE_EMPTY && IsRconAuthedAdmin(i))
				SendRconLine(i, m_aClients[i].m_ShowIps ? pLine : pLineWithoutIps);
		}
	}
	else
	{
		if(m_aClients[ClientId].m_State != CClient::STATE_EMPTY)
			SendRconLine(ClientId, m_aClients[ClientId].m_ShowIps ? pLine : pLineWithoutIps);
	}
}

void CServer::SendRconCmdAdd(const IConsole::CCommandInfo *pCommandInfo, int ClientId)
{
	CMsgPacker Msg(NETMSG_RCON_CMD_ADD, true);
	Msg.AddString(pCommandInfo->m_pName, IConsole::TEMPCMD_NAME_LENGTH);
	Msg.AddString(pCommandInfo->m_pHelp, IConsole::TEMPCMD_HELP_LENGTH);
	Msg.AddString(pCommandInfo->m_pParams, IConsole::TEMPCMD_PARAMS_LENGTH);
	SendMsg(&Msg, MSGFLAG_VITAL, ClientId);
}

void CServer::SendRconCmdRem(const IConsole::CCommandInfo *pCommandInfo, int ClientId)
{
	CMsgPacker Msg(NETMSG_RCON_CMD_REM, true);
	Msg.AddString(pCommandInfo->m_pName, IConsole::TEMPCMD_NAME_LENGTH);
	SendMsg(&Msg, MSGFLAG_VITAL, ClientId);
}

void CServer::SendRconCmdGroupStart(int ClientId)
{
	CMsgPacker Msg(NETMSG_RCON_CMD_GROUP_START, true);
	Msg.AddInt(NumRconCommands(ClientId));
	SendMsg(&Msg, MSGFLAG_VITAL, ClientId);
}

void CServer::SendRconCmdGroupEnd(int ClientId)
{
	CMsgPacker Msg(NETMSG_RCON_CMD_GROUP_END, true);
	SendMsg(&Msg, MSGFLAG_VITAL, ClientId);
}

int CServer::NumRconCommands(int ClientId)
{
	int Num = 0;
	const int AccessLevel = ConsoleAccessLevel(ClientId);
	for(const IConsole::CCommandInfo *pCmd = Console()->FirstCommandInfo(AccessLevel, CFGFLAG_SERVER);
		pCmd; pCmd = pCmd->NextCommandInfo(AccessLevel, CFGFLAG_SERVER))
	{
		Num++;
	}
	return Num;
}

void CServer::UpdateClientRconCommands()
{
	for(int ClientId = 0; ClientId < MAX_CLIENTS; ClientId++)
	{
		if(m_aClients[ClientId].m_State != CClient::STATE_EMPTY && IsRconAuthed(ClientId))
		{
			const int AccessLevel = ConsoleAccessLevel(ClientId);
			for(int i = 0; i < MAX_RCONCMD_SEND && m_aClients[ClientId].m_pRconCmdToSend; ++i)
			{
				SendRconCmdAdd(m_aClients[ClientId].m_pRconCmdToSend, ClientId);
				m_aClients[ClientId].m_pRconCmdToSend = m_aClients[ClientId].m_pRconCmdToSend->NextCommandInfo(AccessLevel, CFGFLAG_SERVER);
				if(m_aClients[ClientId].m_pRconCmdToSend == nullptr)
				{
					CMsgPacker Msg(NETMSG_RCON_CMD_GROUP_END, true);
					SendMsg(&Msg, MSGFLAG_VITAL, ClientId);
				}
			}
		}
	}
}

CServer::CMaplistEntry::CMaplistEntry(const char *pName)
{
	str_copy(m_aName, pName);
}

bool CServer::CMaplistEntry::operator<(const CMaplistEntry &Other) const
{
	return str_comp_filenames(m_aName, Other.m_aName) < 0;
}

void CServer::SendMaplistGroupStart(int ClientId)
{
	CMsgPacker Msg(NETMSG_MAPLIST_GROUP_START, true);
	Msg.AddInt(m_vMaplistEntries.size());
	SendMsg(&Msg, MSGFLAG_VITAL, ClientId);
}

void CServer::SendMaplistGroupEnd(int ClientId)
{
	CMsgPacker Msg(NETMSG_MAPLIST_GROUP_END, true);
	SendMsg(&Msg, MSGFLAG_VITAL, ClientId);
}

void CServer::UpdateClientMaplistEntries(int ClientId)
{
	CClient &Client = m_aClients[ClientId];
	if(Client.m_State != CClient::STATE_INGAME ||
		!IsRconAuthed(ClientId) ||
		Client.m_Sixup ||
		Client.m_pRconCmdToSend != nullptr || // wait for command sending
		Client.m_MaplistEntryToSend == CClient::MAPLIST_DISABLED ||
		Client.m_MaplistEntryToSend == CClient::MAPLIST_DONE)
	{
		return;
	}

	if(Client.m_MaplistEntryToSend == CClient::MAPLIST_UNINITIALIZED)
	{
		static const char *const MAP_COMMANDS[] = {"sv_map", "change_map"};
		const int AccessLevel = ConsoleAccessLevel(ClientId);
		const bool MapCommandAllowed = std::any_of(std::begin(MAP_COMMANDS), std::end(MAP_COMMANDS), [&](const char *pMapCommand) {
			const IConsole::CCommandInfo *pInfo = Console()->GetCommandInfo(pMapCommand, CFGFLAG_SERVER, false);
			dbg_assert(pInfo != nullptr, "Map command not found");
			return AccessLevel <= pInfo->GetAccessLevel();
		});
		if(MapCommandAllowed)
		{
			Client.m_MaplistEntryToSend = 0;
			SendMaplistGroupStart(ClientId);
		}
		else
		{
			Client.m_MaplistEntryToSend = CClient::MAPLIST_DISABLED;
			return;
		}
	}

	if((size_t)Client.m_MaplistEntryToSend < m_vMaplistEntries.size())
	{
		CMsgPacker Msg(NETMSG_MAPLIST_ADD, true);
		int Limit = NET_MAX_PAYLOAD - 128;
		while((size_t)Client.m_MaplistEntryToSend < m_vMaplistEntries.size())
		{
			// Space for null termination not included in Limit
			const int SizeBefore = Msg.Size();
			Msg.AddString(m_vMaplistEntries[Client.m_MaplistEntryToSend].m_aName, Limit - 1, false);
			if(Msg.Error())
			{
				break;
			}
			Limit -= Msg.Size() - SizeBefore;
			if(Limit <= 1)
			{
				break;
			}
			++Client.m_MaplistEntryToSend;
		}
		SendMsg(&Msg, MSGFLAG_VITAL, ClientId);
	}

	if((size_t)Client.m_MaplistEntryToSend >= m_vMaplistEntries.size())
	{
		SendMaplistGroupEnd(ClientId);
		Client.m_MaplistEntryToSend = CClient::MAPLIST_DONE;
	}
}

static inline int MsgFromSixup(int Msg, bool System)
{
	if(System)
	{
		if(Msg == NETMSG_INFO)
			;
		else if(Msg >= 14 && Msg <= 15)
			Msg += 11;
		else if(Msg >= 18 && Msg <= 28)
			Msg = NETMSG_READY + Msg - 18;
		else if(Msg < OFFSET_UUID)
			return -1;
	}

	return Msg;
}

bool CServer::CheckReservedSlotAuth(int ClientId, const char *pPassword)
{
	char aBuf[256];

	if(Config()->m_SvReservedSlotsPass[0] && !str_comp(Config()->m_SvReservedSlotsPass, pPassword))
	{
		str_format(aBuf, sizeof(aBuf), "cid=%d joining reserved slot with reserved pass", ClientId);
		Console()->Print(IConsole::OUTPUT_LEVEL_STANDARD, "server", aBuf);
		return true;
	}

	// "^([^:]*):(.*)$"
	if(Config()->m_SvReservedSlotsAuthLevel != 4)
	{
		char aName[sizeof(Config()->m_Password)];
		const char *pInnerPassword = str_next_token(pPassword, ":", aName, sizeof(aName));
		if(!pInnerPassword)
		{
			return false;
		}
		int Slot = m_AuthManager.FindKey(aName);
		if(m_AuthManager.CheckKey(Slot, pInnerPassword + 1) && m_AuthManager.KeyLevel(Slot) >= Config()->m_SvReservedSlotsAuthLevel)
		{
			str_format(aBuf, sizeof(aBuf), "cid=%d joining reserved slot with key=%s", ClientId, m_AuthManager.KeyIdent(Slot));
			Console()->Print(IConsole::OUTPUT_LEVEL_STANDARD, "server", aBuf);
			return true;
		}
	}

	return false;
}

void CServer::ProcessClientPacket(CNetChunk *pPacket)
{
	int ClientId = pPacket->m_ClientId;
	CUnpacker Unpacker;
	Unpacker.Reset(pPacket->m_pData, pPacket->m_DataSize);
	CMsgPacker Packer(NETMSG_EX, true);

	// unpack msgid and system flag
	int Msg;
	bool Sys;
	CUuid Uuid;

	int Result = UnpackMessageId(&Msg, &Sys, &Uuid, &Unpacker, &Packer);
	if(Result == UNPACKMESSAGE_ERROR)
	{
		return;
	}

	if(m_aClients[ClientId].m_Sixup && (Msg = MsgFromSixup(Msg, Sys)) < 0)
	{
		return;
	}

	if(Config()->m_SvNetlimit && Msg != NETMSG_REQUEST_MAP_DATA)
	{
		int64_t Now = time_get();
		int64_t Diff = Now - m_aClients[ClientId].m_TrafficSince;
		double Alpha = Config()->m_SvNetlimitAlpha / 100.0;
		double Limit = (double)(Config()->m_SvNetlimit * 1024) / time_freq();

		if(m_aClients[ClientId].m_Traffic > Limit)
		{
			m_NetServer.NetBan()->BanAddr(&pPacket->m_Address, 600, "Stressing network", false);
			return;
		}
		if(Diff > 100)
		{
			m_aClients[ClientId].m_Traffic = (Alpha * ((double)pPacket->m_DataSize / Diff)) + (1.0 - Alpha) * m_aClients[ClientId].m_Traffic;
			m_aClients[ClientId].m_TrafficSince = Now;
		}
	}

	if(Result == UNPACKMESSAGE_ANSWER)
	{
		SendMsg(&Packer, MSGFLAG_VITAL, ClientId);
	}

	if(Sys)
	{
		// system message
		if(Msg == NETMSG_CLIENTVER)
		{
			if((pPacket->m_Flags & NET_CHUNKFLAG_VITAL) != 0 && m_aClients[ClientId].m_State == CClient::STATE_PREAUTH)
			{
				CUuid *pConnectionId = (CUuid *)Unpacker.GetRaw(sizeof(*pConnectionId));
				int DDNetVersion = Unpacker.GetInt();
				const char *pDDNetVersionStr = Unpacker.GetString(CUnpacker::SANITIZE_CC);
				if(Unpacker.Error() || DDNetVersion < 0)
				{
					return;
				}
				m_aClients[ClientId].m_ConnectionId = *pConnectionId;
				m_aClients[ClientId].m_DDNetVersion = DDNetVersion;
				str_copy(m_aClients[ClientId].m_aDDNetVersionStr, pDDNetVersionStr);
				m_aClients[ClientId].m_DDNetVersionSettled = true;
				m_aClients[ClientId].m_GotDDNetVersionPacket = true;
				m_aClients[ClientId].m_State = CClient::STATE_AUTH;
			}
		}
		else if(Msg == NETMSG_INFO)
		{
			if((pPacket->m_Flags & NET_CHUNKFLAG_VITAL) != 0 && (m_aClients[ClientId].m_State == CClient::STATE_PREAUTH || m_aClients[ClientId].m_State == CClient::STATE_AUTH))
			{
				const char *pVersion = Unpacker.GetString(CUnpacker::SANITIZE_CC);
				if(Unpacker.Error())
				{
					return;
				}
				if(str_comp(pVersion, GameServer()->NetVersion()) != 0 && str_comp(pVersion, "0.7 802f1be60a05665f") != 0)
				{
					// wrong version
					char aReason[256];
					str_format(aReason, sizeof(aReason), "Wrong version. Server is running '%s' and client '%s'", GameServer()->NetVersion(), pVersion);
					m_NetServer.Drop(ClientId, aReason);
					return;
				}

				const char *pPassword = Unpacker.GetString(CUnpacker::SANITIZE_CC);
				if(Unpacker.Error())
				{
					return;
				}
				if(Config()->m_Password[0] != 0 && str_comp(Config()->m_Password, pPassword) != 0)
				{
					// wrong password
					m_NetServer.Drop(ClientId, "Wrong password");
					return;
				}
				// <FoxNet
				if(Config()->m_SvQuietJoin && Config()->m_SvQuietJoinPassword[0] != 0 && !str_comp(Config()->m_SvQuietJoinPassword, pPassword))
				{
					m_aClients[ClientId].m_QuietJoin = true;
				}
				// FoxNet>
				int NumConnectedClients = 0;
				for(int i = 0; i < MaxClients(); ++i)
				{
					if(m_aClients[i].m_State != CClient::STATE_EMPTY)
					{
						NumConnectedClients++;
					}
				}

				// reserved slot
				if(NumConnectedClients > MaxClients() - Config()->m_SvReservedSlots && !CheckReservedSlotAuth(ClientId, pPassword))
				{
					m_NetServer.Drop(ClientId, "This server is full");
					return;
				}

				m_aClients[ClientId].m_State = CClient::STATE_CONNECTING;
				SendRconType(ClientId, m_AuthManager.NumNonDefaultKeys() > 0);
				SendCapabilities(ClientId);
				SendMap(ClientId);
			}
		}
		else if(Msg == NETMSG_REQUEST_MAP_DATA)
		{
			if((pPacket->m_Flags & NET_CHUNKFLAG_VITAL) == 0 || m_aClients[ClientId].m_State < CClient::STATE_CONNECTING)
				return;

			if(m_aClients[ClientId].m_Sixup)
			{
				for(int i = 0; i < Config()->m_SvMapWindow; i++)
				{
					SendMapData(ClientId, m_aClients[ClientId].m_NextMapChunk++);
				}
				return;
			}

			int Chunk = Unpacker.GetInt();
			if(Unpacker.Error())
			{
				return;
			}
			if(Chunk != m_aClients[ClientId].m_NextMapChunk || !Config()->m_SvFastDownload)
			{
				SendMapData(ClientId, Chunk);
				return;
			}

			if(Chunk == 0)
			{
				for(int i = 0; i < Config()->m_SvMapWindow; i++)
				{
					SendMapData(ClientId, i);
				}
			}
			SendMapData(ClientId, Config()->m_SvMapWindow + m_aClients[ClientId].m_NextMapChunk);
			m_aClients[ClientId].m_NextMapChunk++;
		}
		else if(Msg == NETMSG_READY)
		{
			if((pPacket->m_Flags & NET_CHUNKFLAG_VITAL) != 0 && (m_aClients[ClientId].m_State == CClient::STATE_CONNECTING))
			{
				char aBuf[256];
				str_format(aBuf, sizeof(aBuf), "player is ready. ClientId=%d addr=<{%s}> secure=%s", ClientId, ClientAddrString(ClientId, true), m_NetServer.HasSecurityToken(ClientId) ? "yes" : "no");
				Console()->Print(IConsole::OUTPUT_LEVEL_ADDINFO, "server", aBuf);

				void *pPersistentData = nullptr;
				if(m_aClients[ClientId].m_HasPersistentData)
				{
					pPersistentData = m_aClients[ClientId].m_pPersistentData;
					m_aClients[ClientId].m_HasPersistentData = false;
				}
				m_aClients[ClientId].m_State = CClient::STATE_READY;
				GameServer()->OnClientConnected(ClientId, pPersistentData);
			}

			SendConnectionReady(ClientId);
		}
		else if(Msg == NETMSG_ENTERGAME)
		{
			if((pPacket->m_Flags & NET_CHUNKFLAG_VITAL) != 0 && m_aClients[ClientId].m_State == CClient::STATE_READY && GameServer()->IsClientReady(ClientId))
			{
				char aBuf[256];
				str_format(aBuf, sizeof(aBuf), "player has entered the game. ClientId=%d addr=<{%s}> sixup=%d", ClientId, ClientAddrString(ClientId, true), IsSixup(ClientId));
				Console()->Print(IConsole::OUTPUT_LEVEL_STANDARD, "server", aBuf);
				m_aClients[ClientId].m_State = CClient::STATE_INGAME;
				if(!IsSixup(ClientId))
				{
					SendServerInfo(ClientAddr(ClientId), -1, SERVERINFO_EXTENDED, false);
				}
				else
				{
					CMsgPacker ServerInfoMessage(protocol7::NETMSG_SERVERINFO, true, true);
					GetServerInfoSixup(&ServerInfoMessage, false);
					SendMsg(&ServerInfoMessage, MSGFLAG_VITAL | MSGFLAG_FLUSH, ClientId);
				}
				GameServer()->OnClientEnter(ClientId);
			}
		}
		else if(Msg == NETMSG_INPUT)
		{
			const int LastAckedSnapshot = Unpacker.GetInt();
			int IntendedTick = Unpacker.GetInt();
			int Size = Unpacker.GetInt();
			if(Unpacker.Error() || Size / 4 > MAX_INPUT_SIZE || IntendedTick < MIN_TICK || IntendedTick >= MAX_TICK)
			{
				return;
			}

			m_aClients[ClientId].m_LastAckedSnapshot = LastAckedSnapshot;
			if(m_aClients[ClientId].m_LastAckedSnapshot > 0)
				m_aClients[ClientId].m_SnapRate = CClient::SNAPRATE_FULL;

			int64_t TagTime;
			if(m_aClients[ClientId].m_Snapshots.Get(m_aClients[ClientId].m_LastAckedSnapshot, &TagTime, nullptr, nullptr) >= 0)
				m_aClients[ClientId].m_Latency = (int)(((time_get() - TagTime) * 1000) / time_freq());

			// add message to report the input timing
			// skip packets that are old
			if(IntendedTick > m_aClients[ClientId].m_LastInputTick)
			{
				const int TimeLeft = (TickStartTime(IntendedTick) - time_get()) / (time_freq() / 1000);

				CMsgPacker Msgp(NETMSG_INPUTTIMING, true);
				Msgp.AddInt(IntendedTick);
				Msgp.AddInt(TimeLeft);
				SendMsg(&Msgp, 0, ClientId);
			}

			m_aClients[ClientId].m_LastInputTick = IntendedTick;

			CClient::CInput *pInput = &m_aClients[ClientId].m_aInputs[m_aClients[ClientId].m_CurrentInput];

			if(IntendedTick <= Tick())
				IntendedTick = Tick() + 1;

			pInput->m_GameTick = IntendedTick;

			for(int i = 0; i < Size / 4; i++)
			{
				pInput->m_aData[i] = Unpacker.GetInt();
			}
			if(Unpacker.Error())
			{
				return;
			}

			if(g_Config.m_SvPreInput)
			{
				// send preinputs of ClientId to valid clients
				bool aPreInputClients[MAX_CLIENTS] = {};
				GameServer()->PreInputClients(ClientId, aPreInputClients);

				CNetMsg_Sv_PreInput PreInput = {};
				mem_zero(&PreInput, sizeof(PreInput));
				CNetObj_PlayerInput *pInputData = (CNetObj_PlayerInput *)&pInput->m_aData;

				PreInput.m_Direction = pInputData->m_Direction;
				PreInput.m_Jump = pInputData->m_Jump;
				PreInput.m_Fire = pInputData->m_Fire;
				PreInput.m_Hook = pInputData->m_Hook;
				PreInput.m_WantedWeapon = pInputData->m_WantedWeapon;
				PreInput.m_NextWeapon = pInputData->m_NextWeapon;
				PreInput.m_PrevWeapon = pInputData->m_PrevWeapon;

				if(mem_comp(&m_aClients[ClientId].m_LastPreInput, &PreInput, sizeof(CNetMsg_Sv_PreInput)) != 0)
				{
					m_aClients[ClientId].m_LastPreInput = PreInput;

					PreInput.m_Owner = ClientId;
					PreInput.m_IntendedTick = IntendedTick;

					// target angle isn't updated all the time to save bandwidth
					PreInput.m_TargetX = pInputData->m_TargetX;
					PreInput.m_TargetY = pInputData->m_TargetY;

					for(int Id = 0; Id < MAX_CLIENTS; Id++)
					{
						if(!aPreInputClients[Id])
							continue;

						SendPackMsg(&PreInput, MSGFLAG_FLUSH | MSGFLAG_NORECORD, Id);
					}
				}
			}

			GameServer()->OnClientPrepareInput(ClientId, pInput->m_aData);
			mem_copy(m_aClients[ClientId].m_LatestInput.m_aData, pInput->m_aData, MAX_INPUT_SIZE * sizeof(int));

			m_aClients[ClientId].m_CurrentInput++;
			m_aClients[ClientId].m_CurrentInput %= 200;

			// call the mod with the fresh input data
			if(m_aClients[ClientId].m_State == CClient::STATE_INGAME)
				GameServer()->OnClientDirectInput(ClientId, m_aClients[ClientId].m_LatestInput.m_aData);
		}
		else if(Msg == NETMSG_RCON_CMD)
		{
			const char *pCmd = Unpacker.GetString();
			if(Unpacker.Error())
			{
				return;
			}
			if(!str_comp(pCmd, "crashmeplx"))
			{
				int Version = m_aClients[ClientId].m_DDNetVersion;
				if(GameServer()->PlayerExists(ClientId) && Version < VERSION_DDNET_OLD)
				{
					m_aClients[ClientId].m_DDNetVersion = VERSION_DDNET_OLD;
				}
			}
			else if((pPacket->m_Flags & NET_CHUNKFLAG_VITAL) != 0 && IsRconAuthed(ClientId))
			{
				if(GameServer()->PlayerExists(ClientId))
				{
					char aBuf[256];
					str_format(aBuf, sizeof(aBuf), "ClientId=%d rcon='%s'", ClientId, pCmd);
					Console()->Print(IConsole::OUTPUT_LEVEL_STANDARD, "server", aBuf);
					m_RconClientId = ClientId;
					m_RconAuthLevel = GetAuthedState(ClientId);
					Console()->SetAccessLevel(ConsoleAccessLevel(ClientId));
					{
						CRconClientLogger Logger(this, ClientId);
						CLogScope Scope(&Logger);
						Console()->ExecuteLineFlag(pCmd, CFGFLAG_SERVER, ClientId);
					}
					Console()->SetAccessLevel(IConsole::ACCESS_LEVEL_ADMIN);
					m_RconClientId = IServer::RCON_CID_SERV;
					m_RconAuthLevel = AUTHED_ADMIN;
				}
			}
		}
		else if(Msg == NETMSG_RCON_AUTH)
		{
			if((pPacket->m_Flags & NET_CHUNKFLAG_VITAL) == 0)
			{
				return;
			}
			const char *pName = "";
			if(!IsSixup(ClientId))
			{
				pName = Unpacker.GetString(CUnpacker::SANITIZE_CC); // login name, now used
			}
			const char *pPw = Unpacker.GetString(CUnpacker::SANITIZE_CC);
			if(Unpacker.Error())
			{
				return;
			}

			int AuthLevel = -1;
			int KeySlot = -1;

			if(!pName[0])
			{
				if(m_AuthManager.CheckKey((KeySlot = m_AuthManager.DefaultKey(AUTHED_ADMIN)), pPw))
					AuthLevel = AUTHED_ADMIN;
				else if(m_AuthManager.CheckKey((KeySlot = m_AuthManager.DefaultKey(AUTHED_MOD)), pPw))
					AuthLevel = AUTHED_MOD;
				else if(m_AuthManager.CheckKey((KeySlot = m_AuthManager.DefaultKey(AUTHED_HELPER)), pPw))
					AuthLevel = AUTHED_HELPER;
			}
			else
			{
				KeySlot = m_AuthManager.FindKey(pName);
				if(m_AuthManager.CheckKey(KeySlot, pPw))
					AuthLevel = m_AuthManager.KeyLevel(KeySlot);
			}

			if(AuthLevel != -1)
			{
				if(GetAuthedState(ClientId) != AuthLevel)
				{
					if(!IsSixup(ClientId))
					{
						CMsgPacker Msgp(NETMSG_RCON_AUTH_STATUS, true);
						Msgp.AddInt(1); // authed
						Msgp.AddInt(1); // cmdlist
						SendMsg(&Msgp, MSGFLAG_VITAL, ClientId);
					}
					else
					{
						CMsgPacker Msgp(protocol7::NETMSG_RCON_AUTH_ON, true, true);
						SendMsg(&Msgp, MSGFLAG_VITAL, ClientId);
					}

					m_aClients[ClientId].m_AuthKey = KeySlot;
					int SendRconCmds = IsSixup(ClientId) ? true : Unpacker.GetInt();
					if(!Unpacker.Error() && SendRconCmds)
					{
						m_aClients[ClientId].m_pRconCmdToSend = Console()->FirstCommandInfo(ConsoleAccessLevel(ClientId), CFGFLAG_SERVER);
						SendRconCmdGroupStart(ClientId);
						if(m_aClients[ClientId].m_pRconCmdToSend == nullptr)
						{
							SendRconCmdGroupEnd(ClientId);
						}
					}

					char aBuf[256];
					const char *pIdent = m_AuthManager.KeyIdent(KeySlot);
					switch(AuthLevel)
					{
					case AUTHED_ADMIN:
					{
						SendRconLine(ClientId, "Admin authentication successful. Full remote console access granted.");
						str_format(aBuf, sizeof(aBuf), "ClientId=%d authed with key=%s (admin)", ClientId, pIdent);
						// <FoxNet
						m_aClients[ClientId].m_ShowIps = true;
						m_aClients[ClientId].m_AuthHidden = true;
						// FoxNet>
						break;
					}
					case AUTHED_MOD:
					{
						SendRconLine(ClientId, "Moderator authentication successful. Limited remote console access granted.");
						str_format(aBuf, sizeof(aBuf), "ClientId=%d authed with key=%s (moderator)", ClientId, pIdent);
						break;
					}
					case AUTHED_HELPER:
					{
						SendRconLine(ClientId, "Helper authentication successful. Limited remote console access granted.");
						str_format(aBuf, sizeof(aBuf), "ClientId=%d authed with key=%s (helper)", ClientId, pIdent);
						break;
					}
					}
					Console()->Print(IConsole::OUTPUT_LEVEL_STANDARD, "server", aBuf);

					// DDRace
					GameServer()->OnSetAuthed(ClientId, AuthLevel);
				}
			}
			else if(Config()->m_SvRconMaxTries)
			{
				m_aClients[ClientId].m_AuthTries++;
				char aBuf[128];
				str_format(aBuf, sizeof(aBuf), "Wrong password %d/%d.", m_aClients[ClientId].m_AuthTries, Config()->m_SvRconMaxTries);
				SendRconLine(ClientId, aBuf);
				if(m_aClients[ClientId].m_AuthTries >= Config()->m_SvRconMaxTries)
				{
					if(!Config()->m_SvRconBantime)
						m_NetServer.Drop(ClientId, "Too many remote console authentication tries");
					else
						m_ServerBan.BanAddr(ClientAddr(ClientId), Config()->m_SvRconBantime * 60, "Too many remote console authentication tries", false);
				}
			}
			else
			{
				SendRconLine(ClientId, "Wrong password.");
			}
		}
		else if(Msg == NETMSG_PING)
		{
			CMsgPacker Msgp(NETMSG_PING_REPLY, true);
			int Vital = (pPacket->m_Flags & NET_CHUNKFLAG_VITAL) != 0 ? MSGFLAG_VITAL : 0;
			SendMsg(&Msgp, MSGFLAG_FLUSH | Vital, ClientId);
		}
		else if(Msg == NETMSG_PINGEX)
		{
			CUuid *pId = (CUuid *)Unpacker.GetRaw(sizeof(*pId));
			if(Unpacker.Error())
			{
				return;
			}
			CMsgPacker Msgp(NETMSG_PONGEX, true);
			Msgp.AddRaw(pId, sizeof(*pId));
			int Vital = (pPacket->m_Flags & NET_CHUNKFLAG_VITAL) != 0 ? MSGFLAG_VITAL : 0;
			SendMsg(&Msgp, MSGFLAG_FLUSH | Vital, ClientId);
		}
		else if(NetMsgCustomClient(ClientId, Msg, Unpacker))
		{
			// <FoxNet>
		}
		else
		{
			if(Config()->m_Debug)
			{
				constexpr int MaxDumpedDataSize = 32;
				char aBuf[MaxDumpedDataSize * 3 + 1];
				str_hex(aBuf, sizeof(aBuf), pPacket->m_pData, minimum(pPacket->m_DataSize, MaxDumpedDataSize));

				char aBufMsg[256];
				str_format(aBufMsg, sizeof(aBufMsg), "strange message ClientId=%d msg=%d data_size=%d", ClientId, Msg, pPacket->m_DataSize);
				Console()->Print(IConsole::OUTPUT_LEVEL_DEBUG, "server", aBufMsg);
				Console()->Print(IConsole::OUTPUT_LEVEL_DEBUG, "server", aBuf);
			}
		}
	}
	else if((pPacket->m_Flags & NET_CHUNKFLAG_VITAL) != 0 && m_aClients[ClientId].m_State >= CClient::STATE_READY)
	{
		// game message
		GameServer()->OnMessage(Msg, &Unpacker, ClientId);
	}
}

bool CServer::RateLimitServerInfoConnless()
{
	bool SendClients = true;
	if(Config()->m_SvServerInfoPerSecond)
	{
		SendClients = m_ServerInfoNumRequests <= Config()->m_SvServerInfoPerSecond;
		const int64_t Now = Tick();

		if(Now <= m_ServerInfoFirstRequest + TickSpeed())
		{
			m_ServerInfoNumRequests++;
		}
		else
		{
			m_ServerInfoNumRequests = 1;
			m_ServerInfoFirstRequest = Now;
		}
	}

	return SendClients;
}

void CServer::SendServerInfoConnless(const NETADDR *pAddr, int Token, int Type)
{
	SendServerInfo(pAddr, Token, Type, RateLimitServerInfoConnless());
}

static inline int GetCacheIndex(int Type, bool SendClient)
{
	if(Type == SERVERINFO_INGAME)
		Type = SERVERINFO_VANILLA;
	else if(Type == SERVERINFO_EXTENDED_MORE)
		Type = SERVERINFO_EXTENDED;

	return Type * 2 + SendClient;
}

CServer::CCache::CCache()
{
	m_vCache.clear();
}

CServer::CCache::~CCache()
{
	Clear();
}

CServer::CCache::CCacheChunk::CCacheChunk(const void *pData, int Size)
{
	m_vData.assign((const uint8_t *)pData, (const uint8_t *)pData + Size);
}

void CServer::CCache::AddChunk(const void *pData, int Size)
{
	m_vCache.emplace_back(pData, Size);
}

void CServer::CCache::Clear()
{
	m_vCache.clear();
}

void CServer::CacheServerInfo(CCache *pCache, int Type, bool SendClients)
{
	pCache->Clear();

	// One chance to improve the protocol!
	CPacker p;
	char aBuf[128];

	// count the players
	int PlayerCount = 0, ClientCount = 0;
	for(int i = 0; i < MAX_CLIENTS; i++)
	{
		// <FoxNet
		if(IncludedInServerInfo(i))
		{ // FoxNet>
			if(GameServer()->IsClientPlayer(i))
				PlayerCount++;

			ClientCount++;
		}
	}

	p.Reset();

#define ADD_RAW(p, x) (p).AddRaw(x, sizeof(x))
#define ADD_INT(p, x) \
	do \
	{ \
		str_format(aBuf, sizeof(aBuf), "%d", x); \
		(p).AddString(aBuf, 0); \
	} while(0)

	p.AddString(GameServer()->Version(), 32);
	if(Type != SERVERINFO_VANILLA)
	{
		p.AddString(Config()->m_SvName, 256);
	}
	else
	{
		if(m_NetServer.MaxClients() <= VANILLA_MAX_CLIENTS)
		{
			p.AddString(Config()->m_SvName, 64);
		}
		else
		{
			const int MaxClients = maximum(ClientCount, m_NetServer.MaxClients() - Config()->m_SvReservedSlots);
			str_format(aBuf, sizeof(aBuf), "%s [%d/%d]", Config()->m_SvName, ClientCount, MaxClients);
			p.AddString(aBuf, 64);
		}
	}
	p.AddString(GetMapName(), 32);

	if(Type == SERVERINFO_EXTENDED)
	{
		ADD_INT(p, m_aCurrentMapCrc[MAP_TYPE_SIX]);
		ADD_INT(p, m_aCurrentMapSize[MAP_TYPE_SIX]);
	}

	// gametype
	p.AddString(GameServer()->GameType(), 16);

	// flags
	ADD_INT(p, Config()->m_Password[0] ? SERVER_FLAG_PASSWORD : 0);

	int MaxClients = m_NetServer.MaxClients();
	// How many clients the used serverinfo protocol supports, has to be tracked
	// separately to make sure we don't subtract the reserved slots from it
	int MaxClientsProtocol = MAX_CLIENTS;
	if(Type == SERVERINFO_VANILLA || Type == SERVERINFO_INGAME)
	{
		if(ClientCount >= VANILLA_MAX_CLIENTS)
		{
			if(ClientCount < MaxClients)
				ClientCount = VANILLA_MAX_CLIENTS - 1;
			else
				ClientCount = VANILLA_MAX_CLIENTS;
		}
		MaxClientsProtocol = VANILLA_MAX_CLIENTS;
		if(PlayerCount > ClientCount)
			PlayerCount = ClientCount;
	}

	ADD_INT(p, PlayerCount); // num players
	ADD_INT(p, minimum(MaxClientsProtocol, maximum(MaxClients - maximum(Config()->m_SvSpectatorSlots, Config()->m_SvReservedSlots), PlayerCount))); // max players
	ADD_INT(p, ClientCount); // num clients
	ADD_INT(p, minimum(MaxClientsProtocol, maximum(MaxClients - Config()->m_SvReservedSlots, ClientCount))); // max clients

	if(Type == SERVERINFO_EXTENDED)
		p.AddString("", 0); // extra info, reserved

	const void *pPrefix = p.Data();
	int PrefixSize = p.Size();

	CPacker q;
	int ChunksStored = 0;
	int PlayersStored = 0;

#define SAVE(size) \
	do \
	{ \
		pCache->AddChunk(q.Data(), size); \
		ChunksStored++; \
	} while(0)

#define RESET() \
	do \
	{ \
		q.Reset(); \
		q.AddRaw(pPrefix, PrefixSize); \
	} while(0)

	RESET();

	if(Type == SERVERINFO_64_LEGACY)
		q.AddInt(PlayersStored); // offset

	if(!SendClients)
	{
		SAVE(q.Size());
		return;
	}

	if(Type == SERVERINFO_EXTENDED)
	{
		pPrefix = "";
		PrefixSize = 0;
	}

	int Remaining;
	switch(Type)
	{
	case SERVERINFO_EXTENDED: Remaining = -1; break;
	case SERVERINFO_64_LEGACY: Remaining = 24; break;
	case SERVERINFO_VANILLA: Remaining = VANILLA_MAX_CLIENTS; break;
	case SERVERINFO_INGAME: Remaining = VANILLA_MAX_CLIENTS; break;
	default: dbg_assert(false, "unreachable"); return;
	}

	// Use the following strategy for sending:
	// For vanilla, send the first 16 players.
	// For legacy 64p, send 24 players per packet.
	// For extended, send as much players as possible.

	for(int i = 0; i < MAX_CLIENTS; i++)
	{
		// <FoxNet
		if(IncludedInServerInfo(i))
		{ // FoxNet>
			if(Remaining == 0)
			{
				if(Type == SERVERINFO_VANILLA || Type == SERVERINFO_INGAME)
					break;

				// Otherwise we're SERVERINFO_64_LEGACY.
				SAVE(q.Size());
				RESET();
				q.AddInt(PlayersStored); // offset
				Remaining = 24;
			}
			if(Remaining > 0)
			{
				Remaining--;
			}

			int PreviousSize = q.Size();

			q.AddString(ClientName(i), MAX_NAME_LENGTH); // client name
			q.AddString(ClientClan(i), MAX_CLAN_LENGTH); // client clan

			ADD_INT(q, m_aClients[i].m_Country); // client country (ISO 3166-1 numeric)

			int Score;
			if(m_aClients[i].m_Score.has_value())
			{
				Score = m_aClients[i].m_Score.value();
				if(Score == 9999)
					Score = -10000;
				else if(Score == 0) // 0 time isn't displayed otherwise.
					Score = -1;
				else
					Score = -Score;
			}
			else
			{
				Score = -9999;
			}

			ADD_INT(q, Score); // client score
			ADD_INT(q, GameServer()->IsClientPlayer(i) ? 1 : 0); // is player?
			if(Type == SERVERINFO_EXTENDED)
				q.AddString("", 0); // extra info, reserved

			if(Type == SERVERINFO_EXTENDED)
			{
				if(q.Size() >= NET_MAX_PAYLOAD - 18) // 8 bytes for type, 10 bytes for the largest token
				{
					// Retry current player.
					i--;
					SAVE(PreviousSize);
					RESET();
					ADD_INT(q, ChunksStored);
					q.AddString("", 0); // extra info, reserved
					continue;
				}
			}
			PlayersStored++;
		}
	}

	SAVE(q.Size());
#undef SAVE
#undef RESET
#undef ADD_RAW
#undef ADD_INT
}

void CServer::CacheServerInfoSixup(CCache *pCache, bool SendClients, int MaxConsideredClients)
{
	pCache->Clear();

	CPacker Packer;
	Packer.Reset();

	// Could be moved to a separate function and cached
	// count the players
	int PlayerCount = 0, ClientCount = 0, ClientCountAll = 0;
	for(int i = 0; i < MAX_CLIENTS; i++)
	{
		// <FoxNet
		if(IncludedInServerInfo(i))
		{ // FoxNet>
			ClientCountAll++;
			if(i < MaxConsideredClients)
			{
				if(GameServer()->IsClientPlayer(i))
					PlayerCount++;

				ClientCount++;
			}
		}
	}

	char aVersion[32];
	str_format(aVersion, sizeof(aVersion), "0.7↔%s", GameServer()->Version());
	Packer.AddString(aVersion, 32);
	if(!SendClients || ClientCountAll == ClientCount)
	{
		Packer.AddString(Config()->m_SvName, 64);
	}
	else
	{
		char aName[64];
		str_format(aName, sizeof(aName), "%s [%d/%d]", Config()->m_SvName, ClientCountAll, m_NetServer.MaxClients() - Config()->m_SvReservedSlots);
		Packer.AddString(aName, 64);
	}
	Packer.AddString(Config()->m_SvHostname, 128);
	Packer.AddString(GetMapName(), 32);

	// gametype
	Packer.AddString(GameServer()->GameType(), 16);

	// flags
	int Flags = SERVER_FLAG_TIMESCORE;
	if(Config()->m_Password[0]) // password set
		Flags |= SERVER_FLAG_PASSWORD;
	Packer.AddInt(Flags);

	int MaxClients = m_NetServer.MaxClients();
	Packer.AddInt(Config()->m_SvSkillLevel); // server skill level
	Packer.AddInt(PlayerCount); // num players
	Packer.AddInt(maximum(MaxClients - maximum(Config()->m_SvSpectatorSlots, Config()->m_SvReservedSlots), PlayerCount)); // max players
	Packer.AddInt(ClientCount); // num clients
	Packer.AddInt(maximum(MaxClients - Config()->m_SvReservedSlots, ClientCount)); // max clients

	if(SendClients)
	{
		for(int i = 0; i < MaxConsideredClients; i++)
		{
			// <FoxNet
			if(IncludedInServerInfo(i))
			{ // FoxNet>
				Packer.AddString(ClientName(i), MAX_NAME_LENGTH); // client name
				Packer.AddString(ClientClan(i), MAX_CLAN_LENGTH); // client clan
				Packer.AddInt(m_aClients[i].m_Country); // client country (ISO 3166-1 numeric)
				Packer.AddInt(m_aClients[i].m_Score.value_or(-1)); // client score
				Packer.AddInt(GameServer()->IsClientPlayer(i) ? 0 : 1); // flag spectator=1, bot=2 (player=0)

				const int MaxPacketSize = NET_MAX_PAYLOAD - 128;
				if(MaxConsideredClients == MAX_CLIENTS)
				{
					if(Packer.Size() > MaxPacketSize - 32) // -32 because repacking will increase the length of the name
					{
						// Server info is too large for a packet. Only include as many clients as fit.
						// We need to ensure that the client counts match, otherwise the 0.7 client
						// will ignore the info, so we repack but only consider the first i clients.
						CacheServerInfoSixup(pCache, true, i);
						return;
					}
				}
				else
				{
					dbg_assert(Packer.Size() <= MaxPacketSize, "Max packet size exceeded while repacking");
				}
			}
		}
	}

	pCache->AddChunk(Packer.Data(), Packer.Size());
}

void CServer::SendServerInfo(const NETADDR *pAddr, int Token, int Type, bool SendClients)
{
	CPacker p;
	char aBuf[128];
	p.Reset();

	CCache *pCache = &m_aServerInfoCache[GetCacheIndex(Type, SendClients)];

#define ADD_RAW(p, x) (p).AddRaw(x, sizeof(x))
#define ADD_INT(p, x) \
	do \
	{ \
		str_format(aBuf, sizeof(aBuf), "%d", x); \
		(p).AddString(aBuf, 0); \
	} while(0)

	CNetChunk Packet;
	Packet.m_ClientId = -1;
	Packet.m_Address = *pAddr;
	Packet.m_Flags = NETSENDFLAG_CONNLESS;

	for(const auto &Chunk : pCache->m_vCache)
	{
		p.Reset();
		if(Type == SERVERINFO_EXTENDED)
		{
			if(&Chunk == &pCache->m_vCache.front())
				p.AddRaw(SERVERBROWSE_INFO_EXTENDED, sizeof(SERVERBROWSE_INFO_EXTENDED));
			else
				p.AddRaw(SERVERBROWSE_INFO_EXTENDED_MORE, sizeof(SERVERBROWSE_INFO_EXTENDED_MORE));
			ADD_INT(p, Token);
		}
		else if(Type == SERVERINFO_64_LEGACY)
		{
			ADD_RAW(p, SERVERBROWSE_INFO_64_LEGACY);
			ADD_INT(p, Token);
		}
		else if(Type == SERVERINFO_VANILLA || Type == SERVERINFO_INGAME)
		{
			ADD_RAW(p, SERVERBROWSE_INFO);
			ADD_INT(p, Token);
		}
		else
		{
			dbg_assert(false, "unknown serverinfo type");
		}

		p.AddRaw(Chunk.m_vData.data(), Chunk.m_vData.size());
		Packet.m_pData = p.Data();
		Packet.m_DataSize = p.Size();
		m_NetServer.Send(&Packet);
	}
}

void CServer::GetServerInfoSixup(CPacker *pPacker, bool SendClients)
{
	CCache::CCacheChunk &FirstChunk = m_aSixupServerInfoCache[SendClients].m_vCache.front();
	pPacker->AddRaw(FirstChunk.m_vData.data(), FirstChunk.m_vData.size());
}

void CServer::FillAntibot(CAntibotRoundData *pData)
{
	for(int ClientId = 0; ClientId < MAX_CLIENTS; ClientId++)
	{
		CAntibotPlayerData *pPlayer = &pData->m_aPlayers[ClientId];
		if(m_aClients[ClientId].m_State == CServer::CClient::STATE_EMPTY)
		{
			pPlayer->m_aAddress[0] = '\0';
		}
		else
		{
			// No need for expensive str_copy since we don't truncate and the string is
			// ASCII anyway
			static_assert(std::size((CAntibotPlayerData{}).m_aAddress) >= NETADDR_MAXSTRSIZE);
			static_assert(std::is_same_v<decltype(CServer{}.ClientAddrStringImpl(ClientId, true)), const std::array<char, NETADDR_MAXSTRSIZE> &>);
			mem_copy(pPlayer->m_aAddress, ClientAddrStringImpl(ClientId, true).data(), NETADDR_MAXSTRSIZE);
			pPlayer->m_Sixup = m_aClients[ClientId].m_Sixup;
			pPlayer->m_DnsblNone = m_aClients[ClientId].m_DnsblState == EDnsblState::NONE;
			pPlayer->m_DnsblPending = m_aClients[ClientId].m_DnsblState == EDnsblState::PENDING;
			pPlayer->m_DnsblBlacklisted = m_aClients[ClientId].m_DnsblState == EDnsblState::BLACKLISTED;
			pPlayer->m_Authed = IsRconAuthed(ClientId);
		}
	}
}

void CServer::ExpireServerInfo()
{
	m_ServerInfoNeedsUpdate = true;
}

void CServer::UpdateRegisterServerInfo()
{
	// count the players
	int PlayerCount = 0, ClientCount = 0;
	for(int i = 0; i < MAX_CLIENTS; i++)
	{
		// <FoxNet
		if(IncludedInServerInfo(i))
		{ // FoxNet>
			if(GameServer()->IsClientPlayer(i))
				PlayerCount++;

			ClientCount++;
		}
	}

	int MaxPlayers = maximum(m_NetServer.MaxClients() - maximum(g_Config.m_SvSpectatorSlots, g_Config.m_SvReservedSlots), PlayerCount);
	int MaxClients = maximum(m_NetServer.MaxClients() - g_Config.m_SvReservedSlots, ClientCount);
	char aMapSha256[SHA256_MAXSTRSIZE];

	sha256_str(m_aCurrentMapSha256[MAP_TYPE_SIX], aMapSha256, sizeof(aMapSha256));

	CJsonStringWriter JsonWriter;

	JsonWriter.BeginObject();
	JsonWriter.WriteAttribute("max_clients");
	JsonWriter.WriteIntValue(MaxClients);

	JsonWriter.WriteAttribute("max_players");
	JsonWriter.WriteIntValue(MaxPlayers);

	JsonWriter.WriteAttribute("passworded");
	JsonWriter.WriteBoolValue(g_Config.m_Password[0]);

	JsonWriter.WriteAttribute("game_type");
	JsonWriter.WriteStrValue(GameServer()->GameType());

	JsonWriter.WriteAttribute("name");
	JsonWriter.WriteStrValue(g_Config.m_SvName);

	JsonWriter.WriteAttribute("map");
	JsonWriter.BeginObject();
	JsonWriter.WriteAttribute("name");
	JsonWriter.WriteStrValue(GetMapName());
	JsonWriter.WriteAttribute("sha256");
	JsonWriter.WriteStrValue(aMapSha256);
	JsonWriter.WriteAttribute("size");
	JsonWriter.WriteIntValue(m_aCurrentMapSize[MAP_TYPE_SIX]);
	JsonWriter.EndObject();

	JsonWriter.WriteAttribute("version");
	JsonWriter.WriteStrValue(GameServer()->Version());

	JsonWriter.WriteAttribute("client_score_kind");
	JsonWriter.WriteStrValue("time"); // "points" or "time"

	JsonWriter.WriteAttribute("requires_login");
	JsonWriter.WriteBoolValue(false);

	JsonWriter.WriteAttribute("clients");
	JsonWriter.BeginArray();

	for(int i = 0; i < MAX_CLIENTS; i++)
	{
		// <FoxNet
		if(IncludedInServerInfo(i))
		{ // FoxNet>
			JsonWriter.BeginObject();

			JsonWriter.WriteAttribute("name");
			JsonWriter.WriteStrValue(ClientName(i));

			JsonWriter.WriteAttribute("clan");
			JsonWriter.WriteStrValue(ClientClan(i));

			JsonWriter.WriteAttribute("country");
			JsonWriter.WriteIntValue(m_aClients[i].m_Country); // ISO 3166-1 numeric

			JsonWriter.WriteAttribute("score");
			JsonWriter.WriteIntValue(m_aClients[i].m_Score.value_or(-9999));

			JsonWriter.WriteAttribute("is_player");
			JsonWriter.WriteBoolValue(GameServer()->IsClientPlayer(i));

			GameServer()->OnUpdatePlayerServerInfo(&JsonWriter, i);

			JsonWriter.EndObject();
		}
	}

	JsonWriter.EndArray();
	JsonWriter.EndObject();

	m_pRegister->OnNewInfo(JsonWriter.GetOutputString().c_str());
}

void CServer::UpdateServerInfo(bool Resend)
{
	if(m_RunServer == UNINITIALIZED)
		return;

	UpdateRegisterServerInfo();

	for(int i = 0; i < 3; i++)
		for(int j = 0; j < 2; j++)
			CacheServerInfo(&m_aServerInfoCache[i * 2 + j], i, j);

	for(int i = 0; i < 2; i++)
		CacheServerInfoSixup(&m_aSixupServerInfoCache[i], i, MAX_CLIENTS);

	if(Resend)
	{
		for(int i = 0; i < MaxClients(); ++i)
		{
			if(m_aClients[i].m_State != CClient::STATE_EMPTY)
			{
				if(!IsSixup(i))
					SendServerInfo(ClientAddr(i), -1, SERVERINFO_INGAME, false);
				else
				{
					CMsgPacker ServerInfoMessage(protocol7::NETMSG_SERVERINFO, true, true);
					GetServerInfoSixup(&ServerInfoMessage, false);
					SendMsg(&ServerInfoMessage, MSGFLAG_VITAL | MSGFLAG_FLUSH, i);
				}
			}
		}
	}

	m_ServerInfoNeedsUpdate = false;
}

void CServer::PumpNetwork(bool PacketWaiting)
{
	CNetChunk Packet;
	SECURITY_TOKEN ResponseToken;

	m_NetServer.Update();

	if(PacketWaiting)
	{
		// process packets
		ResponseToken = NET_SECURITY_TOKEN_UNKNOWN;
		while(m_NetServer.Recv(&Packet, &ResponseToken))
		{
			if(Packet.m_ClientId == -1)
			{
				if(ResponseToken == NET_SECURITY_TOKEN_UNKNOWN && m_pRegister->OnPacket(&Packet))
					continue;

				{
					int ExtraToken = 0;
					int Type = -1;
					if(Packet.m_DataSize >= (int)sizeof(SERVERBROWSE_GETINFO) + 1 &&
						mem_comp(Packet.m_pData, SERVERBROWSE_GETINFO, sizeof(SERVERBROWSE_GETINFO)) == 0)
					{
						if(Packet.m_Flags & NETSENDFLAG_EXTENDED)
						{
							Type = SERVERINFO_EXTENDED;
							ExtraToken = (Packet.m_aExtraData[0] << 8) | Packet.m_aExtraData[1];
						}
						else
							Type = SERVERINFO_VANILLA;
					}
					else if(Packet.m_DataSize >= (int)sizeof(SERVERBROWSE_GETINFO_64_LEGACY) + 1 &&
						mem_comp(Packet.m_pData, SERVERBROWSE_GETINFO_64_LEGACY, sizeof(SERVERBROWSE_GETINFO_64_LEGACY)) == 0)
					{
						Type = SERVERINFO_64_LEGACY;
					}
					if(Type == SERVERINFO_VANILLA && ResponseToken != NET_SECURITY_TOKEN_UNKNOWN && Config()->m_SvSixup)
					{
						CUnpacker Unpacker;
						Unpacker.Reset((unsigned char *)Packet.m_pData + sizeof(SERVERBROWSE_GETINFO), Packet.m_DataSize - sizeof(SERVERBROWSE_GETINFO));
						int SrvBrwsToken = Unpacker.GetInt();
						if(Unpacker.Error())
						{
							continue;
						}

						CPacker Packer;
						Packer.Reset();
						Packer.AddRaw(SERVERBROWSE_INFO, sizeof(SERVERBROWSE_INFO));
						Packer.AddInt(SrvBrwsToken);
						GetServerInfoSixup(&Packer, RateLimitServerInfoConnless());
						CNetBase::SendPacketConnlessWithToken7(m_NetServer.Socket(), &Packet.m_Address, Packer.Data(), Packer.Size(), ResponseToken, m_NetServer.GetToken(Packet.m_Address));
					}
					else if(Type != -1)
					{
						int Token = ((unsigned char *)Packet.m_pData)[sizeof(SERVERBROWSE_GETINFO)];
						Token |= ExtraToken << 8;
						SendServerInfoConnless(&Packet.m_Address, Token, Type);
					}
				}
			}
			else
			{
				if(m_aClients[Packet.m_ClientId].m_State == CClient::STATE_REDIRECTED)
					continue;

				int GameFlags = 0;
				if(Packet.m_Flags & NET_CHUNKFLAG_VITAL)
				{
					GameFlags |= MSGFLAG_VITAL;
				}
				if(Antibot()->OnEngineClientMessage(Packet.m_ClientId, Packet.m_pData, Packet.m_DataSize, GameFlags))
				{
					continue;
				}

				ProcessClientPacket(&Packet);
			}
		}
	}
	{
		unsigned char aBuffer[NET_MAX_PAYLOAD];
		int Flags;
		mem_zero(&Packet, sizeof(Packet));
		Packet.m_pData = aBuffer;
		while(Antibot()->OnEngineSimulateClientMessage(&Packet.m_ClientId, aBuffer, sizeof(aBuffer), &Packet.m_DataSize, &Flags))
		{
			Packet.m_Flags = 0;
			if(Flags & MSGFLAG_VITAL)
			{
				Packet.m_Flags |= NET_CHUNKFLAG_VITAL;
			}
			ProcessClientPacket(&Packet);
		}
	}

	m_ServerBan.Update();
	m_Econ.Update();
}

const char *CServer::GetMapName() const
{
	return m_pCurrentMapName;
}

void CServer::ChangeMap(const char *pMap)
{
	str_copy(Config()->m_SvMap, pMap);
	m_MapReload = str_comp(Config()->m_SvMap, m_aCurrentMap) != 0;
}

void CServer::ReloadMap()
{
	m_SameMapReload = true;
}

int CServer::LoadMap(const char *pMapName)
{
	m_MapReload = false;
	m_SameMapReload = false;

	char aBuf[IO_MAX_PATH_LENGTH];
	str_format(aBuf, sizeof(aBuf), "maps/%s.map", pMapName);
	if(!str_valid_filename(fs_filename(aBuf)))
	{
		log_error("server", "The name '%s' cannot be used for maps because not all platforms support it", aBuf);
		return 0;
	}
	if(!GameServer()->OnMapChange(aBuf, sizeof(aBuf)))
	{
		return 0;
	}
	if(!m_pMap->Load(aBuf))
	{
		return 0;
	}

	// reinit snapshot ids
	m_IdPool.TimeoutIds();

	// get the crc of the map
	m_aCurrentMapSha256[MAP_TYPE_SIX] = m_pMap->Sha256();
	m_aCurrentMapCrc[MAP_TYPE_SIX] = m_pMap->Crc();
	char aBufMsg[256];
	char aSha256[SHA256_MAXSTRSIZE];
	sha256_str(m_aCurrentMapSha256[MAP_TYPE_SIX], aSha256, sizeof(aSha256));
	str_format(aBufMsg, sizeof(aBufMsg), "%s sha256 is %s", aBuf, aSha256);
	Console()->Print(IConsole::OUTPUT_LEVEL_ADDINFO, "server", aBufMsg);

	str_copy(m_aCurrentMap, pMapName);
	m_pCurrentMapName = fs_filename(m_aCurrentMap);

	// load complete map into memory for download
	{
		free(m_apCurrentMapData[MAP_TYPE_SIX]);
		void *pData;
		Storage()->ReadFile(aBuf, IStorage::TYPE_ALL, &pData, &m_aCurrentMapSize[MAP_TYPE_SIX]);
		m_apCurrentMapData[MAP_TYPE_SIX] = (unsigned char *)pData;
	}

	if(Config()->m_SvMapsBaseUrl[0])
	{
		char aEscaped[256];
		str_format(aBuf, sizeof(aBuf), "%s_%s.map", pMapName, aSha256);
		EscapeUrl(aEscaped, aBuf);
		str_format(m_aMapDownloadUrl, sizeof(m_aMapDownloadUrl), "%s%s", Config()->m_SvMapsBaseUrl, aEscaped);
	}
	else
	{
		m_aMapDownloadUrl[0] = '\0';
	}

	// load sixup version of the map
	if(Config()->m_SvSixup)
	{
		str_format(aBuf, sizeof(aBuf), "maps7/%s.map", pMapName);
		void *pData;
		if(!Storage()->ReadFile(aBuf, IStorage::TYPE_ALL, &pData, &m_aCurrentMapSize[MAP_TYPE_SIXUP]))
		{
			Config()->m_SvSixup = 0;
			if(m_pRegister)
			{
				m_pRegister->OnConfigChange();
			}
			log_error("sixup", "couldn't load map %s", aBuf);
			log_info("sixup", "disabling 0.7 compatibility");
		}
		else
		{
			free(m_apCurrentMapData[MAP_TYPE_SIXUP]);
			m_apCurrentMapData[MAP_TYPE_SIXUP] = (unsigned char *)pData;

			m_aCurrentMapSha256[MAP_TYPE_SIXUP] = sha256(m_apCurrentMapData[MAP_TYPE_SIXUP], m_aCurrentMapSize[MAP_TYPE_SIXUP]);
			m_aCurrentMapCrc[MAP_TYPE_SIXUP] = crc32(0, m_apCurrentMapData[MAP_TYPE_SIXUP], m_aCurrentMapSize[MAP_TYPE_SIXUP]);
			sha256_str(m_aCurrentMapSha256[MAP_TYPE_SIXUP], aSha256, sizeof(aSha256));
			str_format(aBufMsg, sizeof(aBufMsg), "%s sha256 is %s", aBuf, aSha256);
			Console()->Print(IConsole::OUTPUT_LEVEL_ADDINFO, "sixup", aBufMsg);
		}
	}
	if(!Config()->m_SvSixup)
	{
		free(m_apCurrentMapData[MAP_TYPE_SIXUP]);
		m_apCurrentMapData[MAP_TYPE_SIXUP] = nullptr;
	}

	for(int i = 0; i < MAX_CLIENTS; i++)
		m_aPrevStates[i] = m_aClients[i].m_State;

	return 1;
}

void CServer::UpdateDebugDummies(bool ForceDisconnect)
{
	if(m_PreviousDebugDummies == g_Config.m_DbgDummies && !ForceDisconnect)
		return;

	g_Config.m_DbgDummies = std::clamp(g_Config.m_DbgDummies, 0, MaxClients());
	for(int DummyIndex = 0; DummyIndex < maximum(m_PreviousDebugDummies, g_Config.m_DbgDummies); ++DummyIndex)
	{
		const bool AddDummy = !ForceDisconnect && DummyIndex < g_Config.m_DbgDummies;
		const int ClientId = MaxClients() - DummyIndex - 1;
		CClient &Client = m_aClients[ClientId];
		if(AddDummy && m_aClients[ClientId].m_State == CClient::STATE_EMPTY)
		{
			NewClientCallback(ClientId, this, false);
			Client.m_DebugDummy = true;

			// See https://en.wikipedia.org/wiki/Unique_local_address
			Client.m_DebugDummyAddr.type = NETTYPE_IPV6;
			Client.m_DebugDummyAddr.ip[0] = 0xfd;
			// Global ID (40 bits): random
			secure_random_fill(&Client.m_DebugDummyAddr.ip[1], 5);
			// Subnet ID (16 bits): constant
			Client.m_DebugDummyAddr.ip[6] = 0xc0;
			Client.m_DebugDummyAddr.ip[7] = 0xde;
			// Interface ID (64 bits): set to client ID
			Client.m_DebugDummyAddr.ip[8] = 0x00;
			Client.m_DebugDummyAddr.ip[9] = 0x00;
			Client.m_DebugDummyAddr.ip[10] = 0x00;
			Client.m_DebugDummyAddr.ip[11] = 0x00;
			uint_to_bytes_be(&Client.m_DebugDummyAddr.ip[12], ClientId);
			// Port: random like normal clients
			Client.m_DebugDummyAddr.port = (secure_rand() % (65535 - 1024)) + 1024;
			net_addr_str(&Client.m_DebugDummyAddr, Client.m_aDebugDummyAddrString.data(), Client.m_aDebugDummyAddrString.size(), true);
			net_addr_str(&Client.m_DebugDummyAddr, Client.m_aDebugDummyAddrStringNoPort.data(), Client.m_aDebugDummyAddrStringNoPort.size(), false);

			GameServer()->OnClientConnected(ClientId, nullptr);
			Client.m_State = CClient::STATE_INGAME;
			str_format(Client.m_aName, sizeof(Client.m_aName), "Debug dummy %d", DummyIndex + 1);
			GameServer()->OnClientEnter(ClientId);
		}
		else if(!AddDummy && Client.m_DebugDummy)
		{
			DelClientCallback(ClientId, "Dropping debug dummy", this);
		}

		if(AddDummy && Client.m_DebugDummy)
		{
			CNetObj_PlayerInput Input = {0};
			Input.m_Direction = (ClientId & 1) ? -1 : 1;
			Client.m_aInputs[0].m_GameTick = Tick() + 1;
			mem_copy(Client.m_aInputs[0].m_aData, &Input, minimum(sizeof(Input), sizeof(Client.m_aInputs[0].m_aData)));
			Client.m_LatestInput = Client.m_aInputs[0];
			Client.m_CurrentInput = 0;
		}
	}

	m_PreviousDebugDummies = ForceDisconnect ? 0 : g_Config.m_DbgDummies;
}

int CServer::Run()
{
	if(m_RunServer == UNINITIALIZED)
		m_RunServer = RUNNING;

	m_AuthManager.Init();

	if(Config()->m_Debug)
	{
		g_UuidManager.DebugDump();
	}

	{
		int Size = GameServer()->PersistentClientDataSize();
		for(auto &Client : m_aClients)
		{
			Client.m_HasPersistentData = false;
			Client.m_pPersistentData = malloc(Size);
		}
	}
	m_pPersistentData = malloc(GameServer()->PersistentDataSize());

	// load map
	if(!LoadMap(Config()->m_SvMap))
	{
		log_error("server", "failed to load map. mapname='%s'", Config()->m_SvMap);
		return -1;
	}

	if(Config()->m_SvSqliteFile[0] != '\0')
	{
		char aFullPath[IO_MAX_PATH_LENGTH];
		Storage()->GetCompletePath(IStorage::TYPE_SAVE_OR_ABSOLUTE, Config()->m_SvSqliteFile, aFullPath, sizeof(aFullPath));

		if(Config()->m_SvUseSql)
		{
			DbPool()->RegisterSqliteDatabase(CDbConnectionPool::WRITE_BACKUP, aFullPath);
		}
		else
		{
			DbPool()->RegisterSqliteDatabase(CDbConnectionPool::READ, aFullPath);
			DbPool()->RegisterSqliteDatabase(CDbConnectionPool::WRITE, aFullPath);
		}
	}

	// start server
	NETADDR BindAddr;
	if(g_Config.m_Bindaddr[0] == '\0')
	{
		mem_zero(&BindAddr, sizeof(BindAddr));
	}
	else if(net_host_lookup(g_Config.m_Bindaddr, &BindAddr, NETTYPE_ALL) != 0)
	{
		log_error("server", "The configured bindaddr '%s' cannot be resolved", g_Config.m_Bindaddr);
		return -1;
	}
	BindAddr.type = Config()->m_SvIpv4Only ? NETTYPE_IPV4 : NETTYPE_ALL;

	int Port = Config()->m_SvPort;
	for(BindAddr.port = Port != 0 ? Port : 8303; !m_NetServer.Open(BindAddr, &m_ServerBan, Config()->m_SvMaxClients, Config()->m_SvMaxClientsPerIp); BindAddr.port++)
	{
		if(Port != 0 || BindAddr.port >= 8310)
		{
			log_error("server", "couldn't open socket. port %d might already be in use", BindAddr.port);
			return -1;
		}
	}

	if(Port == 0)
		log_info("server", "using port %d", BindAddr.port);

#if defined(CONF_UPNP)
	m_UPnP.Open(BindAddr);
#endif

	if(!m_Http.Init(std::chrono::seconds{2}))
	{
		log_error("server", "Failed to initialize the HTTP client.");
		return -1;
	}

	m_pEngine = Kernel()->RequestInterface<IEngine>();
	m_pRegister = CreateRegister(&g_Config, m_pConsole, m_pEngine, &m_Http, g_Config.m_SvRegisterPort > 0 ? g_Config.m_SvRegisterPort : this->Port(), m_NetServer.GetGlobalToken());

	m_NetServer.SetCallbacks(NewClientCallback, NewClientNoAuthCallback, ClientRejoinCallback, DelClientCallback, this);

	m_Econ.Init(Config(), Console(), &m_ServerBan);

	m_Fifo.Init(Console(), Config()->m_SvInputFifo, CFGFLAG_SERVER);

	char aBuf[256];
	str_format(aBuf, sizeof(aBuf), "server name is '%s'", Config()->m_SvName);
	Console()->Print(IConsole::OUTPUT_LEVEL_STANDARD, "server", aBuf);

	Antibot()->Init();
	GameServer()->OnInit(nullptr);
	if(ErrorShutdown())
	{
		m_RunServer = STOPPING;
	}
	Console()->Print(IConsole::OUTPUT_LEVEL_STANDARD, "server", "version " GAME_RELEASE_VERSION " on " CONF_PLATFORM_STRING " " CONF_ARCH_STRING);
	if(GIT_SHORTREV_HASH)
	{
		str_format(aBuf, sizeof(aBuf), "git revision hash: %s", GIT_SHORTREV_HASH);
		Console()->Print(IConsole::OUTPUT_LEVEL_STANDARD, "server", aBuf);
	}

	ReadAnnouncementsFile();
	InitMaplist();

	// process pending commands
	m_pConsole->StoreCommands(false);
	m_pRegister->OnConfigChange();

	if(m_AuthManager.IsGenerated())
	{
		log_info("server", "+-------------------------+");
		log_info("server", "| rcon password: '%s' |", Config()->m_SvRconPassword);
		log_info("server", "+-------------------------+");
	}

	// start game
	{
		bool NonActive = false;
		bool PacketWaiting = false;

		m_GameStartTime = time_get();

		UpdateServerInfo();
		while(m_RunServer < STOPPING)
		{
			if(NonActive)
				PumpNetwork(PacketWaiting);

			set_new_tick();

			int64_t LastTime = time_get();
			int NewTicks = 0;

			// load new map
			if(m_MapReload || m_SameMapReload || m_CurrentGameTick >= MAX_TICK) // force reload to make sure the ticks stay within a valid range
			{
				const bool SameMapReload = m_SameMapReload;
				// load map
				if(LoadMap(Config()->m_SvMap))
				{
					// new map loaded

					// ask the game for the data it wants to persist past a map change
					for(int i = 0; i < MAX_CLIENTS; i++)
					{
						if(m_aClients[i].m_State == CClient::STATE_INGAME)
						{
							m_aClients[i].m_HasPersistentData = GameServer()->OnClientDataPersist(i, m_aClients[i].m_pPersistentData);
						}
					}

					UpdateDebugDummies(true);
					GameServer()->OnShutdown(m_pPersistentData);

					for(int ClientId = 0; ClientId < MAX_CLIENTS; ClientId++)
					{
						if(m_aClients[ClientId].m_State <= CClient::STATE_AUTH)
							continue;

						if(SameMapReload)
							SendMapReload(ClientId);

						SendMap(ClientId);
						bool HasPersistentData = m_aClients[ClientId].m_HasPersistentData;
						m_aClients[ClientId].Reset();
						m_aClients[ClientId].m_HasPersistentData = HasPersistentData;
						m_aClients[ClientId].m_State = CClient::STATE_CONNECTING;
					}

					m_GameStartTime = time_get();
					m_CurrentGameTick = MIN_TICK;
					m_ServerInfoFirstRequest = 0;
					Kernel()->ReregisterInterface(GameServer());
					Console()->StoreCommands(true);
					GameServer()->OnInit(m_pPersistentData);
					Console()->StoreCommands(false);
					if(ErrorShutdown())
					{
						break;
					}
					UpdateServerInfo(true);
					for(int ClientId = 0; ClientId < MAX_CLIENTS; ClientId++)
					{
						if(m_aClients[ClientId].m_State != CClient::STATE_CONNECTING)
							continue;

						// When doing a map change, a new Teehistorian file is created. For players that are already
						// on the server, no PlayerJoin event is produced in Teehistorian from the network engine.
						// Record PlayerJoin events here to record the Sixup version and player join event.
						GameServer()->TeehistorianRecordPlayerJoin(ClientId, m_aClients[ClientId].m_Sixup);
					}
				}
				else
				{
					str_format(aBuf, sizeof(aBuf), "failed to load map. mapname='%s'", Config()->m_SvMap);
					Console()->Print(IConsole::OUTPUT_LEVEL_STANDARD, "server", aBuf);
					str_copy(Config()->m_SvMap, m_aCurrentMap);
				}
			}

			while(LastTime > TickStartTime(m_CurrentGameTick + 1))
			{
				GameServer()->OnPreTickTeehistorian();

				UpdateDebugDummies(false);

				for(int c = 0; c < MAX_CLIENTS; c++)
				{
					if(m_aClients[c].m_State != CClient::STATE_INGAME)
						continue;
					bool ClientHadInput = false;
					for(auto &Input : m_aClients[c].m_aInputs)
					{
						if(Input.m_GameTick == Tick() + 1)
						{
							GameServer()->OnClientPredictedEarlyInput(c, Input.m_aData);
							ClientHadInput = true;
							break;
						}
					}
					if(!ClientHadInput)
						GameServer()->OnClientPredictedEarlyInput(c, nullptr);
				}

				m_CurrentGameTick++;
				NewTicks++;

				// apply new input
				for(int c = 0; c < MAX_CLIENTS; c++)
				{
					if(m_aClients[c].m_State != CClient::STATE_INGAME)
						continue;
					bool ClientHadInput = false;
					for(auto &Input : m_aClients[c].m_aInputs)
					{
						if(Input.m_GameTick == Tick())
						{
							GameServer()->OnClientPredictedInput(c, Input.m_aData);
							ClientHadInput = true;
							break;
						}
					}
					if(!ClientHadInput)
						GameServer()->OnClientPredictedInput(c, nullptr);
				}

				GameServer()->OnTick();
				if(ErrorShutdown())
				{
					break;
				}
			}

			// snap game
			if(NewTicks)
			{
				DoSnapshot();

				UpdateClientRconCommands();
				const int CommandSendingClientId = Tick() % MAX_CLIENTS;
				UpdateClientMaplistEntries(CommandSendingClientId);

				m_Fifo.Update();

#if defined(CONF_PLATFORM_ANDROID)
				std::vector<std::string> vAndroidCommandQueue = FetchAndroidServerCommandQueue();
				for(const std::string &Command : vAndroidCommandQueue)
				{
					Console()->ExecuteLineFlag(Command.c_str(), CFGFLAG_SERVER, -1);
				}
#endif

				// master server stuff
				m_pRegister->Update();

				if(m_ServerInfoNeedsUpdate)
					UpdateServerInfo();

				Antibot()->OnEngineTick();

				// handle dnsbl
				if(Config()->m_SvDnsbl)
				{
					for(int ClientId = 0; ClientId < MAX_CLIENTS; ClientId++)
					{
						if(m_aClients[ClientId].m_State == CClient::STATE_EMPTY)
							continue;

						if(m_aClients[ClientId].m_DnsblState == EDnsblState::NONE)
						{
							// initiate dnsbl lookup
							InitDnsbl(ClientId);
						}
						else if(m_aClients[ClientId].m_DnsblState == EDnsblState::PENDING &&
							m_aClients[ClientId].m_pDnsblLookup->State() == IJob::STATE_DONE)
						{
							if(m_aClients[ClientId].m_pDnsblLookup->Result() != 0)
							{
								// entry not found -> whitelisted
								m_aClients[ClientId].m_DnsblState = EDnsblState::WHITELISTED;

								str_format(aBuf, sizeof(aBuf), "ClientId=%d addr=<{%s}> secure=%s whitelisted", ClientId, ClientAddrString(ClientId, true), m_NetServer.HasSecurityToken(ClientId) ? "yes" : "no");
								Console()->Print(IConsole::OUTPUT_LEVEL_STANDARD, "dnsbl", aBuf);
							}
							else
							{
								// entry found -> blacklisted
								m_aClients[ClientId].m_DnsblState = EDnsblState::BLACKLISTED;

								str_format(aBuf, sizeof(aBuf), "ClientId=%d addr=<{%s}> secure=%s blacklisted", ClientId, ClientAddrString(ClientId, true), m_NetServer.HasSecurityToken(ClientId) ? "yes" : "no");
								Console()->Print(IConsole::OUTPUT_LEVEL_STANDARD, "dnsbl", aBuf);

								if(Config()->m_SvDnsblBan)
								{
									m_NetServer.NetBan()->BanAddr(ClientAddr(ClientId), 60, Config()->m_SvDnsblBanReason, true);
								}
							}
						}
					}
				}
				for(int i = 0; i < MAX_CLIENTS; ++i)
				{
					if(m_aClients[i].m_State == CClient::STATE_REDIRECTED)
					{
						if(time_get() > m_aClients[i].m_RedirectDropTime)
						{
							m_NetServer.Drop(i, "redirected");
						}
					}
				}
			}

			if(!NonActive)
				PumpNetwork(PacketWaiting);

			NonActive = true;
			for(const auto &Client : m_aClients)
			{
				if(Client.m_State != CClient::STATE_EMPTY)
				{
					NonActive = false;
					break;
				}
			}

			if(NonActive)
			{
				if(Config()->m_SvReloadWhenEmpty == 1)
				{
					m_MapReload = true;
					Config()->m_SvReloadWhenEmpty = 0;
				}
				else if(Config()->m_SvReloadWhenEmpty == 2 && !m_ReloadedWhenEmpty)
				{
					m_MapReload = true;
					m_ReloadedWhenEmpty = true;
				}
			}
			else
			{
				m_ReloadedWhenEmpty = false;
			}

			// wait for incoming data
			if(NonActive && Config()->m_SvShutdownWhenEmpty)
			{
				m_RunServer = STOPPING;
			}
			else if(NonActive &&
				!m_aDemoRecorder[RECORDER_MANUAL].IsRecording() &&
				!m_aDemoRecorder[RECORDER_AUTO].IsRecording())
			{
				PacketWaiting = net_socket_read_wait(m_NetServer.Socket(), 1s);
			}
			else
			{
				set_new_tick();
				LastTime = time_get();
				const auto MicrosecondsToWait = std::chrono::duration_cast<std::chrono::microseconds>(std::chrono::nanoseconds(TickStartTime(m_CurrentGameTick + 1) - LastTime)) + 1us;
				PacketWaiting = MicrosecondsToWait > 0us ? net_socket_read_wait(m_NetServer.Socket(), MicrosecondsToWait) : true;
			}
			if(IsInterrupted())
			{
				Console()->Print(IConsole::OUTPUT_LEVEL_STANDARD, "server", "interrupted");
				break;
			}
		}
	}
	const char *pDisconnectReason = "Server shutdown";
	if(m_aShutdownReason[0])
		pDisconnectReason = m_aShutdownReason;

	// <FoxNet
	GameServer()->OnPreShutdown();
	// FoxNet>

	if(ErrorShutdown())
	{
		log_info("server", "shutdown from game server (%s)", m_aErrorShutdownReason);
		pDisconnectReason = m_aErrorShutdownReason;
	}
	// disconnect all clients on shutdown
	for(int i = 0; i < MAX_CLIENTS; ++i)
	{
		if(m_aClients[i].m_State != CClient::STATE_EMPTY)
			m_NetServer.Drop(i, pDisconnectReason);
	}

	m_pRegister->OnShutdown();
	m_Econ.Shutdown();
	m_Fifo.Shutdown();
	Engine()->ShutdownJobs();

	GameServer()->OnShutdown(nullptr);
	m_pMap->Unload();
	DbPool()->OnShutdown();

#if defined(CONF_UPNP)
	m_UPnP.Shutdown();
#endif
	m_NetServer.Close();

	return ErrorShutdown();
}

void CServer::ConKick(IConsole::IResult *pResult, void *pUser)
{
	if(pResult->NumArguments() > 1)
	{
		char aBuf[128];
		str_format(aBuf, sizeof(aBuf), "Kicked (%s)", pResult->GetString(1));
		((CServer *)pUser)->Kick(pResult->GetInteger(0), aBuf);
	}
	else
		((CServer *)pUser)->Kick(pResult->GetInteger(0), "Kicked by console");
}

void CServer::ConStatus(IConsole::IResult *pResult, void *pUser)
{
	char aBuf[1024];
	CServer *pThis = static_cast<CServer *>(pUser);
	const char *pName = pResult->NumArguments() == 1 ? pResult->GetString(0) : "";

	for(int i = 0; i < MAX_CLIENTS; i++)
	{
		if(pThis->m_aClients[i].m_State == CClient::STATE_EMPTY)
			continue;

		if(!str_utf8_find_nocase(pThis->m_aClients[i].m_aName, pName))
			continue;

		if(pThis->m_aClients[i].m_State == CClient::STATE_INGAME)
		{
			char aDnsblStr[64];
			aDnsblStr[0] = '\0';
			if(pThis->Config()->m_SvDnsbl)
			{
				str_format(aDnsblStr, sizeof(aDnsblStr), " dnsbl=%s", DnsblStateStr(pThis->m_aClients[i].m_DnsblState));
			}

			char aAuthStr[128];
			aAuthStr[0] = '\0';
			if(pThis->m_aClients[i].m_AuthKey >= 0)
			{
<<<<<<< HEAD
				const char *pAuthStr = pThis->m_aClients[i].m_Authed == AUTHED_ADMIN  ? "(Admin)" :
						       pThis->m_aClients[i].m_Authed == AUTHED_MOD    ? "(Mod)" :
						       pThis->m_aClients[i].m_Authed == AUTHED_HELPER ? "(Helper)" :
													"";
=======
				const char *pAuthStr = pThis->GetAuthedState(i) == AUTHED_ADMIN ? "(Admin)" :
												  pThis->GetAuthedState(i) == AUTHED_MOD ? "(Mod)" :
																	   pThis->GetAuthedState(i) == AUTHED_HELPER ? "(Helper)" : "";
>>>>>>> b79c93be

				str_format(aAuthStr, sizeof(aAuthStr), " key=%s %s", pThis->m_AuthManager.KeyIdent(pThis->m_aClients[i].m_AuthKey), pAuthStr);
			}

			const char *pClientPrefix = "";
			if(pThis->m_aClients[i].m_Sixup)
			{
				pClientPrefix = "0.7:";
			}
			str_format(aBuf, sizeof(aBuf), "id=%d addr=<{%s}> name='%s' client=%s%d secure=%s flags=%d%s%s",
				i, pThis->ClientAddrString(i, true), pThis->m_aClients[i].m_aName, pClientPrefix, pThis->m_aClients[i].m_DDNetVersion,
				pThis->m_NetServer.HasSecurityToken(i) ? "yes" : "no", pThis->m_aClients[i].m_Flags, aDnsblStr, aAuthStr);
		}
		else
		{
			str_format(aBuf, sizeof(aBuf), "id=%d addr=<{%s}> connecting", i, pThis->ClientAddrString(i, true));
		}
		pThis->Console()->Print(IConsole::OUTPUT_LEVEL_STANDARD, "server", aBuf);
	}
}

static int GetAuthLevel(const char *pLevel)
{
	int Level = -1;
	if(!str_comp_nocase(pLevel, "admin"))
		Level = AUTHED_ADMIN;
	else if(str_startswith(pLevel, "mod"))
		Level = AUTHED_MOD;
	else if(!str_comp_nocase(pLevel, "helper"))
		Level = AUTHED_HELPER;

	return Level;
}

void CServer::AuthRemoveKey(int KeySlot)
{
	m_AuthManager.RemoveKey(KeySlot);
	LogoutKey(KeySlot, "key removal");

	// Update indices.
	for(auto &Client : m_aClients)
	{
		if(Client.m_AuthKey == KeySlot)
		{
			Client.m_AuthKey = -1;
		}
		else if(Client.m_AuthKey > KeySlot)
		{
			--Client.m_AuthKey;
		}
	}
}

void CServer::ConAuthAdd(IConsole::IResult *pResult, void *pUser)
{
	CServer *pThis = (CServer *)pUser;
	CAuthManager *pManager = &pThis->m_AuthManager;

	const char *pIdent = pResult->GetString(0);
	const char *pLevel = pResult->GetString(1);
	const char *pPw = pResult->GetString(2);

	if(!pManager->IsValidIdent(pIdent))
	{
		pThis->Console()->Print(IConsole::OUTPUT_LEVEL_STANDARD, "auth", "ident is invalid");
		return;
	}

	int Level = GetAuthLevel(pLevel);
	if(Level == -1)
	{
		pThis->Console()->Print(IConsole::OUTPUT_LEVEL_STANDARD, "auth", "level can be one of {\"admin\", \"mod(erator)\", \"helper\"}");
		return;
	}

	bool NeedUpdate = !pManager->NumNonDefaultKeys();
	if(pManager->AddKey(pIdent, pPw, Level) < 0)
		pThis->Console()->Print(IConsole::OUTPUT_LEVEL_STANDARD, "auth", "ident already exists");
	else
	{
		if(NeedUpdate)
			pThis->SendRconType(-1, true);
		pThis->Console()->Print(IConsole::OUTPUT_LEVEL_STANDARD, "auth", "key added");
	}
}

void CServer::ConAuthAddHashed(IConsole::IResult *pResult, void *pUser)
{
	CServer *pThis = (CServer *)pUser;
	CAuthManager *pManager = &pThis->m_AuthManager;

	const char *pIdent = pResult->GetString(0);
	const char *pLevel = pResult->GetString(1);
	const char *pPw = pResult->GetString(2);
	const char *pSalt = pResult->GetString(3);

	if(!pManager->IsValidIdent(pIdent))
	{
		pThis->Console()->Print(IConsole::OUTPUT_LEVEL_STANDARD, "auth", "ident is invalid");
		return;
	}

	int Level = GetAuthLevel(pLevel);
	if(Level == -1)
	{
		pThis->Console()->Print(IConsole::OUTPUT_LEVEL_STANDARD, "auth", "level can be one of {\"admin\", \"mod(erator)\", \"helper\"}");
		return;
	}

	MD5_DIGEST Hash;
	unsigned char aSalt[SALT_BYTES];

	if(md5_from_str(&Hash, pPw))
	{
		pThis->Console()->Print(IConsole::OUTPUT_LEVEL_STANDARD, "auth", "Malformed password hash");
		return;
	}
	if(str_hex_decode(aSalt, sizeof(aSalt), pSalt))
	{
		pThis->Console()->Print(IConsole::OUTPUT_LEVEL_STANDARD, "auth", "Malformed salt hash");
		return;
	}

	bool NeedUpdate = !pManager->NumNonDefaultKeys();

	if(pManager->AddKeyHash(pIdent, Hash, aSalt, Level) < 0)
		pThis->Console()->Print(IConsole::OUTPUT_LEVEL_STANDARD, "auth", "ident already exists");
	else
	{
		if(NeedUpdate)
			pThis->SendRconType(-1, true);
		pThis->Console()->Print(IConsole::OUTPUT_LEVEL_STANDARD, "auth", "key added");
	}
}

void CServer::ConAuthUpdate(IConsole::IResult *pResult, void *pUser)
{
	CServer *pThis = (CServer *)pUser;
	CAuthManager *pManager = &pThis->m_AuthManager;

	const char *pIdent = pResult->GetString(0);
	const char *pLevel = pResult->GetString(1);
	const char *pPw = pResult->GetString(2);

	int KeySlot = pManager->FindKey(pIdent);
	if(KeySlot == -1)
	{
		pThis->Console()->Print(IConsole::OUTPUT_LEVEL_STANDARD, "auth", "ident couldn't be found");
		return;
	}

	int Level = GetAuthLevel(pLevel);
	if(Level == -1)
	{
		pThis->Console()->Print(IConsole::OUTPUT_LEVEL_STANDARD, "auth", "level can be one of {\"admin\", \"mod(erator)\", \"helper\"}");
		return;
	}

	pManager->UpdateKey(KeySlot, pPw, Level);
	pThis->LogoutKey(KeySlot, "key update");

	pThis->Console()->Print(IConsole::OUTPUT_LEVEL_STANDARD, "auth", "key updated");
}

void CServer::ConAuthUpdateHashed(IConsole::IResult *pResult, void *pUser)
{
	CServer *pThis = (CServer *)pUser;
	CAuthManager *pManager = &pThis->m_AuthManager;

	const char *pIdent = pResult->GetString(0);
	const char *pLevel = pResult->GetString(1);
	const char *pPw = pResult->GetString(2);
	const char *pSalt = pResult->GetString(3);

	int KeySlot = pManager->FindKey(pIdent);
	if(KeySlot == -1)
	{
		pThis->Console()->Print(IConsole::OUTPUT_LEVEL_STANDARD, "auth", "ident couldn't be found");
		return;
	}

	int Level = GetAuthLevel(pLevel);
	if(Level == -1)
	{
		pThis->Console()->Print(IConsole::OUTPUT_LEVEL_STANDARD, "auth", "level can be one of {\"admin\", \"mod(erator)\", \"helper\"}");
		return;
	}

	MD5_DIGEST Hash;
	unsigned char aSalt[SALT_BYTES];

	if(md5_from_str(&Hash, pPw))
	{
		pThis->Console()->Print(IConsole::OUTPUT_LEVEL_STANDARD, "auth", "Malformed password hash");
		return;
	}
	if(str_hex_decode(aSalt, sizeof(aSalt), pSalt))
	{
		pThis->Console()->Print(IConsole::OUTPUT_LEVEL_STANDARD, "auth", "Malformed salt hash");
		return;
	}

	pManager->UpdateKeyHash(KeySlot, Hash, aSalt, Level);
	pThis->LogoutKey(KeySlot, "key update");

	pThis->Console()->Print(IConsole::OUTPUT_LEVEL_STANDARD, "auth", "key updated");
}

void CServer::ConAuthRemove(IConsole::IResult *pResult, void *pUser)
{
	CServer *pThis = (CServer *)pUser;
	CAuthManager *pManager = &pThis->m_AuthManager;

	const char *pIdent = pResult->GetString(0);

	int KeySlot = pManager->FindKey(pIdent);
	if(KeySlot == -1)
	{
		pThis->Console()->Print(IConsole::OUTPUT_LEVEL_STANDARD, "auth", "ident couldn't be found");
		return;
	}

	pThis->AuthRemoveKey(KeySlot);

	if(!pManager->NumNonDefaultKeys())
		pThis->SendRconType(-1, false);

	pThis->Console()->Print(IConsole::OUTPUT_LEVEL_STANDARD, "auth", "key removed, all users logged out");
}

static void ListKeysCallback(const char *pIdent, int Level, void *pUser)
{
	static const char LSTRING[][10] = {"helper", "moderator", "admin"};

	char aBuf[256];
	str_format(aBuf, sizeof(aBuf), "%s %s", pIdent, LSTRING[Level - 1]);
	((CServer *)pUser)->Console()->Print(IConsole::OUTPUT_LEVEL_STANDARD, "auth", aBuf);
}

void CServer::ConAuthList(IConsole::IResult *pResult, void *pUser)
{
	CServer *pThis = (CServer *)pUser;
	CAuthManager *pManager = &pThis->m_AuthManager;

	pManager->ListKeys(ListKeysCallback, pThis);
}

void CServer::ConShutdown(IConsole::IResult *pResult, void *pUser)
{
	CServer *pThis = static_cast<CServer *>(pUser);
	pThis->m_RunServer = STOPPING;
	const char *pReason = pResult->GetString(0);
	if(pReason[0])
	{
		str_copy(pThis->m_aShutdownReason, pReason);
	}
}

void CServer::DemoRecorder_HandleAutoStart()
{
	if(Config()->m_SvAutoDemoRecord)
	{
		m_aDemoRecorder[RECORDER_AUTO].Stop(IDemoRecorder::EStopMode::KEEP_FILE);

		char aTimestamp[20];
		str_timestamp(aTimestamp, sizeof(aTimestamp));
		char aFilename[IO_MAX_PATH_LENGTH];
		str_format(aFilename, sizeof(aFilename), "demos/auto/server/%s_%s.demo", GetMapName(), aTimestamp);
		m_aDemoRecorder[RECORDER_AUTO].Start(
			Storage(),
			m_pConsole,
			aFilename,
			GameServer()->NetVersion(),
			GetMapName(),
			m_aCurrentMapSha256[MAP_TYPE_SIX],
			m_aCurrentMapCrc[MAP_TYPE_SIX],
			"server",
			m_aCurrentMapSize[MAP_TYPE_SIX],
			m_apCurrentMapData[MAP_TYPE_SIX],
			nullptr,
			nullptr,
			nullptr);

		if(Config()->m_SvAutoDemoMax)
		{
			// clean up auto recorded demos
			CFileCollection AutoDemos;
			AutoDemos.Init(Storage(), "demos/auto/server", "", ".demo", Config()->m_SvAutoDemoMax);
		}
	}
}

void CServer::SaveDemo(int ClientId, float Time)
{
	if(IsRecording(ClientId))
	{
		char aNewFilename[IO_MAX_PATH_LENGTH];
		str_format(aNewFilename, sizeof(aNewFilename), "demos/%s_%s_%05.2f.demo", GetMapName(), m_aClients[ClientId].m_aName, Time);
		m_aDemoRecorder[ClientId].Stop(IDemoRecorder::EStopMode::KEEP_FILE, aNewFilename);
	}
}

void CServer::StartRecord(int ClientId)
{
	if(Config()->m_SvPlayerDemoRecord)
	{
		char aFilename[IO_MAX_PATH_LENGTH];
		str_format(aFilename, sizeof(aFilename), "demos/%s_%d_%d_tmp.demo", GetMapName(), m_NetServer.Address().port, ClientId);
		m_aDemoRecorder[ClientId].Start(
			Storage(),
			Console(),
			aFilename,
			GameServer()->NetVersion(),
			GetMapName(),
			m_aCurrentMapSha256[MAP_TYPE_SIX],
			m_aCurrentMapCrc[MAP_TYPE_SIX],
			"server",
			m_aCurrentMapSize[MAP_TYPE_SIX],
			m_apCurrentMapData[MAP_TYPE_SIX],
			nullptr,
			nullptr,
			nullptr);
	}
}

void CServer::StopRecord(int ClientId)
{
	if(IsRecording(ClientId))
	{
		m_aDemoRecorder[ClientId].Stop(IDemoRecorder::EStopMode::REMOVE_FILE);
	}
}

bool CServer::IsRecording(int ClientId)
{
	return m_aDemoRecorder[ClientId].IsRecording();
}

void CServer::StopDemos()
{
	for(int i = 0; i < NUM_RECORDERS; i++)
	{
		if(!m_aDemoRecorder[i].IsRecording())
			continue;

		m_aDemoRecorder[i].Stop(i < MAX_CLIENTS ? IDemoRecorder::EStopMode::REMOVE_FILE : IDemoRecorder::EStopMode::KEEP_FILE);
	}
}

void CServer::ConRecord(IConsole::IResult *pResult, void *pUser)
{
	CServer *pServer = (CServer *)pUser;

	if(pServer->IsRecording(RECORDER_MANUAL))
	{
		pServer->Console()->Print(IConsole::OUTPUT_LEVEL_STANDARD, "demo_recorder", "Demo recorder already recording");
		return;
	}

	char aFilename[IO_MAX_PATH_LENGTH];
	if(pResult->NumArguments())
	{
		str_format(aFilename, sizeof(aFilename), "demos/%s.demo", pResult->GetString(0));
	}
	else
	{
		char aTimestamp[20];
		str_timestamp(aTimestamp, sizeof(aTimestamp));
		str_format(aFilename, sizeof(aFilename), "demos/demo_%s.demo", aTimestamp);
	}
	pServer->m_aDemoRecorder[RECORDER_MANUAL].Start(
		pServer->Storage(),
		pServer->Console(),
		aFilename,
		pServer->GameServer()->NetVersion(),
		pServer->GetMapName(),
		pServer->m_aCurrentMapSha256[MAP_TYPE_SIX],
		pServer->m_aCurrentMapCrc[MAP_TYPE_SIX],
		"server",
		pServer->m_aCurrentMapSize[MAP_TYPE_SIX],
		pServer->m_apCurrentMapData[MAP_TYPE_SIX],
		nullptr,
		nullptr,
		nullptr);
}

void CServer::ConStopRecord(IConsole::IResult *pResult, void *pUser)
{
	((CServer *)pUser)->m_aDemoRecorder[RECORDER_MANUAL].Stop(IDemoRecorder::EStopMode::KEEP_FILE);
}

void CServer::ConMapReload(IConsole::IResult *pResult, void *pUser)
{
	((CServer *)pUser)->ReloadMap();
}

void CServer::ConLogout(IConsole::IResult *pResult, void *pUser)
{
	CServer *pServer = (CServer *)pUser;

	if(pServer->m_RconClientId >= 0 && pServer->m_RconClientId < MAX_CLIENTS &&
		pServer->m_aClients[pServer->m_RconClientId].m_State != CServer::CClient::STATE_EMPTY)
	{
		pServer->LogoutClient(pServer->m_RconClientId, "");
	}
}

void CServer::ConShowIps(IConsole::IResult *pResult, void *pUser)
{
	CServer *pServer = (CServer *)pUser;

	if(pServer->m_RconClientId >= 0 && pServer->m_RconClientId < MAX_CLIENTS &&
		pServer->m_aClients[pServer->m_RconClientId].m_State != CServer::CClient::STATE_EMPTY)
	{
		if(pResult->NumArguments())
		{
			pServer->m_aClients[pServer->m_RconClientId].m_ShowIps = pResult->GetInteger(0);
		}
		else
		{
			char aStr[9];
			str_format(aStr, sizeof(aStr), "Value: %d", pServer->m_aClients[pServer->m_RconClientId].m_ShowIps);
			pServer->Console()->Print(IConsole::OUTPUT_LEVEL_STANDARD, "server", aStr);
		}
	}
}

void CServer::ConHideAuthStatus(IConsole::IResult *pResult, void *pUser)
{
	CServer *pServer = (CServer *)pUser;

	if(pServer->m_RconClientId >= 0 && pServer->m_RconClientId < MAX_CLIENTS &&
		pServer->m_aClients[pServer->m_RconClientId].m_State != CServer::CClient::STATE_EMPTY)
	{
		if(pResult->NumArguments())
		{
			pServer->m_aClients[pServer->m_RconClientId].m_AuthHidden = pResult->GetInteger(0);
		}
		else
		{
			char aStr[9];
			str_format(aStr, sizeof(aStr), "Value: %d", pServer->m_aClients[pServer->m_RconClientId].m_AuthHidden);
			pServer->Console()->Print(IConsole::OUTPUT_LEVEL_STANDARD, "server", aStr);
		}
	}
}

void CServer::ConForceHighBandwidthOnSpectate(IConsole::IResult *pResult, void *pUser)
{
	CServer *pServer = (CServer *)pUser;

	if(pServer->m_RconClientId >= 0 && pServer->m_RconClientId < MAX_CLIENTS &&
		pServer->m_aClients[pServer->m_RconClientId].m_State != CServer::CClient::STATE_EMPTY)
	{
		if(pResult->NumArguments())
		{
			pServer->m_aClients[pServer->m_RconClientId].m_ForceHighBandwidthOnSpectate = pResult->GetInteger(0);
		}
		else
		{
			char aStr[9];
			str_format(aStr, sizeof(aStr), "Value: %d", pServer->m_aClients[pServer->m_RconClientId].m_ForceHighBandwidthOnSpectate);
			pServer->Console()->Print(IConsole::OUTPUT_LEVEL_STANDARD, "server", aStr);
		}
	}
}

void CServer::ConAddSqlServer(IConsole::IResult *pResult, void *pUserData)
{
	CServer *pSelf = (CServer *)pUserData;

	if(!MysqlAvailable())
	{
		pSelf->Console()->Print(IConsole::OUTPUT_LEVEL_STANDARD, "server", "can't add MySQL server: compiled without MySQL support");
		return;
	}

	if(!pSelf->Config()->m_SvUseSql)
		return;

	if(pResult->NumArguments() != 7 && pResult->NumArguments() != 8)
	{
		pSelf->Console()->Print(IConsole::OUTPUT_LEVEL_STANDARD, "server", "7 or 8 arguments are required");
		return;
	}

	CMysqlConfig Config;
	bool Write;
	if(str_comp_nocase(pResult->GetString(0), "r") == 0)
		Write = false;
	else if(str_comp_nocase(pResult->GetString(0), "w") == 0)
		Write = true;
	else
	{
		pSelf->Console()->Print(IConsole::OUTPUT_LEVEL_STANDARD, "server", "choose either 'r' for SqlReadServer or 'w' for SqlWriteServer");
		return;
	}

	str_copy(Config.m_aDatabase, pResult->GetString(1), sizeof(Config.m_aDatabase));
	str_copy(Config.m_aPrefix, pResult->GetString(2), sizeof(Config.m_aPrefix));
	str_copy(Config.m_aUser, pResult->GetString(3), sizeof(Config.m_aUser));
	str_copy(Config.m_aPass, pResult->GetString(4), sizeof(Config.m_aPass));
	str_copy(Config.m_aIp, pResult->GetString(5), sizeof(Config.m_aIp));
	Config.m_aBindaddr[0] = '\0';
	Config.m_Port = pResult->GetInteger(6);
	Config.m_Setup = pResult->NumArguments() == 8 ? pResult->GetInteger(7) : true;

	char aBuf[512];
	str_format(aBuf, sizeof(aBuf),
		"Adding new Sql%sServer: DB: '%s' Prefix: '%s' User: '%s' IP: <{%s}> Port: %d",
		Write ? "Write" : "Read",
		Config.m_aDatabase, Config.m_aPrefix, Config.m_aUser, Config.m_aIp, Config.m_Port);
	pSelf->Console()->Print(IConsole::OUTPUT_LEVEL_STANDARD, "server", aBuf);
	pSelf->DbPool()->RegisterMysqlDatabase(Write ? CDbConnectionPool::WRITE : CDbConnectionPool::READ, &Config);
}

void CServer::ConDumpSqlServers(IConsole::IResult *pResult, void *pUserData)
{
	CServer *pSelf = (CServer *)pUserData;

	if(str_comp_nocase(pResult->GetString(0), "w") == 0)
	{
		pSelf->DbPool()->Print(pSelf->Console(), CDbConnectionPool::WRITE);
		pSelf->DbPool()->Print(pSelf->Console(), CDbConnectionPool::WRITE_BACKUP);
	}
	else if(str_comp_nocase(pResult->GetString(0), "r") == 0)
	{
		pSelf->DbPool()->Print(pSelf->Console(), CDbConnectionPool::READ);
	}
	else
	{
		pSelf->Console()->Print(IConsole::OUTPUT_LEVEL_STANDARD, "server", "choose either 'r' for SqlReadServer or 'w' for SqlWriteServer");
		return;
	}
}

void CServer::ConReloadAnnouncement(IConsole::IResult *pResult, void *pUserData)
{
	CServer *pThis = static_cast<CServer *>(pUserData);
	pThis->ReadAnnouncementsFile();
}

void CServer::ConReloadMaplist(IConsole::IResult *pResult, void *pUserData)
{
	CServer *pThis = static_cast<CServer *>(pUserData);
	pThis->InitMaplist();
}

void CServer::ConchainSpecialInfoupdate(IConsole::IResult *pResult, void *pUserData, IConsole::FCommandCallback pfnCallback, void *pCallbackUserData)
{
	pfnCallback(pResult, pCallbackUserData);
	if(pResult->NumArguments())
	{
		CServer *pThis = static_cast<CServer *>(pUserData);
		str_clean_whitespaces(pThis->Config()->m_SvName);
		pThis->UpdateServerInfo(true);
	}
}

void CServer::ConchainMaxclientsperipUpdate(IConsole::IResult *pResult, void *pUserData, IConsole::FCommandCallback pfnCallback, void *pCallbackUserData)
{
	pfnCallback(pResult, pCallbackUserData);
	if(pResult->NumArguments())
		((CServer *)pUserData)->m_NetServer.SetMaxClientsPerIp(pResult->GetInteger(0));
}

void CServer::ConchainCommandAccessUpdate(IConsole::IResult *pResult, void *pUserData, IConsole::FCommandCallback pfnCallback, void *pCallbackUserData)
{
	if(pResult->NumArguments() == 2)
	{
		CServer *pThis = static_cast<CServer *>(pUserData);
		const IConsole::CCommandInfo *pInfo = pThis->Console()->GetCommandInfo(pResult->GetString(0), CFGFLAG_SERVER, false);
		int OldAccessLevel = 0;
		if(pInfo)
			OldAccessLevel = pInfo->GetAccessLevel();
		pfnCallback(pResult, pCallbackUserData);
		if(pInfo && OldAccessLevel != pInfo->GetAccessLevel())
		{
			for(int i = 0; i < MAX_CLIENTS; ++i)
			{
				if(pThis->m_aClients[i].m_State == CServer::CClient::STATE_EMPTY)
					continue;
				if(!pThis->IsRconAuthed(i))
					continue;

				const int ClientAccessLevel = pThis->ConsoleAccessLevel(i);
				bool HadAccess = OldAccessLevel >= ClientAccessLevel;
				bool HasAccess = pInfo->GetAccessLevel() >= ClientAccessLevel;

				// Nothing changed
				if(HadAccess == HasAccess)
					continue;
				// Command not sent yet. The sending will happen in alphabetical order with correctly updated permissions.
				if(pThis->m_aClients[i].m_pRconCmdToSend && str_comp(pResult->GetString(0), pThis->m_aClients[i].m_pRconCmdToSend->m_pName) >= 0)
					continue;

				if(HasAccess)
					pThis->SendRconCmdAdd(pInfo, i);
				else
					pThis->SendRconCmdRem(pInfo, i);
			}
		}
	}
	else
		pfnCallback(pResult, pCallbackUserData);
}

void CServer::LogoutClient(int ClientId, const char *pReason)
{
	if(!IsSixup(ClientId))
	{
		CMsgPacker Msg(NETMSG_RCON_AUTH_STATUS, true);
		Msg.AddInt(0); // authed
		Msg.AddInt(0); // cmdlist
		SendMsg(&Msg, MSGFLAG_VITAL, ClientId);
	}
	else
	{
		CMsgPacker Msg(protocol7::NETMSG_RCON_AUTH_OFF, true, true);
		SendMsg(&Msg, MSGFLAG_VITAL, ClientId);
	}

	m_aClients[ClientId].m_AuthTries = 0;
	m_aClients[ClientId].m_pRconCmdToSend = nullptr;
	m_aClients[ClientId].m_MaplistEntryToSend = CClient::MAPLIST_UNINITIALIZED;

	char aBuf[64];
	if(*pReason)
	{
		str_format(aBuf, sizeof(aBuf), "Logged out by %s.", pReason);
		SendRconLine(ClientId, aBuf);
		str_format(aBuf, sizeof(aBuf), "ClientId=%d with key=%s logged out by %s", ClientId, m_AuthManager.KeyIdent(m_aClients[ClientId].m_AuthKey), pReason);
	}
	else
	{
		SendRconLine(ClientId, "Logout successful.");
		str_format(aBuf, sizeof(aBuf), "ClientId=%d with key=%s logged out", ClientId, m_AuthManager.KeyIdent(m_aClients[ClientId].m_AuthKey));
	}

	m_aClients[ClientId].m_AuthKey = -1;

	GameServer()->OnSetAuthed(ClientId, AUTHED_NO);

	Console()->Print(IConsole::OUTPUT_LEVEL_STANDARD, "server", aBuf);
}

void CServer::LogoutKey(int Key, const char *pReason)
{
	for(int i = 0; i < MAX_CLIENTS; i++)
		if(m_aClients[i].m_AuthKey == Key)
			LogoutClient(i, pReason);
}

void CServer::ConchainRconPasswordChangeGeneric(int Level, const char *pCurrent, IConsole::IResult *pResult)
{
	if(pResult->NumArguments() == 1)
	{
		int KeySlot = m_AuthManager.DefaultKey(Level);
		const char *pNew = pResult->GetString(0);
		if(str_comp(pCurrent, pNew) == 0)
		{
			return;
		}
		if(KeySlot == -1 && pNew[0])
		{
			m_AuthManager.AddDefaultKey(Level, pNew);
		}
		else if(KeySlot >= 0)
		{
			if(!pNew[0])
			{
				AuthRemoveKey(KeySlot);
				// Already logs users out.
			}
			else
			{
				m_AuthManager.UpdateKey(KeySlot, pNew, Level);
				LogoutKey(KeySlot, "key update");
			}
		}
	}
}

void CServer::ConchainRconPasswordChange(IConsole::IResult *pResult, void *pUserData, IConsole::FCommandCallback pfnCallback, void *pCallbackUserData)
{
	CServer *pThis = static_cast<CServer *>(pUserData);
	pThis->ConchainRconPasswordChangeGeneric(AUTHED_ADMIN, pThis->Config()->m_SvRconPassword, pResult);
	pfnCallback(pResult, pCallbackUserData);
}

void CServer::ConchainRconModPasswordChange(IConsole::IResult *pResult, void *pUserData, IConsole::FCommandCallback pfnCallback, void *pCallbackUserData)
{
	CServer *pThis = static_cast<CServer *>(pUserData);
	pThis->ConchainRconPasswordChangeGeneric(AUTHED_MOD, pThis->Config()->m_SvRconModPassword, pResult);
	pfnCallback(pResult, pCallbackUserData);
}

void CServer::ConchainRconHelperPasswordChange(IConsole::IResult *pResult, void *pUserData, IConsole::FCommandCallback pfnCallback, void *pCallbackUserData)
{
	CServer *pThis = static_cast<CServer *>(pUserData);
	pThis->ConchainRconPasswordChangeGeneric(AUTHED_HELPER, pThis->Config()->m_SvRconHelperPassword, pResult);
	pfnCallback(pResult, pCallbackUserData);
}

void CServer::ConchainMapUpdate(IConsole::IResult *pResult, void *pUserData, IConsole::FCommandCallback pfnCallback, void *pCallbackUserData)
{
	pfnCallback(pResult, pCallbackUserData);
	if(pResult->NumArguments() >= 1)
	{
		CServer *pThis = static_cast<CServer *>(pUserData);
		pThis->m_MapReload = str_comp(pThis->Config()->m_SvMap, pThis->m_aCurrentMap) != 0;
	}
}

void CServer::ConchainSixupUpdate(IConsole::IResult *pResult, void *pUserData, IConsole::FCommandCallback pfnCallback, void *pCallbackUserData)
{
	pfnCallback(pResult, pCallbackUserData);
	CServer *pThis = static_cast<CServer *>(pUserData);
	if(pResult->NumArguments() >= 1 && pThis->m_aCurrentMap[0] != '\0')
		pThis->m_MapReload |= (pThis->m_apCurrentMapData[MAP_TYPE_SIXUP] != nullptr) != (pResult->GetInteger(0) != 0);
}

void CServer::ConchainLoglevel(IConsole::IResult *pResult, void *pUserData, IConsole::FCommandCallback pfnCallback, void *pCallbackUserData)
{
	CServer *pSelf = (CServer *)pUserData;
	pfnCallback(pResult, pCallbackUserData);
	if(pResult->NumArguments())
	{
		pSelf->m_pFileLogger->SetFilter(CLogFilter{IConsole::ToLogLevelFilter(g_Config.m_Loglevel)});
	}
}

void CServer::ConchainStdoutOutputLevel(IConsole::IResult *pResult, void *pUserData, IConsole::FCommandCallback pfnCallback, void *pCallbackUserData)
{
	CServer *pSelf = (CServer *)pUserData;
	pfnCallback(pResult, pCallbackUserData);
	if(pResult->NumArguments() && pSelf->m_pStdoutLogger)
	{
		pSelf->m_pStdoutLogger->SetFilter(CLogFilter{IConsole::ToLogLevelFilter(g_Config.m_StdoutOutputLevel)});
	}
}

void CServer::ConchainAnnouncementFileName(IConsole::IResult *pResult, void *pUserData, IConsole::FCommandCallback pfnCallback, void *pCallbackUserData)
{
	CServer *pSelf = (CServer *)pUserData;
	bool Changed = pResult->NumArguments() && str_comp(pResult->GetString(0), g_Config.m_SvAnnouncementFileName);
	pfnCallback(pResult, pCallbackUserData);
	if(Changed)
	{
		pSelf->ReadAnnouncementsFile();
	}
}

void CServer::ConchainInputFifo(IConsole::IResult *pResult, void *pUserData, IConsole::FCommandCallback pfnCallback, void *pCallbackUserData)
{
	CServer *pSelf = (CServer *)pUserData;
	pfnCallback(pResult, pCallbackUserData);
	if(pSelf->m_Fifo.IsInit())
	{
		pSelf->m_Fifo.Shutdown();
		pSelf->m_Fifo.Init(pSelf->Console(), pSelf->Config()->m_SvInputFifo, CFGFLAG_SERVER);
	}
}

#if defined(CONF_FAMILY_UNIX)
void CServer::ConchainConnLoggingServerChange(IConsole::IResult *pResult, void *pUserData, IConsole::FCommandCallback pfnCallback, void *pCallbackUserData)
{
	pfnCallback(pResult, pCallbackUserData);
	if(pResult->NumArguments() == 1)
	{
		CServer *pServer = (CServer *)pUserData;

		// open socket to send new connections
		if(!pServer->m_ConnLoggingSocketCreated)
		{
			pServer->m_ConnLoggingSocket = net_unix_create_unnamed();
			if(pServer->m_ConnLoggingSocket == -1)
			{
				pServer->Console()->Print(IConsole::OUTPUT_LEVEL_STANDARD, "server", "Failed to created socket for communication with the connection logging server.");
			}
			else
			{
				pServer->m_ConnLoggingSocketCreated = true;
			}
		}

		// set the destination address for the connection logging
		net_unix_set_addr(&pServer->m_ConnLoggingDestAddr, pResult->GetString(0));
	}
}
#endif

void CServer::RegisterCommands()
{
	m_pConsole = Kernel()->RequestInterface<IConsole>();
	m_pGameServer = Kernel()->RequestInterface<IGameServer>();
	m_pMap = Kernel()->RequestInterface<IEngineMap>();
	m_pStorage = Kernel()->RequestInterface<IStorage>();
	m_pAntibot = Kernel()->RequestInterface<IEngineAntibot>();

	Kernel()->RegisterInterface(static_cast<IHttp *>(&m_Http), false);

	// register console commands
	Console()->Register("kick", "i[id] ?r[reason]", CFGFLAG_SERVER, ConKick, this, "Kick player with specified id for any reason");
	Console()->Register("status", "?r[name]", CFGFLAG_SERVER, ConStatus, this, "List players containing name or all players");
	Console()->Register("shutdown", "?r[reason]", CFGFLAG_SERVER, ConShutdown, this, "Shut down");
	Console()->Register("logout", "", CFGFLAG_SERVER, ConLogout, this, "Logout of rcon");
	Console()->Register("show_ips", "?i[show]", CFGFLAG_SERVER, ConShowIps, this, "Show IP addresses in rcon commands (1 = on, 0 = off)");
	Console()->Register("hide_auth_status", "?i[hide]", CFGFLAG_SERVER, ConHideAuthStatus, this, "Opt out of spectator count and hide auth status to non-authed players (1 = hidden, 0 = shown)");
	Console()->Register("force_high_bandwidth_on_spectate", "?i[enable]", CFGFLAG_SERVER, ConForceHighBandwidthOnSpectate, this, "Force high bandwidth mode when spectating (1 = on, 0 = off)");

	Console()->Register("record", "?s[file]", CFGFLAG_SERVER | CFGFLAG_STORE, ConRecord, this, "Record to a file");
	Console()->Register("stoprecord", "", CFGFLAG_SERVER, ConStopRecord, this, "Stop recording");

	Console()->Register("reload", "", CFGFLAG_SERVER, ConMapReload, this, "Reload the map");

	Console()->Register("add_sqlserver", "s['r'|'w'] s[Database] s[Prefix] s[User] s[Password] s[IP] i[Port] ?i[SetUpDatabase ?]", CFGFLAG_SERVER | CFGFLAG_NONTEEHISTORIC, ConAddSqlServer, this, "add a sqlserver");
	Console()->Register("dump_sqlservers", "s['r'|'w']", CFGFLAG_SERVER, ConDumpSqlServers, this, "dumps all sqlservers readservers = r, writeservers = w");

	Console()->Register("auth_add", "s[ident] s[level] r[pw]", CFGFLAG_SERVER | CFGFLAG_NONTEEHISTORIC, ConAuthAdd, this, "Add a rcon key");
	Console()->Register("auth_add_p", "s[ident] s[level] s[hash] s[salt]", CFGFLAG_SERVER | CFGFLAG_NONTEEHISTORIC, ConAuthAddHashed, this, "Add a prehashed rcon key");
	Console()->Register("auth_change", "s[ident] s[level] r[pw]", CFGFLAG_SERVER | CFGFLAG_NONTEEHISTORIC, ConAuthUpdate, this, "Update a rcon key");
	Console()->Register("auth_change_p", "s[ident] s[level] s[hash] s[salt]", CFGFLAG_SERVER | CFGFLAG_NONTEEHISTORIC, ConAuthUpdateHashed, this, "Update a rcon key with prehashed data");
	Console()->Register("auth_remove", "s[ident]", CFGFLAG_SERVER | CFGFLAG_NONTEEHISTORIC, ConAuthRemove, this, "Remove a rcon key");
	Console()->Register("auth_list", "", CFGFLAG_SERVER, ConAuthList, this, "List all rcon keys");

	Console()->Register("reload_announcement", "", CFGFLAG_SERVER, ConReloadAnnouncement, this, "Reload the announcements");
	Console()->Register("reload_maplist", "", CFGFLAG_SERVER, ConReloadMaplist, this, "Reload the maplist");

	RustVersionRegister(*Console());

	Console()->Chain("sv_name", ConchainSpecialInfoupdate, this);
	Console()->Chain("password", ConchainSpecialInfoupdate, this);
	Console()->Chain("sv_spectator_slots", ConchainSpecialInfoupdate, this);

	Console()->Chain("sv_max_clients_per_ip", ConchainMaxclientsperipUpdate, this);
	Console()->Chain("access_level", ConchainCommandAccessUpdate, this);

	Console()->Chain("sv_rcon_password", ConchainRconPasswordChange, this);
	Console()->Chain("sv_rcon_mod_password", ConchainRconModPasswordChange, this);
	Console()->Chain("sv_rcon_helper_password", ConchainRconHelperPasswordChange, this);
	Console()->Chain("sv_map", ConchainMapUpdate, this);
	Console()->Chain("sv_sixup", ConchainSixupUpdate, this);

	Console()->Chain("loglevel", ConchainLoglevel, this);
	Console()->Chain("stdout_output_level", ConchainStdoutOutputLevel, this);

	Console()->Chain("sv_announcement_filename", ConchainAnnouncementFileName, this);

	Console()->Chain("sv_input_fifo", ConchainInputFifo, this);

#if defined(CONF_FAMILY_UNIX)
	Console()->Chain("sv_conn_logging_server", ConchainConnLoggingServerChange, this);
#endif
	// <FoxNet
	Console()->Register("client_infos", "", CFGFLAG_SERVER, ConClientInfo, this, "Prints information about what clients players are using");
	Console()->Register("high_bandwidth", "?i[enable]", CFGFLAG_SERVER, ConHighBandwidth, this, "Prints information about what clients players are using");
	// FoxNet>
	// register console commands in sub parts
	m_ServerBan.InitServerBan(Console(), Storage(), this);
	m_NameBans.InitConsole(Console());
	m_pGameServer->OnConsoleInit();
}

int CServer::SnapNewId()
{
	return m_IdPool.NewId();
}

void CServer::SnapFreeId(int Id)
{
	m_IdPool.FreeId(Id);
}

void *CServer::SnapNewItem(int Type, int Id, int Size)
{
	dbg_assert(Id >= -1 && Id <= 0xffff, "incorrect id");
	return Id < 0 ? nullptr : m_SnapshotBuilder.NewItem(Type, Id, Size);
}

void CServer::SnapSetStaticsize(int ItemType, int Size)
{
	m_SnapshotDelta.SetStaticsize(ItemType, Size);
}

CServer *CreateServer() { return new CServer(); }

// DDRace

void CServer::ReadAnnouncementsFile()
{
	m_vAnnouncements.clear();

	if(g_Config.m_SvAnnouncementFileName[0] == '\0')
		return;

	CLineReader LineReader;
	if(!LineReader.OpenFile(m_pStorage->OpenFile(g_Config.m_SvAnnouncementFileName, IOFLAG_READ, IStorage::TYPE_ALL)))
	{
		log_error("server", "Failed load announcements from '%s'", g_Config.m_SvAnnouncementFileName);
		return;
	}
	while(const char *pLine = LineReader.Get())
	{
		if(str_length(pLine) && pLine[0] != '#')
		{
			m_vAnnouncements.emplace_back(pLine);
		}
	}
	log_info("server", "Loaded %" PRIzu " announcements", m_vAnnouncements.size());
}

const char *CServer::GetAnnouncementLine()
{
	if(m_vAnnouncements.empty())
	{
		return nullptr;
	}
	else if(m_vAnnouncements.size() == 1)
	{
		m_AnnouncementLastLine = 0;
	}
	else if(!g_Config.m_SvAnnouncementRandom)
	{
		if(++m_AnnouncementLastLine >= m_vAnnouncements.size())
			m_AnnouncementLastLine %= m_vAnnouncements.size();
	}
	else
	{
		unsigned Rand;
		do
		{
			Rand = rand() % m_vAnnouncements.size();
		} while(Rand == m_AnnouncementLastLine);

		m_AnnouncementLastLine = Rand;
	}

	return m_vAnnouncements[m_AnnouncementLastLine].c_str();
}

struct CSubdirCallbackUserdata
{
	CServer *m_pServer;
	char m_aCurrentFolder[IO_MAX_PATH_LENGTH];
};

int CServer::MaplistEntryCallback(const char *pFilename, int IsDir, int DirType, void *pUser)
{
	CSubdirCallbackUserdata *pUserdata = static_cast<CSubdirCallbackUserdata *>(pUser);
	CServer *pThis = pUserdata->m_pServer;

	if(str_comp(pFilename, ".") == 0 || str_comp(pFilename, "..") == 0)
		return 0;

	char aFilename[IO_MAX_PATH_LENGTH];
	if(pUserdata->m_aCurrentFolder[0] != '\0')
		str_format(aFilename, sizeof(aFilename), "%s/%s", pUserdata->m_aCurrentFolder, pFilename);
	else
		str_copy(aFilename, pFilename);

	if(IsDir)
	{
		CSubdirCallbackUserdata Userdata;
		Userdata.m_pServer = pThis;
		str_copy(Userdata.m_aCurrentFolder, aFilename);
		char aFindPath[IO_MAX_PATH_LENGTH];
		str_format(aFindPath, sizeof(aFindPath), "maps/%s/", aFilename);
		pThis->Storage()->ListDirectory(IStorage::TYPE_ALL, aFindPath, MaplistEntryCallback, &Userdata);
		return 0;
	}

	const char *pSuffix = str_endswith(aFilename, ".map");
	if(!pSuffix) // not ending with .map
		return 0;
	const size_t FilenameLength = pSuffix - aFilename;
	aFilename[FilenameLength] = '\0'; // remove suffix
	if(FilenameLength >= sizeof(CMaplistEntry().m_aName)) // name too long
		return 0;

	pThis->m_vMaplistEntries.emplace_back(aFilename);
	return 0;
}

void CServer::InitMaplist()
{
	m_vMaplistEntries.clear();

	CSubdirCallbackUserdata Userdata;
	Userdata.m_pServer = this;
	Userdata.m_aCurrentFolder[0] = '\0';
	Storage()->ListDirectory(IStorage::TYPE_ALL, "maps/", MaplistEntryCallback, &Userdata);

	std::sort(m_vMaplistEntries.begin(), m_vMaplistEntries.end());
	log_info("server", "Found %d maps for maplist", (int)m_vMaplistEntries.size());

	for(CClient &Client : m_aClients)
	{
		if(Client.m_State != CClient::STATE_INGAME)
			continue;

		// Resend maplist to clients that already got it or are currently getting it
		if(Client.m_MaplistEntryToSend == CClient::MAPLIST_DONE || Client.m_MaplistEntryToSend >= 0)
		{
			Client.m_MaplistEntryToSend = CClient::MAPLIST_UNINITIALIZED;
		}
	}
}

int *CServer::GetIdMap(int ClientId)
{
	return m_aIdMap + VANILLA_MAX_CLIENTS * ClientId;
}

bool CServer::SetTimedOut(int ClientId, int OrigId)
{
	if(!m_NetServer.SetTimedOut(ClientId, OrigId))
	{
		return false;
	}
	m_aClients[ClientId].m_Sixup = m_aClients[OrigId].m_Sixup;

	if(IsRconAuthed(OrigId))
	{
		LogoutClient(ClientId, "Timeout Protection");
	}
	DelClientCallback(OrigId, "Timeout Protection used", this);
	m_aClients[ClientId].m_AuthKey = -1;
	m_aClients[ClientId].m_Flags = m_aClients[OrigId].m_Flags;
	m_aClients[ClientId].m_DDNetVersion = m_aClients[OrigId].m_DDNetVersion;
	m_aClients[ClientId].m_GotDDNetVersionPacket = m_aClients[OrigId].m_GotDDNetVersionPacket;
	m_aClients[ClientId].m_DDNetVersionSettled = m_aClients[OrigId].m_DDNetVersionSettled;
	return true;
}

void CServer::SetErrorShutdown(const char *pReason)
{
	str_copy(m_aErrorShutdownReason, pReason);
}

void CServer::SetLoggers(std::shared_ptr<ILogger> &&pFileLogger, std::shared_ptr<ILogger> &&pStdoutLogger)
{
	m_pFileLogger = pFileLogger;
	m_pStdoutLogger = pStdoutLogger;
}

// <FoxNet
bool CServer::IncludedInServerInfo(int ClientId)
{
	bool Include = true;
	if(m_aClients[ClientId].m_State == CClient::STATE_EMPTY)
		return Include = false;

	if(!GameServer()->IncludedInServerInfo(ClientId))
		Include = false;

	return Include;
}

void CServer::OverrideClientName(int ClientId, const char *pName)
{
	dbg_assert(0 <= ClientId && ClientId < MAX_CLIENTS, "invalid client id");
	if(m_aClients[ClientId].m_State < CClient::STATE_READY)
		return;

	str_copy(m_aClients[ClientId].m_aName, pName);
}

void CServer::CClient::ResetContent()
{
	str_copy(m_CustomClient, "DDNet");
	m_QuietJoin = false;
	m_HighBandwidth = true;
}

bool CServer::NetMsgCustomClient(int ClientId, int Msg, CUnpacker Unpacker)
{
	bool ReturnValue = false;
	if(Unpacker.Error())
		return true;

	switch(Msg)
	{
	case NETMSG_IAM_QXD:
	{
		str_copy(m_aClients[ClientId].m_CustomClient, "E-Client");
		log_info("foxnet", "ClientId=%d is using E-Client", ClientId);
		ReturnValue = true;
	}
	break;

	case NETMSG_IAM_AIODOB:
	{
		str_copy(m_aClients[ClientId].m_CustomClient, "A-Client");
		log_info("foxnet", "ClientId=%d is using A-Client", ClientId);
		ReturnValue = true;
	}
	break;
	case NETMSG_IAM_TATER:
	{
		str_copy(m_aClients[ClientId].m_CustomClient, "T-Client");
		log_info("foxnet", "ClientId=%d is using T-Client", ClientId);
		ReturnValue = true;
	}
	break;
	case NETMSG_IAM_CHILLERBOT:
	{
		str_copy(m_aClients[ClientId].m_CustomClient, "ChillerBot");
		log_info("foxnet", "ClientId=%d is using ChillerBot", ClientId);
		ReturnValue = true;
		break;
	}
	break;
	case NETMSG_IAM_CACTUS:
	{
		str_copy(m_aClients[ClientId].m_CustomClient, "Cactus");
		log_info("foxnet", "ClientId=%d is using Cactus", ClientId);
		ReturnValue = true;
	}
	break;
	case NETMSG_IAM_FEX:
	{
		str_copy(m_aClients[ClientId].m_CustomClient, "FeX");
		log_info("foxnet", "ClientId=%d is using FeX", ClientId);
		ReturnValue = true;
	}
	break;
	case NETMSG_IAM_STA:
	{
		str_copy(m_aClients[ClientId].m_CustomClient, "Sta");
		log_info("foxnet", "ClientId=%d is using Sta", ClientId);
		ReturnValue = true;
	}
	break;
	case NETMSG_IAM_PULSE:
	{
		str_copy(m_aClients[ClientId].m_CustomClient, "Pulse");
		log_info("foxnet", "ClientId=%d is using Pulse", ClientId);
		ReturnValue = true;
	}
	break;
	case NETMSG_IAM_SCLIENT:
	{
		str_copy(m_aClients[ClientId].m_CustomClient, "S-Client");
		log_info("foxnet", "ClientId=%d is using S-Client", ClientId);
		ReturnValue = true;
	}
	break;

	case NETMSG_IAM_NOFIS:
	{
		str_copy(m_aClients[ClientId].m_CustomClient, "Nofis");
		log_info("foxnet", "ClientId=%d is using Nofis (dummy cheat)", ClientId);
	}
	break;
	case NETMSG_IAM_JSCLIENT:
	{
		if(g_Config.m_SvAutoBanJSClient)
		{
			const int BanTime = 60 * 60 * 24; // 24 hours
			m_ServerBan.BanAddr(m_NetServer.ClientAddr(ClientId), BanTime, "Using JS-Client", "Using JS-Client");
			return true;
		}
		str_copy(m_aClients[ClientId].m_CustomClient, "JS-Client");
		log_info("foxnet", "ClientId=%d is using JS-Client (bot)", ClientId);
		ReturnValue = true;
	}
	break;
	}
	return ReturnValue;
}

void CServer::ConClientInfo(IConsole::IResult *pResult, void *pUser)
{
	char aBuf[1024] = "No Clients Ingame";
	CServer *pThis = static_cast<CServer *>(pUser);

	for(int ClientId = 0; ClientId < MAX_CLIENTS; ClientId++)
	{
		if(pThis->m_aClients[ClientId].m_State == CClient::STATE_EMPTY)
			continue;

		if(pThis->m_aClients[ClientId].m_State == CClient::STATE_INGAME)
		{
			str_format(aBuf, sizeof(aBuf), "Name: %s (%d) | Client: %s", pThis->m_aClients[ClientId].m_aName, ClientId, pThis->GetCustomClient(ClientId));
			pThis->Console()->Print(IConsole::OUTPUT_LEVEL_STANDARD, "foxnet", aBuf);
		}
	}
}

void CServer::ConHighBandwidth(IConsole::IResult *pResult, void *pUser)
{
	CServer *pServer = (CServer *)pUser;

	if(pServer->m_RconClientId >= 0 && pServer->m_RconClientId < MAX_CLIENTS &&
		pServer->m_aClients[pServer->m_RconClientId].m_State != CServer::CClient::STATE_EMPTY)
	{
		if(pResult->NumArguments())
		{
			pServer->m_aClients[pServer->m_RconClientId].m_HighBandwidth = pResult->GetInteger(0);
		}
		else
		{
			char aStr[9];
			str_format(aStr, sizeof(aStr), "Value: %d", pServer->m_aClients[pServer->m_RconClientId].m_HighBandwidth);
			pServer->Console()->Print(IConsole::OUTPUT_LEVEL_STANDARD, "server", aStr);
		}
	}
}

void CServer::SetQuietBan(bool Quiet)
{
	m_NetServer.NetBan()->m_QuietBan = Quiet;
}
// FoxNet><|MERGE_RESOLUTION|>--- conflicted
+++ resolved
@@ -3490,16 +3490,9 @@
 			aAuthStr[0] = '\0';
 			if(pThis->m_aClients[i].m_AuthKey >= 0)
 			{
-<<<<<<< HEAD
-				const char *pAuthStr = pThis->m_aClients[i].m_Authed == AUTHED_ADMIN  ? "(Admin)" :
-						       pThis->m_aClients[i].m_Authed == AUTHED_MOD    ? "(Mod)" :
-						       pThis->m_aClients[i].m_Authed == AUTHED_HELPER ? "(Helper)" :
-													"";
-=======
 				const char *pAuthStr = pThis->GetAuthedState(i) == AUTHED_ADMIN ? "(Admin)" :
 												  pThis->GetAuthedState(i) == AUTHED_MOD ? "(Mod)" :
 																	   pThis->GetAuthedState(i) == AUTHED_HELPER ? "(Helper)" : "";
->>>>>>> b79c93be
 
 				str_format(aAuthStr, sizeof(aAuthStr), " key=%s %s", pThis->m_AuthManager.KeyIdent(pThis->m_aClients[i].m_AuthKey), pAuthStr);
 			}
