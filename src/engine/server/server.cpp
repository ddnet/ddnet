/* (c) Magnus Auvinen. See licence.txt in the root of the distribution for more information. */
/* If you are missing that file, acquire a complete release at teeworlds.com.                */

#include "server.h"

#include <base/logger.h>
#include <base/math.h>
#include <base/system.h>

#include <engine/config.h>
#include <engine/console.h>
#include <engine/engine.h>
#include <engine/map.h>
#include <engine/server.h>
#include <engine/storage.h>

#include <engine/shared/compression.h>
#include <engine/shared/config.h>
#include <engine/shared/console.h>
#include <engine/shared/demo.h>
#include <engine/shared/econ.h>
#include <engine/shared/fifo.h>
#include <engine/shared/filecollection.h>
#include <engine/shared/host_lookup.h>
#include <engine/shared/http.h>
#include <engine/shared/json.h>
#include <engine/shared/jsonwriter.h>
#include <engine/shared/masterserver.h>
#include <engine/shared/netban.h>
#include <engine/shared/network.h>
#include <engine/shared/packer.h>
#include <engine/shared/protocol.h>
#include <engine/shared/protocol7.h>
#include <engine/shared/protocol_ex.h>
#include <engine/shared/rust_version.h>
#include <engine/shared/snapshot.h>

#include <game/version.h>

// DDRace
#include <engine/shared/linereader.h>
#include <vector>
#include <zlib.h>

#include "databases/connection.h"
#include "databases/connection_pool.h"
#include "register.h"

#include <chrono>

using namespace std::chrono_literals;

extern bool IsInterrupted();

#if defined(CONF_PLATFORM_ANDROID)
extern std::vector<std::string> FetchAndroidServerCommandQueue();
#endif

void CServerBan::InitServerBan(IConsole *pConsole, IStorage *pStorage, CServer *pServer)
{
	CNetBan::Init(pConsole, pStorage);

	m_pServer = pServer;

	// overwrites base command, todo: improve this
	Console()->Register("ban", "s[ip|id] ?i[minutes] r[reason]", CFGFLAG_SERVER | CFGFLAG_STORE, ConBanExt, this, "Ban player with ip/client id for x minutes for any reason");
	Console()->Register("ban_region", "s[region] s[ip|id] ?i[minutes] r[reason]", CFGFLAG_SERVER | CFGFLAG_STORE, ConBanRegion, this, "Ban player in a region");
	Console()->Register("ban_region_range", "s[region] s[first ip] s[last ip] ?i[minutes] r[reason]", CFGFLAG_SERVER | CFGFLAG_STORE, ConBanRegionRange, this, "Ban range in a region");
}

template<class T>
int CServerBan::BanExt(T *pBanPool, const typename T::CDataType *pData, int Seconds, const char *pReason, bool VerbatimReason)
{
	// validate address
	if(Server()->m_RconClientId >= 0 && Server()->m_RconClientId < MAX_CLIENTS &&
		Server()->m_aClients[Server()->m_RconClientId].m_State != CServer::CClient::STATE_EMPTY)
	{
		if(NetMatch(pData, Server()->ClientAddr(Server()->m_RconClientId)))
		{
			Console()->Print(IConsole::OUTPUT_LEVEL_STANDARD, "net_ban", "ban error (you can't ban yourself)");
			return -1;
		}

		for(int i = 0; i < MAX_CLIENTS; ++i)
		{
			if(i == Server()->m_RconClientId || Server()->m_aClients[i].m_State == CServer::CClient::STATE_EMPTY)
				continue;

			if(Server()->m_aClients[i].m_Authed >= Server()->m_RconAuthLevel && NetMatch(pData, Server()->ClientAddr(i)))
			{
				Console()->Print(IConsole::OUTPUT_LEVEL_STANDARD, "net_ban", "ban error (command denied)");
				return -1;
			}
		}
	}
	else if(Server()->m_RconClientId == IServer::RCON_CID_VOTE)
	{
		for(int i = 0; i < MAX_CLIENTS; ++i)
		{
			if(Server()->m_aClients[i].m_State == CServer::CClient::STATE_EMPTY)
				continue;

			if(Server()->m_aClients[i].m_Authed != AUTHED_NO && NetMatch(pData, Server()->ClientAddr(i)))
			{
				Console()->Print(IConsole::OUTPUT_LEVEL_STANDARD, "net_ban", "ban error (command denied)");
				return -1;
			}
		}
	}

	int Result = Ban(pBanPool, pData, Seconds, pReason, VerbatimReason);
	if(Result != 0)
		return Result;

	// drop banned clients
	typename T::CDataType Data = *pData;
	for(int i = 0; i < MAX_CLIENTS; ++i)
	{
		if(Server()->m_aClients[i].m_State == CServer::CClient::STATE_EMPTY)
			continue;

		if(NetMatch(&Data, Server()->ClientAddr(i)))
		{
			CNetHash NetHash(&Data);
			char aBuf[256];
			MakeBanInfo(pBanPool->Find(&Data, &NetHash), aBuf, sizeof(aBuf), MSGTYPE_PLAYER);
			Server()->m_NetServer.Drop(i, aBuf);
		}
	}

	return Result;
}

int CServerBan::BanAddr(const NETADDR *pAddr, int Seconds, const char *pReason, bool VerbatimReason)
{
	return BanExt(&m_BanAddrPool, pAddr, Seconds, pReason, VerbatimReason);
}

int CServerBan::BanRange(const CNetRange *pRange, int Seconds, const char *pReason)
{
	if(pRange->IsValid())
		return BanExt(&m_BanRangePool, pRange, Seconds, pReason, true);

	Console()->Print(IConsole::OUTPUT_LEVEL_STANDARD, "net_ban", "ban failed (invalid range)");
	return -1;
}

void CServerBan::ConBanExt(IConsole::IResult *pResult, void *pUser)
{
	CServerBan *pThis = static_cast<CServerBan *>(pUser);

	const char *pStr = pResult->GetString(0);
	int Minutes = pResult->NumArguments() > 1 ? std::clamp(pResult->GetInteger(1), 0, 525600) : 10;
	const char *pReason = pResult->NumArguments() > 2 ? pResult->GetString(2) : "Follow the server rules. Type /rules into the chat.";

	if(str_isallnum(pStr))
	{
		int ClientId = str_toint(pStr);
		if(ClientId < 0 || ClientId >= MAX_CLIENTS || pThis->Server()->m_aClients[ClientId].m_State == CServer::CClient::STATE_EMPTY)
			pThis->Console()->Print(IConsole::OUTPUT_LEVEL_STANDARD, "net_ban", "ban error (invalid client id)");
		else
			pThis->BanAddr(pThis->Server()->ClientAddr(ClientId), Minutes * 60, pReason, false);
	}
	else
		ConBan(pResult, pUser);
}

void CServerBan::ConBanRegion(IConsole::IResult *pResult, void *pUser)
{
	const char *pRegion = pResult->GetString(0);
	if(str_comp_nocase(pRegion, g_Config.m_SvRegionName))
		return;

	pResult->RemoveArgument(0);
	ConBanExt(pResult, pUser);
}

void CServerBan::ConBanRegionRange(IConsole::IResult *pResult, void *pUser)
{
	CServerBan *pServerBan = static_cast<CServerBan *>(pUser);

	const char *pRegion = pResult->GetString(0);
	if(str_comp_nocase(pRegion, g_Config.m_SvRegionName))
		return;

	pResult->RemoveArgument(0);
	ConBanRange(pResult, static_cast<CNetBan *>(pServerBan));
}

// Not thread-safe!
class CRconClientLogger : public ILogger
{
	CServer *m_pServer;
	int m_ClientId;

public:
	CRconClientLogger(CServer *pServer, int ClientId) :
		m_pServer(pServer),
		m_ClientId(ClientId)
	{
	}
	void Log(const CLogMessage *pMessage) override;
};

void CRconClientLogger::Log(const CLogMessage *pMessage)
{
	if(m_Filter.Filters(pMessage))
	{
		return;
	}
	m_pServer->SendRconLogLine(m_ClientId, pMessage);
}

void CServer::CClient::Reset()
{
	// reset input
	for(auto &Input : m_aInputs)
		Input.m_GameTick = -1;
<<<<<<< HEAD
=======
	m_CurrentInput = 0;
	mem_zero(&m_LastPreInput, sizeof(m_LastPreInput));
	mem_zero(&m_LatestInput, sizeof(m_LatestInput));
>>>>>>> a937a723

	m_Snapshots.PurgeAll();
	m_LastAckedSnapshot = -1;
	m_LastInputTick = -1;
	m_SnapRate = CClient::SNAPRATE_INIT;
	m_Score = -1;
	m_NextMapChunk = 0;
	m_Flags = 0;
	m_RedirectDropTime = 0;
}

CServer::CServer()
{
	m_pConfig = &g_Config;
	for(int i = 0; i < MAX_CLIENTS; i++)
		m_aDemoRecorder[i] = CDemoRecorder(&m_SnapshotDelta, true);
	m_aDemoRecorder[RECORDER_MANUAL] = CDemoRecorder(&m_SnapshotDelta, false);
	m_aDemoRecorder[RECORDER_AUTO] = CDemoRecorder(&m_SnapshotDelta, false);

	m_pGameServer = nullptr;

	m_CurrentGameTick = MIN_TICK;
	m_RunServer = UNINITIALIZED;

	m_aShutdownReason[0] = 0;

	for(int i = 0; i < NUM_MAP_TYPES; i++)
	{
		m_apCurrentMapData[i] = nullptr;
		m_aCurrentMapSize[i] = 0;
	}

	m_MapReload = false;
	m_SameMapReload = false;
	m_ReloadedWhenEmpty = false;
	m_aCurrentMap[0] = '\0';
	m_pCurrentMapName = m_aCurrentMap;
	m_aMapDownloadUrl[0] = '\0';

	m_RconClientId = IServer::RCON_CID_SERV;
	m_RconAuthLevel = AUTHED_ADMIN;

	m_ServerInfoFirstRequest = 0;
	m_ServerInfoNumRequests = 0;
	m_ServerInfoNeedsUpdate = false;

#ifdef CONF_FAMILY_UNIX
	m_ConnLoggingSocketCreated = false;
#endif

	m_pConnectionPool = new CDbConnectionPool();
	m_pRegister = nullptr;

	m_aErrorShutdownReason[0] = 0;

	Init();
}

CServer::~CServer()
{
	for(auto &pCurrentMapData : m_apCurrentMapData)
	{
		free(pCurrentMapData);
	}

	if(m_RunServer != UNINITIALIZED)
	{
		for(auto &Client : m_aClients)
		{
			free(Client.m_pPersistentData);
		}
	}
	free(m_pPersistentData);

	delete m_pRegister;
	delete m_pConnectionPool;
}

bool CServer::IsClientNameAvailable(int ClientId, const char *pNameRequest)
{
	// check for empty names
	if(!pNameRequest[0])
		return false;

	// check for names starting with /, as they can be abused to make people
	// write chat commands
	if(pNameRequest[0] == '/')
		return false;

	// make sure that two clients don't have the same name
	for(int i = 0; i < MAX_CLIENTS; i++)
	{
		if(i != ClientId && m_aClients[i].m_State >= CClient::STATE_READY)
		{
			if(str_utf8_comp_confusable(pNameRequest, m_aClients[i].m_aName) == 0)
				return false;
		}
	}

	return true;
}

bool CServer::SetClientNameImpl(int ClientId, const char *pNameRequest, bool Set)
{
	dbg_assert(0 <= ClientId && ClientId < MAX_CLIENTS, "invalid client id");
	if(m_aClients[ClientId].m_State < CClient::STATE_READY)
		return false;

	const CNameBan *pBanned = m_NameBans.IsBanned(pNameRequest);
	if(pBanned)
	{
		if(m_aClients[ClientId].m_State == CClient::STATE_READY && Set)
		{
			char aBuf[256];
			if(pBanned->m_aReason[0])
			{
				str_format(aBuf, sizeof(aBuf), "Kicked (your name is banned: %s)", pBanned->m_aReason);
			}
			else
			{
				str_copy(aBuf, "Kicked (your name is banned)");
			}
			Kick(ClientId, aBuf);
		}
		return false;
	}

	// trim the name
	char aTrimmedName[MAX_NAME_LENGTH];
	str_copy(aTrimmedName, str_utf8_skip_whitespaces(pNameRequest));
	str_utf8_trim_right(aTrimmedName);

	char aNameTry[MAX_NAME_LENGTH];
	str_copy(aNameTry, aTrimmedName);

	if(!IsClientNameAvailable(ClientId, aNameTry))
	{
		// auto rename
		for(int i = 1;; i++)
		{
			str_format(aNameTry, sizeof(aNameTry), "(%d)%s", i, aTrimmedName);
			if(IsClientNameAvailable(ClientId, aNameTry))
				break;
		}
	}

	bool Changed = str_comp(m_aClients[ClientId].m_aName, aNameTry) != 0;

	if(Set && Changed)
	{
		// set the client name
		str_copy(m_aClients[ClientId].m_aName, aNameTry);
		GameServer()->TeehistorianRecordPlayerName(ClientId, m_aClients[ClientId].m_aName);
	}

	return Changed;
}

bool CServer::SetClientClanImpl(int ClientId, const char *pClanRequest, bool Set)
{
	dbg_assert(0 <= ClientId && ClientId < MAX_CLIENTS, "invalid client id");
	if(m_aClients[ClientId].m_State < CClient::STATE_READY)
		return false;

	const CNameBan *pBanned = m_NameBans.IsBanned(pClanRequest);
	if(pBanned)
	{
		if(m_aClients[ClientId].m_State == CClient::STATE_READY && Set)
		{
			char aBuf[256];
			if(pBanned->m_aReason[0])
			{
				str_format(aBuf, sizeof(aBuf), "Kicked (your clan is banned: %s)", pBanned->m_aReason);
			}
			else
			{
				str_copy(aBuf, "Kicked (your clan is banned)");
			}
			Kick(ClientId, aBuf);
		}
		return false;
	}

	// trim the clan
	char aTrimmedClan[MAX_CLAN_LENGTH];
	str_copy(aTrimmedClan, str_utf8_skip_whitespaces(pClanRequest));
	str_utf8_trim_right(aTrimmedClan);

	bool Changed = str_comp(m_aClients[ClientId].m_aClan, aTrimmedClan) != 0;

	if(Set)
	{
		// set the client clan
		str_copy(m_aClients[ClientId].m_aClan, aTrimmedClan);
	}

	return Changed;
}

bool CServer::WouldClientNameChange(int ClientId, const char *pNameRequest)
{
	return SetClientNameImpl(ClientId, pNameRequest, false);
}

bool CServer::WouldClientClanChange(int ClientId, const char *pClanRequest)
{
	return SetClientClanImpl(ClientId, pClanRequest, false);
}

void CServer::SetClientName(int ClientId, const char *pName)
{
	SetClientNameImpl(ClientId, pName, true);
}

void CServer::SetClientClan(int ClientId, const char *pClan)
{
	SetClientClanImpl(ClientId, pClan, true);
}

void CServer::SetClientCountry(int ClientId, int Country)
{
	if(ClientId < 0 || ClientId >= MAX_CLIENTS || m_aClients[ClientId].m_State < CClient::STATE_READY)
		return;

	m_aClients[ClientId].m_Country = Country;
}

void CServer::SetClientScore(int ClientId, std::optional<int> Score)
{
	if(ClientId < 0 || ClientId >= MAX_CLIENTS || m_aClients[ClientId].m_State < CClient::STATE_READY)
		return;

	if(m_aClients[ClientId].m_Score != Score)
		ExpireServerInfo();

	m_aClients[ClientId].m_Score = Score;
}

void CServer::SetClientFlags(int ClientId, int Flags)
{
	if(ClientId < 0 || ClientId >= MAX_CLIENTS || m_aClients[ClientId].m_State < CClient::STATE_READY)
		return;

	m_aClients[ClientId].m_Flags = Flags;
}

void CServer::Kick(int ClientId, const char *pReason)
{
	if(ClientId < 0 || ClientId >= MAX_CLIENTS || m_aClients[ClientId].m_State == CClient::STATE_EMPTY)
	{
		Console()->Print(IConsole::OUTPUT_LEVEL_STANDARD, "server", "invalid client id to kick");
		return;
	}
	else if(m_RconClientId == ClientId)
	{
		Console()->Print(IConsole::OUTPUT_LEVEL_STANDARD, "server", "you can't kick yourself");
		return;
	}
	else if(m_aClients[ClientId].m_Authed > m_RconAuthLevel)
	{
		Console()->Print(IConsole::OUTPUT_LEVEL_STANDARD, "server", "kick command denied");
		return;
	}

	m_NetServer.Drop(ClientId, pReason);
}

void CServer::Ban(int ClientId, int Seconds, const char *pReason, bool VerbatimReason)
{
	m_NetServer.NetBan()->BanAddr(ClientAddr(ClientId), Seconds, pReason, VerbatimReason);
}

void CServer::ReconnectClient(int ClientId)
{
	dbg_assert(0 <= ClientId && ClientId < MAX_CLIENTS, "invalid client id");

	if(GetClientVersion(ClientId) < VERSION_DDNET_RECONNECT)
	{
		RedirectClient(ClientId, m_NetServer.Address().port);
		return;
	}
	log_info("server", "telling client to reconnect, cid=%d", ClientId);

	CMsgPacker Msg(NETMSG_RECONNECT, true);
	SendMsg(&Msg, MSGFLAG_VITAL | MSGFLAG_FLUSH, ClientId);

	if(m_aClients[ClientId].m_State >= CClient::STATE_READY)
	{
		GameServer()->OnClientDrop(ClientId, "reconnect");
	}

	m_aClients[ClientId].m_RedirectDropTime = time_get() + time_freq() * 10;
	m_aClients[ClientId].m_State = CClient::STATE_REDIRECTED;
}

void CServer::RedirectClient(int ClientId, int Port)
{
	dbg_assert(0 <= ClientId && ClientId < MAX_CLIENTS, "invalid client id");

	bool SupportsRedirect = GetClientVersion(ClientId) >= VERSION_DDNET_REDIRECT;

	log_info("server", "redirecting client, cid=%d port=%d supported=%d", ClientId, Port, SupportsRedirect);

	if(!SupportsRedirect)
	{
		char aBuf[128];
		bool SamePort = Port == this->Port();
		str_format(aBuf, sizeof(aBuf), "Redirect unsupported: please connect to port %d", Port);
		Kick(ClientId, SamePort ? "Redirect unsupported: please reconnect" : aBuf);
		return;
	}

	CMsgPacker Msg(NETMSG_REDIRECT, true);
	Msg.AddInt(Port);
	SendMsg(&Msg, MSGFLAG_VITAL | MSGFLAG_FLUSH, ClientId);

	if(m_aClients[ClientId].m_State >= CClient::STATE_READY)
	{
		GameServer()->OnClientDrop(ClientId, "redirect");
	}

	m_aClients[ClientId].m_RedirectDropTime = time_get() + time_freq() * 10;
	m_aClients[ClientId].m_State = CClient::STATE_REDIRECTED;
}

int64_t CServer::TickStartTime(int Tick)
{
	return m_GameStartTime + (time_freq() * Tick) / TickSpeed();
}

int CServer::Init()
{
	for(auto &Client : m_aClients)
	{
		Client.m_State = CClient::STATE_EMPTY;
		Client.m_aName[0] = 0;
		Client.m_aClan[0] = 0;
		Client.m_Country = -1;
		Client.m_Snapshots.Init();
		Client.m_Traffic = 0;
		Client.m_TrafficSince = 0;
		Client.m_ShowIps = false;
		Client.m_DebugDummy = false;
		Client.m_AuthKey = -1;
		Client.m_Latency = 0;
		Client.m_Sixup = false;
		Client.m_RedirectDropTime = 0;
	}

	m_CurrentGameTick = MIN_TICK;

	m_AnnouncementLastLine = -1;
	mem_zero(m_aPrevStates, sizeof(m_aPrevStates));

	return 0;
}

void CServer::SendLogLine(const CLogMessage *pMessage)
{
	if(pMessage->m_Level <= IConsole::ToLogLevelFilter(g_Config.m_ConsoleOutputLevel))
	{
		SendRconLogLine(-1, pMessage);
	}
	if(pMessage->m_Level <= IConsole::ToLogLevelFilter(g_Config.m_EcOutputLevel))
	{
		m_Econ.Send(-1, pMessage->m_aLine);
	}
}

void CServer::SetRconCid(int ClientId)
{
	m_RconClientId = ClientId;
}

int CServer::GetAuthedState(int ClientId) const
{
	dbg_assert(ClientId >= 0 && ClientId < MAX_CLIENTS, "ClientId is not valid");
	dbg_assert(m_aClients[ClientId].m_State != CServer::CClient::STATE_EMPTY, "Client slot is empty");
	return m_aClients[ClientId].m_Authed;
}

const char *CServer::GetAuthName(int ClientId) const
{
	dbg_assert(ClientId >= 0 && ClientId < MAX_CLIENTS, "ClientId is not valid");
	dbg_assert(m_aClients[ClientId].m_State != CServer::CClient::STATE_EMPTY, "Client slot is empty");
	int Key = m_aClients[ClientId].m_AuthKey;
	dbg_assert(Key != -1, "Client not authed");
	return m_AuthManager.KeyIdent(Key);
}

bool CServer::HasAuthHidden(int ClientId) const
{
	dbg_assert(ClientId >= 0 && ClientId < MAX_CLIENTS, "ClientId is not valid");
	return m_aClients[ClientId].m_AuthHidden;
}

bool CServer::GetClientInfo(int ClientId, CClientInfo *pInfo) const
{
	dbg_assert(ClientId >= 0 && ClientId < MAX_CLIENTS, "ClientId is not valid");
	dbg_assert(pInfo != nullptr, "pInfo cannot be null");

	if(m_aClients[ClientId].m_State == CClient::STATE_INGAME)
	{
		pInfo->m_pName = m_aClients[ClientId].m_aName;
		pInfo->m_Latency = m_aClients[ClientId].m_Latency;
		pInfo->m_GotDDNetVersion = m_aClients[ClientId].m_DDNetVersionSettled;
		pInfo->m_DDNetVersion = m_aClients[ClientId].m_DDNetVersion >= 0 ? m_aClients[ClientId].m_DDNetVersion : VERSION_VANILLA;
		if(m_aClients[ClientId].m_GotDDNetVersionPacket)
		{
			pInfo->m_pConnectionId = &m_aClients[ClientId].m_ConnectionId;
			pInfo->m_pDDNetVersionStr = m_aClients[ClientId].m_aDDNetVersionStr;
		}
		else
		{
			pInfo->m_pConnectionId = nullptr;
			pInfo->m_pDDNetVersionStr = nullptr;
		}
		return true;
	}
	return false;
}

void CServer::SetClientDDNetVersion(int ClientId, int DDNetVersion)
{
	dbg_assert(ClientId >= 0 && ClientId < MAX_CLIENTS, "ClientId is not valid");

	if(m_aClients[ClientId].m_State == CClient::STATE_INGAME)
	{
		m_aClients[ClientId].m_DDNetVersion = DDNetVersion;
		m_aClients[ClientId].m_DDNetVersionSettled = true;
	}
}

const NETADDR *CServer::ClientAddr(int ClientId) const
{
	dbg_assert(ClientId >= 0 && ClientId < MAX_CLIENTS, "ClientId is not valid");
	dbg_assert(m_aClients[ClientId].m_State != CServer::CClient::STATE_EMPTY, "Client slot is empty");
#ifdef CONF_DEBUG
	if(m_aClients[ClientId].m_DebugDummy)
	{
		return &m_aClients[ClientId].m_DebugDummyAddr;
	}
#endif
	return m_NetServer.ClientAddr(ClientId);
}

const std::array<char, NETADDR_MAXSTRSIZE> &CServer::ClientAddrStringImpl(int ClientId, bool IncludePort) const
{
	dbg_assert(ClientId >= 0 && ClientId < MAX_CLIENTS, "ClientId is not valid");
	dbg_assert(m_aClients[ClientId].m_State != CServer::CClient::STATE_EMPTY, "Client slot is empty");
#ifdef CONF_DEBUG
	if(m_aClients[ClientId].m_DebugDummy)
	{
		return IncludePort ? m_aClients[ClientId].m_aDebugDummyAddrString : m_aClients[ClientId].m_aDebugDummyAddrStringNoPort;
	}
#endif
	return m_NetServer.ClientAddrString(ClientId, IncludePort);
}

const char *CServer::ClientName(int ClientId) const
{
	if(ClientId < 0 || ClientId >= MAX_CLIENTS || m_aClients[ClientId].m_State == CServer::CClient::STATE_EMPTY)
		return "(invalid)";
	if(m_aClients[ClientId].m_State == CServer::CClient::STATE_INGAME || m_aClients[ClientId].m_State == CServer::CClient::STATE_REDIRECTED)
		return m_aClients[ClientId].m_aName;
	else
		return "(connecting)";
}

const char *CServer::ClientClan(int ClientId) const
{
	if(ClientId < 0 || ClientId >= MAX_CLIENTS || m_aClients[ClientId].m_State == CServer::CClient::STATE_EMPTY)
		return "";
	if(m_aClients[ClientId].m_State == CServer::CClient::STATE_INGAME)
		return m_aClients[ClientId].m_aClan;
	else
		return "";
}

int CServer::ClientCountry(int ClientId) const
{
	if(ClientId < 0 || ClientId >= MAX_CLIENTS || m_aClients[ClientId].m_State == CServer::CClient::STATE_EMPTY)
		return -1;
	if(m_aClients[ClientId].m_State == CServer::CClient::STATE_INGAME)
		return m_aClients[ClientId].m_Country;
	else
		return -1;
}

bool CServer::ClientSlotEmpty(int ClientId) const
{
	return ClientId >= 0 && ClientId < MAX_CLIENTS && m_aClients[ClientId].m_State == CServer::CClient::STATE_EMPTY;
}

bool CServer::ClientIngame(int ClientId) const
{
	return ClientId >= 0 && ClientId < MAX_CLIENTS && m_aClients[ClientId].m_State == CServer::CClient::STATE_INGAME;
}

int CServer::Port() const
{
	return m_NetServer.Address().port;
}

int CServer::MaxClients() const
{
	return m_RunServer == UNINITIALIZED ? 0 : m_NetServer.MaxClients();
}

int CServer::ClientCount() const
{
	int ClientCount = 0;
	for(const auto &Client : m_aClients)
	{
		if(Client.m_State != CClient::STATE_EMPTY)
		{
			ClientCount++;
		}
	}

	return ClientCount;
}

int CServer::DistinctClientCount() const
{
	const NETADDR *apAddresses[MAX_CLIENTS];
	for(int i = 0; i < MAX_CLIENTS; i++)
	{
		// connecting clients with spoofed ips can clog slots without being ingame
		apAddresses[i] = ClientIngame(i) ? ClientAddr(i) : nullptr;
	}

	int ClientCount = 0;
	for(int i = 0; i < MAX_CLIENTS; i++)
	{
		if(apAddresses[i] == nullptr)
		{
			continue;
		}
		ClientCount++;
		for(int j = 0; j < i; j++)
		{
			if(apAddresses[j] != nullptr && !net_addr_comp_noport(apAddresses[i], apAddresses[j]))
			{
				ClientCount--;
				break;
			}
		}
	}
	return ClientCount;
}

int CServer::GetClientVersion(int ClientId) const
{
	// Assume latest client version for server demos
	if(ClientId == SERVER_DEMO_CLIENT)
		return DDNET_VERSION_NUMBER;

	CClientInfo Info;
	if(GetClientInfo(ClientId, &Info))
		return Info.m_DDNetVersion;
	return VERSION_NONE;
}

static inline bool RepackMsg(const CMsgPacker *pMsg, CPacker &Packer, bool Sixup)
{
	int MsgId = pMsg->m_MsgId;
	Packer.Reset();

	if(Sixup && !pMsg->m_NoTranslate)
	{
		if(pMsg->m_System)
		{
			if(MsgId >= OFFSET_UUID)
				;
			else if(MsgId >= NETMSG_MAP_CHANGE && MsgId <= NETMSG_MAP_DATA)
				;
			else if(MsgId >= NETMSG_CON_READY && MsgId <= NETMSG_INPUTTIMING)
				MsgId += 1;
			else if(MsgId == NETMSG_RCON_LINE)
				MsgId = protocol7::NETMSG_RCON_LINE;
			else if(MsgId >= NETMSG_PING && MsgId <= NETMSG_PING_REPLY)
				MsgId += 4;
			else if(MsgId >= NETMSG_RCON_CMD_ADD && MsgId <= NETMSG_RCON_CMD_REM)
				MsgId -= 11;
			else
			{
				log_error("net", "DROP send sys %d", MsgId);
				return false;
			}
		}
		else
		{
			if(MsgId >= 0 && MsgId < OFFSET_UUID)
				MsgId = Msg_SixToSeven(MsgId);

			if(MsgId < 0)
				return false;
		}
	}

	if(MsgId < OFFSET_UUID)
	{
		Packer.AddInt((MsgId << 1) | (pMsg->m_System ? 1 : 0));
	}
	else
	{
		Packer.AddInt(pMsg->m_System ? 1 : 0); // NETMSG_EX, NETMSGTYPE_EX
		g_UuidManager.PackUuid(MsgId, &Packer);
	}
	Packer.AddRaw(pMsg->Data(), pMsg->Size());

	return true;
}

int CServer::SendMsg(CMsgPacker *pMsg, int Flags, int ClientId)
{
	CNetChunk Packet;
	mem_zero(&Packet, sizeof(CNetChunk));
	if(Flags & MSGFLAG_VITAL)
		Packet.m_Flags |= NETSENDFLAG_VITAL;
	if(Flags & MSGFLAG_FLUSH)
		Packet.m_Flags |= NETSENDFLAG_FLUSH;

	if(ClientId < 0)
	{
		CPacker Pack6, Pack7;
		if(!RepackMsg(pMsg, Pack6, false))
			return -1;
		if(!RepackMsg(pMsg, Pack7, true))
			return -1;

		// write message to demo recorders
		if(!(Flags & MSGFLAG_NORECORD))
		{
			for(auto &Recorder : m_aDemoRecorder)
				if(Recorder.IsRecording())
					Recorder.RecordMessage(Pack6.Data(), Pack6.Size());
		}

		if(!(Flags & MSGFLAG_NOSEND))
		{
			for(int i = 0; i < MAX_CLIENTS; i++)
			{
				if(m_aClients[i].m_State == CClient::STATE_INGAME)
				{
					CPacker *pPack = m_aClients[i].m_Sixup ? &Pack7 : &Pack6;
					Packet.m_pData = pPack->Data();
					Packet.m_DataSize = pPack->Size();
					Packet.m_ClientId = i;
					if(Antibot()->OnEngineServerMessage(i, Packet.m_pData, Packet.m_DataSize, Flags))
					{
						continue;
					}
					m_NetServer.Send(&Packet);
				}
			}
		}
	}
	else
	{
		CPacker Pack;
		if(!RepackMsg(pMsg, Pack, m_aClients[ClientId].m_Sixup))
			return -1;

		Packet.m_ClientId = ClientId;
		Packet.m_pData = Pack.Data();
		Packet.m_DataSize = Pack.Size();

		if(Antibot()->OnEngineServerMessage(ClientId, Packet.m_pData, Packet.m_DataSize, Flags))
		{
			return 0;
		}

		// write message to demo recorders
		if(!(Flags & MSGFLAG_NORECORD))
		{
			if(m_aDemoRecorder[ClientId].IsRecording())
				m_aDemoRecorder[ClientId].RecordMessage(Pack.Data(), Pack.Size());
			if(m_aDemoRecorder[RECORDER_MANUAL].IsRecording())
				m_aDemoRecorder[RECORDER_MANUAL].RecordMessage(Pack.Data(), Pack.Size());
			if(m_aDemoRecorder[RECORDER_AUTO].IsRecording())
				m_aDemoRecorder[RECORDER_AUTO].RecordMessage(Pack.Data(), Pack.Size());
		}

		if(!(Flags & MSGFLAG_NOSEND))
			m_NetServer.Send(&Packet);
	}

	return 0;
}

void CServer::SendMsgRaw(int ClientId, const void *pData, int Size, int Flags)
{
	CNetChunk Packet;
	mem_zero(&Packet, sizeof(CNetChunk));
	Packet.m_ClientId = ClientId;
	Packet.m_pData = pData;
	Packet.m_DataSize = Size;
	Packet.m_Flags = 0;
	if(Flags & MSGFLAG_VITAL)
	{
		Packet.m_Flags |= NETSENDFLAG_VITAL;
	}
	if(Flags & MSGFLAG_FLUSH)
	{
		Packet.m_Flags |= NETSENDFLAG_FLUSH;
	}
	m_NetServer.Send(&Packet);
}

void CServer::DoSnapshot()
{
	GameServer()->OnPreSnap();

	if(m_aDemoRecorder[RECORDER_MANUAL].IsRecording() || m_aDemoRecorder[RECORDER_AUTO].IsRecording())
	{
		// create snapshot for demo recording
		char aData[CSnapshot::MAX_SIZE];

		// build snap and possibly add some messages
		m_SnapshotBuilder.Init();
		GameServer()->OnSnap(-1);
		int SnapshotSize = m_SnapshotBuilder.Finish(aData);

		// write snapshot
		if(m_aDemoRecorder[RECORDER_MANUAL].IsRecording())
			m_aDemoRecorder[RECORDER_MANUAL].RecordSnapshot(Tick(), aData, SnapshotSize);
		if(m_aDemoRecorder[RECORDER_AUTO].IsRecording())
			m_aDemoRecorder[RECORDER_AUTO].RecordSnapshot(Tick(), aData, SnapshotSize);
	}

	// create snapshots for all clients
	for(int i = 0; i < MaxClients(); i++)
	{
		// client must be ingame to receive snapshots
		if(m_aClients[i].m_State != CClient::STATE_INGAME)
			continue;

		// this client is trying to recover, don't spam snapshots
		if(m_aClients[i].m_SnapRate == CClient::SNAPRATE_RECOVER && (Tick() % TickSpeed()) != 0)
			continue;

		// this client is trying to recover, don't spam snapshots
		if(m_aClients[i].m_SnapRate == CClient::SNAPRATE_INIT && (Tick() % 10) != 0)
			continue;

		{
			m_SnapshotBuilder.Init(m_aClients[i].m_Sixup);

			GameServer()->OnSnap(i);

			// finish snapshot
			char aData[CSnapshot::MAX_SIZE];
			CSnapshot *pData = (CSnapshot *)aData; // Fix compiler warning for strict-aliasing
			int SnapshotSize = m_SnapshotBuilder.Finish(pData);

			if(m_aDemoRecorder[i].IsRecording())
			{
				// write snapshot
				m_aDemoRecorder[i].RecordSnapshot(Tick(), aData, SnapshotSize);
			}

			int Crc = pData->Crc();

			// remove old snapshots
			// keep 3 seconds worth of snapshots
			m_aClients[i].m_Snapshots.PurgeUntil(m_CurrentGameTick - TickSpeed() * 3);

			// save the snapshot
			m_aClients[i].m_Snapshots.Add(m_CurrentGameTick, time_get(), SnapshotSize, pData, 0, nullptr);

			// find snapshot that we can perform delta against
			int DeltaTick = -1;
			const CSnapshot *pDeltashot = CSnapshot::EmptySnapshot();
			{
				int DeltashotSize = m_aClients[i].m_Snapshots.Get(m_aClients[i].m_LastAckedSnapshot, nullptr, &pDeltashot, nullptr);
				if(DeltashotSize >= 0)
					DeltaTick = m_aClients[i].m_LastAckedSnapshot;
				else
				{
					// no acked package found, force client to recover rate
					if(m_aClients[i].m_SnapRate == CClient::SNAPRATE_FULL)
						m_aClients[i].m_SnapRate = CClient::SNAPRATE_RECOVER;
				}
			}

			// create delta
			m_SnapshotDelta.SetStaticsize(protocol7::NETEVENTTYPE_SOUNDWORLD, m_aClients[i].m_Sixup);
			m_SnapshotDelta.SetStaticsize(protocol7::NETEVENTTYPE_DAMAGE, m_aClients[i].m_Sixup);
			char aDeltaData[CSnapshot::MAX_SIZE];
			int DeltaSize = m_SnapshotDelta.CreateDelta(pDeltashot, pData, aDeltaData);

			if(DeltaSize)
			{
				// compress it
				const int MaxSize = MAX_SNAPSHOT_PACKSIZE;

				char aCompData[CSnapshot::MAX_SIZE];
				SnapshotSize = CVariableInt::Compress(aDeltaData, DeltaSize, aCompData, sizeof(aCompData));
				int NumPackets = (SnapshotSize + MaxSize - 1) / MaxSize;

				for(int n = 0, Left = SnapshotSize; Left > 0; n++)
				{
					int Chunk = Left < MaxSize ? Left : MaxSize;
					Left -= Chunk;

					if(NumPackets == 1)
					{
						CMsgPacker Msg(NETMSG_SNAPSINGLE, true);
						Msg.AddInt(m_CurrentGameTick);
						Msg.AddInt(m_CurrentGameTick - DeltaTick);
						Msg.AddInt(Crc);
						Msg.AddInt(Chunk);
						Msg.AddRaw(&aCompData[n * MaxSize], Chunk);
						SendMsg(&Msg, MSGFLAG_FLUSH, i);
					}
					else
					{
						CMsgPacker Msg(NETMSG_SNAP, true);
						Msg.AddInt(m_CurrentGameTick);
						Msg.AddInt(m_CurrentGameTick - DeltaTick);
						Msg.AddInt(NumPackets);
						Msg.AddInt(n);
						Msg.AddInt(Crc);
						Msg.AddInt(Chunk);
						Msg.AddRaw(&aCompData[n * MaxSize], Chunk);
						SendMsg(&Msg, MSGFLAG_FLUSH, i);
					}
				}
			}
			else
			{
				CMsgPacker Msg(NETMSG_SNAPEMPTY, true);
				Msg.AddInt(m_CurrentGameTick);
				Msg.AddInt(m_CurrentGameTick - DeltaTick);
				SendMsg(&Msg, MSGFLAG_FLUSH, i);
			}
		}
	}

	GameServer()->OnPostSnap();
}

int CServer::ClientRejoinCallback(int ClientId, void *pUser)
{
	CServer *pThis = (CServer *)pUser;

	pThis->m_aClients[ClientId].m_Authed = AUTHED_NO;
	pThis->m_aClients[ClientId].m_AuthKey = -1;
	pThis->m_aClients[ClientId].m_pRconCmdToSend = nullptr;
	pThis->m_aClients[ClientId].m_MaplistEntryToSend = CClient::MAPLIST_UNINITIALIZED;
	pThis->m_aClients[ClientId].m_DDNetVersion = VERSION_NONE;
	pThis->m_aClients[ClientId].m_GotDDNetVersionPacket = false;
	pThis->m_aClients[ClientId].m_DDNetVersionSettled = false;

	pThis->m_aClients[ClientId].Reset();

	pThis->GameServer()->TeehistorianRecordPlayerRejoin(ClientId);
	pThis->Antibot()->OnEngineClientDrop(ClientId, "rejoin");
	pThis->Antibot()->OnEngineClientJoin(ClientId);

	pThis->SendMap(ClientId);

	return 0;
}

int CServer::NewClientNoAuthCallback(int ClientId, void *pUser)
{
	CServer *pThis = (CServer *)pUser;

	pThis->m_aClients[ClientId].m_DnsblState = CClient::DNSBL_STATE_NONE;

	pThis->m_aClients[ClientId].m_State = CClient::STATE_CONNECTING;
	pThis->m_aClients[ClientId].m_aName[0] = 0;
	pThis->m_aClients[ClientId].m_aClan[0] = 0;
	pThis->m_aClients[ClientId].m_Country = -1;
	pThis->m_aClients[ClientId].m_Authed = AUTHED_NO;
	pThis->m_aClients[ClientId].m_AuthKey = -1;
	pThis->m_aClients[ClientId].m_AuthTries = 0;
	pThis->m_aClients[ClientId].m_AuthHidden = false;
	pThis->m_aClients[ClientId].m_pRconCmdToSend = nullptr;
	pThis->m_aClients[ClientId].m_MaplistEntryToSend = CClient::MAPLIST_UNINITIALIZED;
	pThis->m_aClients[ClientId].m_ShowIps = false;
	pThis->m_aClients[ClientId].m_DebugDummy = false;
	pThis->m_aClients[ClientId].m_DDNetVersion = VERSION_NONE;
	pThis->m_aClients[ClientId].m_GotDDNetVersionPacket = false;
	pThis->m_aClients[ClientId].m_DDNetVersionSettled = false;
	pThis->m_aClients[ClientId].Reset();

	pThis->GameServer()->TeehistorianRecordPlayerJoin(ClientId, false);
	pThis->Antibot()->OnEngineClientJoin(ClientId);

	pThis->SendCapabilities(ClientId);
	pThis->SendMap(ClientId);
#if defined(CONF_FAMILY_UNIX)
	pThis->SendConnLoggingCommand(OPEN_SESSION, pThis->ClientAddr(ClientId));
#endif
	return 0;
}

int CServer::NewClientCallback(int ClientId, void *pUser, bool Sixup)
{
	CServer *pThis = (CServer *)pUser;
	pThis->m_aClients[ClientId].m_State = CClient::STATE_PREAUTH;
	pThis->m_aClients[ClientId].m_DnsblState = CClient::DNSBL_STATE_NONE;
	pThis->m_aClients[ClientId].m_aName[0] = 0;
	pThis->m_aClients[ClientId].m_aClan[0] = 0;
	pThis->m_aClients[ClientId].m_Country = -1;
	pThis->m_aClients[ClientId].m_Authed = AUTHED_NO;
	pThis->m_aClients[ClientId].m_AuthKey = -1;
	pThis->m_aClients[ClientId].m_AuthTries = 0;
	pThis->m_aClients[ClientId].m_AuthHidden = false;
	pThis->m_aClients[ClientId].m_pRconCmdToSend = nullptr;
	pThis->m_aClients[ClientId].m_MaplistEntryToSend = CClient::MAPLIST_UNINITIALIZED;
	pThis->m_aClients[ClientId].m_Traffic = 0;
	pThis->m_aClients[ClientId].m_TrafficSince = 0;
	pThis->m_aClients[ClientId].m_ShowIps = false;
	pThis->m_aClients[ClientId].m_DebugDummy = false;
	pThis->m_aClients[ClientId].m_DDNetVersion = VERSION_NONE;
	pThis->m_aClients[ClientId].m_GotDDNetVersionPacket = false;
	pThis->m_aClients[ClientId].m_DDNetVersionSettled = false;
	mem_zero(&pThis->m_aClients[ClientId].m_Addr, sizeof(NETADDR));
	pThis->m_aClients[ClientId].Reset();
	pThis->m_aClients[ClientId].m_Sixup = Sixup;

	pThis->GameServer()->TeehistorianRecordPlayerJoin(ClientId, Sixup);
	pThis->Antibot()->OnEngineClientJoin(ClientId);

#if defined(CONF_FAMILY_UNIX)
	pThis->SendConnLoggingCommand(OPEN_SESSION, pThis->ClientAddr(ClientId));
#endif
	return 0;
}

void CServer::InitDnsbl(int ClientId)
{
	NETADDR Addr = *ClientAddr(ClientId);

	//TODO: support ipv6
	if(Addr.type != NETTYPE_IPV4)
		return;

	// build dnsbl host lookup
	char aBuf[256];
	if(Config()->m_SvDnsblKey[0] == '\0')
	{
		// without key
		str_format(aBuf, sizeof(aBuf), "%d.%d.%d.%d.%s", Addr.ip[3], Addr.ip[2], Addr.ip[1], Addr.ip[0], Config()->m_SvDnsblHost);
	}
	else
	{
		// with key
		str_format(aBuf, sizeof(aBuf), "%s.%d.%d.%d.%d.%s", Config()->m_SvDnsblKey, Addr.ip[3], Addr.ip[2], Addr.ip[1], Addr.ip[0], Config()->m_SvDnsblHost);
	}

	m_aClients[ClientId].m_pDnsblLookup = std::make_shared<CHostLookup>(aBuf, NETTYPE_IPV4);
	Engine()->AddJob(m_aClients[ClientId].m_pDnsblLookup);
	m_aClients[ClientId].m_DnsblState = CClient::DNSBL_STATE_PENDING;
}

#ifdef CONF_FAMILY_UNIX
void CServer::SendConnLoggingCommand(CONN_LOGGING_CMD Cmd, const NETADDR *pAddr)
{
	if(!Config()->m_SvConnLoggingServer[0] || !m_ConnLoggingSocketCreated)
		return;

	// pack the data and send it
	unsigned char aData[23] = {0};
	aData[0] = Cmd;
	mem_copy(&aData[1], &pAddr->type, 4);
	mem_copy(&aData[5], pAddr->ip, 16);
	mem_copy(&aData[21], &pAddr->port, 2);

	net_unix_send(m_ConnLoggingSocket, &m_ConnLoggingDestAddr, aData, sizeof(aData));
}
#endif

int CServer::DelClientCallback(int ClientId, const char *pReason, void *pUser)
{
	CServer *pThis = (CServer *)pUser;

	char aBuf[256];
	str_format(aBuf, sizeof(aBuf), "client dropped. cid=%d addr=<{%s}> reason='%s'", ClientId, pThis->ClientAddrString(ClientId, true), pReason);
	pThis->Console()->Print(IConsole::OUTPUT_LEVEL_ADDINFO, "server", aBuf);

#if defined(CONF_FAMILY_UNIX)
	// Make copy of address because the client slot will be empty at the end of the function
	const NETADDR Addr = *pThis->ClientAddr(ClientId);
#endif

	// notify the mod about the drop
	if(pThis->m_aClients[ClientId].m_State >= CClient::STATE_READY)
		pThis->GameServer()->OnClientDrop(ClientId, pReason);

	pThis->m_aClients[ClientId].m_State = CClient::STATE_EMPTY;
	pThis->m_aClients[ClientId].m_aName[0] = 0;
	pThis->m_aClients[ClientId].m_aClan[0] = 0;
	pThis->m_aClients[ClientId].m_Country = -1;
	pThis->m_aClients[ClientId].m_Authed = AUTHED_NO;
	pThis->m_aClients[ClientId].m_AuthKey = -1;
	pThis->m_aClients[ClientId].m_AuthTries = 0;
	pThis->m_aClients[ClientId].m_AuthHidden = false;
	pThis->m_aClients[ClientId].m_pRconCmdToSend = nullptr;
	pThis->m_aClients[ClientId].m_MaplistEntryToSend = CClient::MAPLIST_UNINITIALIZED;
	pThis->m_aClients[ClientId].m_Traffic = 0;
	pThis->m_aClients[ClientId].m_TrafficSince = 0;
	pThis->m_aClients[ClientId].m_ShowIps = false;
	pThis->m_aClients[ClientId].m_DebugDummy = false;
	pThis->m_aPrevStates[ClientId] = CClient::STATE_EMPTY;
	pThis->m_aClients[ClientId].m_Snapshots.PurgeAll();
	pThis->m_aClients[ClientId].m_Sixup = false;
	pThis->m_aClients[ClientId].m_RedirectDropTime = 0;
	pThis->m_aClients[ClientId].m_HasPersistentData = false;

	pThis->GameServer()->TeehistorianRecordPlayerDrop(ClientId, pReason);
	pThis->Antibot()->OnEngineClientDrop(ClientId, pReason);
#if defined(CONF_FAMILY_UNIX)
	pThis->SendConnLoggingCommand(CLOSE_SESSION, &Addr);
#endif
	return 0;
}

void CServer::SendRconType(int ClientId, bool UsernameReq)
{
	CMsgPacker Msg(NETMSG_RCONTYPE, true);
	Msg.AddInt(UsernameReq);
	SendMsg(&Msg, MSGFLAG_VITAL, ClientId);
}

void CServer::GetMapInfo(char *pMapName, int MapNameSize, int *pMapSize, SHA256_DIGEST *pMapSha256, int *pMapCrc)
{
	str_copy(pMapName, GetMapName(), MapNameSize);
	*pMapSize = m_aCurrentMapSize[MAP_TYPE_SIX];
	*pMapSha256 = m_aCurrentMapSha256[MAP_TYPE_SIX];
	*pMapCrc = m_aCurrentMapCrc[MAP_TYPE_SIX];
}

void CServer::SendCapabilities(int ClientId)
{
	CMsgPacker Msg(NETMSG_CAPABILITIES, true);
	Msg.AddInt(SERVERCAP_CURVERSION); // version
	Msg.AddInt(SERVERCAPFLAG_DDNET | SERVERCAPFLAG_CHATTIMEOUTCODE | SERVERCAPFLAG_ANYPLAYERFLAG | SERVERCAPFLAG_PINGEX | SERVERCAPFLAG_ALLOWDUMMY | SERVERCAPFLAG_SYNCWEAPONINPUT); // flags
	SendMsg(&Msg, MSGFLAG_VITAL, ClientId);
}

void CServer::SendMap(int ClientId)
{
	int MapType = IsSixup(ClientId) ? MAP_TYPE_SIXUP : MAP_TYPE_SIX;
	{
		CMsgPacker Msg(NETMSG_MAP_DETAILS, true);
		Msg.AddString(GetMapName(), 0);
		Msg.AddRaw(&m_aCurrentMapSha256[MapType].data, sizeof(m_aCurrentMapSha256[MapType].data));
		Msg.AddInt(m_aCurrentMapCrc[MapType]);
		Msg.AddInt(m_aCurrentMapSize[MapType]);
		if(m_aMapDownloadUrl[0])
		{
			Msg.AddString(m_aMapDownloadUrl, 0);
		}
		else
		{
			Msg.AddString("", 0);
		}
		SendMsg(&Msg, MSGFLAG_VITAL, ClientId);
	}
	{
		CMsgPacker Msg(NETMSG_MAP_CHANGE, true);
		Msg.AddString(GetMapName(), 0);
		Msg.AddInt(m_aCurrentMapCrc[MapType]);
		Msg.AddInt(m_aCurrentMapSize[MapType]);
		if(MapType == MAP_TYPE_SIXUP)
		{
			Msg.AddInt(Config()->m_SvMapWindow);
			Msg.AddInt(1024 - 128);
			Msg.AddRaw(m_aCurrentMapSha256[MapType].data, sizeof(m_aCurrentMapSha256[MapType].data));
		}
		SendMsg(&Msg, MSGFLAG_VITAL | MSGFLAG_FLUSH, ClientId);
	}

	m_aClients[ClientId].m_NextMapChunk = 0;
}

void CServer::SendMapData(int ClientId, int Chunk)
{
	int MapType = IsSixup(ClientId) ? MAP_TYPE_SIXUP : MAP_TYPE_SIX;
	unsigned int ChunkSize = 1024 - 128;
	unsigned int Offset = Chunk * ChunkSize;
	int Last = 0;

	// drop faulty map data requests
	if(Chunk < 0 || Offset > m_aCurrentMapSize[MapType])
		return;

	if(Offset + ChunkSize >= m_aCurrentMapSize[MapType])
	{
		ChunkSize = m_aCurrentMapSize[MapType] - Offset;
		Last = 1;
	}

	CMsgPacker Msg(NETMSG_MAP_DATA, true);
	if(MapType == MAP_TYPE_SIX)
	{
		Msg.AddInt(Last);
		Msg.AddInt(m_aCurrentMapCrc[MAP_TYPE_SIX]);
		Msg.AddInt(Chunk);
		Msg.AddInt(ChunkSize);
	}
	Msg.AddRaw(&m_apCurrentMapData[MapType][Offset], ChunkSize);
	SendMsg(&Msg, MSGFLAG_VITAL | MSGFLAG_FLUSH, ClientId);

	if(Config()->m_Debug)
	{
		char aBuf[256];
		str_format(aBuf, sizeof(aBuf), "sending chunk %d with size %d", Chunk, ChunkSize);
		Console()->Print(IConsole::OUTPUT_LEVEL_DEBUG, "server", aBuf);
	}
}

void CServer::SendMapReload(int ClientId)
{
	CMsgPacker Msg(NETMSG_MAP_RELOAD, true);
	SendMsg(&Msg, MSGFLAG_VITAL | MSGFLAG_FLUSH, ClientId);
}

void CServer::SendConnectionReady(int ClientId)
{
	CMsgPacker Msg(NETMSG_CON_READY, true);
	SendMsg(&Msg, MSGFLAG_VITAL | MSGFLAG_FLUSH, ClientId);
}

void CServer::SendRconLine(int ClientId, const char *pLine)
{
	CMsgPacker Msg(NETMSG_RCON_LINE, true);
	Msg.AddString(pLine, 512);
	SendMsg(&Msg, MSGFLAG_VITAL, ClientId);
}

void CServer::SendRconLogLine(int ClientId, const CLogMessage *pMessage)
{
	const char *pLine = pMessage->m_aLine;
	const char *pStart = str_find(pLine, "<{");
	const char *pEnd = pStart == nullptr ? nullptr : str_find(pStart + 2, "}>");
	const char *pLineWithoutIps;
	char aLine[512];
	char aLineWithoutIps[512];
	aLine[0] = '\0';
	aLineWithoutIps[0] = '\0';

	if(pStart == nullptr || pEnd == nullptr)
	{
		pLineWithoutIps = pLine;
	}
	else
	{
		str_append(aLine, pLine, pStart - pLine + 1);
		str_append(aLine, pStart + 2, pStart - pLine + pEnd - pStart - 1);
		str_append(aLine, pEnd + 2);

		str_append(aLineWithoutIps, pLine, pStart - pLine + 1);
		str_append(aLineWithoutIps, "XXX");
		str_append(aLineWithoutIps, pEnd + 2);

		pLine = aLine;
		pLineWithoutIps = aLineWithoutIps;
	}

	if(ClientId == -1)
	{
		for(int i = 0; i < MAX_CLIENTS; i++)
		{
			if(m_aClients[i].m_State != CClient::STATE_EMPTY && m_aClients[i].m_Authed >= AUTHED_ADMIN)
				SendRconLine(i, m_aClients[i].m_ShowIps ? pLine : pLineWithoutIps);
		}
	}
	else
	{
		if(m_aClients[ClientId].m_State != CClient::STATE_EMPTY)
			SendRconLine(ClientId, m_aClients[ClientId].m_ShowIps ? pLine : pLineWithoutIps);
	}
}

void CServer::SendRconCmdAdd(const IConsole::CCommandInfo *pCommandInfo, int ClientId)
{
	CMsgPacker Msg(NETMSG_RCON_CMD_ADD, true);
	Msg.AddString(pCommandInfo->m_pName, IConsole::TEMPCMD_NAME_LENGTH);
	Msg.AddString(pCommandInfo->m_pHelp, IConsole::TEMPCMD_HELP_LENGTH);
	Msg.AddString(pCommandInfo->m_pParams, IConsole::TEMPCMD_PARAMS_LENGTH);
	SendMsg(&Msg, MSGFLAG_VITAL, ClientId);
}

void CServer::SendRconCmdRem(const IConsole::CCommandInfo *pCommandInfo, int ClientId)
{
	CMsgPacker Msg(NETMSG_RCON_CMD_REM, true);
	Msg.AddString(pCommandInfo->m_pName, IConsole::TEMPCMD_NAME_LENGTH);
	SendMsg(&Msg, MSGFLAG_VITAL, ClientId);
}

void CServer::SendRconCmdGroupStart(int ClientId)
{
	CMsgPacker Msg(NETMSG_RCON_CMD_GROUP_START, true);
	Msg.AddInt(NumRconCommands(ClientId));
	SendMsg(&Msg, MSGFLAG_VITAL, ClientId);
}

void CServer::SendRconCmdGroupEnd(int ClientId)
{
	CMsgPacker Msg(NETMSG_RCON_CMD_GROUP_END, true);
	SendMsg(&Msg, MSGFLAG_VITAL, ClientId);
}

int CServer::NumRconCommands(int ClientId)
{
	int Num = 0;
	const int ConsoleAccessLevel = m_aClients[ClientId].ConsoleAccessLevel();
	for(const IConsole::CCommandInfo *pCmd = Console()->FirstCommandInfo(ConsoleAccessLevel, CFGFLAG_SERVER);
		pCmd; pCmd = pCmd->NextCommandInfo(ConsoleAccessLevel, CFGFLAG_SERVER))
	{
		Num++;
	}
	return Num;
}

void CServer::UpdateClientRconCommands(int ClientId)
{
	CClient &Client = m_aClients[ClientId];
	if(Client.m_State != CClient::STATE_INGAME ||
		!Client.m_Authed ||
		Client.m_pRconCmdToSend == nullptr)
	{
		return;
	}

	const int ConsoleAccessLevel = Client.ConsoleAccessLevel();
	for(int i = 0; i < MAX_RCONCMD_SEND && Client.m_pRconCmdToSend; ++i)
	{
		SendRconCmdAdd(Client.m_pRconCmdToSend, ClientId);
		Client.m_pRconCmdToSend = Client.m_pRconCmdToSend->NextCommandInfo(ConsoleAccessLevel, CFGFLAG_SERVER);
		if(Client.m_pRconCmdToSend == nullptr)
		{
			SendRconCmdGroupEnd(ClientId);
		}
	}
}

CServer::CMaplistEntry::CMaplistEntry(const char *pName)
{
	str_copy(m_aName, pName);
}

bool CServer::CMaplistEntry::operator<(const CMaplistEntry &Other) const
{
	return str_comp_filenames(m_aName, Other.m_aName) < 0;
}

void CServer::SendMaplistGroupStart(int ClientId)
{
	CMsgPacker Msg(NETMSG_MAPLIST_GROUP_START, true);
	Msg.AddInt(m_vMaplistEntries.size());
	SendMsg(&Msg, MSGFLAG_VITAL, ClientId);
}

void CServer::SendMaplistGroupEnd(int ClientId)
{
	CMsgPacker Msg(NETMSG_MAPLIST_GROUP_END, true);
	SendMsg(&Msg, MSGFLAG_VITAL, ClientId);
}

void CServer::UpdateClientMaplistEntries(int ClientId)
{
	CClient &Client = m_aClients[ClientId];
	if(Client.m_State != CClient::STATE_INGAME ||
		!Client.m_Authed ||
		Client.m_Sixup ||
		Client.m_pRconCmdToSend != nullptr || // wait for command sending
		Client.m_MaplistEntryToSend == CClient::MAPLIST_DISABLED ||
		Client.m_MaplistEntryToSend == CClient::MAPLIST_DONE)
	{
		return;
	}

	if(Client.m_MaplistEntryToSend == CClient::MAPLIST_UNINITIALIZED)
	{
		static const char *const MAP_COMMANDS[] = {"sv_map", "change_map"};
		const int ConsoleAccessLevel = Client.ConsoleAccessLevel();
		const bool MapCommandAllowed = std::any_of(std::begin(MAP_COMMANDS), std::end(MAP_COMMANDS), [&](const char *pMapCommand) {
			const IConsole::CCommandInfo *pInfo = Console()->GetCommandInfo(pMapCommand, CFGFLAG_SERVER, false);
			dbg_assert(pInfo != nullptr, "Map command not found");
			return ConsoleAccessLevel <= pInfo->GetAccessLevel();
		});
		if(MapCommandAllowed)
		{
			Client.m_MaplistEntryToSend = 0;
			SendMaplistGroupStart(ClientId);
		}
		else
		{
			Client.m_MaplistEntryToSend = CClient::MAPLIST_DISABLED;
			return;
		}
	}

	if((size_t)Client.m_MaplistEntryToSend < m_vMaplistEntries.size())
	{
		CMsgPacker Msg(NETMSG_MAPLIST_ADD, true);
		int Limit = NET_MAX_PAYLOAD - 128;
		while((size_t)Client.m_MaplistEntryToSend < m_vMaplistEntries.size())
		{
			// Space for null termination not included in Limit
			const int SizeBefore = Msg.Size();
			Msg.AddString(m_vMaplistEntries[Client.m_MaplistEntryToSend].m_aName, Limit - 1, false);
			if(Msg.Error())
			{
				break;
			}
			Limit -= Msg.Size() - SizeBefore;
			if(Limit <= 1)
			{
				break;
			}
			++Client.m_MaplistEntryToSend;
		}
		SendMsg(&Msg, MSGFLAG_VITAL, ClientId);
	}

	if((size_t)Client.m_MaplistEntryToSend >= m_vMaplistEntries.size())
	{
		SendMaplistGroupEnd(ClientId);
		Client.m_MaplistEntryToSend = CClient::MAPLIST_DONE;
	}
}

static inline int MsgFromSixup(int Msg, bool System)
{
	if(System)
	{
		if(Msg == NETMSG_INFO)
			;
		else if(Msg >= 14 && Msg <= 15)
			Msg += 11;
		else if(Msg >= 18 && Msg <= 28)
			Msg = NETMSG_READY + Msg - 18;
		else if(Msg < OFFSET_UUID)
			return -1;
	}

	return Msg;
}

bool CServer::CheckReservedSlotAuth(int ClientId, const char *pPassword)
{
	char aBuf[256];

	if(Config()->m_SvReservedSlotsPass[0] && !str_comp(Config()->m_SvReservedSlotsPass, pPassword))
	{
		str_format(aBuf, sizeof(aBuf), "cid=%d joining reserved slot with reserved pass", ClientId);
		Console()->Print(IConsole::OUTPUT_LEVEL_STANDARD, "server", aBuf);
		return true;
	}

	// "^([^:]*):(.*)$"
	if(Config()->m_SvReservedSlotsAuthLevel != 4)
	{
		char aName[sizeof(Config()->m_Password)];
		const char *pInnerPassword = str_next_token(pPassword, ":", aName, sizeof(aName));
		if(!pInnerPassword)
		{
			return false;
		}
		int Slot = m_AuthManager.FindKey(aName);
		if(m_AuthManager.CheckKey(Slot, pInnerPassword + 1) && m_AuthManager.KeyLevel(Slot) >= Config()->m_SvReservedSlotsAuthLevel)
		{
			str_format(aBuf, sizeof(aBuf), "cid=%d joining reserved slot with key=%s", ClientId, m_AuthManager.KeyIdent(Slot));
			Console()->Print(IConsole::OUTPUT_LEVEL_STANDARD, "server", aBuf);
			return true;
		}
	}

	return false;
}

void CServer::ProcessClientPacket(CNetChunk *pPacket)
{
	int ClientId = pPacket->m_ClientId;
	CUnpacker Unpacker;
	Unpacker.Reset(pPacket->m_pData, pPacket->m_DataSize);
	CMsgPacker Packer(NETMSG_EX, true);

	// unpack msgid and system flag
	int Msg;
	bool Sys;
	CUuid Uuid;

	int Result = UnpackMessageId(&Msg, &Sys, &Uuid, &Unpacker, &Packer);
	if(Result == UNPACKMESSAGE_ERROR)
	{
		return;
	}

	if(m_aClients[ClientId].m_Sixup && (Msg = MsgFromSixup(Msg, Sys)) < 0)
	{
		return;
	}

	if(Config()->m_SvNetlimit && Msg != NETMSG_REQUEST_MAP_DATA)
	{
		int64_t Now = time_get();
		int64_t Diff = Now - m_aClients[ClientId].m_TrafficSince;
		double Alpha = Config()->m_SvNetlimitAlpha / 100.0;
		double Limit = (double)(Config()->m_SvNetlimit * 1024) / time_freq();

		if(m_aClients[ClientId].m_Traffic > Limit)
		{
			m_NetServer.NetBan()->BanAddr(&pPacket->m_Address, 600, "Stressing network", false);
			return;
		}
		if(Diff > 100)
		{
			m_aClients[ClientId].m_Traffic = (Alpha * ((double)pPacket->m_DataSize / Diff)) + (1.0 - Alpha) * m_aClients[ClientId].m_Traffic;
			m_aClients[ClientId].m_TrafficSince = Now;
		}
	}

	if(Result == UNPACKMESSAGE_ANSWER)
	{
		SendMsg(&Packer, MSGFLAG_VITAL, ClientId);
	}

	if(Sys)
	{
		// system message
		if(Msg == NETMSG_CLIENTVER)
		{
			if((pPacket->m_Flags & NET_CHUNKFLAG_VITAL) != 0 && m_aClients[ClientId].m_State == CClient::STATE_PREAUTH)
			{
				CUuid *pConnectionId = (CUuid *)Unpacker.GetRaw(sizeof(*pConnectionId));
				int DDNetVersion = Unpacker.GetInt();
				const char *pDDNetVersionStr = Unpacker.GetString(CUnpacker::SANITIZE_CC);
				if(Unpacker.Error() || DDNetVersion < 0)
				{
					return;
				}
				m_aClients[ClientId].m_ConnectionId = *pConnectionId;
				m_aClients[ClientId].m_DDNetVersion = DDNetVersion;
				str_copy(m_aClients[ClientId].m_aDDNetVersionStr, pDDNetVersionStr);
				m_aClients[ClientId].m_DDNetVersionSettled = true;
				m_aClients[ClientId].m_GotDDNetVersionPacket = true;
				m_aClients[ClientId].m_State = CClient::STATE_AUTH;
			}
		}
		else if(Msg == NETMSG_INFO)
		{
			if((pPacket->m_Flags & NET_CHUNKFLAG_VITAL) != 0 && (m_aClients[ClientId].m_State == CClient::STATE_PREAUTH || m_aClients[ClientId].m_State == CClient::STATE_AUTH))
			{
				const char *pVersion = Unpacker.GetString(CUnpacker::SANITIZE_CC);
				if(Unpacker.Error())
				{
					return;
				}
				if(str_comp(pVersion, GameServer()->NetVersion()) != 0 && str_comp(pVersion, "0.7 802f1be60a05665f") != 0)
				{
					// wrong version
					char aReason[256];
					str_format(aReason, sizeof(aReason), "Wrong version. Server is running '%s' and client '%s'", GameServer()->NetVersion(), pVersion);
					m_NetServer.Drop(ClientId, aReason);
					return;
				}

				const char *pPassword = Unpacker.GetString(CUnpacker::SANITIZE_CC);
				if(Unpacker.Error())
				{
					return;
				}
				if(Config()->m_Password[0] != 0 && str_comp(Config()->m_Password, pPassword) != 0)
				{
					// wrong password
					m_NetServer.Drop(ClientId, "Wrong password");
					return;
				}

				int NumConnectedClients = 0;
				for(int i = 0; i < MaxClients(); ++i)
				{
					if(m_aClients[i].m_State != CClient::STATE_EMPTY)
					{
						NumConnectedClients++;
					}
				}

				// reserved slot
				if(NumConnectedClients > MaxClients() - Config()->m_SvReservedSlots && !CheckReservedSlotAuth(ClientId, pPassword))
				{
					m_NetServer.Drop(ClientId, "This server is full");
					return;
				}

				m_aClients[ClientId].m_State = CClient::STATE_CONNECTING;
				SendRconType(ClientId, m_AuthManager.NumNonDefaultKeys() > 0);
				SendCapabilities(ClientId);
				SendMap(ClientId);
			}
		}
		else if(Msg == NETMSG_REQUEST_MAP_DATA)
		{
			if((pPacket->m_Flags & NET_CHUNKFLAG_VITAL) == 0 || m_aClients[ClientId].m_State < CClient::STATE_CONNECTING)
				return;

			if(m_aClients[ClientId].m_Sixup)
			{
				for(int i = 0; i < Config()->m_SvMapWindow; i++)
				{
					SendMapData(ClientId, m_aClients[ClientId].m_NextMapChunk++);
				}
				return;
			}

			int Chunk = Unpacker.GetInt();
			if(Unpacker.Error())
			{
				return;
			}
			if(Chunk != m_aClients[ClientId].m_NextMapChunk || !Config()->m_SvFastDownload)
			{
				SendMapData(ClientId, Chunk);
				return;
			}

			if(Chunk == 0)
			{
				for(int i = 0; i < Config()->m_SvMapWindow; i++)
				{
					SendMapData(ClientId, i);
				}
			}
			SendMapData(ClientId, Config()->m_SvMapWindow + m_aClients[ClientId].m_NextMapChunk);
			m_aClients[ClientId].m_NextMapChunk++;
		}
		else if(Msg == NETMSG_READY)
		{
			if((pPacket->m_Flags & NET_CHUNKFLAG_VITAL) != 0 && (m_aClients[ClientId].m_State == CClient::STATE_CONNECTING))
			{
				char aBuf[256];
				str_format(aBuf, sizeof(aBuf), "player is ready. ClientId=%d addr=<{%s}> secure=%s", ClientId, ClientAddrString(ClientId, true), m_NetServer.HasSecurityToken(ClientId) ? "yes" : "no");
				Console()->Print(IConsole::OUTPUT_LEVEL_ADDINFO, "server", aBuf);

				void *pPersistentData = nullptr;
				if(m_aClients[ClientId].m_HasPersistentData)
				{
					pPersistentData = m_aClients[ClientId].m_pPersistentData;
					m_aClients[ClientId].m_HasPersistentData = false;
				}
				m_aClients[ClientId].m_State = CClient::STATE_READY;
				GameServer()->OnClientConnected(ClientId, pPersistentData);
			}

			SendConnectionReady(ClientId);
		}
		else if(Msg == NETMSG_ENTERGAME)
		{
			if((pPacket->m_Flags & NET_CHUNKFLAG_VITAL) != 0 && m_aClients[ClientId].m_State == CClient::STATE_READY && GameServer()->IsClientReady(ClientId))
			{
				char aBuf[256];
				str_format(aBuf, sizeof(aBuf), "player has entered the game. ClientId=%d addr=<{%s}> sixup=%d", ClientId, ClientAddrString(ClientId, true), IsSixup(ClientId));
				Console()->Print(IConsole::OUTPUT_LEVEL_STANDARD, "server", aBuf);
				m_aClients[ClientId].m_State = CClient::STATE_INGAME;
				if(!IsSixup(ClientId))
				{
					SendServerInfo(ClientAddr(ClientId), -1, SERVERINFO_EXTENDED, false);
				}
				else
				{
					CMsgPacker Msgp(protocol7::NETMSG_SERVERINFO, true, true);
					GetServerInfoSixup(&Msgp, -1, false);
					SendMsg(&Msgp, MSGFLAG_VITAL | MSGFLAG_FLUSH, ClientId);
				}
				GameServer()->OnClientEnter(ClientId);
			}
		}
		else if(Msg == NETMSG_INPUT)
		{
			const int LastAckedSnapshot = Unpacker.GetInt();
			int IntendedTick = Unpacker.GetInt();
			int Size = Unpacker.GetInt();

			int BufferPosition = IntendedTick % 200;
			// The client is not allowed to change inputs for a tick they have already sent to the server
			// This is done to minimize client trust but could be removed if there is a useful reason
			if(m_aClients[ClientId].m_aInputs[BufferPosition].m_GameTick == IntendedTick)
			{
				return;
			}

			if(Unpacker.Error() || Size / 4 > MAX_INPUT_SIZE || IntendedTick < MIN_TICK || IntendedTick >= MAX_TICK)
			{
				return;
			}

			// The LastAckedSnapshot should only increase incase an input arrives late
			if(LastAckedSnapshot > m_aClients[ClientId].m_LastAckedSnapshot || LastAckedSnapshot < 0)
				m_aClients[ClientId].m_LastAckedSnapshot = LastAckedSnapshot;

			if(m_aClients[ClientId].m_LastAckedSnapshot > 0)
				m_aClients[ClientId].m_SnapRate = CClient::SNAPRATE_FULL;

			int64_t TagTime;
			if(m_aClients[ClientId].m_Snapshots.Get(m_aClients[ClientId].m_LastAckedSnapshot, &TagTime, nullptr, nullptr) >= 0)
				m_aClients[ClientId].m_Latency = (int)(((time_get() - TagTime) * 1000) / time_freq());

			// add message to report the input timing
			// skip packets that are old
			if(IntendedTick > m_aClients[ClientId].m_LastInputTick)
			{
				const int TimeLeft = (TickStartTime(IntendedTick) - time_get()) / (time_freq() / 1000);

				CMsgPacker Msgp(NETMSG_INPUTTIMING, true);
				Msgp.AddInt(IntendedTick);
				Msgp.AddInt(TimeLeft);
				SendMsg(&Msgp, 0, ClientId);
			}

			m_aClients[ClientId].m_LastInputTick = IntendedTick;

			// TODO: This should probably not be here, the most recent input can be found by looping over the ring buffer
			// so we should not need to correct the timing of the input at this point
			if(IntendedTick <= Tick())
				IntendedTick = Tick() + 1;

			// Check once again that we are not overriding an input the client has already sent
			// This is a workaround while the above code is still able to change IntendedTick
			BufferPosition = IntendedTick % 200;
			if(m_aClients[ClientId].m_aInputs[BufferPosition].m_GameTick == IntendedTick)
				return;

			CClient::CInput *pInput = &m_aClients[ClientId].m_aInputs[BufferPosition];

			pInput->m_GameTick = IntendedTick;

			for(int i = 0; i < Size / 4; i++)
			{
				pInput->m_aData[i] = Unpacker.GetInt();
			}
			if(Unpacker.Error())
			{
				return;
			}

			if(g_Config.m_SvPreInput)
			{
				// send preinputs of ClientId to valid clients
				bool aPreInputClients[MAX_CLIENTS] = {};
				GameServer()->PreInputClients(ClientId, aPreInputClients);

				CNetMsg_Sv_PreInput PreInput = {};
				mem_zero(&PreInput, sizeof(PreInput));
				CNetObj_PlayerInput *pInputData = (CNetObj_PlayerInput *)&pInput->m_aData;

				PreInput.m_Direction = pInputData->m_Direction;
				PreInput.m_Jump = pInputData->m_Jump;
				PreInput.m_Fire = pInputData->m_Fire;
				PreInput.m_Hook = pInputData->m_Hook;
				PreInput.m_WantedWeapon = pInputData->m_WantedWeapon;
				PreInput.m_NextWeapon = pInputData->m_NextWeapon;
				PreInput.m_PrevWeapon = pInputData->m_PrevWeapon;

				if(mem_comp(&m_aClients[ClientId].m_LastPreInput, &PreInput, sizeof(CNetMsg_Sv_PreInput)) != 0)
				{
					m_aClients[ClientId].m_LastPreInput = PreInput;

					PreInput.m_Owner = ClientId;
					PreInput.m_IntendedTick = IntendedTick;

					// target angle isn't updated all the time to save bandwidth
					PreInput.m_TargetX = pInputData->m_TargetX;
					PreInput.m_TargetY = pInputData->m_TargetY;

					for(int Id = 0; Id < MAX_CLIENTS; Id++)
					{
						if(!aPreInputClients[Id])
							continue;

						SendPackMsg(&PreInput, MSGFLAG_VITAL | MSGFLAG_NORECORD, Id);
					}
				}
			}

			GameServer()->OnClientPrepareInput(ClientId, pInput->m_aData);

			// call the mod with the fresh input data
			if(m_aClients[ClientId].m_State == CClient::STATE_INGAME)
				GameServer()->OnClientDirectInput(ClientId, pInput->m_aData);
		}
		else if(Msg == NETMSG_RCON_CMD)
		{
			const char *pCmd = Unpacker.GetString();
			if(Unpacker.Error())
			{
				return;
			}
			if(!str_comp(pCmd, "crashmeplx"))
			{
				int Version = m_aClients[ClientId].m_DDNetVersion;
				if(GameServer()->PlayerExists(ClientId) && Version < VERSION_DDNET_OLD)
				{
					m_aClients[ClientId].m_DDNetVersion = VERSION_DDNET_OLD;
				}
			}
			else if((pPacket->m_Flags & NET_CHUNKFLAG_VITAL) != 0 && m_aClients[ClientId].m_Authed)
			{
				if(GameServer()->PlayerExists(ClientId))
				{
					char aBuf[256];
					str_format(aBuf, sizeof(aBuf), "ClientId=%d rcon='%s'", ClientId, pCmd);
					Console()->Print(IConsole::OUTPUT_LEVEL_STANDARD, "server", aBuf);
					m_RconClientId = ClientId;
					m_RconAuthLevel = m_aClients[ClientId].m_Authed;
					Console()->SetAccessLevel(m_aClients[ClientId].ConsoleAccessLevel());
					{
						CRconClientLogger Logger(this, ClientId);
						CLogScope Scope(&Logger);
						Console()->ExecuteLineFlag(pCmd, CFGFLAG_SERVER, ClientId);
					}
					Console()->SetAccessLevel(IConsole::ACCESS_LEVEL_ADMIN);
					m_RconClientId = IServer::RCON_CID_SERV;
					m_RconAuthLevel = AUTHED_ADMIN;
				}
			}
		}
		else if(Msg == NETMSG_RCON_AUTH)
		{
			if((pPacket->m_Flags & NET_CHUNKFLAG_VITAL) == 0)
			{
				return;
			}
			const char *pName = "";
			if(!IsSixup(ClientId))
			{
				pName = Unpacker.GetString(CUnpacker::SANITIZE_CC); // login name, now used
			}
			const char *pPw = Unpacker.GetString(CUnpacker::SANITIZE_CC);
			if(Unpacker.Error())
			{
				return;
			}

			int AuthLevel = -1;
			int KeySlot = -1;

			if(!pName[0])
			{
				if(m_AuthManager.CheckKey((KeySlot = m_AuthManager.DefaultKey(AUTHED_ADMIN)), pPw))
					AuthLevel = AUTHED_ADMIN;
				else if(m_AuthManager.CheckKey((KeySlot = m_AuthManager.DefaultKey(AUTHED_MOD)), pPw))
					AuthLevel = AUTHED_MOD;
				else if(m_AuthManager.CheckKey((KeySlot = m_AuthManager.DefaultKey(AUTHED_HELPER)), pPw))
					AuthLevel = AUTHED_HELPER;
			}
			else
			{
				KeySlot = m_AuthManager.FindKey(pName);
				if(m_AuthManager.CheckKey(KeySlot, pPw))
					AuthLevel = m_AuthManager.KeyLevel(KeySlot);
			}

			if(AuthLevel != -1)
			{
				if(m_aClients[ClientId].m_Authed != AuthLevel)
				{
					if(!IsSixup(ClientId))
					{
						CMsgPacker Msgp(NETMSG_RCON_AUTH_STATUS, true);
						Msgp.AddInt(1); //authed
						Msgp.AddInt(1); //cmdlist
						SendMsg(&Msgp, MSGFLAG_VITAL, ClientId);
					}
					else
					{
						CMsgPacker Msgp(protocol7::NETMSG_RCON_AUTH_ON, true, true);
						SendMsg(&Msgp, MSGFLAG_VITAL, ClientId);
					}

					m_aClients[ClientId].m_Authed = AuthLevel; // Keeping m_Authed around is unwise...
					m_aClients[ClientId].m_AuthKey = KeySlot;
					int SendRconCmds = IsSixup(ClientId) ? true : Unpacker.GetInt();
					if(!Unpacker.Error() && SendRconCmds)
					{
						m_aClients[ClientId].m_pRconCmdToSend = Console()->FirstCommandInfo(m_aClients[ClientId].ConsoleAccessLevel(), CFGFLAG_SERVER);
						SendRconCmdGroupStart(ClientId);
						if(m_aClients[ClientId].m_pRconCmdToSend == nullptr)
						{
							SendRconCmdGroupEnd(ClientId);
						}
					}

					char aBuf[256];
					const char *pIdent = m_AuthManager.KeyIdent(KeySlot);
					switch(AuthLevel)
					{
					case AUTHED_ADMIN:
					{
						SendRconLine(ClientId, "Admin authentication successful. Full remote console access granted.");
						str_format(aBuf, sizeof(aBuf), "ClientId=%d authed with key=%s (admin)", ClientId, pIdent);
						break;
					}
					case AUTHED_MOD:
					{
						SendRconLine(ClientId, "Moderator authentication successful. Limited remote console access granted.");
						str_format(aBuf, sizeof(aBuf), "ClientId=%d authed with key=%s (moderator)", ClientId, pIdent);
						break;
					}
					case AUTHED_HELPER:
					{
						SendRconLine(ClientId, "Helper authentication successful. Limited remote console access granted.");
						str_format(aBuf, sizeof(aBuf), "ClientId=%d authed with key=%s (helper)", ClientId, pIdent);
						break;
					}
					}
					Console()->Print(IConsole::OUTPUT_LEVEL_STANDARD, "server", aBuf);

					// DDRace
					GameServer()->OnSetAuthed(ClientId, AuthLevel);
				}
			}
			else if(Config()->m_SvRconMaxTries)
			{
				m_aClients[ClientId].m_AuthTries++;
				char aBuf[128];
				str_format(aBuf, sizeof(aBuf), "Wrong password %d/%d.", m_aClients[ClientId].m_AuthTries, Config()->m_SvRconMaxTries);
				SendRconLine(ClientId, aBuf);
				if(m_aClients[ClientId].m_AuthTries >= Config()->m_SvRconMaxTries)
				{
					if(!Config()->m_SvRconBantime)
						m_NetServer.Drop(ClientId, "Too many remote console authentication tries");
					else
						m_ServerBan.BanAddr(ClientAddr(ClientId), Config()->m_SvRconBantime * 60, "Too many remote console authentication tries", false);
				}
			}
			else
			{
				SendRconLine(ClientId, "Wrong password.");
			}
		}
		else if(Msg == NETMSG_PING)
		{
			CMsgPacker Msgp(NETMSG_PING_REPLY, true);
			int Vital = (pPacket->m_Flags & NET_CHUNKFLAG_VITAL) != 0 ? MSGFLAG_VITAL : 0;
			SendMsg(&Msgp, MSGFLAG_FLUSH | Vital, ClientId);
		}
		else if(Msg == NETMSG_PINGEX)
		{
			CUuid *pId = (CUuid *)Unpacker.GetRaw(sizeof(*pId));
			if(Unpacker.Error())
			{
				return;
			}
			CMsgPacker Msgp(NETMSG_PONGEX, true);
			Msgp.AddRaw(pId, sizeof(*pId));
			int Vital = (pPacket->m_Flags & NET_CHUNKFLAG_VITAL) != 0 ? MSGFLAG_VITAL : 0;
			SendMsg(&Msgp, MSGFLAG_FLUSH | Vital, ClientId);
		}
		else
		{
			if(Config()->m_Debug)
			{
				constexpr int MaxDumpedDataSize = 32;
				char aBuf[MaxDumpedDataSize * 3 + 1];
				str_hex(aBuf, sizeof(aBuf), pPacket->m_pData, minimum(pPacket->m_DataSize, MaxDumpedDataSize));

				char aBufMsg[256];
				str_format(aBufMsg, sizeof(aBufMsg), "strange message ClientId=%d msg=%d data_size=%d", ClientId, Msg, pPacket->m_DataSize);
				Console()->Print(IConsole::OUTPUT_LEVEL_DEBUG, "server", aBufMsg);
				Console()->Print(IConsole::OUTPUT_LEVEL_DEBUG, "server", aBuf);
			}
		}
	}
	else if((pPacket->m_Flags & NET_CHUNKFLAG_VITAL) != 0 && m_aClients[ClientId].m_State >= CClient::STATE_READY)
	{
		// game message
		GameServer()->OnMessage(Msg, &Unpacker, ClientId);
	}
}

bool CServer::RateLimitServerInfoConnless()
{
	bool SendClients = true;
	if(Config()->m_SvServerInfoPerSecond)
	{
		SendClients = m_ServerInfoNumRequests <= Config()->m_SvServerInfoPerSecond;
		const int64_t Now = Tick();

		if(Now <= m_ServerInfoFirstRequest + TickSpeed())
		{
			m_ServerInfoNumRequests++;
		}
		else
		{
			m_ServerInfoNumRequests = 1;
			m_ServerInfoFirstRequest = Now;
		}
	}

	return SendClients;
}

void CServer::SendServerInfoConnless(const NETADDR *pAddr, int Token, int Type)
{
	SendServerInfo(pAddr, Token, Type, RateLimitServerInfoConnless());
}

static inline int GetCacheIndex(int Type, bool SendClient)
{
	if(Type == SERVERINFO_INGAME)
		Type = SERVERINFO_VANILLA;
	else if(Type == SERVERINFO_EXTENDED_MORE)
		Type = SERVERINFO_EXTENDED;

	return Type * 2 + SendClient;
}

CServer::CCache::CCache()
{
	m_vCache.clear();
}

CServer::CCache::~CCache()
{
	Clear();
}

CServer::CCache::CCacheChunk::CCacheChunk(const void *pData, int Size)
{
	m_vData.assign((const uint8_t *)pData, (const uint8_t *)pData + Size);
}

void CServer::CCache::AddChunk(const void *pData, int Size)
{
	m_vCache.emplace_back(pData, Size);
}

void CServer::CCache::Clear()
{
	m_vCache.clear();
}

void CServer::CacheServerInfo(CCache *pCache, int Type, bool SendClients)
{
	pCache->Clear();

	// One chance to improve the protocol!
	CPacker p;
	char aBuf[128];

	// count the players
	int PlayerCount = 0, ClientCount = 0;
	for(int i = 0; i < MAX_CLIENTS; i++)
	{
		if(m_aClients[i].IncludedInServerInfo())
		{
			if(GameServer()->IsClientPlayer(i))
				PlayerCount++;

			ClientCount++;
		}
	}

	p.Reset();

#define ADD_RAW(p, x) (p).AddRaw(x, sizeof(x))
#define ADD_INT(p, x) \
	do \
	{ \
		str_format(aBuf, sizeof(aBuf), "%d", x); \
		(p).AddString(aBuf, 0); \
	} while(0)

	p.AddString(GameServer()->Version(), 32);
	if(Type != SERVERINFO_VANILLA)
	{
		p.AddString(Config()->m_SvName, 256);
	}
	else
	{
		if(m_NetServer.MaxClients() <= VANILLA_MAX_CLIENTS)
		{
			p.AddString(Config()->m_SvName, 64);
		}
		else
		{
			const int MaxClients = maximum(ClientCount, m_NetServer.MaxClients() - Config()->m_SvReservedSlots);
			str_format(aBuf, sizeof(aBuf), "%s [%d/%d]", Config()->m_SvName, ClientCount, MaxClients);
			p.AddString(aBuf, 64);
		}
	}
	p.AddString(GetMapName(), 32);

	if(Type == SERVERINFO_EXTENDED)
	{
		ADD_INT(p, m_aCurrentMapCrc[MAP_TYPE_SIX]);
		ADD_INT(p, m_aCurrentMapSize[MAP_TYPE_SIX]);
	}

	// gametype
	p.AddString(GameServer()->GameType(), 16);

	// flags
	ADD_INT(p, Config()->m_Password[0] ? SERVER_FLAG_PASSWORD : 0);

	int MaxClients = m_NetServer.MaxClients();
	// How many clients the used serverinfo protocol supports, has to be tracked
	// separately to make sure we don't subtract the reserved slots from it
	int MaxClientsProtocol = MAX_CLIENTS;
	if(Type == SERVERINFO_VANILLA || Type == SERVERINFO_INGAME)
	{
		if(ClientCount >= VANILLA_MAX_CLIENTS)
		{
			if(ClientCount < MaxClients)
				ClientCount = VANILLA_MAX_CLIENTS - 1;
			else
				ClientCount = VANILLA_MAX_CLIENTS;
		}
		MaxClientsProtocol = VANILLA_MAX_CLIENTS;
		if(PlayerCount > ClientCount)
			PlayerCount = ClientCount;
	}

	ADD_INT(p, PlayerCount); // num players
	ADD_INT(p, minimum(MaxClientsProtocol, maximum(MaxClients - maximum(Config()->m_SvSpectatorSlots, Config()->m_SvReservedSlots), PlayerCount))); // max players
	ADD_INT(p, ClientCount); // num clients
	ADD_INT(p, minimum(MaxClientsProtocol, maximum(MaxClients - Config()->m_SvReservedSlots, ClientCount))); // max clients

	if(Type == SERVERINFO_EXTENDED)
		p.AddString("", 0); // extra info, reserved

	const void *pPrefix = p.Data();
	int PrefixSize = p.Size();

	CPacker q;
	int ChunksStored = 0;
	int PlayersStored = 0;

#define SAVE(size) \
	do \
	{ \
		pCache->AddChunk(q.Data(), size); \
		ChunksStored++; \
	} while(0)

#define RESET() \
	do \
	{ \
		q.Reset(); \
		q.AddRaw(pPrefix, PrefixSize); \
	} while(0)

	RESET();

	if(Type == SERVERINFO_64_LEGACY)
		q.AddInt(PlayersStored); // offset

	if(!SendClients)
	{
		SAVE(q.Size());
		return;
	}

	if(Type == SERVERINFO_EXTENDED)
	{
		pPrefix = "";
		PrefixSize = 0;
	}

	int Remaining;
	switch(Type)
	{
	case SERVERINFO_EXTENDED: Remaining = -1; break;
	case SERVERINFO_64_LEGACY: Remaining = 24; break;
	case SERVERINFO_VANILLA: Remaining = VANILLA_MAX_CLIENTS; break;
	case SERVERINFO_INGAME: Remaining = VANILLA_MAX_CLIENTS; break;
	default: dbg_assert(0, "caught earlier, unreachable"); return;
	}

	// Use the following strategy for sending:
	// For vanilla, send the first 16 players.
	// For legacy 64p, send 24 players per packet.
	// For extended, send as much players as possible.

	for(int i = 0; i < MAX_CLIENTS; i++)
	{
		if(m_aClients[i].IncludedInServerInfo())
		{
			if(Remaining == 0)
			{
				if(Type == SERVERINFO_VANILLA || Type == SERVERINFO_INGAME)
					break;

				// Otherwise we're SERVERINFO_64_LEGACY.
				SAVE(q.Size());
				RESET();
				q.AddInt(PlayersStored); // offset
				Remaining = 24;
			}
			if(Remaining > 0)
			{
				Remaining--;
			}

			int PreviousSize = q.Size();

			q.AddString(ClientName(i), MAX_NAME_LENGTH); // client name
			q.AddString(ClientClan(i), MAX_CLAN_LENGTH); // client clan

			ADD_INT(q, m_aClients[i].m_Country); // client country (ISO 3166-1 numeric)

			int Score;
			if(m_aClients[i].m_Score.has_value())
			{
				Score = m_aClients[i].m_Score.value();
				if(Score == 9999)
					Score = -10000;
				else if(Score == 0) // 0 time isn't displayed otherwise.
					Score = -1;
				else
					Score = -Score;
			}
			else
			{
				Score = -9999;
			}

			ADD_INT(q, Score); // client score
			ADD_INT(q, GameServer()->IsClientPlayer(i) ? 1 : 0); // is player?
			if(Type == SERVERINFO_EXTENDED)
				q.AddString("", 0); // extra info, reserved

			if(Type == SERVERINFO_EXTENDED)
			{
				if(q.Size() >= NET_MAX_PAYLOAD - 18) // 8 bytes for type, 10 bytes for the largest token
				{
					// Retry current player.
					i--;
					SAVE(PreviousSize);
					RESET();
					ADD_INT(q, ChunksStored);
					q.AddString("", 0); // extra info, reserved
					continue;
				}
			}
			PlayersStored++;
		}
	}

	SAVE(q.Size());
#undef SAVE
#undef RESET
#undef ADD_RAW
#undef ADD_INT
}

void CServer::CacheServerInfoSixup(CCache *pCache, bool SendClients, int MaxConsideredClients)
{
	pCache->Clear();

	CPacker Packer;
	Packer.Reset();

	// Could be moved to a separate function and cached
	// count the players
	int PlayerCount = 0, ClientCount = 0, ClientCountAll = 0;
	for(int i = 0; i < MAX_CLIENTS; i++)
	{
		if(m_aClients[i].IncludedInServerInfo())
		{
			ClientCountAll++;
			if(i < MaxConsideredClients)
			{
				if(GameServer()->IsClientPlayer(i))
					PlayerCount++;

				ClientCount++;
			}
		}
	}

	char aVersion[32];
	str_format(aVersion, sizeof(aVersion), "0.7↔%s", GameServer()->Version());
	Packer.AddString(aVersion, 32);
	if(!SendClients || ClientCountAll == ClientCount)
	{
		Packer.AddString(Config()->m_SvName, 64);
	}
	else
	{
		char aName[64];
		str_format(aName, sizeof(aName), "%s [%d/%d]", Config()->m_SvName, ClientCountAll, m_NetServer.MaxClients() - Config()->m_SvReservedSlots);
		Packer.AddString(aName, 64);
	}
	Packer.AddString(Config()->m_SvHostname, 128);
	Packer.AddString(GetMapName(), 32);

	// gametype
	Packer.AddString(GameServer()->GameType(), 16);

	// flags
	int Flags = SERVER_FLAG_TIMESCORE;
	if(Config()->m_Password[0]) // password set
		Flags |= SERVER_FLAG_PASSWORD;
	Packer.AddInt(Flags);

	int MaxClients = m_NetServer.MaxClients();
	Packer.AddInt(Config()->m_SvSkillLevel); // server skill level
	Packer.AddInt(PlayerCount); // num players
	Packer.AddInt(maximum(MaxClients - maximum(Config()->m_SvSpectatorSlots, Config()->m_SvReservedSlots), PlayerCount)); // max players
	Packer.AddInt(ClientCount); // num clients
	Packer.AddInt(maximum(MaxClients - Config()->m_SvReservedSlots, ClientCount)); // max clients

	if(SendClients)
	{
		for(int i = 0; i < MaxConsideredClients; i++)
		{
			if(m_aClients[i].IncludedInServerInfo())
			{
				Packer.AddString(ClientName(i), MAX_NAME_LENGTH); // client name
				Packer.AddString(ClientClan(i), MAX_CLAN_LENGTH); // client clan
				Packer.AddInt(m_aClients[i].m_Country); // client country (ISO 3166-1 numeric)
				Packer.AddInt(m_aClients[i].m_Score.value_or(-1)); // client score
				Packer.AddInt(GameServer()->IsClientPlayer(i) ? 0 : 1); // flag spectator=1, bot=2 (player=0)

				const int MaxPacketSize = NET_MAX_PAYLOAD - 128;
				if(MaxConsideredClients == MAX_CLIENTS)
				{
					if(Packer.Size() > MaxPacketSize - 32) // -32 because repacking will increase the length of the name
					{
						// Server info is too large for a packet. Only include as many clients as fit.
						// We need to ensure that the client counts match, otherwise the 0.7 client
						// will ignore the info, so we repack but only consider the first i clients.
						CacheServerInfoSixup(pCache, true, i);
						return;
					}
				}
				else
				{
					dbg_assert(Packer.Size() <= MaxPacketSize, "Max packet size exceeded while repacking");
				}
			}
		}
	}

	pCache->AddChunk(Packer.Data(), Packer.Size());
}

void CServer::SendServerInfo(const NETADDR *pAddr, int Token, int Type, bool SendClients)
{
	CPacker p;
	char aBuf[128];
	p.Reset();

	CCache *pCache = &m_aServerInfoCache[GetCacheIndex(Type, SendClients)];

#define ADD_RAW(p, x) (p).AddRaw(x, sizeof(x))
#define ADD_INT(p, x) \
	do \
	{ \
		str_format(aBuf, sizeof(aBuf), "%d", x); \
		(p).AddString(aBuf, 0); \
	} while(0)

	CNetChunk Packet;
	Packet.m_ClientId = -1;
	Packet.m_Address = *pAddr;
	Packet.m_Flags = NETSENDFLAG_CONNLESS;

	for(const auto &Chunk : pCache->m_vCache)
	{
		p.Reset();
		if(Type == SERVERINFO_EXTENDED)
		{
			if(&Chunk == &pCache->m_vCache.front())
				p.AddRaw(SERVERBROWSE_INFO_EXTENDED, sizeof(SERVERBROWSE_INFO_EXTENDED));
			else
				p.AddRaw(SERVERBROWSE_INFO_EXTENDED_MORE, sizeof(SERVERBROWSE_INFO_EXTENDED_MORE));
			ADD_INT(p, Token);
		}
		else if(Type == SERVERINFO_64_LEGACY)
		{
			ADD_RAW(p, SERVERBROWSE_INFO_64_LEGACY);
			ADD_INT(p, Token);
		}
		else if(Type == SERVERINFO_VANILLA || Type == SERVERINFO_INGAME)
		{
			ADD_RAW(p, SERVERBROWSE_INFO);
			ADD_INT(p, Token);
		}
		else
		{
			dbg_assert(false, "unknown serverinfo type");
		}

		p.AddRaw(Chunk.m_vData.data(), Chunk.m_vData.size());
		Packet.m_pData = p.Data();
		Packet.m_DataSize = p.Size();
		m_NetServer.Send(&Packet);
	}
}

void CServer::GetServerInfoSixup(CPacker *pPacker, int Token, bool SendClients)
{
	if(Token != -1)
	{
		pPacker->Reset();
		pPacker->AddRaw(SERVERBROWSE_INFO, sizeof(SERVERBROWSE_INFO));
		pPacker->AddInt(Token);
	}

	SendClients = SendClients && Token != -1;

	CCache::CCacheChunk &FirstChunk = m_aSixupServerInfoCache[SendClients].m_vCache.front();
	pPacker->AddRaw(FirstChunk.m_vData.data(), FirstChunk.m_vData.size());
}

void CServer::FillAntibot(CAntibotRoundData *pData)
{
	for(int ClientId = 0; ClientId < MAX_CLIENTS; ClientId++)
	{
		CAntibotPlayerData *pPlayer = &pData->m_aPlayers[ClientId];
		if(m_aClients[ClientId].m_State == CServer::CClient::STATE_EMPTY)
		{
			pPlayer->m_aAddress[0] = '\0';
		}
		else
		{
			// No need for expensive str_copy since we don't truncate and the string is
			// ASCII anyway
			static_assert(std::size((CAntibotPlayerData{}).m_aAddress) >= NETADDR_MAXSTRSIZE);
			static_assert(std::is_same_v<decltype(CServer{}.ClientAddrStringImpl(ClientId, true)), const std::array<char, NETADDR_MAXSTRSIZE> &>);
			mem_copy(pPlayer->m_aAddress, ClientAddrStringImpl(ClientId, true).data(), NETADDR_MAXSTRSIZE);
			pPlayer->m_Sixup = m_aClients[ClientId].m_Sixup;
			pPlayer->m_DnsblNone = m_aClients[ClientId].m_DnsblState == CClient::DNSBL_STATE_NONE;
			pPlayer->m_DnsblPending = m_aClients[ClientId].m_DnsblState == CClient::DNSBL_STATE_PENDING;
			pPlayer->m_DnsblBlacklisted = m_aClients[ClientId].m_DnsblState == CClient::DNSBL_STATE_BLACKLISTED;
			pPlayer->m_Authed = m_aClients[ClientId].m_Authed > AUTHED_NO;
		}
	}
}

void CServer::ExpireServerInfo()
{
	m_ServerInfoNeedsUpdate = true;
}

void CServer::UpdateRegisterServerInfo()
{
	// count the players
	int PlayerCount = 0, ClientCount = 0;
	for(int i = 0; i < MAX_CLIENTS; i++)
	{
		if(m_aClients[i].IncludedInServerInfo())
		{
			if(GameServer()->IsClientPlayer(i))
				PlayerCount++;

			ClientCount++;
		}
	}

	int MaxPlayers = maximum(m_NetServer.MaxClients() - maximum(g_Config.m_SvSpectatorSlots, g_Config.m_SvReservedSlots), PlayerCount);
	int MaxClients = maximum(m_NetServer.MaxClients() - g_Config.m_SvReservedSlots, ClientCount);
	char aMapSha256[SHA256_MAXSTRSIZE];

	sha256_str(m_aCurrentMapSha256[MAP_TYPE_SIX], aMapSha256, sizeof(aMapSha256));

	CJsonStringWriter JsonWriter;

	JsonWriter.BeginObject();
	JsonWriter.WriteAttribute("max_clients");
	JsonWriter.WriteIntValue(MaxClients);

	JsonWriter.WriteAttribute("max_players");
	JsonWriter.WriteIntValue(MaxPlayers);

	JsonWriter.WriteAttribute("passworded");
	JsonWriter.WriteBoolValue(g_Config.m_Password[0]);

	JsonWriter.WriteAttribute("game_type");
	JsonWriter.WriteStrValue(GameServer()->GameType());

	JsonWriter.WriteAttribute("name");
	JsonWriter.WriteStrValue(g_Config.m_SvName);

	JsonWriter.WriteAttribute("map");
	JsonWriter.BeginObject();
	JsonWriter.WriteAttribute("name");
	JsonWriter.WriteStrValue(GetMapName());
	JsonWriter.WriteAttribute("sha256");
	JsonWriter.WriteStrValue(aMapSha256);
	JsonWriter.WriteAttribute("size");
	JsonWriter.WriteIntValue(m_aCurrentMapSize[MAP_TYPE_SIX]);
	JsonWriter.EndObject();

	JsonWriter.WriteAttribute("version");
	JsonWriter.WriteStrValue(GameServer()->Version());

	JsonWriter.WriteAttribute("client_score_kind");
	JsonWriter.WriteStrValue("time"); // "points" or "time"

	JsonWriter.WriteAttribute("requires_login");
	JsonWriter.WriteBoolValue(false);

	JsonWriter.WriteAttribute("clients");
	JsonWriter.BeginArray();

	for(int i = 0; i < MAX_CLIENTS; i++)
	{
		if(m_aClients[i].IncludedInServerInfo())
		{
			JsonWriter.BeginObject();

			JsonWriter.WriteAttribute("name");
			JsonWriter.WriteStrValue(ClientName(i));

			JsonWriter.WriteAttribute("clan");
			JsonWriter.WriteStrValue(ClientClan(i));

			JsonWriter.WriteAttribute("country");
			JsonWriter.WriteIntValue(m_aClients[i].m_Country); // ISO 3166-1 numeric

			JsonWriter.WriteAttribute("score");
			JsonWriter.WriteIntValue(m_aClients[i].m_Score.value_or(-9999));

			JsonWriter.WriteAttribute("is_player");
			JsonWriter.WriteBoolValue(GameServer()->IsClientPlayer(i));

			GameServer()->OnUpdatePlayerServerInfo(&JsonWriter, i);

			JsonWriter.EndObject();
		}
	}

	JsonWriter.EndArray();
	JsonWriter.EndObject();

	m_pRegister->OnNewInfo(JsonWriter.GetOutputString().c_str());
}

void CServer::UpdateServerInfo(bool Resend)
{
	if(m_RunServer == UNINITIALIZED)
		return;

	UpdateRegisterServerInfo();

	for(int i = 0; i < 3; i++)
		for(int j = 0; j < 2; j++)
			CacheServerInfo(&m_aServerInfoCache[i * 2 + j], i, j);

	for(int i = 0; i < 2; i++)
		CacheServerInfoSixup(&m_aSixupServerInfoCache[i], i, MAX_CLIENTS);

	if(Resend)
	{
		for(int i = 0; i < MaxClients(); ++i)
		{
			if(m_aClients[i].m_State != CClient::STATE_EMPTY)
			{
				if(!IsSixup(i))
					SendServerInfo(ClientAddr(i), -1, SERVERINFO_INGAME, false);
				else
				{
					CMsgPacker Msg(protocol7::NETMSG_SERVERINFO, true, true);
					GetServerInfoSixup(&Msg, -1, false);
					SendMsg(&Msg, MSGFLAG_VITAL | MSGFLAG_FLUSH, i);
				}
			}
		}
	}

	m_ServerInfoNeedsUpdate = false;
}

void CServer::PumpNetwork(bool PacketWaiting)
{
	CNetChunk Packet;
	SECURITY_TOKEN ResponseToken;

	m_NetServer.Update();

	if(PacketWaiting)
	{
		// process packets
		ResponseToken = NET_SECURITY_TOKEN_UNKNOWN;
		while(m_NetServer.Recv(&Packet, &ResponseToken))
		{
			if(Packet.m_ClientId == -1)
			{
				if(ResponseToken == NET_SECURITY_TOKEN_UNKNOWN && m_pRegister->OnPacket(&Packet))
					continue;

				{
					int ExtraToken = 0;
					int Type = -1;
					if(Packet.m_DataSize >= (int)sizeof(SERVERBROWSE_GETINFO) + 1 &&
						mem_comp(Packet.m_pData, SERVERBROWSE_GETINFO, sizeof(SERVERBROWSE_GETINFO)) == 0)
					{
						if(Packet.m_Flags & NETSENDFLAG_EXTENDED)
						{
							Type = SERVERINFO_EXTENDED;
							ExtraToken = (Packet.m_aExtraData[0] << 8) | Packet.m_aExtraData[1];
						}
						else
							Type = SERVERINFO_VANILLA;
					}
					else if(Packet.m_DataSize >= (int)sizeof(SERVERBROWSE_GETINFO_64_LEGACY) + 1 &&
						mem_comp(Packet.m_pData, SERVERBROWSE_GETINFO_64_LEGACY, sizeof(SERVERBROWSE_GETINFO_64_LEGACY)) == 0)
					{
						Type = SERVERINFO_64_LEGACY;
					}
					if(Type == SERVERINFO_VANILLA && ResponseToken != NET_SECURITY_TOKEN_UNKNOWN && Config()->m_SvSixup)
					{
						CUnpacker Unpacker;
						Unpacker.Reset((unsigned char *)Packet.m_pData + sizeof(SERVERBROWSE_GETINFO), Packet.m_DataSize - sizeof(SERVERBROWSE_GETINFO));
						int SrvBrwsToken = Unpacker.GetInt();
						if(Unpacker.Error())
						{
							continue;
						}

						CPacker Packer;
						GetServerInfoSixup(&Packer, SrvBrwsToken, RateLimitServerInfoConnless());

						CNetBase::SendPacketConnlessWithToken7(m_NetServer.Socket(), &Packet.m_Address, Packer.Data(), Packer.Size(), ResponseToken, m_NetServer.GetToken(Packet.m_Address));
					}
					else if(Type != -1)
					{
						int Token = ((unsigned char *)Packet.m_pData)[sizeof(SERVERBROWSE_GETINFO)];
						Token |= ExtraToken << 8;
						SendServerInfoConnless(&Packet.m_Address, Token, Type);
					}
				}
			}
			else
			{
				if(m_aClients[Packet.m_ClientId].m_State == CClient::STATE_REDIRECTED)
					continue;

				int GameFlags = 0;
				if(Packet.m_Flags & NET_CHUNKFLAG_VITAL)
				{
					GameFlags |= MSGFLAG_VITAL;
				}
				if(Antibot()->OnEngineClientMessage(Packet.m_ClientId, Packet.m_pData, Packet.m_DataSize, GameFlags))
				{
					continue;
				}

				ProcessClientPacket(&Packet);
			}
		}
	}
	{
		unsigned char aBuffer[NET_MAX_PAYLOAD];
		int Flags;
		mem_zero(&Packet, sizeof(Packet));
		Packet.m_pData = aBuffer;
		while(Antibot()->OnEngineSimulateClientMessage(&Packet.m_ClientId, aBuffer, sizeof(aBuffer), &Packet.m_DataSize, &Flags))
		{
			Packet.m_Flags = 0;
			if(Flags & MSGFLAG_VITAL)
			{
				Packet.m_Flags |= NET_CHUNKFLAG_VITAL;
			}
			ProcessClientPacket(&Packet);
		}
	}

	m_ServerBan.Update();
	m_Econ.Update();
}

const char *CServer::GetMapName() const
{
	return m_pCurrentMapName;
}

void CServer::ChangeMap(const char *pMap)
{
	str_copy(Config()->m_SvMap, pMap);
	m_MapReload = str_comp(Config()->m_SvMap, m_aCurrentMap) != 0;
}

void CServer::ReloadMap()
{
	m_SameMapReload = true;
}

int CServer::LoadMap(const char *pMapName)
{
	m_MapReload = false;
	m_SameMapReload = false;

	char aBuf[IO_MAX_PATH_LENGTH];
	str_format(aBuf, sizeof(aBuf), "maps/%s.map", pMapName);
	if(!GameServer()->OnMapChange(aBuf, sizeof(aBuf)))
	{
		return 0;
	}
	if(!m_pMap->Load(aBuf))
	{
		return 0;
	}

	// reinit snapshot ids
	m_IdPool.TimeoutIds();

	// get the crc of the map
	m_aCurrentMapSha256[MAP_TYPE_SIX] = m_pMap->Sha256();
	m_aCurrentMapCrc[MAP_TYPE_SIX] = m_pMap->Crc();
	char aBufMsg[256];
	char aSha256[SHA256_MAXSTRSIZE];
	sha256_str(m_aCurrentMapSha256[MAP_TYPE_SIX], aSha256, sizeof(aSha256));
	str_format(aBufMsg, sizeof(aBufMsg), "%s sha256 is %s", aBuf, aSha256);
	Console()->Print(IConsole::OUTPUT_LEVEL_ADDINFO, "server", aBufMsg);

	str_copy(m_aCurrentMap, pMapName);
	m_pCurrentMapName = fs_filename(m_aCurrentMap);

	// load complete map into memory for download
	{
		free(m_apCurrentMapData[MAP_TYPE_SIX]);
		void *pData;
		Storage()->ReadFile(aBuf, IStorage::TYPE_ALL, &pData, &m_aCurrentMapSize[MAP_TYPE_SIX]);
		m_apCurrentMapData[MAP_TYPE_SIX] = (unsigned char *)pData;
	}

	if(Config()->m_SvMapsBaseUrl[0])
	{
		char aEscaped[256];
		str_format(aBuf, sizeof(aBuf), "%s_%s.map", pMapName, aSha256);
		EscapeUrl(aEscaped, aBuf);
		str_format(m_aMapDownloadUrl, sizeof(m_aMapDownloadUrl), "%s%s", Config()->m_SvMapsBaseUrl, aEscaped);
	}
	else
	{
		m_aMapDownloadUrl[0] = '\0';
	}

	// load sixup version of the map
	if(Config()->m_SvSixup)
	{
		str_format(aBuf, sizeof(aBuf), "maps7/%s.map", pMapName);
		void *pData;
		if(!Storage()->ReadFile(aBuf, IStorage::TYPE_ALL, &pData, &m_aCurrentMapSize[MAP_TYPE_SIXUP]))
		{
			Config()->m_SvSixup = 0;
			if(m_pRegister)
			{
				m_pRegister->OnConfigChange();
			}
			log_error("sixup", "couldn't load map %s", aBuf);
			log_info("sixup", "disabling 0.7 compatibility");
		}
		else
		{
			free(m_apCurrentMapData[MAP_TYPE_SIXUP]);
			m_apCurrentMapData[MAP_TYPE_SIXUP] = (unsigned char *)pData;

			m_aCurrentMapSha256[MAP_TYPE_SIXUP] = sha256(m_apCurrentMapData[MAP_TYPE_SIXUP], m_aCurrentMapSize[MAP_TYPE_SIXUP]);
			m_aCurrentMapCrc[MAP_TYPE_SIXUP] = crc32(0, m_apCurrentMapData[MAP_TYPE_SIXUP], m_aCurrentMapSize[MAP_TYPE_SIXUP]);
			sha256_str(m_aCurrentMapSha256[MAP_TYPE_SIXUP], aSha256, sizeof(aSha256));
			str_format(aBufMsg, sizeof(aBufMsg), "%s sha256 is %s", aBuf, aSha256);
			Console()->Print(IConsole::OUTPUT_LEVEL_ADDINFO, "sixup", aBufMsg);
		}
	}
	if(!Config()->m_SvSixup)
	{
		free(m_apCurrentMapData[MAP_TYPE_SIXUP]);
		m_apCurrentMapData[MAP_TYPE_SIXUP] = nullptr;
	}

	for(int i = 0; i < MAX_CLIENTS; i++)
		m_aPrevStates[i] = m_aClients[i].m_State;

	return 1;
}

#ifdef CONF_DEBUG
void CServer::UpdateDebugDummies(bool ForceDisconnect)
{
	if(m_PreviousDebugDummies == g_Config.m_DbgDummies && !ForceDisconnect)
		return;

	g_Config.m_DbgDummies = std::clamp(g_Config.m_DbgDummies, 0, MaxClients());
	for(int DummyIndex = 0; DummyIndex < maximum(m_PreviousDebugDummies, g_Config.m_DbgDummies); ++DummyIndex)
	{
		const bool AddDummy = !ForceDisconnect && DummyIndex < g_Config.m_DbgDummies;
		const int ClientId = MaxClients() - DummyIndex - 1;
		CClient &Client = m_aClients[ClientId];
		if(AddDummy && m_aClients[ClientId].m_State == CClient::STATE_EMPTY)
		{
			NewClientCallback(ClientId, this, false);
			Client.m_DebugDummy = true;

			// See https://en.wikipedia.org/wiki/Unique_local_address
			Client.m_DebugDummyAddr.type = NETTYPE_IPV6;
			Client.m_DebugDummyAddr.ip[0] = 0xfd;
			// Global ID (40 bits): random
			secure_random_fill(&Client.m_DebugDummyAddr.ip[1], 5);
			// Subnet ID (16 bits): constant
			Client.m_DebugDummyAddr.ip[6] = 0xc0;
			Client.m_DebugDummyAddr.ip[7] = 0xde;
			// Interface ID (64 bits): set to client ID
			Client.m_DebugDummyAddr.ip[8] = 0x00;
			Client.m_DebugDummyAddr.ip[9] = 0x00;
			Client.m_DebugDummyAddr.ip[10] = 0x00;
			Client.m_DebugDummyAddr.ip[11] = 0x00;
			uint_to_bytes_be(&Client.m_DebugDummyAddr.ip[12], ClientId);
			// Port: random like normal clients
			Client.m_DebugDummyAddr.port = (secure_rand() % (65535 - 1024)) + 1024;
			net_addr_str(&Client.m_DebugDummyAddr, Client.m_aDebugDummyAddrString.data(), Client.m_aDebugDummyAddrString.size(), true);
			net_addr_str(&Client.m_DebugDummyAddr, Client.m_aDebugDummyAddrStringNoPort.data(), Client.m_aDebugDummyAddrStringNoPort.size(), false);

			GameServer()->OnClientConnected(ClientId, nullptr);
			Client.m_State = CClient::STATE_INGAME;
			str_format(Client.m_aName, sizeof(Client.m_aName), "Debug dummy %d", DummyIndex + 1);
			GameServer()->OnClientEnter(ClientId);
		}
		else if(!AddDummy && Client.m_DebugDummy)
		{
			DelClientCallback(ClientId, "Dropping debug dummy", this);
		}

		if(AddDummy && Client.m_DebugDummy)
		{
			CNetObj_PlayerInput Input = {0};
			Input.m_Direction = (ClientId & 1) ? -1 : 1;
			Client.m_aInputs[0].m_GameTick = Tick() + 1;
			mem_copy(Client.m_aInputs[0].m_aData, &Input, minimum(sizeof(Input), sizeof(Client.m_aInputs[0].m_aData)));
		}
	}

	m_PreviousDebugDummies = ForceDisconnect ? 0 : g_Config.m_DbgDummies;
}
#endif

int CServer::Run()
{
	if(m_RunServer == UNINITIALIZED)
		m_RunServer = RUNNING;

	m_AuthManager.Init();

	if(Config()->m_Debug)
	{
		g_UuidManager.DebugDump();
	}

	{
		int Size = GameServer()->PersistentClientDataSize();
		for(auto &Client : m_aClients)
		{
			Client.m_HasPersistentData = false;
			Client.m_pPersistentData = malloc(Size);
		}
	}
	m_pPersistentData = malloc(GameServer()->PersistentDataSize());

	// load map
	if(!LoadMap(Config()->m_SvMap))
	{
		log_error("server", "failed to load map. mapname='%s'", Config()->m_SvMap);
		return -1;
	}

	if(Config()->m_SvSqliteFile[0] != '\0')
	{
		char aFullPath[IO_MAX_PATH_LENGTH];
		Storage()->GetCompletePath(IStorage::TYPE_SAVE_OR_ABSOLUTE, Config()->m_SvSqliteFile, aFullPath, sizeof(aFullPath));

		if(Config()->m_SvUseSql)
		{
			DbPool()->RegisterSqliteDatabase(CDbConnectionPool::WRITE_BACKUP, aFullPath);
		}
		else
		{
			DbPool()->RegisterSqliteDatabase(CDbConnectionPool::READ, aFullPath);
			DbPool()->RegisterSqliteDatabase(CDbConnectionPool::WRITE, aFullPath);
		}
	}

	// start server
	NETADDR BindAddr;
	if(g_Config.m_Bindaddr[0] == '\0')
	{
		mem_zero(&BindAddr, sizeof(BindAddr));
	}
	else if(net_host_lookup(g_Config.m_Bindaddr, &BindAddr, NETTYPE_ALL) != 0)
	{
		log_error("server", "The configured bindaddr '%s' cannot be resolved", g_Config.m_Bindaddr);
		return -1;
	}
	BindAddr.type = Config()->m_SvIpv4Only ? NETTYPE_IPV4 : NETTYPE_ALL;

	int Port = Config()->m_SvPort;
	for(BindAddr.port = Port != 0 ? Port : 8303; !m_NetServer.Open(BindAddr, &m_ServerBan, Config()->m_SvMaxClients, Config()->m_SvMaxClientsPerIp); BindAddr.port++)
	{
		if(Port != 0 || BindAddr.port >= 8310)
		{
			log_error("server", "couldn't open socket. port %d might already be in use", BindAddr.port);
			return -1;
		}
	}

	if(Port == 0)
		log_info("server", "using port %d", BindAddr.port);

#if defined(CONF_UPNP)
	m_UPnP.Open(BindAddr);
#endif

	if(!m_Http.Init(std::chrono::seconds{2}))
	{
		log_error("server", "Failed to initialize the HTTP client.");
		return -1;
	}

	m_pEngine = Kernel()->RequestInterface<IEngine>();
	m_pRegister = CreateRegister(&g_Config, m_pConsole, m_pEngine, &m_Http, g_Config.m_SvRegisterPort > 0 ? g_Config.m_SvRegisterPort : this->Port(), m_NetServer.GetGlobalToken());

	m_NetServer.SetCallbacks(NewClientCallback, NewClientNoAuthCallback, ClientRejoinCallback, DelClientCallback, this);

	m_Econ.Init(Config(), Console(), &m_ServerBan);

	m_Fifo.Init(Console(), Config()->m_SvInputFifo, CFGFLAG_SERVER);

	char aBuf[256];
	str_format(aBuf, sizeof(aBuf), "server name is '%s'", Config()->m_SvName);
	Console()->Print(IConsole::OUTPUT_LEVEL_STANDARD, "server", aBuf);

	Antibot()->Init();
	GameServer()->OnInit(nullptr);
	if(ErrorShutdown())
	{
		m_RunServer = STOPPING;
	}
	Console()->Print(IConsole::OUTPUT_LEVEL_STANDARD, "server", "version " GAME_RELEASE_VERSION " on " CONF_PLATFORM_STRING " " CONF_ARCH_STRING);
	if(GIT_SHORTREV_HASH)
	{
		str_format(aBuf, sizeof(aBuf), "git revision hash: %s", GIT_SHORTREV_HASH);
		Console()->Print(IConsole::OUTPUT_LEVEL_STANDARD, "server", aBuf);
	}

	ReadAnnouncementsFile();
	InitMaplist();

	// process pending commands
	m_pConsole->StoreCommands(false);
	m_pRegister->OnConfigChange();

	if(m_AuthManager.IsGenerated())
	{
		log_info("server", "+-------------------------+");
		log_info("server", "| rcon password: '%s' |", Config()->m_SvRconPassword);
		log_info("server", "+-------------------------+");
	}

	// start game
	{
		bool NonActive = false;
		bool PacketWaiting = false;

		m_GameStartTime = time_get();

		UpdateServerInfo();
		while(m_RunServer < STOPPING)
		{
			if(NonActive)
				PumpNetwork(PacketWaiting);

			set_new_tick();

			int64_t LastTime = time_get();
			int NewTicks = 0;

			// load new map
			if(m_MapReload || m_SameMapReload || m_CurrentGameTick >= MAX_TICK) // force reload to make sure the ticks stay within a valid range
			{
				const bool SameMapReload = m_SameMapReload;
				// load map
				if(LoadMap(Config()->m_SvMap))
				{
					// new map loaded

					// ask the game for the data it wants to persist past a map change
					for(int i = 0; i < MAX_CLIENTS; i++)
					{
						if(m_aClients[i].m_State == CClient::STATE_INGAME)
						{
							m_aClients[i].m_HasPersistentData = GameServer()->OnClientDataPersist(i, m_aClients[i].m_pPersistentData);
						}
					}

#ifdef CONF_DEBUG
					UpdateDebugDummies(true);
#endif
					GameServer()->OnShutdown(m_pPersistentData);

					for(int ClientId = 0; ClientId < MAX_CLIENTS; ClientId++)
					{
						if(m_aClients[ClientId].m_State <= CClient::STATE_AUTH)
							continue;

						if(SameMapReload)
							SendMapReload(ClientId);

						SendMap(ClientId);
						bool HasPersistentData = m_aClients[ClientId].m_HasPersistentData;
						m_aClients[ClientId].Reset();
						m_aClients[ClientId].m_HasPersistentData = HasPersistentData;
						m_aClients[ClientId].m_State = CClient::STATE_CONNECTING;
					}

					m_GameStartTime = time_get();
					m_CurrentGameTick = MIN_TICK;
					m_ServerInfoFirstRequest = 0;
					Kernel()->ReregisterInterface(GameServer());
					Console()->StoreCommands(true);
					GameServer()->OnInit(m_pPersistentData);
					Console()->StoreCommands(false);
					if(ErrorShutdown())
					{
						break;
					}
					UpdateServerInfo(true);
					for(int ClientId = 0; ClientId < MAX_CLIENTS; ClientId++)
					{
						if(m_aClients[ClientId].m_State != CClient::STATE_CONNECTING)
							continue;

						// When doing a map change, a new Teehistorian file is created. For players that are already
						// on the server, no PlayerJoin event is produced in Teehistorian from the network engine.
						// Record PlayerJoin events here to record the Sixup version and player join event.
						GameServer()->TeehistorianRecordPlayerJoin(ClientId, m_aClients[ClientId].m_Sixup);
					}
				}
				else
				{
					str_format(aBuf, sizeof(aBuf), "failed to load map. mapname='%s'", Config()->m_SvMap);
					Console()->Print(IConsole::OUTPUT_LEVEL_STANDARD, "server", aBuf);
					str_copy(Config()->m_SvMap, m_aCurrentMap);
				}
			}

			while(LastTime > TickStartTime(m_CurrentGameTick + 1))
			{
				GameServer()->OnPreTickTeehistorian();

#ifdef CONF_DEBUG
				UpdateDebugDummies(false);
#endif

				m_CurrentGameTick++;
				NewTicks++;

				// apply new input
				for(int c = 0; c < MAX_CLIENTS; c++)
				{
					if(m_aClients[c].m_State != CClient::STATE_INGAME)
						continue;
					bool ClientHadInput = false;
					for(auto &Input : m_aClients[c].m_aInputs)
					{
						if(Input.m_GameTick == Tick())
						{
							GameServer()->OnClientPredictedInput(c, Input.m_aData);
							ClientHadInput = true;
							break;
						}
					}
					if(!ClientHadInput)
						GameServer()->OnClientPredictedInput(c, nullptr);
				}

				GameServer()->OnTick();
				if(ErrorShutdown())
				{
					break;
				}
			}

			// snap game
			if(NewTicks)
			{
				if(Config()->m_SvHighBandwidth || (m_CurrentGameTick % 2) == 0)
					DoSnapshot();

				const int CommandSendingClientId = Tick() % MAX_CLIENTS;
				UpdateClientRconCommands(CommandSendingClientId);
				UpdateClientMaplistEntries(CommandSendingClientId);

				m_Fifo.Update();

#if defined(CONF_PLATFORM_ANDROID)
				std::vector<std::string> vAndroidCommandQueue = FetchAndroidServerCommandQueue();
				for(const std::string &Command : vAndroidCommandQueue)
				{
					Console()->ExecuteLineFlag(Command.c_str(), CFGFLAG_SERVER, -1);
				}
#endif

				// master server stuff
				m_pRegister->Update();

				if(m_ServerInfoNeedsUpdate)
					UpdateServerInfo();

				Antibot()->OnEngineTick();

				// handle dnsbl
				if(Config()->m_SvDnsbl)
				{
					for(int ClientId = 0; ClientId < MAX_CLIENTS; ClientId++)
					{
						if(m_aClients[ClientId].m_State == CClient::STATE_EMPTY)
							continue;

						if(m_aClients[ClientId].m_DnsblState == CClient::DNSBL_STATE_NONE)
						{
							// initiate dnsbl lookup
							InitDnsbl(ClientId);
						}
						else if(m_aClients[ClientId].m_DnsblState == CClient::DNSBL_STATE_PENDING &&
							m_aClients[ClientId].m_pDnsblLookup->State() == IJob::STATE_DONE)
						{
							if(m_aClients[ClientId].m_pDnsblLookup->Result() != 0)
							{
								// entry not found -> whitelisted
								m_aClients[ClientId].m_DnsblState = CClient::DNSBL_STATE_WHITELISTED;

								str_format(aBuf, sizeof(aBuf), "ClientId=%d addr=<{%s}> secure=%s whitelisted", ClientId, ClientAddrString(ClientId, true), m_NetServer.HasSecurityToken(ClientId) ? "yes" : "no");
								Console()->Print(IConsole::OUTPUT_LEVEL_STANDARD, "dnsbl", aBuf);
							}
							else
							{
								// entry found -> blacklisted
								m_aClients[ClientId].m_DnsblState = CClient::DNSBL_STATE_BLACKLISTED;

								str_format(aBuf, sizeof(aBuf), "ClientId=%d addr=<{%s}> secure=%s blacklisted", ClientId, ClientAddrString(ClientId, true), m_NetServer.HasSecurityToken(ClientId) ? "yes" : "no");
								Console()->Print(IConsole::OUTPUT_LEVEL_STANDARD, "dnsbl", aBuf);

								if(Config()->m_SvDnsblBan)
								{
									m_NetServer.NetBan()->BanAddr(ClientAddr(ClientId), 60, Config()->m_SvDnsblBanReason, true);
								}
							}
						}
					}
				}
				for(int i = 0; i < MAX_CLIENTS; ++i)
				{
					if(m_aClients[i].m_State == CClient::STATE_REDIRECTED)
					{
						if(time_get() > m_aClients[i].m_RedirectDropTime)
						{
							m_NetServer.Drop(i, "redirected");
						}
					}
				}
			}

			if(!NonActive)
				PumpNetwork(PacketWaiting);

			NonActive = true;
			for(const auto &Client : m_aClients)
			{
				if(Client.m_State != CClient::STATE_EMPTY)
				{
					NonActive = false;
					break;
				}
			}

			if(NonActive)
			{
				if(Config()->m_SvReloadWhenEmpty == 1)
				{
					m_MapReload = true;
					Config()->m_SvReloadWhenEmpty = 0;
				}
				else if(Config()->m_SvReloadWhenEmpty == 2 && !m_ReloadedWhenEmpty)
				{
					m_MapReload = true;
					m_ReloadedWhenEmpty = true;
				}
			}
			else
			{
				m_ReloadedWhenEmpty = false;
			}

			// wait for incoming data
			if(NonActive && Config()->m_SvShutdownWhenEmpty)
			{
				m_RunServer = STOPPING;
			}
			else if(NonActive &&
				!m_aDemoRecorder[RECORDER_MANUAL].IsRecording() &&
				!m_aDemoRecorder[RECORDER_AUTO].IsRecording())
			{
				PacketWaiting = net_socket_read_wait(m_NetServer.Socket(), 1s);
			}
			else
			{
				set_new_tick();
				LastTime = time_get();
				const auto MicrosecondsToWait = std::chrono::duration_cast<std::chrono::microseconds>(std::chrono::nanoseconds(TickStartTime(m_CurrentGameTick + 1) - LastTime)) + 1us;
				PacketWaiting = MicrosecondsToWait > 0us ? net_socket_read_wait(m_NetServer.Socket(), MicrosecondsToWait) : true;
			}
			if(IsInterrupted())
			{
				Console()->Print(IConsole::OUTPUT_LEVEL_STANDARD, "server", "interrupted");
				break;
			}
		}
	}
	const char *pDisconnectReason = "Server shutdown";
	if(m_aShutdownReason[0])
		pDisconnectReason = m_aShutdownReason;

	if(ErrorShutdown())
	{
		log_info("server", "shutdown from game server (%s)", m_aErrorShutdownReason);
		pDisconnectReason = m_aErrorShutdownReason;
	}
	// disconnect all clients on shutdown
	for(int i = 0; i < MAX_CLIENTS; ++i)
	{
		if(m_aClients[i].m_State != CClient::STATE_EMPTY)
			m_NetServer.Drop(i, pDisconnectReason);
	}

	m_pRegister->OnShutdown();
	m_Econ.Shutdown();
	m_Fifo.Shutdown();
	Engine()->ShutdownJobs();

	GameServer()->OnShutdown(nullptr);
	m_pMap->Unload();
	DbPool()->OnShutdown();

#if defined(CONF_UPNP)
	m_UPnP.Shutdown();
#endif
	m_NetServer.Close();

	return ErrorShutdown();
}

void CServer::ConKick(IConsole::IResult *pResult, void *pUser)
{
	if(pResult->NumArguments() > 1)
	{
		char aBuf[128];
		str_format(aBuf, sizeof(aBuf), "Kicked (%s)", pResult->GetString(1));
		((CServer *)pUser)->Kick(pResult->GetInteger(0), aBuf);
	}
	else
		((CServer *)pUser)->Kick(pResult->GetInteger(0), "Kicked by console");
}

void CServer::ConStatus(IConsole::IResult *pResult, void *pUser)
{
	char aBuf[1024];
	CServer *pThis = static_cast<CServer *>(pUser);
	const char *pName = pResult->NumArguments() == 1 ? pResult->GetString(0) : "";

	for(int i = 0; i < MAX_CLIENTS; i++)
	{
		if(pThis->m_aClients[i].m_State == CClient::STATE_EMPTY)
			continue;

		if(!str_utf8_find_nocase(pThis->m_aClients[i].m_aName, pName))
			continue;

		if(pThis->m_aClients[i].m_State == CClient::STATE_INGAME)
		{
			char aDnsblStr[64];
			aDnsblStr[0] = '\0';
			if(pThis->Config()->m_SvDnsbl)
			{
				const char *pDnsblStr = pThis->m_aClients[i].m_DnsblState == CClient::DNSBL_STATE_WHITELISTED ? "white" :
																pThis->m_aClients[i].m_DnsblState == CClient::DNSBL_STATE_BLACKLISTED ? "black" :
																									pThis->m_aClients[i].m_DnsblState == CClient::DNSBL_STATE_PENDING ? "pending" : "n/a";

				str_format(aDnsblStr, sizeof(aDnsblStr), " dnsbl=%s", pDnsblStr);
			}

			char aAuthStr[128];
			aAuthStr[0] = '\0';
			if(pThis->m_aClients[i].m_AuthKey >= 0)
			{
				const char *pAuthStr = pThis->m_aClients[i].m_Authed == AUTHED_ADMIN ? "(Admin)" :
												       pThis->m_aClients[i].m_Authed == AUTHED_MOD ? "(Mod)" :
																		     pThis->m_aClients[i].m_Authed == AUTHED_HELPER ? "(Helper)" : "";

				str_format(aAuthStr, sizeof(aAuthStr), " key=%s %s", pThis->m_AuthManager.KeyIdent(pThis->m_aClients[i].m_AuthKey), pAuthStr);
			}

			const char *pClientPrefix = "";
			if(pThis->m_aClients[i].m_Sixup)
			{
				pClientPrefix = "0.7:";
			}
			str_format(aBuf, sizeof(aBuf), "id=%d addr=<{%s}> name='%s' client=%s%d secure=%s flags=%d%s%s",
				i, pThis->ClientAddrString(i, true), pThis->m_aClients[i].m_aName, pClientPrefix, pThis->m_aClients[i].m_DDNetVersion,
				pThis->m_NetServer.HasSecurityToken(i) ? "yes" : "no", pThis->m_aClients[i].m_Flags, aDnsblStr, aAuthStr);
		}
		else
		{
			str_format(aBuf, sizeof(aBuf), "id=%d addr=<{%s}> connecting", i, pThis->ClientAddrString(i, true));
		}
		pThis->Console()->Print(IConsole::OUTPUT_LEVEL_STANDARD, "server", aBuf);
	}
}

static int GetAuthLevel(const char *pLevel)
{
	int Level = -1;
	if(!str_comp_nocase(pLevel, "admin"))
		Level = AUTHED_ADMIN;
	else if(str_startswith(pLevel, "mod"))
		Level = AUTHED_MOD;
	else if(!str_comp_nocase(pLevel, "helper"))
		Level = AUTHED_HELPER;

	return Level;
}

void CServer::AuthRemoveKey(int KeySlot)
{
	m_AuthManager.RemoveKey(KeySlot);
	LogoutKey(KeySlot, "key removal");

	// Update indices.
	for(auto &Client : m_aClients)
	{
		if(Client.m_AuthKey == KeySlot)
		{
			Client.m_AuthKey = -1;
		}
		else if(Client.m_AuthKey > KeySlot)
		{
			--Client.m_AuthKey;
		}
	}
}

void CServer::ConAuthAdd(IConsole::IResult *pResult, void *pUser)
{
	CServer *pThis = (CServer *)pUser;
	CAuthManager *pManager = &pThis->m_AuthManager;

	const char *pIdent = pResult->GetString(0);
	const char *pLevel = pResult->GetString(1);
	const char *pPw = pResult->GetString(2);

	if(!pManager->IsValidIdent(pIdent))
	{
		pThis->Console()->Print(IConsole::OUTPUT_LEVEL_STANDARD, "auth", "ident is invalid");
		return;
	}

	int Level = GetAuthLevel(pLevel);
	if(Level == -1)
	{
		pThis->Console()->Print(IConsole::OUTPUT_LEVEL_STANDARD, "auth", "level can be one of {\"admin\", \"mod(erator)\", \"helper\"}");
		return;
	}

	bool NeedUpdate = !pManager->NumNonDefaultKeys();
	if(pManager->AddKey(pIdent, pPw, Level) < 0)
		pThis->Console()->Print(IConsole::OUTPUT_LEVEL_STANDARD, "auth", "ident already exists");
	else
	{
		if(NeedUpdate)
			pThis->SendRconType(-1, true);
		pThis->Console()->Print(IConsole::OUTPUT_LEVEL_STANDARD, "auth", "key added");
	}
}

void CServer::ConAuthAddHashed(IConsole::IResult *pResult, void *pUser)
{
	CServer *pThis = (CServer *)pUser;
	CAuthManager *pManager = &pThis->m_AuthManager;

	const char *pIdent = pResult->GetString(0);
	const char *pLevel = pResult->GetString(1);
	const char *pPw = pResult->GetString(2);
	const char *pSalt = pResult->GetString(3);

	if(!pManager->IsValidIdent(pIdent))
	{
		pThis->Console()->Print(IConsole::OUTPUT_LEVEL_STANDARD, "auth", "ident is invalid");
		return;
	}

	int Level = GetAuthLevel(pLevel);
	if(Level == -1)
	{
		pThis->Console()->Print(IConsole::OUTPUT_LEVEL_STANDARD, "auth", "level can be one of {\"admin\", \"mod(erator)\", \"helper\"}");
		return;
	}

	MD5_DIGEST Hash;
	unsigned char aSalt[SALT_BYTES];

	if(md5_from_str(&Hash, pPw))
	{
		pThis->Console()->Print(IConsole::OUTPUT_LEVEL_STANDARD, "auth", "Malformed password hash");
		return;
	}
	if(str_hex_decode(aSalt, sizeof(aSalt), pSalt))
	{
		pThis->Console()->Print(IConsole::OUTPUT_LEVEL_STANDARD, "auth", "Malformed salt hash");
		return;
	}

	bool NeedUpdate = !pManager->NumNonDefaultKeys();

	if(pManager->AddKeyHash(pIdent, Hash, aSalt, Level) < 0)
		pThis->Console()->Print(IConsole::OUTPUT_LEVEL_STANDARD, "auth", "ident already exists");
	else
	{
		if(NeedUpdate)
			pThis->SendRconType(-1, true);
		pThis->Console()->Print(IConsole::OUTPUT_LEVEL_STANDARD, "auth", "key added");
	}
}

void CServer::ConAuthUpdate(IConsole::IResult *pResult, void *pUser)
{
	CServer *pThis = (CServer *)pUser;
	CAuthManager *pManager = &pThis->m_AuthManager;

	const char *pIdent = pResult->GetString(0);
	const char *pLevel = pResult->GetString(1);
	const char *pPw = pResult->GetString(2);

	int KeySlot = pManager->FindKey(pIdent);
	if(KeySlot == -1)
	{
		pThis->Console()->Print(IConsole::OUTPUT_LEVEL_STANDARD, "auth", "ident couldn't be found");
		return;
	}

	int Level = GetAuthLevel(pLevel);
	if(Level == -1)
	{
		pThis->Console()->Print(IConsole::OUTPUT_LEVEL_STANDARD, "auth", "level can be one of {\"admin\", \"mod(erator)\", \"helper\"}");
		return;
	}

	pManager->UpdateKey(KeySlot, pPw, Level);
	pThis->LogoutKey(KeySlot, "key update");

	pThis->Console()->Print(IConsole::OUTPUT_LEVEL_STANDARD, "auth", "key updated");
}

void CServer::ConAuthUpdateHashed(IConsole::IResult *pResult, void *pUser)
{
	CServer *pThis = (CServer *)pUser;
	CAuthManager *pManager = &pThis->m_AuthManager;

	const char *pIdent = pResult->GetString(0);
	const char *pLevel = pResult->GetString(1);
	const char *pPw = pResult->GetString(2);
	const char *pSalt = pResult->GetString(3);

	int KeySlot = pManager->FindKey(pIdent);
	if(KeySlot == -1)
	{
		pThis->Console()->Print(IConsole::OUTPUT_LEVEL_STANDARD, "auth", "ident couldn't be found");
		return;
	}

	int Level = GetAuthLevel(pLevel);
	if(Level == -1)
	{
		pThis->Console()->Print(IConsole::OUTPUT_LEVEL_STANDARD, "auth", "level can be one of {\"admin\", \"mod(erator)\", \"helper\"}");
		return;
	}

	MD5_DIGEST Hash;
	unsigned char aSalt[SALT_BYTES];

	if(md5_from_str(&Hash, pPw))
	{
		pThis->Console()->Print(IConsole::OUTPUT_LEVEL_STANDARD, "auth", "Malformed password hash");
		return;
	}
	if(str_hex_decode(aSalt, sizeof(aSalt), pSalt))
	{
		pThis->Console()->Print(IConsole::OUTPUT_LEVEL_STANDARD, "auth", "Malformed salt hash");
		return;
	}

	pManager->UpdateKeyHash(KeySlot, Hash, aSalt, Level);
	pThis->LogoutKey(KeySlot, "key update");

	pThis->Console()->Print(IConsole::OUTPUT_LEVEL_STANDARD, "auth", "key updated");
}

void CServer::ConAuthRemove(IConsole::IResult *pResult, void *pUser)
{
	CServer *pThis = (CServer *)pUser;
	CAuthManager *pManager = &pThis->m_AuthManager;

	const char *pIdent = pResult->GetString(0);

	int KeySlot = pManager->FindKey(pIdent);
	if(KeySlot == -1)
	{
		pThis->Console()->Print(IConsole::OUTPUT_LEVEL_STANDARD, "auth", "ident couldn't be found");
		return;
	}

	pThis->AuthRemoveKey(KeySlot);

	if(!pManager->NumNonDefaultKeys())
		pThis->SendRconType(-1, false);

	pThis->Console()->Print(IConsole::OUTPUT_LEVEL_STANDARD, "auth", "key removed, all users logged out");
}

static void ListKeysCallback(const char *pIdent, int Level, void *pUser)
{
	static const char LSTRING[][10] = {"helper", "moderator", "admin"};

	char aBuf[256];
	str_format(aBuf, sizeof(aBuf), "%s %s", pIdent, LSTRING[Level - 1]);
	((CServer *)pUser)->Console()->Print(IConsole::OUTPUT_LEVEL_STANDARD, "auth", aBuf);
}

void CServer::ConAuthList(IConsole::IResult *pResult, void *pUser)
{
	CServer *pThis = (CServer *)pUser;
	CAuthManager *pManager = &pThis->m_AuthManager;

	pManager->ListKeys(ListKeysCallback, pThis);
}

void CServer::ConShutdown(IConsole::IResult *pResult, void *pUser)
{
	CServer *pThis = static_cast<CServer *>(pUser);
	pThis->m_RunServer = STOPPING;
	const char *pReason = pResult->GetString(0);
	if(pReason[0])
	{
		str_copy(pThis->m_aShutdownReason, pReason);
	}
}

void CServer::DemoRecorder_HandleAutoStart()
{
	if(Config()->m_SvAutoDemoRecord)
	{
		m_aDemoRecorder[RECORDER_AUTO].Stop(IDemoRecorder::EStopMode::KEEP_FILE);

		char aTimestamp[20];
		str_timestamp(aTimestamp, sizeof(aTimestamp));
		char aFilename[IO_MAX_PATH_LENGTH];
		str_format(aFilename, sizeof(aFilename), "demos/auto/server/%s_%s.demo", GetMapName(), aTimestamp);
		m_aDemoRecorder[RECORDER_AUTO].Start(
			Storage(),
			m_pConsole,
			aFilename,
			GameServer()->NetVersion(),
			GetMapName(),
			m_aCurrentMapSha256[MAP_TYPE_SIX],
			m_aCurrentMapCrc[MAP_TYPE_SIX],
			"server",
			m_aCurrentMapSize[MAP_TYPE_SIX],
			m_apCurrentMapData[MAP_TYPE_SIX],
			nullptr,
			nullptr,
			nullptr);

		if(Config()->m_SvAutoDemoMax)
		{
			// clean up auto recorded demos
			CFileCollection AutoDemos;
			AutoDemos.Init(Storage(), "demos/auto/server", "", ".demo", Config()->m_SvAutoDemoMax);
		}
	}
}

void CServer::SaveDemo(int ClientId, float Time)
{
	if(IsRecording(ClientId))
	{
		char aNewFilename[IO_MAX_PATH_LENGTH];
		str_format(aNewFilename, sizeof(aNewFilename), "demos/%s_%s_%05.2f.demo", GetMapName(), m_aClients[ClientId].m_aName, Time);
		m_aDemoRecorder[ClientId].Stop(IDemoRecorder::EStopMode::KEEP_FILE, aNewFilename);
	}
}

void CServer::StartRecord(int ClientId)
{
	if(Config()->m_SvPlayerDemoRecord)
	{
		char aFilename[IO_MAX_PATH_LENGTH];
		str_format(aFilename, sizeof(aFilename), "demos/%s_%d_%d_tmp.demo", GetMapName(), m_NetServer.Address().port, ClientId);
		m_aDemoRecorder[ClientId].Start(
			Storage(),
			Console(),
			aFilename,
			GameServer()->NetVersion(),
			GetMapName(),
			m_aCurrentMapSha256[MAP_TYPE_SIX],
			m_aCurrentMapCrc[MAP_TYPE_SIX],
			"server",
			m_aCurrentMapSize[MAP_TYPE_SIX],
			m_apCurrentMapData[MAP_TYPE_SIX],
			nullptr,
			nullptr,
			nullptr);
	}
}

void CServer::StopRecord(int ClientId)
{
	if(IsRecording(ClientId))
	{
		m_aDemoRecorder[ClientId].Stop(IDemoRecorder::EStopMode::REMOVE_FILE);
	}
}

bool CServer::IsRecording(int ClientId)
{
	return m_aDemoRecorder[ClientId].IsRecording();
}

void CServer::StopDemos()
{
	for(int i = 0; i < NUM_RECORDERS; i++)
	{
		if(!m_aDemoRecorder[i].IsRecording())
			continue;

		m_aDemoRecorder[i].Stop(i < MAX_CLIENTS ? IDemoRecorder::EStopMode::REMOVE_FILE : IDemoRecorder::EStopMode::KEEP_FILE);
	}
}

void CServer::ConRecord(IConsole::IResult *pResult, void *pUser)
{
	CServer *pServer = (CServer *)pUser;

	if(pServer->IsRecording(RECORDER_MANUAL))
	{
		pServer->Console()->Print(IConsole::OUTPUT_LEVEL_STANDARD, "demo_recorder", "Demo recorder already recording");
		return;
	}

	char aFilename[IO_MAX_PATH_LENGTH];
	if(pResult->NumArguments())
	{
		str_format(aFilename, sizeof(aFilename), "demos/%s.demo", pResult->GetString(0));
	}
	else
	{
		char aTimestamp[20];
		str_timestamp(aTimestamp, sizeof(aTimestamp));
		str_format(aFilename, sizeof(aFilename), "demos/demo_%s.demo", aTimestamp);
	}
	pServer->m_aDemoRecorder[RECORDER_MANUAL].Start(
		pServer->Storage(),
		pServer->Console(),
		aFilename,
		pServer->GameServer()->NetVersion(),
		pServer->GetMapName(),
		pServer->m_aCurrentMapSha256[MAP_TYPE_SIX],
		pServer->m_aCurrentMapCrc[MAP_TYPE_SIX],
		"server",
		pServer->m_aCurrentMapSize[MAP_TYPE_SIX],
		pServer->m_apCurrentMapData[MAP_TYPE_SIX],
		nullptr,
		nullptr,
		nullptr);
}

void CServer::ConStopRecord(IConsole::IResult *pResult, void *pUser)
{
	((CServer *)pUser)->m_aDemoRecorder[RECORDER_MANUAL].Stop(IDemoRecorder::EStopMode::KEEP_FILE);
}

void CServer::ConMapReload(IConsole::IResult *pResult, void *pUser)
{
	((CServer *)pUser)->ReloadMap();
}

void CServer::ConLogout(IConsole::IResult *pResult, void *pUser)
{
	CServer *pServer = (CServer *)pUser;

	if(pServer->m_RconClientId >= 0 && pServer->m_RconClientId < MAX_CLIENTS &&
		pServer->m_aClients[pServer->m_RconClientId].m_State != CServer::CClient::STATE_EMPTY)
	{
		pServer->LogoutClient(pServer->m_RconClientId, "");
	}
}

void CServer::ConShowIps(IConsole::IResult *pResult, void *pUser)
{
	CServer *pServer = (CServer *)pUser;

	if(pServer->m_RconClientId >= 0 && pServer->m_RconClientId < MAX_CLIENTS &&
		pServer->m_aClients[pServer->m_RconClientId].m_State != CServer::CClient::STATE_EMPTY)
	{
		if(pResult->NumArguments())
		{
			pServer->m_aClients[pServer->m_RconClientId].m_ShowIps = pResult->GetInteger(0);
		}
		else
		{
			char aStr[9];
			str_format(aStr, sizeof(aStr), "Value: %d", pServer->m_aClients[pServer->m_RconClientId].m_ShowIps);
			pServer->Console()->Print(IConsole::OUTPUT_LEVEL_STANDARD, "server", aStr);
		}
	}
}

void CServer::ConHideAuthStatus(IConsole::IResult *pResult, void *pUser)
{
	CServer *pServer = (CServer *)pUser;

	if(pServer->m_RconClientId >= 0 && pServer->m_RconClientId < MAX_CLIENTS &&
		pServer->m_aClients[pServer->m_RconClientId].m_State != CServer::CClient::STATE_EMPTY)
	{
		if(pResult->NumArguments())
		{
			pServer->m_aClients[pServer->m_RconClientId].m_AuthHidden = pResult->GetInteger(0);
		}
		else
		{
			char aStr[9];
			str_format(aStr, sizeof(aStr), "Value: %d", pServer->m_aClients[pServer->m_RconClientId].m_AuthHidden);
			pServer->Console()->Print(IConsole::OUTPUT_LEVEL_STANDARD, "server", aStr);
		}
	}
}

void CServer::ConAddSqlServer(IConsole::IResult *pResult, void *pUserData)
{
	CServer *pSelf = (CServer *)pUserData;

	if(!MysqlAvailable())
	{
		pSelf->Console()->Print(IConsole::OUTPUT_LEVEL_STANDARD, "server", "can't add MySQL server: compiled without MySQL support");
		return;
	}

	if(!pSelf->Config()->m_SvUseSql)
		return;

	if(pResult->NumArguments() != 7 && pResult->NumArguments() != 8)
	{
		pSelf->Console()->Print(IConsole::OUTPUT_LEVEL_STANDARD, "server", "7 or 8 arguments are required");
		return;
	}

	CMysqlConfig Config;
	bool Write;
	if(str_comp_nocase(pResult->GetString(0), "w") == 0)
		Write = false;
	else if(str_comp_nocase(pResult->GetString(0), "r") == 0)
		Write = true;
	else
	{
		pSelf->Console()->Print(IConsole::OUTPUT_LEVEL_STANDARD, "server", "choose either 'r' for SqlReadServer or 'w' for SqlWriteServer");
		return;
	}

	str_copy(Config.m_aDatabase, pResult->GetString(1), sizeof(Config.m_aDatabase));
	str_copy(Config.m_aPrefix, pResult->GetString(2), sizeof(Config.m_aPrefix));
	str_copy(Config.m_aUser, pResult->GetString(3), sizeof(Config.m_aUser));
	str_copy(Config.m_aPass, pResult->GetString(4), sizeof(Config.m_aPass));
	str_copy(Config.m_aIp, pResult->GetString(5), sizeof(Config.m_aIp));
	Config.m_aBindaddr[0] = '\0';
	Config.m_Port = pResult->GetInteger(6);
	Config.m_Setup = pResult->NumArguments() == 8 ? pResult->GetInteger(7) : true;

	char aBuf[512];
	str_format(aBuf, sizeof(aBuf),
		"Adding new Sql%sServer: DB: '%s' Prefix: '%s' User: '%s' IP: <{%s}> Port: %d",
		Write ? "Write" : "Read",
		Config.m_aDatabase, Config.m_aPrefix, Config.m_aUser, Config.m_aIp, Config.m_Port);
	pSelf->Console()->Print(IConsole::OUTPUT_LEVEL_STANDARD, "server", aBuf);
	pSelf->DbPool()->RegisterMysqlDatabase(Write ? CDbConnectionPool::WRITE : CDbConnectionPool::READ, &Config);
}

void CServer::ConDumpSqlServers(IConsole::IResult *pResult, void *pUserData)
{
	CServer *pSelf = (CServer *)pUserData;

	if(str_comp_nocase(pResult->GetString(0), "w") == 0)
	{
		pSelf->DbPool()->Print(pSelf->Console(), CDbConnectionPool::WRITE);
		pSelf->DbPool()->Print(pSelf->Console(), CDbConnectionPool::WRITE_BACKUP);
	}
	else if(str_comp_nocase(pResult->GetString(0), "r") == 0)
	{
		pSelf->DbPool()->Print(pSelf->Console(), CDbConnectionPool::READ);
	}
	else
	{
		pSelf->Console()->Print(IConsole::OUTPUT_LEVEL_STANDARD, "server", "choose either 'r' for SqlReadServer or 'w' for SqlWriteServer");
		return;
	}
}

void CServer::ConReloadAnnouncement(IConsole::IResult *pResult, void *pUserData)
{
	CServer *pThis = static_cast<CServer *>(pUserData);
	pThis->ReadAnnouncementsFile();
}

void CServer::ConReloadMaplist(IConsole::IResult *pResult, void *pUserData)
{
	CServer *pThis = static_cast<CServer *>(pUserData);
	pThis->InitMaplist();
}

void CServer::ConchainSpecialInfoupdate(IConsole::IResult *pResult, void *pUserData, IConsole::FCommandCallback pfnCallback, void *pCallbackUserData)
{
	pfnCallback(pResult, pCallbackUserData);
	if(pResult->NumArguments())
	{
		CServer *pThis = static_cast<CServer *>(pUserData);
		str_clean_whitespaces(pThis->Config()->m_SvName);
		pThis->UpdateServerInfo(true);
	}
}

void CServer::ConchainMaxclientsperipUpdate(IConsole::IResult *pResult, void *pUserData, IConsole::FCommandCallback pfnCallback, void *pCallbackUserData)
{
	pfnCallback(pResult, pCallbackUserData);
	if(pResult->NumArguments())
		((CServer *)pUserData)->m_NetServer.SetMaxClientsPerIp(pResult->GetInteger(0));
}

void CServer::ConchainCommandAccessUpdate(IConsole::IResult *pResult, void *pUserData, IConsole::FCommandCallback pfnCallback, void *pCallbackUserData)
{
	if(pResult->NumArguments() == 2)
	{
		CServer *pThis = static_cast<CServer *>(pUserData);
		const IConsole::CCommandInfo *pInfo = pThis->Console()->GetCommandInfo(pResult->GetString(0), CFGFLAG_SERVER, false);
		int OldAccessLevel = 0;
		if(pInfo)
			OldAccessLevel = pInfo->GetAccessLevel();
		pfnCallback(pResult, pCallbackUserData);
		if(pInfo && OldAccessLevel != pInfo->GetAccessLevel())
		{
			for(int i = 0; i < MAX_CLIENTS; ++i)
			{
				if(pThis->m_aClients[i].m_State == CServer::CClient::STATE_EMPTY)
					continue;
				const int ClientAccessLevel = pThis->m_aClients[i].ConsoleAccessLevel();
				if((pInfo->GetAccessLevel() > ClientAccessLevel && ClientAccessLevel < OldAccessLevel) ||
					(pInfo->GetAccessLevel() < ClientAccessLevel && ClientAccessLevel > OldAccessLevel) ||
					(pThis->m_aClients[i].m_pRconCmdToSend && str_comp(pResult->GetString(0), pThis->m_aClients[i].m_pRconCmdToSend->m_pName) >= 0))
					continue;

				if(OldAccessLevel < pInfo->GetAccessLevel())
					pThis->SendRconCmdAdd(pInfo, i);
				else
					pThis->SendRconCmdRem(pInfo, i);
			}
		}
	}
	else
		pfnCallback(pResult, pCallbackUserData);
}

void CServer::LogoutClient(int ClientId, const char *pReason)
{
	if(!IsSixup(ClientId))
	{
		CMsgPacker Msg(NETMSG_RCON_AUTH_STATUS, true);
		Msg.AddInt(0); //authed
		Msg.AddInt(0); //cmdlist
		SendMsg(&Msg, MSGFLAG_VITAL, ClientId);
	}
	else
	{
		CMsgPacker Msg(protocol7::NETMSG_RCON_AUTH_OFF, true, true);
		SendMsg(&Msg, MSGFLAG_VITAL, ClientId);
	}

	m_aClients[ClientId].m_AuthTries = 0;
	m_aClients[ClientId].m_pRconCmdToSend = nullptr;
	m_aClients[ClientId].m_MaplistEntryToSend = CClient::MAPLIST_UNINITIALIZED;

	char aBuf[64];
	if(*pReason)
	{
		str_format(aBuf, sizeof(aBuf), "Logged out by %s.", pReason);
		SendRconLine(ClientId, aBuf);
		str_format(aBuf, sizeof(aBuf), "ClientId=%d with key=%s logged out by %s", ClientId, m_AuthManager.KeyIdent(m_aClients[ClientId].m_AuthKey), pReason);
	}
	else
	{
		SendRconLine(ClientId, "Logout successful.");
		str_format(aBuf, sizeof(aBuf), "ClientId=%d with key=%s logged out", ClientId, m_AuthManager.KeyIdent(m_aClients[ClientId].m_AuthKey));
	}

	m_aClients[ClientId].m_Authed = AUTHED_NO;
	m_aClients[ClientId].m_AuthKey = -1;

	GameServer()->OnSetAuthed(ClientId, AUTHED_NO);

	Console()->Print(IConsole::OUTPUT_LEVEL_STANDARD, "server", aBuf);
}

void CServer::LogoutKey(int Key, const char *pReason)
{
	for(int i = 0; i < MAX_CLIENTS; i++)
		if(m_aClients[i].m_AuthKey == Key)
			LogoutClient(i, pReason);
}

void CServer::ConchainRconPasswordChangeGeneric(int Level, const char *pCurrent, IConsole::IResult *pResult)
{
	if(pResult->NumArguments() == 1)
	{
		int KeySlot = m_AuthManager.DefaultKey(Level);
		const char *pNew = pResult->GetString(0);
		if(str_comp(pCurrent, pNew) == 0)
		{
			return;
		}
		if(KeySlot == -1 && pNew[0])
		{
			m_AuthManager.AddDefaultKey(Level, pNew);
		}
		else if(KeySlot >= 0)
		{
			if(!pNew[0])
			{
				AuthRemoveKey(KeySlot);
				// Already logs users out.
			}
			else
			{
				m_AuthManager.UpdateKey(KeySlot, pNew, Level);
				LogoutKey(KeySlot, "key update");
			}
		}
	}
}

void CServer::ConchainRconPasswordChange(IConsole::IResult *pResult, void *pUserData, IConsole::FCommandCallback pfnCallback, void *pCallbackUserData)
{
	CServer *pThis = static_cast<CServer *>(pUserData);
	pThis->ConchainRconPasswordChangeGeneric(AUTHED_ADMIN, pThis->Config()->m_SvRconPassword, pResult);
	pfnCallback(pResult, pCallbackUserData);
}

void CServer::ConchainRconModPasswordChange(IConsole::IResult *pResult, void *pUserData, IConsole::FCommandCallback pfnCallback, void *pCallbackUserData)
{
	CServer *pThis = static_cast<CServer *>(pUserData);
	pThis->ConchainRconPasswordChangeGeneric(AUTHED_MOD, pThis->Config()->m_SvRconModPassword, pResult);
	pfnCallback(pResult, pCallbackUserData);
}

void CServer::ConchainRconHelperPasswordChange(IConsole::IResult *pResult, void *pUserData, IConsole::FCommandCallback pfnCallback, void *pCallbackUserData)
{
	CServer *pThis = static_cast<CServer *>(pUserData);
	pThis->ConchainRconPasswordChangeGeneric(AUTHED_HELPER, pThis->Config()->m_SvRconHelperPassword, pResult);
	pfnCallback(pResult, pCallbackUserData);
}

void CServer::ConchainMapUpdate(IConsole::IResult *pResult, void *pUserData, IConsole::FCommandCallback pfnCallback, void *pCallbackUserData)
{
	pfnCallback(pResult, pCallbackUserData);
	if(pResult->NumArguments() >= 1)
	{
		CServer *pThis = static_cast<CServer *>(pUserData);
		pThis->m_MapReload = str_comp(pThis->Config()->m_SvMap, pThis->m_aCurrentMap) != 0;
	}
}

void CServer::ConchainSixupUpdate(IConsole::IResult *pResult, void *pUserData, IConsole::FCommandCallback pfnCallback, void *pCallbackUserData)
{
	pfnCallback(pResult, pCallbackUserData);
	CServer *pThis = static_cast<CServer *>(pUserData);
	if(pResult->NumArguments() >= 1 && pThis->m_aCurrentMap[0] != '\0')
		pThis->m_MapReload |= (pThis->m_apCurrentMapData[MAP_TYPE_SIXUP] != nullptr) != (pResult->GetInteger(0) != 0);
}

void CServer::ConchainLoglevel(IConsole::IResult *pResult, void *pUserData, IConsole::FCommandCallback pfnCallback, void *pCallbackUserData)
{
	CServer *pSelf = (CServer *)pUserData;
	pfnCallback(pResult, pCallbackUserData);
	if(pResult->NumArguments())
	{
		pSelf->m_pFileLogger->SetFilter(CLogFilter{IConsole::ToLogLevelFilter(g_Config.m_Loglevel)});
	}
}

void CServer::ConchainStdoutOutputLevel(IConsole::IResult *pResult, void *pUserData, IConsole::FCommandCallback pfnCallback, void *pCallbackUserData)
{
	CServer *pSelf = (CServer *)pUserData;
	pfnCallback(pResult, pCallbackUserData);
	if(pResult->NumArguments() && pSelf->m_pStdoutLogger)
	{
		pSelf->m_pStdoutLogger->SetFilter(CLogFilter{IConsole::ToLogLevelFilter(g_Config.m_StdoutOutputLevel)});
	}
}

void CServer::ConchainAnnouncementFileName(IConsole::IResult *pResult, void *pUserData, IConsole::FCommandCallback pfnCallback, void *pCallbackUserData)
{
	CServer *pSelf = (CServer *)pUserData;
	bool Changed = pResult->NumArguments() && str_comp(pResult->GetString(0), g_Config.m_SvAnnouncementFileName);
	pfnCallback(pResult, pCallbackUserData);
	if(Changed)
	{
		pSelf->ReadAnnouncementsFile();
	}
}

void CServer::ConchainInputFifo(IConsole::IResult *pResult, void *pUserData, IConsole::FCommandCallback pfnCallback, void *pCallbackUserData)
{
	CServer *pSelf = (CServer *)pUserData;
	pfnCallback(pResult, pCallbackUserData);
	if(pSelf->m_Fifo.IsInit())
	{
		pSelf->m_Fifo.Shutdown();
		pSelf->m_Fifo.Init(pSelf->Console(), pSelf->Config()->m_SvInputFifo, CFGFLAG_SERVER);
	}
}

#if defined(CONF_FAMILY_UNIX)
void CServer::ConchainConnLoggingServerChange(IConsole::IResult *pResult, void *pUserData, IConsole::FCommandCallback pfnCallback, void *pCallbackUserData)
{
	pfnCallback(pResult, pCallbackUserData);
	if(pResult->NumArguments() == 1)
	{
		CServer *pServer = (CServer *)pUserData;

		// open socket to send new connections
		if(!pServer->m_ConnLoggingSocketCreated)
		{
			pServer->m_ConnLoggingSocket = net_unix_create_unnamed();
			if(pServer->m_ConnLoggingSocket == -1)
			{
				pServer->Console()->Print(IConsole::OUTPUT_LEVEL_STANDARD, "server", "Failed to created socket for communication with the connection logging server.");
			}
			else
			{
				pServer->m_ConnLoggingSocketCreated = true;
			}
		}

		// set the destination address for the connection logging
		net_unix_set_addr(&pServer->m_ConnLoggingDestAddr, pResult->GetString(0));
	}
}
#endif

void CServer::RegisterCommands()
{
	m_pConsole = Kernel()->RequestInterface<IConsole>();
	m_pGameServer = Kernel()->RequestInterface<IGameServer>();
	m_pMap = Kernel()->RequestInterface<IEngineMap>();
	m_pStorage = Kernel()->RequestInterface<IStorage>();
	m_pAntibot = Kernel()->RequestInterface<IEngineAntibot>();

	Kernel()->RegisterInterface(static_cast<IHttp *>(&m_Http), false);

	// register console commands
	Console()->Register("kick", "i[id] ?r[reason]", CFGFLAG_SERVER, ConKick, this, "Kick player with specified id for any reason");
	Console()->Register("status", "?r[name]", CFGFLAG_SERVER, ConStatus, this, "List players containing name or all players");
	Console()->Register("shutdown", "?r[reason]", CFGFLAG_SERVER, ConShutdown, this, "Shut down");
	Console()->Register("logout", "", CFGFLAG_SERVER, ConLogout, this, "Logout of rcon");
	Console()->Register("show_ips", "?i[show]", CFGFLAG_SERVER, ConShowIps, this, "Show IP addresses in rcon commands (1 = on, 0 = off)");
	Console()->Register("hide_auth_status", "?i[hide]", CFGFLAG_SERVER, ConHideAuthStatus, this, "Opt out of spectator count and hide auth status to non-authed players (1 = hidden, 0 = shown)");

	Console()->Register("record", "?s[file]", CFGFLAG_SERVER | CFGFLAG_STORE, ConRecord, this, "Record to a file");
	Console()->Register("stoprecord", "", CFGFLAG_SERVER, ConStopRecord, this, "Stop recording");

	Console()->Register("reload", "", CFGFLAG_SERVER, ConMapReload, this, "Reload the map");

	Console()->Register("add_sqlserver", "s['r'|'w'] s[Database] s[Prefix] s[User] s[Password] s[IP] i[Port] ?i[SetUpDatabase ?]", CFGFLAG_SERVER | CFGFLAG_NONTEEHISTORIC, ConAddSqlServer, this, "add a sqlserver");
	Console()->Register("dump_sqlservers", "s['r'|'w']", CFGFLAG_SERVER, ConDumpSqlServers, this, "dumps all sqlservers readservers = r, writeservers = w");

	Console()->Register("auth_add", "s[ident] s[level] r[pw]", CFGFLAG_SERVER | CFGFLAG_NONTEEHISTORIC, ConAuthAdd, this, "Add a rcon key");
	Console()->Register("auth_add_p", "s[ident] s[level] s[hash] s[salt]", CFGFLAG_SERVER | CFGFLAG_NONTEEHISTORIC, ConAuthAddHashed, this, "Add a prehashed rcon key");
	Console()->Register("auth_change", "s[ident] s[level] r[pw]", CFGFLAG_SERVER | CFGFLAG_NONTEEHISTORIC, ConAuthUpdate, this, "Update a rcon key");
	Console()->Register("auth_change_p", "s[ident] s[level] s[hash] s[salt]", CFGFLAG_SERVER | CFGFLAG_NONTEEHISTORIC, ConAuthUpdateHashed, this, "Update a rcon key with prehashed data");
	Console()->Register("auth_remove", "s[ident]", CFGFLAG_SERVER | CFGFLAG_NONTEEHISTORIC, ConAuthRemove, this, "Remove a rcon key");
	Console()->Register("auth_list", "", CFGFLAG_SERVER, ConAuthList, this, "List all rcon keys");

	Console()->Register("reload_announcement", "", CFGFLAG_SERVER, ConReloadAnnouncement, this, "Reload the announcements");
	Console()->Register("reload_maplist", "", CFGFLAG_SERVER, ConReloadMaplist, this, "Reload the maplist");

	RustVersionRegister(*Console());

	Console()->Chain("sv_name", ConchainSpecialInfoupdate, this);
	Console()->Chain("password", ConchainSpecialInfoupdate, this);
	Console()->Chain("sv_spectator_slots", ConchainSpecialInfoupdate, this);

	Console()->Chain("sv_max_clients_per_ip", ConchainMaxclientsperipUpdate, this);
	Console()->Chain("access_level", ConchainCommandAccessUpdate, this);

	Console()->Chain("sv_rcon_password", ConchainRconPasswordChange, this);
	Console()->Chain("sv_rcon_mod_password", ConchainRconModPasswordChange, this);
	Console()->Chain("sv_rcon_helper_password", ConchainRconHelperPasswordChange, this);
	Console()->Chain("sv_map", ConchainMapUpdate, this);
	Console()->Chain("sv_sixup", ConchainSixupUpdate, this);

	Console()->Chain("loglevel", ConchainLoglevel, this);
	Console()->Chain("stdout_output_level", ConchainStdoutOutputLevel, this);

	Console()->Chain("sv_announcement_filename", ConchainAnnouncementFileName, this);

	Console()->Chain("sv_input_fifo", ConchainInputFifo, this);

#if defined(CONF_FAMILY_UNIX)
	Console()->Chain("sv_conn_logging_server", ConchainConnLoggingServerChange, this);
#endif

	// register console commands in sub parts
	m_ServerBan.InitServerBan(Console(), Storage(), this);
	m_NameBans.InitConsole(Console());
	m_pGameServer->OnConsoleInit();
}

int CServer::SnapNewId()
{
	return m_IdPool.NewId();
}

void CServer::SnapFreeId(int Id)
{
	m_IdPool.FreeId(Id);
}

void *CServer::SnapNewItem(int Type, int Id, int Size)
{
	dbg_assert(Id >= -1 && Id <= 0xffff, "incorrect id");
	return Id < 0 ? nullptr : m_SnapshotBuilder.NewItem(Type, Id, Size);
}

void CServer::SnapSetStaticsize(int ItemType, int Size)
{
	m_SnapshotDelta.SetStaticsize(ItemType, Size);
}

CServer *CreateServer() { return new CServer(); }

// DDRace

void CServer::ReadAnnouncementsFile()
{
	m_vAnnouncements.clear();

	if(g_Config.m_SvAnnouncementFileName[0] == '\0')
		return;

	CLineReader LineReader;
	if(!LineReader.OpenFile(m_pStorage->OpenFile(g_Config.m_SvAnnouncementFileName, IOFLAG_READ, IStorage::TYPE_ALL)))
	{
		log_error("server", "Failed load announcements from '%s'", g_Config.m_SvAnnouncementFileName);
		return;
	}
	while(const char *pLine = LineReader.Get())
	{
		if(str_length(pLine) && pLine[0] != '#')
		{
			m_vAnnouncements.emplace_back(pLine);
		}
	}
	log_info("server", "Loaded %" PRIzu " announcements", m_vAnnouncements.size());
}

const char *CServer::GetAnnouncementLine()
{
	if(m_vAnnouncements.empty())
	{
		return nullptr;
	}
	else if(m_vAnnouncements.size() == 1)
	{
		m_AnnouncementLastLine = 0;
	}
	else if(!g_Config.m_SvAnnouncementRandom)
	{
		if(++m_AnnouncementLastLine >= m_vAnnouncements.size())
			m_AnnouncementLastLine %= m_vAnnouncements.size();
	}
	else
	{
		unsigned Rand;
		do
		{
			Rand = rand() % m_vAnnouncements.size();
		} while(Rand == m_AnnouncementLastLine);

		m_AnnouncementLastLine = Rand;
	}

	return m_vAnnouncements[m_AnnouncementLastLine].c_str();
}

struct CSubdirCallbackUserdata
{
	CServer *m_pServer;
	char m_aCurrentFolder[IO_MAX_PATH_LENGTH];
};

int CServer::MaplistEntryCallback(const char *pFilename, int IsDir, int DirType, void *pUser)
{
	CSubdirCallbackUserdata *pUserdata = static_cast<CSubdirCallbackUserdata *>(pUser);
	CServer *pThis = pUserdata->m_pServer;

	if(str_comp(pFilename, ".") == 0 || str_comp(pFilename, "..") == 0)
		return 0;

	char aFilename[IO_MAX_PATH_LENGTH];
	if(pUserdata->m_aCurrentFolder[0] != '\0')
		str_format(aFilename, sizeof(aFilename), "%s/%s", pUserdata->m_aCurrentFolder, pFilename);
	else
		str_copy(aFilename, pFilename);

	if(IsDir)
	{
		CSubdirCallbackUserdata Userdata;
		Userdata.m_pServer = pThis;
		str_copy(Userdata.m_aCurrentFolder, aFilename);
		char aFindPath[IO_MAX_PATH_LENGTH];
		str_format(aFindPath, sizeof(aFindPath), "maps/%s/", aFilename);
		pThis->Storage()->ListDirectory(IStorage::TYPE_ALL, aFindPath, MaplistEntryCallback, &Userdata);
		return 0;
	}

	const char *pSuffix = str_endswith(aFilename, ".map");
	if(!pSuffix) // not ending with .map
		return 0;
	const size_t FilenameLength = pSuffix - aFilename;
	aFilename[FilenameLength] = '\0'; // remove suffix
	if(FilenameLength >= sizeof(CMaplistEntry().m_aName)) // name too long
		return 0;

	pThis->m_vMaplistEntries.emplace_back(aFilename);
	return 0;
}

void CServer::InitMaplist()
{
	m_vMaplistEntries.clear();

	CSubdirCallbackUserdata Userdata;
	Userdata.m_pServer = this;
	Userdata.m_aCurrentFolder[0] = '\0';
	Storage()->ListDirectory(IStorage::TYPE_ALL, "maps/", MaplistEntryCallback, &Userdata);

	std::sort(m_vMaplistEntries.begin(), m_vMaplistEntries.end());
	log_info("server", "Found %d maps for maplist", (int)m_vMaplistEntries.size());

	for(CClient &Client : m_aClients)
	{
		if(Client.m_State != CClient::STATE_INGAME)
			continue;

		// Resend maplist to clients that already got it or are currently getting it
		if(Client.m_MaplistEntryToSend == CClient::MAPLIST_DONE || Client.m_MaplistEntryToSend >= 0)
		{
			Client.m_MaplistEntryToSend = CClient::MAPLIST_UNINITIALIZED;
		}
	}
}

int *CServer::GetIdMap(int ClientId)
{
	return m_aIdMap + VANILLA_MAX_CLIENTS * ClientId;
}

bool CServer::SetTimedOut(int ClientId, int OrigId)
{
	if(!m_NetServer.SetTimedOut(ClientId, OrigId))
	{
		return false;
	}
	m_aClients[ClientId].m_Sixup = m_aClients[OrigId].m_Sixup;

	if(m_aClients[OrigId].m_Authed != AUTHED_NO)
	{
		LogoutClient(ClientId, "Timeout Protection");
	}
	DelClientCallback(OrigId, "Timeout Protection used", this);
	m_aClients[ClientId].m_Authed = AUTHED_NO;
	m_aClients[ClientId].m_Flags = m_aClients[OrigId].m_Flags;
	m_aClients[ClientId].m_DDNetVersion = m_aClients[OrigId].m_DDNetVersion;
	m_aClients[ClientId].m_GotDDNetVersionPacket = m_aClients[OrigId].m_GotDDNetVersionPacket;
	m_aClients[ClientId].m_DDNetVersionSettled = m_aClients[OrigId].m_DDNetVersionSettled;
	return true;
}

void CServer::SetErrorShutdown(const char *pReason)
{
	str_copy(m_aErrorShutdownReason, pReason);
}

void CServer::SetLoggers(std::shared_ptr<ILogger> &&pFileLogger, std::shared_ptr<ILogger> &&pStdoutLogger)
{
	m_pFileLogger = pFileLogger;
	m_pStdoutLogger = pStdoutLogger;
}<|MERGE_RESOLUTION|>--- conflicted
+++ resolved
@@ -216,12 +216,8 @@
 	// reset input
 	for(auto &Input : m_aInputs)
 		Input.m_GameTick = -1;
-<<<<<<< HEAD
-=======
-	m_CurrentInput = 0;
+
 	mem_zero(&m_LastPreInput, sizeof(m_LastPreInput));
-	mem_zero(&m_LatestInput, sizeof(m_LatestInput));
->>>>>>> a937a723
 
 	m_Snapshots.PurgeAll();
 	m_LastAckedSnapshot = -1;
