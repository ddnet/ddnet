--- conflicted
+++ resolved
@@ -1492,22 +1492,9 @@
 
 void CServer::UpdateClientRconCommands()
 {
-<<<<<<< HEAD
 	for(int ClientId = 0; ClientId < MAX_CLIENTS; ClientId++)
-=======
-	CClient &Client = m_aClients[ClientId];
-	if(Client.m_State != CClient::STATE_INGAME ||
-		!IsRconAuthed(ClientId) ||
-		Client.m_pRconCmdToSend == nullptr)
-	{
-		return;
-	}
-
-	const int ConsoleAccessLevel = Client.ConsoleAccessLevel();
-	for(int i = 0; i < MAX_RCONCMD_SEND && Client.m_pRconCmdToSend; ++i)
->>>>>>> dacb0798
-	{
-		if(m_aClients[ClientId].m_State != CClient::STATE_EMPTY && m_aClients[ClientId].m_Authed)
+	{
+		if(m_aClients[ClientId].m_State != CClient::STATE_EMPTY && IsRconAuthed(ClientId))
 		{
 			int ConsoleAccessLevel = m_aClients[ClientId].ConsoleAccessLevel();
 			for(int i = 0; i < MAX_RCONCMD_SEND && m_aClients[ClientId].m_pRconCmdToSend; ++i)
