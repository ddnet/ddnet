#include "server.h"
/* (c) Magnus Auvinen. See licence.txt in the root of the distribution for more information. */
/* If you are missing that file, acquire a complete release at teeworlds.com.                */

#include "server.h"

#include <base/logger.h>
#include <base/math.h>
#include <base/system.h>

#include <engine/config.h>
#include <engine/console.h>
#include <engine/engine.h>
#include <engine/map.h>
#include <engine/server.h>
#include <engine/storage.h>

#include <engine/shared/compression.h>
#include <engine/shared/config.h>
#include <engine/shared/console.h>
#include <engine/shared/demo.h>
#include <engine/shared/econ.h>
#include <engine/shared/fifo.h>
#include <engine/shared/filecollection.h>
#include <engine/shared/host_lookup.h>
#include <engine/shared/http.h>
#include <engine/shared/json.h>
#include <engine/shared/jsonwriter.h>
#include <engine/shared/masterserver.h>
#include <engine/shared/netban.h>
#include <engine/shared/network.h>
#include <engine/shared/packer.h>
#include <engine/shared/protocol.h>
#include <engine/shared/protocol7.h>
#include <engine/shared/protocol_ex.h>
#include <engine/shared/rust_version.h>
#include <engine/shared/snapshot.h>

#include <game/version.h>

// DDRace
#include <engine/shared/linereader.h>
#include <vector>
#include <zlib.h>

#include "databases/connection.h"
#include "databases/connection_pool.h"
#include "register.h"

#include <chrono>

using namespace std::chrono_literals;

#if defined(CONF_PLATFORM_ANDROID)
extern std::vector<std::string> FetchAndroidServerCommandQueue();
#endif

void CServerBan::InitServerBan(IConsole *pConsole, IStorage *pStorage, CServer *pServer)
{
	CNetBan::Init(pConsole, pStorage);

	m_pServer = pServer;

	// overwrites base command, todo: improve this
	Console()->Register("ban", "s[ip|id] ?i[minutes] r[reason]", CFGFLAG_SERVER | CFGFLAG_STORE, ConBanExt, this, "Ban player with ip/client id for x minutes for any reason");
	Console()->Register("ban_region", "s[region] s[ip|id] ?i[minutes] r[reason]", CFGFLAG_SERVER | CFGFLAG_STORE, ConBanRegion, this, "Ban player in a region");
	Console()->Register("ban_region_range", "s[region] s[first ip] s[last ip] ?i[minutes] r[reason]", CFGFLAG_SERVER | CFGFLAG_STORE, ConBanRegionRange, this, "Ban range in a region");
}

template<class T>
int CServerBan::BanExt(T *pBanPool, const typename T::CDataType *pData, int Seconds, const char *pReason, bool VerbatimReason)
{
	// validate address
	if(Server()->m_RconClientId >= 0 && Server()->m_RconClientId < MAX_CLIENTS &&
		Server()->m_aClients[Server()->m_RconClientId].m_State != CServer::CClient::STATE_EMPTY)
	{
		if(NetMatch(pData, Server()->ClientAddr(Server()->m_RconClientId)))
		{
			Console()->Print(IConsole::OUTPUT_LEVEL_STANDARD, "net_ban", "ban error (you can't ban yourself)");
			return -1;
		}

		for(int i = 0; i < MAX_CLIENTS; ++i)
		{
			if(i == Server()->m_RconClientId || Server()->m_aClients[i].m_State == CServer::CClient::STATE_EMPTY)
				continue;

			if(Server()->GetAuthedState(i) >= Server()->m_RconAuthLevel && NetMatch(pData, Server()->ClientAddr(i)))
			{
				Console()->Print(IConsole::OUTPUT_LEVEL_STANDARD, "net_ban", "ban error (command denied)");
				return -1;
			}
		}
	}
	else if(Server()->m_RconClientId == IServer::RCON_CID_VOTE)
	{
		for(int i = 0; i < MAX_CLIENTS; ++i)
		{
			if(Server()->m_aClients[i].m_State == CServer::CClient::STATE_EMPTY)
				continue;

			if(Server()->IsRconAuthed(i) && NetMatch(pData, Server()->ClientAddr(i)))
			{
				Console()->Print(IConsole::OUTPUT_LEVEL_STANDARD, "net_ban", "ban error (command denied)");
				return -1;
			}
		}
	}

	int Result = Ban(pBanPool, pData, Seconds, pReason, VerbatimReason);
	if(Result != 0)
		return Result;

	// drop banned clients
	typename T::CDataType Data = *pData;
	for(int i = 0; i < MAX_CLIENTS; ++i)
	{
		if(Server()->m_aClients[i].m_State == CServer::CClient::STATE_EMPTY)
			continue;

		if(NetMatch(&Data, Server()->ClientAddr(i)))
		{
			CNetHash NetHash(&Data);
			char aBuf[256];
			MakeBanInfo(pBanPool->Find(&Data, &NetHash), aBuf, sizeof(aBuf), MSGTYPE_PLAYER);
			Server()->m_NetServer.Drop(i, aBuf);
		}
	}

	return Result;
}

int CServerBan::BanAddr(const NETADDR *pAddr, int Seconds, const char *pReason, bool VerbatimReason)
{
	return BanExt(&m_BanAddrPool, pAddr, Seconds, pReason, VerbatimReason);
}

int CServerBan::BanRange(const CNetRange *pRange, int Seconds, const char *pReason)
{
	if(pRange->IsValid())
		return BanExt(&m_BanRangePool, pRange, Seconds, pReason, true);

	Console()->Print(IConsole::OUTPUT_LEVEL_STANDARD, "net_ban", "ban failed (invalid range)");
	return -1;
}

void CServerBan::ConBanExt(IConsole::IResult *pResult, void *pUser)
{
	CServerBan *pThis = static_cast<CServerBan *>(pUser);

	const char *pStr = pResult->GetString(0);
	int Minutes = pResult->NumArguments() > 1 ? std::clamp(pResult->GetInteger(1), 0, 525600) : 10;
	const char *pReason = pResult->NumArguments() > 2 ? pResult->GetString(2) : "Follow the server rules. Type /rules into the chat.";

	if(str_isallnum(pStr))
	{
		int ClientId = str_toint(pStr);
		if(ClientId < 0 || ClientId >= MAX_CLIENTS || pThis->Server()->m_aClients[ClientId].m_State == CServer::CClient::STATE_EMPTY)
			pThis->Console()->Print(IConsole::OUTPUT_LEVEL_STANDARD, "net_ban", "ban error (invalid client id)");
		else
			pThis->BanAddr(pThis->Server()->ClientAddr(ClientId), Minutes * 60, pReason, false);
	}
	else
		ConBan(pResult, pUser);
}

void CServerBan::ConBanRegion(IConsole::IResult *pResult, void *pUser)
{
	const char *pRegion = pResult->GetString(0);
	if(str_comp_nocase(pRegion, g_Config.m_SvRegionName))
		return;

	pResult->RemoveArgument(0);
	ConBanExt(pResult, pUser);
}

void CServerBan::ConBanRegionRange(IConsole::IResult *pResult, void *pUser)
{
	CServerBan *pServerBan = static_cast<CServerBan *>(pUser);

	const char *pRegion = pResult->GetString(0);
	if(str_comp_nocase(pRegion, g_Config.m_SvRegionName))
		return;

	pResult->RemoveArgument(0);
	ConBanRange(pResult, static_cast<CNetBan *>(pServerBan));
}

// Not thread-safe!
class CRconClientLogger : public ILogger
{
	CServer *m_pServer;
	int m_ClientId;

public:
	CRconClientLogger(CServer *pServer, int ClientId) :
		m_pServer(pServer),
		m_ClientId(ClientId)
	{
	}
	void Log(const CLogMessage *pMessage) override;
};

void CRconClientLogger::Log(const CLogMessage *pMessage)
{
	if(m_Filter.Filters(pMessage))
	{
		return;
	}
	m_pServer->SendRconLogLine(m_ClientId, pMessage);
}

void CServer::CClient::Reset()
{
	// reset input
	for(auto &Input : m_aInputs)
		Input.m_GameTick = -1;
	m_CurrentInput = 0;
	mem_zero(&m_LastPreInput, sizeof(m_LastPreInput));
	mem_zero(&m_LatestInput, sizeof(m_LatestInput));

	m_Snapshots.PurgeAll();
	m_LastAckedSnapshot = -1;
	m_LastInputTick = -1;
	m_SnapRate = CClient::SNAPRATE_INIT;
	m_Score = -1;
	m_NextMapChunk = 0;
	m_Flags = 0;
	m_RedirectDropTime = 0;
}

CServer::CServer()
{
	m_pConfig = &g_Config;
	for(int i = 0; i < MAX_CLIENTS; i++)
		m_aDemoRecorder[i] = CDemoRecorder(&m_SnapshotDelta, true);
	m_aDemoRecorder[RECORDER_MANUAL] = CDemoRecorder(&m_SnapshotDelta, false);
	m_aDemoRecorder[RECORDER_AUTO] = CDemoRecorder(&m_SnapshotDelta, false);

	m_pGameServer = nullptr;

	m_CurrentGameTick = MIN_TICK;
	m_RunServer = UNINITIALIZED;

	m_aShutdownReason[0] = 0;

	for(int i = 0; i < NUM_MAP_TYPES; i++)
	{
		m_apCurrentMapData[i] = nullptr;
		m_aCurrentMapSize[i] = 0;
	}

	m_MapReload = false;
	m_SameMapReload = false;
	m_ReloadedWhenEmpty = false;
	m_aCurrentMap[0] = '\0';
	m_pCurrentMapName = m_aCurrentMap;
	m_aMapDownloadUrl[0] = '\0';

	m_RconClientId = IServer::RCON_CID_SERV;
	m_RconAuthLevel = AUTHED_ADMIN;

	m_ServerInfoFirstRequest = 0;
	m_ServerInfoNumRequests = 0;
	m_ServerInfoNeedsUpdate = false;

#ifdef CONF_FAMILY_UNIX
	m_ConnLoggingSocketCreated = false;
#endif

	m_pConnectionPool = new CDbConnectionPool();
	m_pRegister = nullptr;

	m_aErrorShutdownReason[0] = 0;

	Init();
}

CServer::~CServer()
{
	for(auto &pCurrentMapData : m_apCurrentMapData)
	{
		free(pCurrentMapData);
	}

	if(m_RunServer != UNINITIALIZED)
	{
		for(auto &Client : m_aClients)
		{
			free(Client.m_pPersistentData);
		}
	}
	free(m_pPersistentData);

	delete m_pRegister;
	delete m_pConnectionPool;
}

const char *CServer::DnsblStateStr(EDnsblState State)
{
	switch(State)
	{
	case EDnsblState::NONE:
		return "n/a";
	case EDnsblState::PENDING:
		return "pending";
	case EDnsblState::BLACKLISTED:
		return "black";
	case EDnsblState::WHITELISTED:
		return "white";
	}

	dbg_assert(false, "unreachable");
	dbg_break();
}

IConsole::EAccessLevel CServer::ConsoleAccessLevel(int ClientId) const
{
	int AuthLevel = GetAuthedState(ClientId);
	switch(AuthLevel)
	{
	case AUTHED_ADMIN:
		return IConsole::EAccessLevel::ADMIN;
	case AUTHED_MOD:
		return IConsole::EAccessLevel::MODERATOR;
	case AUTHED_HELPER:
		return IConsole::EAccessLevel::HELPER;
	};

	dbg_assert(false, "invalid auth level: %d", AuthLevel);
	dbg_break();
}

bool CServer::IsClientNameAvailable(int ClientId, const char *pNameRequest)
{
	// check for empty names
	if(!pNameRequest[0])
		return false;

	// check for names starting with /, as they can be abused to make people
	// write chat commands
	if(pNameRequest[0] == '/')
		return false;

	// make sure that two clients don't have the same name
	for(int i = 0; i < MAX_CLIENTS; i++)
	{
		if(i != ClientId && m_aClients[i].m_State >= CClient::STATE_READY)
		{
			if(str_utf8_comp_confusable(pNameRequest, m_aClients[i].m_aName) == 0)
				return false;
		}
	}

	return true;
}

bool CServer::SetClientNameImpl(int ClientId, const char *pNameRequest, bool Set)
{
	dbg_assert(0 <= ClientId && ClientId < MAX_CLIENTS, "invalid client id");
	if(m_aClients[ClientId].m_State < CClient::STATE_READY)
		return false;

	const CNameBan *pBanned = m_NameBans.IsBanned(pNameRequest);
	if(pBanned)
	{
		if(m_aClients[ClientId].m_State == CClient::STATE_READY && Set)
		{
			char aBuf[256];
			if(pBanned->m_aReason[0])
			{
				str_format(aBuf, sizeof(aBuf), "Kicked (your name is banned: %s)", pBanned->m_aReason);
			}
			else
			{
				str_copy(aBuf, "Kicked (your name is banned)");
			}
			Kick(ClientId, aBuf);
		}
		return false;
	}

	// trim the name
	char aTrimmedName[MAX_NAME_LENGTH];
	str_copy(aTrimmedName, str_utf8_skip_whitespaces(pNameRequest));
	str_utf8_trim_right(aTrimmedName);

	char aNameTry[MAX_NAME_LENGTH];
	str_copy(aNameTry, aTrimmedName);

	if(!IsClientNameAvailable(ClientId, aNameTry))
	{
		// auto rename
		for(int i = 1;; i++)
		{
			str_format(aNameTry, sizeof(aNameTry), "(%d)%s", i, aTrimmedName);
			if(IsClientNameAvailable(ClientId, aNameTry))
				break;
		}
	}

	bool Changed = str_comp(m_aClients[ClientId].m_aName, aNameTry) != 0;

	if(Set && Changed)
	{
		// set the client name
		str_copy(m_aClients[ClientId].m_aName, aNameTry);
		GameServer()->TeehistorianRecordPlayerName(ClientId, m_aClients[ClientId].m_aName);
	}

	return Changed;
}

bool CServer::SetClientClanImpl(int ClientId, const char *pClanRequest, bool Set)
{
	dbg_assert(0 <= ClientId && ClientId < MAX_CLIENTS, "invalid client id");
	if(m_aClients[ClientId].m_State < CClient::STATE_READY)
		return false;

	const CNameBan *pBanned = m_NameBans.IsBanned(pClanRequest);
	if(pBanned)
	{
		if(m_aClients[ClientId].m_State == CClient::STATE_READY && Set)
		{
			char aBuf[256];
			if(pBanned->m_aReason[0])
			{
				str_format(aBuf, sizeof(aBuf), "Kicked (your clan is banned: %s)", pBanned->m_aReason);
			}
			else
			{
				str_copy(aBuf, "Kicked (your clan is banned)");
			}
			Kick(ClientId, aBuf);
		}
		return false;
	}

	// trim the clan
	char aTrimmedClan[MAX_CLAN_LENGTH];
	str_copy(aTrimmedClan, str_utf8_skip_whitespaces(pClanRequest));
	str_utf8_trim_right(aTrimmedClan);

	bool Changed = str_comp(m_aClients[ClientId].m_aClan, aTrimmedClan) != 0;

	if(Set)
	{
		// set the client clan
		str_copy(m_aClients[ClientId].m_aClan, aTrimmedClan);
	}

	return Changed;
}

bool CServer::WouldClientNameChange(int ClientId, const char *pNameRequest)
{
	return SetClientNameImpl(ClientId, pNameRequest, false);
}

bool CServer::WouldClientClanChange(int ClientId, const char *pClanRequest)
{
	return SetClientClanImpl(ClientId, pClanRequest, false);
}

void CServer::SetClientName(int ClientId, const char *pName)
{
	SetClientNameImpl(ClientId, pName, true);
}

void CServer::SetClientClan(int ClientId, const char *pClan)
{
	SetClientClanImpl(ClientId, pClan, true);
}

void CServer::SetClientCountry(int ClientId, int Country)
{
	if(ClientId < 0 || ClientId >= MAX_CLIENTS || m_aClients[ClientId].m_State < CClient::STATE_READY)
		return;

	m_aClients[ClientId].m_Country = Country;
}

void CServer::SetClientScore(int ClientId, std::optional<int> Score)
{
	if(ClientId < 0 || ClientId >= MAX_CLIENTS || m_aClients[ClientId].m_State < CClient::STATE_READY)
		return;

	if(m_aClients[ClientId].m_Score != Score)
		ExpireServerInfo();

	m_aClients[ClientId].m_Score = Score;
}

void CServer::SetClientFlags(int ClientId, int Flags)
{
	if(ClientId < 0 || ClientId >= MAX_CLIENTS || m_aClients[ClientId].m_State < CClient::STATE_READY)
		return;

	m_aClients[ClientId].m_Flags = Flags;
}

void CServer::Kick(int ClientId, const char *pReason)
{
	if(ClientId < 0 || ClientId >= MAX_CLIENTS || m_aClients[ClientId].m_State == CClient::STATE_EMPTY)
	{
		Console()->Print(IConsole::OUTPUT_LEVEL_STANDARD, "server", "invalid client id to kick");
		return;
	}
	else if(m_RconClientId == ClientId)
	{
		Console()->Print(IConsole::OUTPUT_LEVEL_STANDARD, "server", "you can't kick yourself");
		return;
	}
	else if(GetAuthedState(ClientId) > m_RconAuthLevel)
	{
		Console()->Print(IConsole::OUTPUT_LEVEL_STANDARD, "server", "kick command denied");
		return;
	}

	m_NetServer.Drop(ClientId, pReason);
}

void CServer::Ban(int ClientId, int Seconds, const char *pReason, bool VerbatimReason)
{
	m_NetServer.NetBan()->BanAddr(ClientAddr(ClientId), Seconds, pReason, VerbatimReason);
}

void CServer::ReconnectClient(int ClientId)
{
	dbg_assert(0 <= ClientId && ClientId < MAX_CLIENTS, "invalid client id");

	if(GetClientVersion(ClientId) < VERSION_DDNET_RECONNECT)
	{
		RedirectClient(ClientId, m_NetServer.Address().port);
		return;
	}
	log_info("server", "telling client to reconnect, cid=%d", ClientId);

	CMsgPacker Msg(NETMSG_RECONNECT, true);
	SendMsg(&Msg, MSGFLAG_VITAL | MSGFLAG_FLUSH, ClientId);

	if(m_aClients[ClientId].m_State >= CClient::STATE_READY)
	{
		GameServer()->OnClientDrop(ClientId, "reconnect");
	}

	m_aClients[ClientId].m_RedirectDropTime = time_get() + time_freq() * 10;
	m_aClients[ClientId].m_State = CClient::STATE_REDIRECTED;
}

void CServer::RedirectClient(int ClientId, int Port)
{
	dbg_assert(0 <= ClientId && ClientId < MAX_CLIENTS, "invalid client id");

	bool SupportsRedirect = GetClientVersion(ClientId) >= VERSION_DDNET_REDIRECT;

	log_info("server", "redirecting client, cid=%d port=%d supported=%d", ClientId, Port, SupportsRedirect);

	if(!SupportsRedirect)
	{
		char aBuf[128];
		bool SamePort = Port == this->Port();
		str_format(aBuf, sizeof(aBuf), "Redirect unsupported: please connect to port %d", Port);
		Kick(ClientId, SamePort ? "Redirect unsupported: please reconnect" : aBuf);
		return;
	}

	CMsgPacker Msg(NETMSG_REDIRECT, true);
	Msg.AddInt(Port);
	SendMsg(&Msg, MSGFLAG_VITAL | MSGFLAG_FLUSH, ClientId);

	if(m_aClients[ClientId].m_State >= CClient::STATE_READY)
	{
		GameServer()->OnClientDrop(ClientId, "redirect");
	}

	m_aClients[ClientId].m_RedirectDropTime = time_get() + time_freq() * 10;
	m_aClients[ClientId].m_State = CClient::STATE_REDIRECTED;
}

int64_t CServer::TickStartTime(int Tick)
{
	return m_GameStartTime + (time_freq() * Tick) / TickSpeed();
}

int CServer::Init()
{
	for(auto &Client : m_aClients)
	{
		Client.m_State = CClient::STATE_EMPTY;
		Client.m_aName[0] = 0;
		Client.m_aClan[0] = 0;
		Client.m_Country = -1;
		Client.m_Snapshots.Init();
		Client.m_Traffic = 0;
		Client.m_TrafficSince = 0;
		Client.m_ShowIps = false;
		Client.m_DebugDummy = false;
		Client.m_AuthKey = -1;
		Client.m_Latency = 0;
		Client.m_Sixup = false;
		Client.m_RedirectDropTime = 0;
	}

	m_CurrentGameTick = MIN_TICK;

	m_AnnouncementLastLine = -1;
	mem_zero(m_aPrevStates, sizeof(m_aPrevStates));

	return 0;
}

void CServer::SendLogLine(const CLogMessage *pMessage)
{
	if(pMessage->m_Level <= IConsole::ToLogLevelFilter(g_Config.m_ConsoleOutputLevel))
	{
		SendRconLogLine(-1, pMessage);
	}
	if(pMessage->m_Level <= IConsole::ToLogLevelFilter(g_Config.m_EcOutputLevel))
	{
		m_Econ.Send(-1, pMessage->m_aLine);
	}
}

void CServer::SetRconCid(int ClientId)
{
	m_RconClientId = ClientId;
}

int CServer::GetAuthedState(int ClientId) const
{
	dbg_assert(ClientId >= 0 && ClientId < MAX_CLIENTS, "ClientId is not valid");
	dbg_assert(m_aClients[ClientId].m_State != CServer::CClient::STATE_EMPTY, "Client slot is empty");
	return m_AuthManager.KeyLevel(m_aClients[ClientId].m_AuthKey);
}

bool CServer::IsRconAuthed(int ClientId) const
{
	return GetAuthedState(ClientId) != AUTHED_NO;
}

bool CServer::IsRconAuthedAdmin(int ClientId) const
{
	return GetAuthedState(ClientId) == AUTHED_ADMIN;
}

const char *CServer::GetAuthName(int ClientId) const
{
	dbg_assert(ClientId >= 0 && ClientId < MAX_CLIENTS, "ClientId is not valid");
	dbg_assert(m_aClients[ClientId].m_State != CServer::CClient::STATE_EMPTY, "Client slot is empty");
	int Key = m_aClients[ClientId].m_AuthKey;
	dbg_assert(Key != -1, "Client not authed");
	return m_AuthManager.KeyIdent(Key);
}

bool CServer::HasAuthHidden(int ClientId) const
{
	dbg_assert(ClientId >= 0 && ClientId < MAX_CLIENTS, "ClientId is not valid");
	return m_aClients[ClientId].m_AuthHidden;
}

bool CServer::GetClientInfo(int ClientId, CClientInfo *pInfo) const
{
	dbg_assert(ClientId >= 0 && ClientId < MAX_CLIENTS, "ClientId is not valid");
	dbg_assert(pInfo != nullptr, "pInfo cannot be null");

	if(m_aClients[ClientId].m_State == CClient::STATE_INGAME)
	{
		pInfo->m_pName = m_aClients[ClientId].m_aName;
		pInfo->m_Latency = m_aClients[ClientId].m_Latency;
		pInfo->m_GotDDNetVersion = m_aClients[ClientId].m_DDNetVersionSettled;
		pInfo->m_DDNetVersion = m_aClients[ClientId].m_DDNetVersion >= 0 ? m_aClients[ClientId].m_DDNetVersion : VERSION_VANILLA;
		if(m_aClients[ClientId].m_GotDDNetVersionPacket)
		{
			pInfo->m_pConnectionId = &m_aClients[ClientId].m_ConnectionId;
			pInfo->m_pDDNetVersionStr = m_aClients[ClientId].m_aDDNetVersionStr;
		}
		else
		{
			pInfo->m_pConnectionId = nullptr;
			pInfo->m_pDDNetVersionStr = nullptr;
		}
		return true;
	}
	return false;
}

void CServer::SetClientDDNetVersion(int ClientId, int DDNetVersion)
{
	dbg_assert(ClientId >= 0 && ClientId < MAX_CLIENTS, "ClientId is not valid");

	if(m_aClients[ClientId].m_State == CClient::STATE_INGAME)
	{
		m_aClients[ClientId].m_DDNetVersion = DDNetVersion;
		m_aClients[ClientId].m_DDNetVersionSettled = true;
	}
}

const NETADDR *CServer::ClientAddr(int ClientId) const
{
	dbg_assert(ClientId >= 0 && ClientId < MAX_CLIENTS, "ClientId is not valid");
	dbg_assert(m_aClients[ClientId].m_State != CServer::CClient::STATE_EMPTY, "Client slot is empty");
	if(m_aClients[ClientId].m_DebugDummy)
	{
		return &m_aClients[ClientId].m_DebugDummyAddr;
	}
	return m_NetServer.ClientAddr(ClientId);
}

const std::array<char, NETADDR_MAXSTRSIZE> &CServer::ClientAddrStringImpl(int ClientId, bool IncludePort) const
{
	dbg_assert(ClientId >= 0 && ClientId < MAX_CLIENTS, "ClientId is not valid");
	dbg_assert(m_aClients[ClientId].m_State != CServer::CClient::STATE_EMPTY, "Client slot is empty");
	if(m_aClients[ClientId].m_DebugDummy)
	{
		return IncludePort ? m_aClients[ClientId].m_aDebugDummyAddrString : m_aClients[ClientId].m_aDebugDummyAddrStringNoPort;
	}
	return m_NetServer.ClientAddrString(ClientId, IncludePort);
}

const char *CServer::ClientName(int ClientId) const
{
	if(ClientId < 0 || ClientId >= MAX_CLIENTS || m_aClients[ClientId].m_State == CServer::CClient::STATE_EMPTY)
		return "(invalid)";
	if(m_aClients[ClientId].m_State == CServer::CClient::STATE_INGAME || m_aClients[ClientId].m_State == CServer::CClient::STATE_REDIRECTED)
		return m_aClients[ClientId].m_aName;
	else
		return "(connecting)";
}

const char *CServer::ClientClan(int ClientId) const
{
	if(ClientId < 0 || ClientId >= MAX_CLIENTS || m_aClients[ClientId].m_State == CServer::CClient::STATE_EMPTY)
		return "";
	if(m_aClients[ClientId].m_State == CServer::CClient::STATE_INGAME)
		return m_aClients[ClientId].m_aClan;
	else
		return "";
}

int CServer::ClientCountry(int ClientId) const
{
	if(ClientId < 0 || ClientId >= MAX_CLIENTS || m_aClients[ClientId].m_State == CServer::CClient::STATE_EMPTY)
		return -1;
	if(m_aClients[ClientId].m_State == CServer::CClient::STATE_INGAME)
		return m_aClients[ClientId].m_Country;
	else
		return -1;
}

bool CServer::ClientSlotEmpty(int ClientId) const
{
	return ClientId >= 0 && ClientId < MAX_CLIENTS && m_aClients[ClientId].m_State == CServer::CClient::STATE_EMPTY;
}

bool CServer::ClientIngame(int ClientId) const
{
	return ClientId >= 0 && ClientId < MAX_CLIENTS && m_aClients[ClientId].m_State == CServer::CClient::STATE_INGAME;
}

int CServer::Port() const
{
	return m_NetServer.Address().port;
}

int CServer::MaxClients() const
{
	return m_RunServer == UNINITIALIZED ? 0 : m_NetServer.MaxClients();
}

int CServer::ClientCount() const
{
	int ClientCount = 0;
	for(const auto &Client : m_aClients)
	{
		if(Client.m_State != CClient::STATE_EMPTY)
		{
			ClientCount++;
		}
	}

	return ClientCount;
}

int CServer::DistinctClientCount() const
{
	const NETADDR *apAddresses[MAX_CLIENTS];
	for(int i = 0; i < MAX_CLIENTS; i++)
	{
		// connecting clients with spoofed ips can clog slots without being ingame
		apAddresses[i] = ClientIngame(i) ? ClientAddr(i) : nullptr;
	}

	int ClientCount = 0;
	for(int i = 0; i < MAX_CLIENTS; i++)
	{
		if(apAddresses[i] == nullptr)
		{
			continue;
		}
		ClientCount++;
		for(int j = 0; j < i; j++)
		{
			if(apAddresses[j] != nullptr && !net_addr_comp_noport(apAddresses[i], apAddresses[j]))
			{
				ClientCount--;
				break;
			}
		}
	}
	return ClientCount;
}

int CServer::GetClientVersion(int ClientId) const
{
	// Assume latest client version for server demos
	if(ClientId == SERVER_DEMO_CLIENT)
		return DDNET_VERSION_NUMBER;

	CClientInfo Info;
	if(GetClientInfo(ClientId, &Info))
		return Info.m_DDNetVersion;
	return VERSION_NONE;
}

static inline bool RepackMsg(const CMsgPacker *pMsg, CPacker &Packer, bool Sixup)
{
	int MsgId = pMsg->m_MsgId;
	Packer.Reset();

	if(Sixup && !pMsg->m_NoTranslate)
	{
		if(pMsg->m_System)
		{
			if(MsgId >= OFFSET_UUID)
				;
			else if(MsgId >= NETMSG_MAP_CHANGE && MsgId <= NETMSG_MAP_DATA)
				;
			else if(MsgId >= NETMSG_CON_READY && MsgId <= NETMSG_INPUTTIMING)
				MsgId += 1;
			else if(MsgId == NETMSG_RCON_LINE)
				MsgId = protocol7::NETMSG_RCON_LINE;
			else if(MsgId >= NETMSG_PING && MsgId <= NETMSG_PING_REPLY)
				MsgId += 4;
			else if(MsgId >= NETMSG_RCON_CMD_ADD && MsgId <= NETMSG_RCON_CMD_REM)
				MsgId -= 11;
			else
			{
				log_error("net", "DROP send sys %d", MsgId);
				return false;
			}
		}
		else
		{
			if(MsgId >= 0 && MsgId < OFFSET_UUID)
				MsgId = Msg_SixToSeven(MsgId);

			if(MsgId < 0)
				return false;
		}
	}

	if(MsgId < OFFSET_UUID)
	{
		Packer.AddInt((MsgId << 1) | (pMsg->m_System ? 1 : 0));
	}
	else
	{
		Packer.AddInt(pMsg->m_System ? 1 : 0); // NETMSG_EX, NETMSGTYPE_EX
		g_UuidManager.PackUuid(MsgId, &Packer);
	}
	Packer.AddRaw(pMsg->Data(), pMsg->Size());

	return true;
}

int CServer::SendMsg(CMsgPacker *pMsg, int Flags, int ClientId)
{
	CNetChunk Packet;
	mem_zero(&Packet, sizeof(CNetChunk));
	if(Flags & MSGFLAG_VITAL)
		Packet.m_Flags |= NETSENDFLAG_VITAL;
	if(Flags & MSGFLAG_FLUSH)
		Packet.m_Flags |= NETSENDFLAG_FLUSH;

	if(ClientId < 0)
	{
		CPacker Pack6, Pack7;
		if(!RepackMsg(pMsg, Pack6, false))
			return -1;
		if(!RepackMsg(pMsg, Pack7, true))
			return -1;

		// write message to demo recorders
		if(!(Flags & MSGFLAG_NORECORD))
		{
			for(auto &Recorder : m_aDemoRecorder)
				if(Recorder.IsRecording())
					Recorder.RecordMessage(Pack6.Data(), Pack6.Size());
		}

		if(!(Flags & MSGFLAG_NOSEND))
		{
			for(int i = 0; i < MAX_CLIENTS; i++)
			{
				if(m_aClients[i].m_State == CClient::STATE_INGAME)
				{
					CPacker *pPack = m_aClients[i].m_Sixup ? &Pack7 : &Pack6;
					Packet.m_pData = pPack->Data();
					Packet.m_DataSize = pPack->Size();
					Packet.m_ClientId = i;
					if(Antibot()->OnEngineServerMessage(i, Packet.m_pData, Packet.m_DataSize, Flags))
					{
						continue;
					}
					m_NetServer.Send(&Packet);
				}
			}
		}
	}
	else
	{
		CPacker Pack;
		if(!RepackMsg(pMsg, Pack, m_aClients[ClientId].m_Sixup))
			return -1;

		Packet.m_ClientId = ClientId;
		Packet.m_pData = Pack.Data();
		Packet.m_DataSize = Pack.Size();

		if(Antibot()->OnEngineServerMessage(ClientId, Packet.m_pData, Packet.m_DataSize, Flags))
		{
			return 0;
		}

		// write message to demo recorders
		if(!(Flags & MSGFLAG_NORECORD))
		{
			if(m_aDemoRecorder[ClientId].IsRecording())
				m_aDemoRecorder[ClientId].RecordMessage(Pack.Data(), Pack.Size());
			if(m_aDemoRecorder[RECORDER_MANUAL].IsRecording())
				m_aDemoRecorder[RECORDER_MANUAL].RecordMessage(Pack.Data(), Pack.Size());
			if(m_aDemoRecorder[RECORDER_AUTO].IsRecording())
				m_aDemoRecorder[RECORDER_AUTO].RecordMessage(Pack.Data(), Pack.Size());
		}

		if(!(Flags & MSGFLAG_NOSEND))
			m_NetServer.Send(&Packet);
	}

	return 0;
}

void CServer::SendMsgRaw(int ClientId, const void *pData, int Size, int Flags)
{
	CNetChunk Packet;
	mem_zero(&Packet, sizeof(CNetChunk));
	Packet.m_ClientId = ClientId;
	Packet.m_pData = pData;
	Packet.m_DataSize = Size;
	Packet.m_Flags = 0;
	if(Flags & MSGFLAG_VITAL)
	{
		Packet.m_Flags |= NETSENDFLAG_VITAL;
	}
	if(Flags & MSGFLAG_FLUSH)
	{
		Packet.m_Flags |= NETSENDFLAG_FLUSH;
	}
	m_NetServer.Send(&Packet);
}

void CServer::DoSnapshot()
{
	bool IsGlobalSnap = Config()->m_SvHighBandwidth || (m_CurrentGameTick % 2) == 0;

	if(m_aDemoRecorder[RECORDER_MANUAL].IsRecording() || m_aDemoRecorder[RECORDER_AUTO].IsRecording())
	{
		// create snapshot for demo recording
		char aData[CSnapshot::MAX_SIZE];

		// build snap and possibly add some messages
		m_SnapshotBuilder.Init();
		GameServer()->OnSnap(-1, IsGlobalSnap);
		int SnapshotSize = m_SnapshotBuilder.Finish(aData);

		// write snapshot
		if(m_aDemoRecorder[RECORDER_MANUAL].IsRecording())
			m_aDemoRecorder[RECORDER_MANUAL].RecordSnapshot(Tick(), aData, SnapshotSize);
		if(m_aDemoRecorder[RECORDER_AUTO].IsRecording())
			m_aDemoRecorder[RECORDER_AUTO].RecordSnapshot(Tick(), aData, SnapshotSize);
	}

	// create snapshots for all clients
	for(int i = 0; i < MaxClients(); i++)
	{
		// client must be ingame to receive snapshots
		if(m_aClients[i].m_State != CClient::STATE_INGAME)
			continue;

		// this client is trying to recover, don't spam snapshots
		if(m_aClients[i].m_SnapRate == CClient::SNAPRATE_RECOVER && (Tick() % TickSpeed()) != 0)
			continue;

		// this client is trying to recover, don't spam snapshots
		if(m_aClients[i].m_SnapRate == CClient::SNAPRATE_INIT && (Tick() % 10) != 0)
			continue;

		// only allow clients with forced high bandwidth on spectate to receive snapshots on non-global ticks
		if(!IsGlobalSnap && !(m_aClients[i].m_ForceHighBandwidthOnSpectate && GameServer()->IsClientHighBandwidth(i)))
		{
			// <FoxNet
			if(IsSixup(i))
				continue;
			if(!m_aClients[i].m_HighBandwidth)
				continue;
			// FoxNet>
		}

		{
			m_SnapshotBuilder.Init(m_aClients[i].m_Sixup);

			// only snap events on global ticks
			GameServer()->OnSnap(i, IsGlobalSnap);

			// finish snapshot
			char aData[CSnapshot::MAX_SIZE];
			CSnapshot *pData = (CSnapshot *)aData; // Fix compiler warning for strict-aliasing
			int SnapshotSize = m_SnapshotBuilder.Finish(pData);

			if(m_aDemoRecorder[i].IsRecording())
			{
				// write snapshot
				m_aDemoRecorder[i].RecordSnapshot(Tick(), aData, SnapshotSize);
			}

			int Crc = pData->Crc();

			// remove old snapshots
			// keep 3 seconds worth of snapshots
			m_aClients[i].m_Snapshots.PurgeUntil(m_CurrentGameTick - TickSpeed() * 3);

			// save the snapshot
			m_aClients[i].m_Snapshots.Add(m_CurrentGameTick, time_get(), SnapshotSize, pData, 0, nullptr);

			// find snapshot that we can perform delta against
			int DeltaTick = -1;
			const CSnapshot *pDeltashot = CSnapshot::EmptySnapshot();
			{
				int DeltashotSize = m_aClients[i].m_Snapshots.Get(m_aClients[i].m_LastAckedSnapshot, nullptr, &pDeltashot, nullptr);
				if(DeltashotSize >= 0)
					DeltaTick = m_aClients[i].m_LastAckedSnapshot;
				else
				{
					// no acked package found, force client to recover rate
					if(m_aClients[i].m_SnapRate == CClient::SNAPRATE_FULL)
						m_aClients[i].m_SnapRate = CClient::SNAPRATE_RECOVER;
				}
			}

			// create delta
			m_SnapshotDelta.SetStaticsize(protocol7::NETEVENTTYPE_SOUNDWORLD, m_aClients[i].m_Sixup);
			m_SnapshotDelta.SetStaticsize(protocol7::NETEVENTTYPE_DAMAGE, m_aClients[i].m_Sixup);
			char aDeltaData[CSnapshot::MAX_SIZE];
			int DeltaSize = m_SnapshotDelta.CreateDelta(pDeltashot, pData, aDeltaData);

			if(DeltaSize)
			{
				// compress it
				const int MaxSize = MAX_SNAPSHOT_PACKSIZE;

				char aCompData[CSnapshot::MAX_SIZE];
				SnapshotSize = CVariableInt::Compress(aDeltaData, DeltaSize, aCompData, sizeof(aCompData));
				int NumPackets = (SnapshotSize + MaxSize - 1) / MaxSize;

				for(int n = 0, Left = SnapshotSize; Left > 0; n++)
				{
					int Chunk = Left < MaxSize ? Left : MaxSize;
					Left -= Chunk;

					if(NumPackets == 1)
					{
						CMsgPacker Msg(NETMSG_SNAPSINGLE, true);
						Msg.AddInt(m_CurrentGameTick);
						Msg.AddInt(m_CurrentGameTick - DeltaTick);
						Msg.AddInt(Crc);
						Msg.AddInt(Chunk);
						Msg.AddRaw(&aCompData[n * MaxSize], Chunk);
						SendMsg(&Msg, MSGFLAG_FLUSH, i);
					}
					else
					{
						CMsgPacker Msg(NETMSG_SNAP, true);
						Msg.AddInt(m_CurrentGameTick);
						Msg.AddInt(m_CurrentGameTick - DeltaTick);
						Msg.AddInt(NumPackets);
						Msg.AddInt(n);
						Msg.AddInt(Crc);
						Msg.AddInt(Chunk);
						Msg.AddRaw(&aCompData[n * MaxSize], Chunk);
						SendMsg(&Msg, MSGFLAG_FLUSH, i);
					}
				}
			}
			else
			{
				CMsgPacker Msg(NETMSG_SNAPEMPTY, true);
				Msg.AddInt(m_CurrentGameTick);
				Msg.AddInt(m_CurrentGameTick - DeltaTick);
				SendMsg(&Msg, MSGFLAG_FLUSH, i);
			}
		}
	}

	if(IsGlobalSnap)
	{
		GameServer()->OnPostGlobalSnap();
	}
}

int CServer::ClientRejoinCallback(int ClientId, void *pUser)
{
	CServer *pThis = (CServer *)pUser;

	pThis->m_aClients[ClientId].m_AuthKey = -1;
	pThis->m_aClients[ClientId].m_pRconCmdToSend = nullptr;
	pThis->m_aClients[ClientId].m_MaplistEntryToSend = CClient::MAPLIST_UNINITIALIZED;
	pThis->m_aClients[ClientId].m_DDNetVersion = VERSION_NONE;
	pThis->m_aClients[ClientId].m_GotDDNetVersionPacket = false;
	pThis->m_aClients[ClientId].m_DDNetVersionSettled = false;

	pThis->m_aClients[ClientId].Reset();

	pThis->GameServer()->TeehistorianRecordPlayerRejoin(ClientId);
	pThis->Antibot()->OnEngineClientDrop(ClientId, "rejoin");
	pThis->Antibot()->OnEngineClientJoin(ClientId);

	pThis->SendMap(ClientId);

	return 0;
}

int CServer::NewClientNoAuthCallback(int ClientId, void *pUser)
{
	CServer *pThis = (CServer *)pUser;

	pThis->m_aClients[ClientId].m_DnsblState = EDnsblState::NONE;

	pThis->m_aClients[ClientId].m_State = CClient::STATE_CONNECTING;
	pThis->m_aClients[ClientId].m_aName[0] = 0;
	pThis->m_aClients[ClientId].m_aClan[0] = 0;
	pThis->m_aClients[ClientId].m_Country = -1;
	pThis->m_aClients[ClientId].m_AuthKey = -1;
	pThis->m_aClients[ClientId].m_AuthTries = 0;
	pThis->m_aClients[ClientId].m_AuthHidden = false;
	pThis->m_aClients[ClientId].m_pRconCmdToSend = nullptr;
	pThis->m_aClients[ClientId].m_MaplistEntryToSend = CClient::MAPLIST_UNINITIALIZED;
	pThis->m_aClients[ClientId].m_ShowIps = false;
	pThis->m_aClients[ClientId].m_DebugDummy = false;
	pThis->m_aClients[ClientId].m_ForceHighBandwidthOnSpectate = false;
	pThis->m_aClients[ClientId].m_DDNetVersion = VERSION_NONE;
	pThis->m_aClients[ClientId].m_GotDDNetVersionPacket = false;
	pThis->m_aClients[ClientId].m_DDNetVersionSettled = false;
	pThis->m_aClients[ClientId].Reset();

	pThis->GameServer()->TeehistorianRecordPlayerJoin(ClientId, false);
	pThis->Antibot()->OnEngineClientJoin(ClientId);

	pThis->SendCapabilities(ClientId);
	pThis->SendMap(ClientId);
#if defined(CONF_FAMILY_UNIX)
	pThis->SendConnLoggingCommand(OPEN_SESSION, pThis->ClientAddr(ClientId));
#endif
	// <FoxNet
	pThis->m_aClients[ClientId].ResetContent();
	// FoxNet>
	return 0;
}

int CServer::NewClientCallback(int ClientId, void *pUser, bool Sixup)
{
	CServer *pThis = (CServer *)pUser;
	pThis->m_aClients[ClientId].m_State = CClient::STATE_PREAUTH;
	pThis->m_aClients[ClientId].m_DnsblState = EDnsblState::NONE;
	pThis->m_aClients[ClientId].m_aName[0] = 0;
	pThis->m_aClients[ClientId].m_aClan[0] = 0;
	pThis->m_aClients[ClientId].m_Country = -1;
	pThis->m_aClients[ClientId].m_AuthKey = -1;
	pThis->m_aClients[ClientId].m_AuthTries = 0;
	pThis->m_aClients[ClientId].m_AuthHidden = false;
	pThis->m_aClients[ClientId].m_pRconCmdToSend = nullptr;
	pThis->m_aClients[ClientId].m_MaplistEntryToSend = CClient::MAPLIST_UNINITIALIZED;
	pThis->m_aClients[ClientId].m_Traffic = 0;
	pThis->m_aClients[ClientId].m_TrafficSince = 0;
	pThis->m_aClients[ClientId].m_ShowIps = false;
	pThis->m_aClients[ClientId].m_DebugDummy = false;
	pThis->m_aClients[ClientId].m_ForceHighBandwidthOnSpectate = false;
	pThis->m_aClients[ClientId].m_DDNetVersion = VERSION_NONE;
	pThis->m_aClients[ClientId].m_GotDDNetVersionPacket = false;
	pThis->m_aClients[ClientId].m_DDNetVersionSettled = false;
	pThis->m_aClients[ClientId].Reset();
	pThis->m_aClients[ClientId].m_Sixup = Sixup;

	pThis->GameServer()->TeehistorianRecordPlayerJoin(ClientId, Sixup);
	pThis->Antibot()->OnEngineClientJoin(ClientId);

#if defined(CONF_FAMILY_UNIX)
	pThis->SendConnLoggingCommand(OPEN_SESSION, pThis->ClientAddr(ClientId));
#endif
	// <FoxNet
	pThis->m_aClients[ClientId].ResetContent();
	// FoxNet>
	return 0;
}

void CServer::InitDnsbl(int ClientId)
{
	NETADDR Addr = *ClientAddr(ClientId);

	// TODO: support ipv6
	if(Addr.type != NETTYPE_IPV4)
		return;

	// build dnsbl host lookup
	char aBuf[256];
	if(Config()->m_SvDnsblKey[0] == '\0')
	{
		// without key
		str_format(aBuf, sizeof(aBuf), "%d.%d.%d.%d.%s", Addr.ip[3], Addr.ip[2], Addr.ip[1], Addr.ip[0], Config()->m_SvDnsblHost);
	}
	else
	{
		// with key
		str_format(aBuf, sizeof(aBuf), "%s.%d.%d.%d.%d.%s", Config()->m_SvDnsblKey, Addr.ip[3], Addr.ip[2], Addr.ip[1], Addr.ip[0], Config()->m_SvDnsblHost);
	}

	m_aClients[ClientId].m_pDnsblLookup = std::make_shared<CHostLookup>(aBuf, NETTYPE_IPV4);
	Engine()->AddJob(m_aClients[ClientId].m_pDnsblLookup);
	m_aClients[ClientId].m_DnsblState = EDnsblState::PENDING;
}

#ifdef CONF_FAMILY_UNIX
void CServer::SendConnLoggingCommand(CONN_LOGGING_CMD Cmd, const NETADDR *pAddr)
{
	if(!Config()->m_SvConnLoggingServer[0] || !m_ConnLoggingSocketCreated)
		return;

	// pack the data and send it
	unsigned char aData[23] = {0};
	aData[0] = Cmd;
	mem_copy(&aData[1], &pAddr->type, 4);
	mem_copy(&aData[5], pAddr->ip, 16);
	mem_copy(&aData[21], &pAddr->port, 2);

	net_unix_send(m_ConnLoggingSocket, &m_ConnLoggingDestAddr, aData, sizeof(aData));
}
#endif

int CServer::DelClientCallback(int ClientId, const char *pReason, void *pUser)
{
	CServer *pThis = (CServer *)pUser;

	char aBuf[256];
	str_format(aBuf, sizeof(aBuf), "client dropped. cid=%d addr=<{%s}> reason='%s'", ClientId, pThis->ClientAddrString(ClientId, true), pReason);
	pThis->Console()->Print(IConsole::OUTPUT_LEVEL_ADDINFO, "server", aBuf);

#if defined(CONF_FAMILY_UNIX)
	// Make copy of address because the client slot will be empty at the end of the function
	const NETADDR Addr = *pThis->ClientAddr(ClientId);
#endif

	// notify the mod about the drop
	if(pThis->m_aClients[ClientId].m_State >= CClient::STATE_READY)
		pThis->GameServer()->OnClientDrop(ClientId, pReason);

	pThis->m_aClients[ClientId].m_State = CClient::STATE_EMPTY;
	pThis->m_aClients[ClientId].m_aName[0] = 0;
	pThis->m_aClients[ClientId].m_aClan[0] = 0;
	pThis->m_aClients[ClientId].m_Country = -1;
	pThis->m_aClients[ClientId].m_AuthKey = -1;
	pThis->m_aClients[ClientId].m_AuthTries = 0;
	pThis->m_aClients[ClientId].m_AuthHidden = false;
	pThis->m_aClients[ClientId].m_pRconCmdToSend = nullptr;
	pThis->m_aClients[ClientId].m_MaplistEntryToSend = CClient::MAPLIST_UNINITIALIZED;
	pThis->m_aClients[ClientId].m_Traffic = 0;
	pThis->m_aClients[ClientId].m_TrafficSince = 0;
	pThis->m_aClients[ClientId].m_ShowIps = false;
	pThis->m_aClients[ClientId].m_DebugDummy = false;
	pThis->m_aClients[ClientId].m_ForceHighBandwidthOnSpectate = false;
	pThis->m_aPrevStates[ClientId] = CClient::STATE_EMPTY;
	pThis->m_aClients[ClientId].m_Snapshots.PurgeAll();
	pThis->m_aClients[ClientId].m_Sixup = false;
	pThis->m_aClients[ClientId].m_RedirectDropTime = 0;
	pThis->m_aClients[ClientId].m_HasPersistentData = false;

	pThis->GameServer()->TeehistorianRecordPlayerDrop(ClientId, pReason);
	pThis->Antibot()->OnEngineClientDrop(ClientId, pReason);
#if defined(CONF_FAMILY_UNIX)
	pThis->SendConnLoggingCommand(CLOSE_SESSION, &Addr);
#endif
	// <FoxNet
	pThis->m_aClients[ClientId].ResetContent();
	// FoxNet>
	return 0;
}

void CServer::SendRconType(int ClientId, bool UsernameReq)
{
	CMsgPacker Msg(NETMSG_RCONTYPE, true);
	Msg.AddInt(UsernameReq);
	SendMsg(&Msg, MSGFLAG_VITAL, ClientId);
}

void CServer::GetMapInfo(char *pMapName, int MapNameSize, int *pMapSize, SHA256_DIGEST *pMapSha256, int *pMapCrc)
{
	str_copy(pMapName, GetMapName(), MapNameSize);
	*pMapSize = m_aCurrentMapSize[MAP_TYPE_SIX];
	*pMapSha256 = m_aCurrentMapSha256[MAP_TYPE_SIX];
	*pMapCrc = m_aCurrentMapCrc[MAP_TYPE_SIX];
}

void CServer::SendCapabilities(int ClientId)
{
	CMsgPacker Msg(NETMSG_CAPABILITIES, true);
	Msg.AddInt(SERVERCAP_CURVERSION); // version
	Msg.AddInt(SERVERCAPFLAG_DDNET | SERVERCAPFLAG_CHATTIMEOUTCODE | SERVERCAPFLAG_ANYPLAYERFLAG | SERVERCAPFLAG_PINGEX | SERVERCAPFLAG_ALLOWDUMMY | SERVERCAPFLAG_SYNCWEAPONINPUT); // flags
	SendMsg(&Msg, MSGFLAG_VITAL, ClientId);
}

void CServer::SendMap(int ClientId)
{
	int MapType = IsSixup(ClientId) ? MAP_TYPE_SIXUP : MAP_TYPE_SIX;
	{
		CMsgPacker Msg(NETMSG_MAP_DETAILS, true);
		Msg.AddString(GetMapName(), 0);
		Msg.AddRaw(&m_aCurrentMapSha256[MapType].data, sizeof(m_aCurrentMapSha256[MapType].data));
		Msg.AddInt(m_aCurrentMapCrc[MapType]);
		Msg.AddInt(m_aCurrentMapSize[MapType]);
		if(m_aMapDownloadUrl[0])
		{
			Msg.AddString(m_aMapDownloadUrl, 0);
		}
		else
		{
			Msg.AddString("", 0);
		}
		SendMsg(&Msg, MSGFLAG_VITAL, ClientId);
	}
	{
		CMsgPacker Msg(NETMSG_MAP_CHANGE, true);
		Msg.AddString(GetMapName(), 0);
		Msg.AddInt(m_aCurrentMapCrc[MapType]);
		Msg.AddInt(m_aCurrentMapSize[MapType]);
		if(MapType == MAP_TYPE_SIXUP)
		{
			Msg.AddInt(Config()->m_SvMapWindow);
			Msg.AddInt(1024 - 128);
			Msg.AddRaw(m_aCurrentMapSha256[MapType].data, sizeof(m_aCurrentMapSha256[MapType].data));
		}
		SendMsg(&Msg, MSGFLAG_VITAL | MSGFLAG_FLUSH, ClientId);
	}

	m_aClients[ClientId].m_NextMapChunk = 0;
}

void CServer::SendMapData(int ClientId, int Chunk)
{
	int MapType = IsSixup(ClientId) ? MAP_TYPE_SIXUP : MAP_TYPE_SIX;
	unsigned int ChunkSize = 1024 - 128;
	unsigned int Offset = Chunk * ChunkSize;
	int Last = 0;

	// drop faulty map data requests
	if(Chunk < 0 || Offset > m_aCurrentMapSize[MapType])
		return;

	if(Offset + ChunkSize >= m_aCurrentMapSize[MapType])
	{
		ChunkSize = m_aCurrentMapSize[MapType] - Offset;
		Last = 1;
	}

	CMsgPacker Msg(NETMSG_MAP_DATA, true);
	if(MapType == MAP_TYPE_SIX)
	{
		Msg.AddInt(Last);
		Msg.AddInt(m_aCurrentMapCrc[MAP_TYPE_SIX]);
		Msg.AddInt(Chunk);
		Msg.AddInt(ChunkSize);
	}
	Msg.AddRaw(&m_apCurrentMapData[MapType][Offset], ChunkSize);
	SendMsg(&Msg, MSGFLAG_VITAL | MSGFLAG_FLUSH, ClientId);

	if(Config()->m_Debug)
	{
		char aBuf[256];
		str_format(aBuf, sizeof(aBuf), "sending chunk %d with size %d", Chunk, ChunkSize);
		Console()->Print(IConsole::OUTPUT_LEVEL_DEBUG, "server", aBuf);
	}
}

void CServer::SendMapReload(int ClientId)
{
	CMsgPacker Msg(NETMSG_MAP_RELOAD, true);
	SendMsg(&Msg, MSGFLAG_VITAL | MSGFLAG_FLUSH, ClientId);
}

void CServer::SendConnectionReady(int ClientId)
{
	CMsgPacker Msg(NETMSG_CON_READY, true);
	SendMsg(&Msg, MSGFLAG_VITAL | MSGFLAG_FLUSH, ClientId);
}

void CServer::SendRconLine(int ClientId, const char *pLine)
{
	CMsgPacker Msg(NETMSG_RCON_LINE, true);
	Msg.AddString(pLine, 512);
	SendMsg(&Msg, MSGFLAG_VITAL, ClientId);
}

void CServer::SendRconLogLine(int ClientId, const CLogMessage *pMessage)
{
	const char *pLine = pMessage->m_aLine;
	const char *pStart = str_find(pLine, "<{");
	const char *pEnd = pStart == nullptr ? nullptr : str_find(pStart + 2, "}>");
	const char *pLineWithoutIps;
	char aLine[512];
	char aLineWithoutIps[512];
	aLine[0] = '\0';
	aLineWithoutIps[0] = '\0';

	if(pStart == nullptr || pEnd == nullptr)
	{
		pLineWithoutIps = pLine;
	}
	else
	{
		str_append(aLine, pLine, pStart - pLine + 1);
		str_append(aLine, pStart + 2, pStart - pLine + pEnd - pStart - 1);
		str_append(aLine, pEnd + 2);

		str_append(aLineWithoutIps, pLine, pStart - pLine + 1);
		str_append(aLineWithoutIps, "XXX");
		str_append(aLineWithoutIps, pEnd + 2);

		pLine = aLine;
		pLineWithoutIps = aLineWithoutIps;
	}

	if(ClientId == -1)
	{
		for(int i = 0; i < MAX_CLIENTS; i++)
		{
			if(m_aClients[i].m_State != CClient::STATE_EMPTY && IsRconAuthedAdmin(i))
				SendRconLine(i, m_aClients[i].m_ShowIps ? pLine : pLineWithoutIps);
		}
	}
	else
	{
		if(m_aClients[ClientId].m_State != CClient::STATE_EMPTY)
			SendRconLine(ClientId, m_aClients[ClientId].m_ShowIps ? pLine : pLineWithoutIps);
	}
}

void CServer::SendRconCmdAdd(const IConsole::ICommandInfo *pCommandInfo, int ClientId)
{
	CMsgPacker Msg(NETMSG_RCON_CMD_ADD, true);
	Msg.AddString(pCommandInfo->Name(), IConsole::TEMPCMD_NAME_LENGTH);
	Msg.AddString(pCommandInfo->Help(), IConsole::TEMPCMD_HELP_LENGTH);
	Msg.AddString(pCommandInfo->Params(), IConsole::TEMPCMD_PARAMS_LENGTH);
	SendMsg(&Msg, MSGFLAG_VITAL, ClientId);
}

void CServer::SendRconCmdRem(const IConsole::ICommandInfo *pCommandInfo, int ClientId)
{
	CMsgPacker Msg(NETMSG_RCON_CMD_REM, true);
	Msg.AddString(pCommandInfo->Name(), IConsole::TEMPCMD_NAME_LENGTH);
	SendMsg(&Msg, MSGFLAG_VITAL, ClientId);
}

void CServer::SendRconCmdGroupStart(int ClientId)
{
	CMsgPacker Msg(NETMSG_RCON_CMD_GROUP_START, true);
	Msg.AddInt(NumRconCommands(ClientId));
	SendMsg(&Msg, MSGFLAG_VITAL, ClientId);
}

void CServer::SendRconCmdGroupEnd(int ClientId)
{
	CMsgPacker Msg(NETMSG_RCON_CMD_GROUP_END, true);
	SendMsg(&Msg, MSGFLAG_VITAL, ClientId);
}

int CServer::NumRconCommands(int ClientId)
{
	int Num = 0;
	const IConsole::EAccessLevel AccessLevel = ConsoleAccessLevel(ClientId);
	for(const IConsole::ICommandInfo *pCmd = Console()->FirstCommandInfo(AccessLevel, CFGFLAG_SERVER);
		pCmd; pCmd = pCmd->NextCommandInfo(AccessLevel, CFGFLAG_SERVER))
	{
		Num++;
	}
	return Num;
}

void CServer::UpdateClientRconCommands()
{
<<<<<<< HEAD
	for(int ClientId = 0; ClientId < MAX_CLIENTS; ClientId++)
=======
	CClient &Client = m_aClients[ClientId];
	if(Client.m_State != CClient::STATE_INGAME ||
		!IsRconAuthed(ClientId) ||
		Client.m_pRconCmdToSend == nullptr)
	{
		return;
	}

	const IConsole::EAccessLevel AccessLevel = ConsoleAccessLevel(ClientId);
	for(int i = 0; i < MAX_RCONCMD_SEND && Client.m_pRconCmdToSend; ++i)
>>>>>>> fd73bb6d
	{
		if(m_aClients[ClientId].m_State != CClient::STATE_EMPTY && IsRconAuthed(ClientId))
		{
			const int AccessLevel = ConsoleAccessLevel(ClientId);
			for(int i = 0; i < MAX_RCONCMD_SEND && m_aClients[ClientId].m_pRconCmdToSend; ++i)
			{
				SendRconCmdAdd(m_aClients[ClientId].m_pRconCmdToSend, ClientId);
				m_aClients[ClientId].m_pRconCmdToSend = m_aClients[ClientId].m_pRconCmdToSend->NextCommandInfo(AccessLevel, CFGFLAG_SERVER);
				if(m_aClients[ClientId].m_pRconCmdToSend == nullptr)
				{
					CMsgPacker Msg(NETMSG_RCON_CMD_GROUP_END, true);
					SendMsg(&Msg, MSGFLAG_VITAL, ClientId);
				}
			}
		}
	}
}

CServer::CMaplistEntry::CMaplistEntry(const char *pName)
{
	str_copy(m_aName, pName);
}

bool CServer::CMaplistEntry::operator<(const CMaplistEntry &Other) const
{
	return str_comp_filenames(m_aName, Other.m_aName) < 0;
}

void CServer::SendMaplistGroupStart(int ClientId)
{
	CMsgPacker Msg(NETMSG_MAPLIST_GROUP_START, true);
	Msg.AddInt(m_vMaplistEntries.size());
	SendMsg(&Msg, MSGFLAG_VITAL, ClientId);
}

void CServer::SendMaplistGroupEnd(int ClientId)
{
	CMsgPacker Msg(NETMSG_MAPLIST_GROUP_END, true);
	SendMsg(&Msg, MSGFLAG_VITAL, ClientId);
}

void CServer::UpdateClientMaplistEntries(int ClientId)
{
	CClient &Client = m_aClients[ClientId];
	if(Client.m_State != CClient::STATE_INGAME ||
		!IsRconAuthed(ClientId) ||
		Client.m_Sixup ||
		Client.m_pRconCmdToSend != nullptr || // wait for command sending
		Client.m_MaplistEntryToSend == CClient::MAPLIST_DISABLED ||
		Client.m_MaplistEntryToSend == CClient::MAPLIST_DONE)
	{
		return;
	}

	if(Client.m_MaplistEntryToSend == CClient::MAPLIST_UNINITIALIZED)
	{
		static const char *const MAP_COMMANDS[] = {"sv_map", "change_map"};
		const IConsole::EAccessLevel AccessLevel = ConsoleAccessLevel(ClientId);
		const bool MapCommandAllowed = std::any_of(std::begin(MAP_COMMANDS), std::end(MAP_COMMANDS), [&](const char *pMapCommand) {
			const IConsole::ICommandInfo *pInfo = Console()->GetCommandInfo(pMapCommand, CFGFLAG_SERVER, false);
			dbg_assert(pInfo != nullptr, "Map command not found");
			return AccessLevel <= pInfo->GetAccessLevel();
		});
		if(MapCommandAllowed)
		{
			Client.m_MaplistEntryToSend = 0;
			SendMaplistGroupStart(ClientId);
		}
		else
		{
			Client.m_MaplistEntryToSend = CClient::MAPLIST_DISABLED;
			return;
		}
	}

	if((size_t)Client.m_MaplistEntryToSend < m_vMaplistEntries.size())
	{
		CMsgPacker Msg(NETMSG_MAPLIST_ADD, true);
		int Limit = NET_MAX_PAYLOAD - 128;
		while((size_t)Client.m_MaplistEntryToSend < m_vMaplistEntries.size())
		{
			// Space for null termination not included in Limit
			const int SizeBefore = Msg.Size();
			Msg.AddString(m_vMaplistEntries[Client.m_MaplistEntryToSend].m_aName, Limit - 1, false);
			if(Msg.Error())
			{
				break;
			}
			Limit -= Msg.Size() - SizeBefore;
			if(Limit <= 1)
			{
				break;
			}
			++Client.m_MaplistEntryToSend;
		}
		SendMsg(&Msg, MSGFLAG_VITAL, ClientId);
	}

	if((size_t)Client.m_MaplistEntryToSend >= m_vMaplistEntries.size())
	{
		SendMaplistGroupEnd(ClientId);
		Client.m_MaplistEntryToSend = CClient::MAPLIST_DONE;
	}
}

static inline int MsgFromSixup(int Msg, bool System)
{
	if(System)
	{
		if(Msg == NETMSG_INFO)
			;
		else if(Msg >= 14 && Msg <= 15)
			Msg += 11;
		else if(Msg >= 18 && Msg <= 28)
			Msg = NETMSG_READY + Msg - 18;
		else if(Msg < OFFSET_UUID)
			return -1;
	}

	return Msg;
}

bool CServer::CheckReservedSlotAuth(int ClientId, const char *pPassword)
{
	char aBuf[256];

	if(Config()->m_SvReservedSlotsPass[0] && !str_comp(Config()->m_SvReservedSlotsPass, pPassword))
	{
		str_format(aBuf, sizeof(aBuf), "cid=%d joining reserved slot with reserved pass", ClientId);
		Console()->Print(IConsole::OUTPUT_LEVEL_STANDARD, "server", aBuf);
		return true;
	}

	// "^([^:]*):(.*)$"
	if(Config()->m_SvReservedSlotsAuthLevel != 4)
	{
		char aName[sizeof(Config()->m_Password)];
		const char *pInnerPassword = str_next_token(pPassword, ":", aName, sizeof(aName));
		if(!pInnerPassword)
		{
			return false;
		}
		int Slot = m_AuthManager.FindKey(aName);
		if(m_AuthManager.CheckKey(Slot, pInnerPassword + 1) && m_AuthManager.KeyLevel(Slot) >= Config()->m_SvReservedSlotsAuthLevel)
		{
			str_format(aBuf, sizeof(aBuf), "cid=%d joining reserved slot with key=%s", ClientId, m_AuthManager.KeyIdent(Slot));
			Console()->Print(IConsole::OUTPUT_LEVEL_STANDARD, "server", aBuf);
			return true;
		}
	}

	return false;
}

void CServer::ProcessClientPacket(CNetChunk *pPacket)
{
	int ClientId = pPacket->m_ClientId;
	CUnpacker Unpacker;
	Unpacker.Reset(pPacket->m_pData, pPacket->m_DataSize);
	CMsgPacker Packer(NETMSG_EX, true);

	// unpack msgid and system flag
	int Msg;
	bool Sys;
	CUuid Uuid;

	int Result = UnpackMessageId(&Msg, &Sys, &Uuid, &Unpacker, &Packer);
	if(Result == UNPACKMESSAGE_ERROR)
	{
		return;
	}

	if(m_aClients[ClientId].m_Sixup && (Msg = MsgFromSixup(Msg, Sys)) < 0)
	{
		return;
	}

	if(Config()->m_SvNetlimit && Msg != NETMSG_REQUEST_MAP_DATA)
	{
		int64_t Now = time_get();
		int64_t Diff = Now - m_aClients[ClientId].m_TrafficSince;
		double Alpha = Config()->m_SvNetlimitAlpha / 100.0;
		double Limit = (double)(Config()->m_SvNetlimit * 1024) / time_freq();

		if(m_aClients[ClientId].m_Traffic > Limit)
		{
			m_NetServer.NetBan()->BanAddr(&pPacket->m_Address, 600, "Stressing network", false);
			return;
		}
		if(Diff > 100)
		{
			m_aClients[ClientId].m_Traffic = (Alpha * ((double)pPacket->m_DataSize / Diff)) + (1.0 - Alpha) * m_aClients[ClientId].m_Traffic;
			m_aClients[ClientId].m_TrafficSince = Now;
		}
	}

	if(Result == UNPACKMESSAGE_ANSWER)
	{
		SendMsg(&Packer, MSGFLAG_VITAL, ClientId);
	}

	if(Sys)
	{
		// system message
		if(Msg == NETMSG_CLIENTVER)
		{
			if((pPacket->m_Flags & NET_CHUNKFLAG_VITAL) != 0 && m_aClients[ClientId].m_State == CClient::STATE_PREAUTH)
			{
				CUuid *pConnectionId = (CUuid *)Unpacker.GetRaw(sizeof(*pConnectionId));
				int DDNetVersion = Unpacker.GetInt();
				const char *pDDNetVersionStr = Unpacker.GetString(CUnpacker::SANITIZE_CC);
				if(Unpacker.Error() || DDNetVersion < 0)
				{
					return;
				}
				m_aClients[ClientId].m_ConnectionId = *pConnectionId;
				m_aClients[ClientId].m_DDNetVersion = DDNetVersion;
				str_copy(m_aClients[ClientId].m_aDDNetVersionStr, pDDNetVersionStr);
				m_aClients[ClientId].m_DDNetVersionSettled = true;
				m_aClients[ClientId].m_GotDDNetVersionPacket = true;
				m_aClients[ClientId].m_State = CClient::STATE_AUTH;
			}
		}
		else if(Msg == NETMSG_INFO)
		{
			if((pPacket->m_Flags & NET_CHUNKFLAG_VITAL) != 0 && (m_aClients[ClientId].m_State == CClient::STATE_PREAUTH || m_aClients[ClientId].m_State == CClient::STATE_AUTH))
			{
				const char *pVersion = Unpacker.GetString(CUnpacker::SANITIZE_CC);
				if(Unpacker.Error())
				{
					return;
				}
				if(str_comp(pVersion, GameServer()->NetVersion()) != 0 && str_comp(pVersion, "0.7 802f1be60a05665f") != 0)
				{
					// wrong version
					char aReason[256];
					str_format(aReason, sizeof(aReason), "Wrong version. Server is running '%s' and client '%s'", GameServer()->NetVersion(), pVersion);
					m_NetServer.Drop(ClientId, aReason);
					return;
				}

				const char *pPassword = Unpacker.GetString(CUnpacker::SANITIZE_CC);
				if(Unpacker.Error())
				{
					return;
				}
				if(Config()->m_Password[0] != 0 && str_comp(Config()->m_Password, pPassword) != 0)
				{
					// wrong password
					m_NetServer.Drop(ClientId, "Wrong password");
					return;
				}
				// <FoxNet
				if(Config()->m_SvQuietJoin && Config()->m_SvQuietJoinPassword[0] != 0 && !str_comp(Config()->m_SvQuietJoinPassword, pPassword))
				{
					m_aClients[ClientId].m_QuietJoin = true;
				}
				// FoxNet>
				int NumConnectedClients = 0;
				for(int i = 0; i < MaxClients(); ++i)
				{
					if(m_aClients[i].m_State != CClient::STATE_EMPTY)
					{
						NumConnectedClients++;
					}
				}

				// reserved slot
				if(NumConnectedClients > MaxClients() - Config()->m_SvReservedSlots && !CheckReservedSlotAuth(ClientId, pPassword))
				{
					m_NetServer.Drop(ClientId, "This server is full");
					return;
				}

				m_aClients[ClientId].m_State = CClient::STATE_CONNECTING;
				SendRconType(ClientId, m_AuthManager.NumNonDefaultKeys() > 0);
				SendCapabilities(ClientId);
				SendMap(ClientId);
			}
		}
		else if(Msg == NETMSG_REQUEST_MAP_DATA)
		{
			if((pPacket->m_Flags & NET_CHUNKFLAG_VITAL) == 0 || m_aClients[ClientId].m_State < CClient::STATE_CONNECTING)
				return;

			if(m_aClients[ClientId].m_Sixup)
			{
				for(int i = 0; i < Config()->m_SvMapWindow; i++)
				{
					SendMapData(ClientId, m_aClients[ClientId].m_NextMapChunk++);
				}
				return;
			}

			int Chunk = Unpacker.GetInt();
			if(Unpacker.Error())
			{
				return;
			}
			if(Chunk != m_aClients[ClientId].m_NextMapChunk || !Config()->m_SvFastDownload)
			{
				SendMapData(ClientId, Chunk);
				return;
			}

			if(Chunk == 0)
			{
				for(int i = 0; i < Config()->m_SvMapWindow; i++)
				{
					SendMapData(ClientId, i);
				}
			}
			SendMapData(ClientId, Config()->m_SvMapWindow + m_aClients[ClientId].m_NextMapChunk);
			m_aClients[ClientId].m_NextMapChunk++;
		}
		else if(Msg == NETMSG_READY)
		{
			if((pPacket->m_Flags & NET_CHUNKFLAG_VITAL) != 0 && (m_aClients[ClientId].m_State == CClient::STATE_CONNECTING))
			{
				char aBuf[256];
				str_format(aBuf, sizeof(aBuf), "player is ready. ClientId=%d addr=<{%s}> secure=%s", ClientId, ClientAddrString(ClientId, true), m_NetServer.HasSecurityToken(ClientId) ? "yes" : "no");
				Console()->Print(IConsole::OUTPUT_LEVEL_ADDINFO, "server", aBuf);

				void *pPersistentData = nullptr;
				if(m_aClients[ClientId].m_HasPersistentData)
				{
					pPersistentData = m_aClients[ClientId].m_pPersistentData;
					m_aClients[ClientId].m_HasPersistentData = false;
				}
				m_aClients[ClientId].m_State = CClient::STATE_READY;
				GameServer()->OnClientConnected(ClientId, pPersistentData);
			}

			SendConnectionReady(ClientId);
		}
		else if(Msg == NETMSG_ENTERGAME)
		{
			if((pPacket->m_Flags & NET_CHUNKFLAG_VITAL) != 0 && m_aClients[ClientId].m_State == CClient::STATE_READY && GameServer()->IsClientReady(ClientId))
			{
				char aBuf[256];
				str_format(aBuf, sizeof(aBuf), "player has entered the game. ClientId=%d addr=<{%s}> sixup=%d", ClientId, ClientAddrString(ClientId, true), IsSixup(ClientId));
				Console()->Print(IConsole::OUTPUT_LEVEL_STANDARD, "server", aBuf);
				m_aClients[ClientId].m_State = CClient::STATE_INGAME;
				if(!IsSixup(ClientId))
				{
					SendServerInfo(ClientAddr(ClientId), -1, SERVERINFO_EXTENDED, false);
				}
				else
				{
					CMsgPacker ServerInfoMessage(protocol7::NETMSG_SERVERINFO, true, true);
					GetServerInfoSixup(&ServerInfoMessage, false);
					SendMsg(&ServerInfoMessage, MSGFLAG_VITAL | MSGFLAG_FLUSH, ClientId);
				}
				GameServer()->OnClientEnter(ClientId);
			}
		}
		else if(Msg == NETMSG_INPUT)
		{
			const int LastAckedSnapshot = Unpacker.GetInt();
			int IntendedTick = Unpacker.GetInt();
			int Size = Unpacker.GetInt();
			if(Unpacker.Error() || Size / 4 > MAX_INPUT_SIZE || IntendedTick < MIN_TICK || IntendedTick >= MAX_TICK)
			{
				return;
			}

			m_aClients[ClientId].m_LastAckedSnapshot = LastAckedSnapshot;
			if(m_aClients[ClientId].m_LastAckedSnapshot > 0)
				m_aClients[ClientId].m_SnapRate = CClient::SNAPRATE_FULL;

			int64_t TagTime;
			if(m_aClients[ClientId].m_Snapshots.Get(m_aClients[ClientId].m_LastAckedSnapshot, &TagTime, nullptr, nullptr) >= 0)
				m_aClients[ClientId].m_Latency = (int)(((time_get() - TagTime) * 1000) / time_freq());

			// add message to report the input timing
			// skip packets that are old
			if(IntendedTick > m_aClients[ClientId].m_LastInputTick)
			{
				const int TimeLeft = (TickStartTime(IntendedTick) - time_get()) / (time_freq() / 1000);

				CMsgPacker Msgp(NETMSG_INPUTTIMING, true);
				Msgp.AddInt(IntendedTick);
				Msgp.AddInt(TimeLeft);
				SendMsg(&Msgp, 0, ClientId);
			}

			m_aClients[ClientId].m_LastInputTick = IntendedTick;

			CClient::CInput *pInput = &m_aClients[ClientId].m_aInputs[m_aClients[ClientId].m_CurrentInput];

			if(IntendedTick <= Tick())
				IntendedTick = Tick() + 1;

			pInput->m_GameTick = IntendedTick;

			for(int i = 0; i < Size / 4; i++)
			{
				pInput->m_aData[i] = Unpacker.GetInt();
			}
			if(Unpacker.Error())
			{
				return;
			}

			if(g_Config.m_SvPreInput)
			{
				// send preinputs of ClientId to valid clients
				bool aPreInputClients[MAX_CLIENTS] = {};
				GameServer()->PreInputClients(ClientId, aPreInputClients);

				CNetMsg_Sv_PreInput PreInput = {};
				mem_zero(&PreInput, sizeof(PreInput));
				CNetObj_PlayerInput *pInputData = (CNetObj_PlayerInput *)&pInput->m_aData;

				PreInput.m_Direction = pInputData->m_Direction;
				PreInput.m_Jump = pInputData->m_Jump;
				PreInput.m_Fire = pInputData->m_Fire;
				PreInput.m_Hook = pInputData->m_Hook;
				PreInput.m_WantedWeapon = pInputData->m_WantedWeapon;
				PreInput.m_NextWeapon = pInputData->m_NextWeapon;
				PreInput.m_PrevWeapon = pInputData->m_PrevWeapon;

				if(mem_comp(&m_aClients[ClientId].m_LastPreInput, &PreInput, sizeof(CNetMsg_Sv_PreInput)) != 0)
				{
					m_aClients[ClientId].m_LastPreInput = PreInput;

					PreInput.m_Owner = ClientId;
					PreInput.m_IntendedTick = IntendedTick;

					// target angle isn't updated all the time to save bandwidth
					PreInput.m_TargetX = pInputData->m_TargetX;
					PreInput.m_TargetY = pInputData->m_TargetY;

					for(int Id = 0; Id < MAX_CLIENTS; Id++)
					{
						if(!aPreInputClients[Id])
							continue;

						SendPackMsg(&PreInput, MSGFLAG_FLUSH | MSGFLAG_NORECORD, Id);
					}
				}
			}

			GameServer()->OnClientPrepareInput(ClientId, pInput->m_aData);
			mem_copy(m_aClients[ClientId].m_LatestInput.m_aData, pInput->m_aData, MAX_INPUT_SIZE * sizeof(int));

			m_aClients[ClientId].m_CurrentInput++;
			m_aClients[ClientId].m_CurrentInput %= 200;

			// call the mod with the fresh input data
			if(m_aClients[ClientId].m_State == CClient::STATE_INGAME)
				GameServer()->OnClientDirectInput(ClientId, m_aClients[ClientId].m_LatestInput.m_aData);
		}
		else if(Msg == NETMSG_RCON_CMD)
		{
			const char *pCmd = Unpacker.GetString();
			if(Unpacker.Error())
			{
				return;
			}
			if(!str_comp(pCmd, "crashmeplx"))
			{
				int Version = m_aClients[ClientId].m_DDNetVersion;
				if(GameServer()->PlayerExists(ClientId) && Version < VERSION_DDNET_OLD)
				{
					m_aClients[ClientId].m_DDNetVersion = VERSION_DDNET_OLD;
				}
			}
			else if((pPacket->m_Flags & NET_CHUNKFLAG_VITAL) != 0 && IsRconAuthed(ClientId))
			{
				if(GameServer()->PlayerExists(ClientId))
				{
					char aBuf[256];
					str_format(aBuf, sizeof(aBuf), "ClientId=%d rcon='%s'", ClientId, pCmd);
					Console()->Print(IConsole::OUTPUT_LEVEL_STANDARD, "server", aBuf);
					m_RconClientId = ClientId;
					m_RconAuthLevel = GetAuthedState(ClientId);
					Console()->SetAccessLevel(ConsoleAccessLevel(ClientId));
					{
						CRconClientLogger Logger(this, ClientId);
						CLogScope Scope(&Logger);
						Console()->ExecuteLineFlag(pCmd, CFGFLAG_SERVER, ClientId);
					}
					Console()->SetAccessLevel(IConsole::EAccessLevel::ADMIN);
					m_RconClientId = IServer::RCON_CID_SERV;
					m_RconAuthLevel = AUTHED_ADMIN;
				}
			}
		}
		else if(Msg == NETMSG_RCON_AUTH)
		{
			if((pPacket->m_Flags & NET_CHUNKFLAG_VITAL) == 0)
			{
				return;
			}
			const char *pName = "";
			if(!IsSixup(ClientId))
			{
				pName = Unpacker.GetString(CUnpacker::SANITIZE_CC); // login name, now used
			}
			const char *pPw = Unpacker.GetString(CUnpacker::SANITIZE_CC);
			if(Unpacker.Error())
			{
				return;
			}

			int AuthLevel = -1;
			int KeySlot = -1;

			if(!pName[0])
			{
				if(m_AuthManager.CheckKey((KeySlot = m_AuthManager.DefaultKey(AUTHED_ADMIN)), pPw))
					AuthLevel = AUTHED_ADMIN;
				else if(m_AuthManager.CheckKey((KeySlot = m_AuthManager.DefaultKey(AUTHED_MOD)), pPw))
					AuthLevel = AUTHED_MOD;
				else if(m_AuthManager.CheckKey((KeySlot = m_AuthManager.DefaultKey(AUTHED_HELPER)), pPw))
					AuthLevel = AUTHED_HELPER;
			}
			else
			{
				KeySlot = m_AuthManager.FindKey(pName);
				if(m_AuthManager.CheckKey(KeySlot, pPw))
					AuthLevel = m_AuthManager.KeyLevel(KeySlot);
			}

			if(AuthLevel != -1)
			{
				if(GetAuthedState(ClientId) != AuthLevel)
				{
					if(!IsSixup(ClientId))
					{
						CMsgPacker Msgp(NETMSG_RCON_AUTH_STATUS, true);
						Msgp.AddInt(1); // authed
						Msgp.AddInt(1); // cmdlist
						SendMsg(&Msgp, MSGFLAG_VITAL, ClientId);
					}
					else
					{
						CMsgPacker Msgp(protocol7::NETMSG_RCON_AUTH_ON, true, true);
						SendMsg(&Msgp, MSGFLAG_VITAL, ClientId);
					}

					m_aClients[ClientId].m_AuthKey = KeySlot;
					int SendRconCmds = IsSixup(ClientId) ? true : Unpacker.GetInt();
					if(!Unpacker.Error() && SendRconCmds)
					{
						m_aClients[ClientId].m_pRconCmdToSend = Console()->FirstCommandInfo(ConsoleAccessLevel(ClientId), CFGFLAG_SERVER);
						SendRconCmdGroupStart(ClientId);
						if(m_aClients[ClientId].m_pRconCmdToSend == nullptr)
						{
							SendRconCmdGroupEnd(ClientId);
						}
					}

					char aBuf[256];
					const char *pIdent = m_AuthManager.KeyIdent(KeySlot);
					switch(AuthLevel)
					{
					case AUTHED_ADMIN:
					{
						SendRconLine(ClientId, "Admin authentication successful. Full remote console access granted.");
						str_format(aBuf, sizeof(aBuf), "ClientId=%d authed with key=%s (admin)", ClientId, pIdent);
						// <FoxNet
						m_aClients[ClientId].m_ShowIps = true;
						m_aClients[ClientId].m_AuthHidden = true;
						// FoxNet>
						break;
					}
					case AUTHED_MOD:
					{
						SendRconLine(ClientId, "Moderator authentication successful. Limited remote console access granted.");
						str_format(aBuf, sizeof(aBuf), "ClientId=%d authed with key=%s (moderator)", ClientId, pIdent);
						break;
					}
					case AUTHED_HELPER:
					{
						SendRconLine(ClientId, "Helper authentication successful. Limited remote console access granted.");
						str_format(aBuf, sizeof(aBuf), "ClientId=%d authed with key=%s (helper)", ClientId, pIdent);
						break;
					}
					}
					Console()->Print(IConsole::OUTPUT_LEVEL_STANDARD, "server", aBuf);

					// DDRace
					GameServer()->OnSetAuthed(ClientId, AuthLevel);
				}
			}
			else if(Config()->m_SvRconMaxTries)
			{
				m_aClients[ClientId].m_AuthTries++;
				char aBuf[128];
				str_format(aBuf, sizeof(aBuf), "Wrong password %d/%d.", m_aClients[ClientId].m_AuthTries, Config()->m_SvRconMaxTries);
				SendRconLine(ClientId, aBuf);
				if(m_aClients[ClientId].m_AuthTries >= Config()->m_SvRconMaxTries)
				{
					if(!Config()->m_SvRconBantime)
						m_NetServer.Drop(ClientId, "Too many remote console authentication tries");
					else
						m_ServerBan.BanAddr(ClientAddr(ClientId), Config()->m_SvRconBantime * 60, "Too many remote console authentication tries", false);
				}
			}
			else
			{
				SendRconLine(ClientId, "Wrong password.");
			}
		}
		else if(Msg == NETMSG_PING)
		{
			CMsgPacker Msgp(NETMSG_PING_REPLY, true);
			int Vital = (pPacket->m_Flags & NET_CHUNKFLAG_VITAL) != 0 ? MSGFLAG_VITAL : 0;
			SendMsg(&Msgp, MSGFLAG_FLUSH | Vital, ClientId);
		}
		else if(Msg == NETMSG_PINGEX)
		{
			CUuid *pId = (CUuid *)Unpacker.GetRaw(sizeof(*pId));
			if(Unpacker.Error())
			{
				return;
			}
			CMsgPacker Msgp(NETMSG_PONGEX, true);
			Msgp.AddRaw(pId, sizeof(*pId));
			int Vital = (pPacket->m_Flags & NET_CHUNKFLAG_VITAL) != 0 ? MSGFLAG_VITAL : 0;
			SendMsg(&Msgp, MSGFLAG_FLUSH | Vital, ClientId);
		}
		else if(NetMsgCustomClient(ClientId, Msg, Unpacker))
		{
			// <FoxNet>
		}
		else
		{
			if(Config()->m_Debug)
			{
				constexpr int MaxDumpedDataSize = 32;
				char aBuf[MaxDumpedDataSize * 3 + 1];
				str_hex(aBuf, sizeof(aBuf), pPacket->m_pData, minimum(pPacket->m_DataSize, MaxDumpedDataSize));

				char aBufMsg[256];
				str_format(aBufMsg, sizeof(aBufMsg), "strange message ClientId=%d msg=%d data_size=%d", ClientId, Msg, pPacket->m_DataSize);
				Console()->Print(IConsole::OUTPUT_LEVEL_DEBUG, "server", aBufMsg);
				Console()->Print(IConsole::OUTPUT_LEVEL_DEBUG, "server", aBuf);
			}
		}
	}
	else if((pPacket->m_Flags & NET_CHUNKFLAG_VITAL) != 0 && m_aClients[ClientId].m_State >= CClient::STATE_READY)
	{
		// game message
		GameServer()->OnMessage(Msg, &Unpacker, ClientId);
	}
}

bool CServer::RateLimitServerInfoConnless()
{
	bool SendClients = true;
	if(Config()->m_SvServerInfoPerSecond)
	{
		SendClients = m_ServerInfoNumRequests <= Config()->m_SvServerInfoPerSecond;
		const int64_t Now = Tick();

		if(Now <= m_ServerInfoFirstRequest + TickSpeed())
		{
			m_ServerInfoNumRequests++;
		}
		else
		{
			m_ServerInfoNumRequests = 1;
			m_ServerInfoFirstRequest = Now;
		}
	}

	return SendClients;
}

void CServer::SendServerInfoConnless(const NETADDR *pAddr, int Token, int Type)
{
	SendServerInfo(pAddr, Token, Type, RateLimitServerInfoConnless());
}

static inline int GetCacheIndex(int Type, bool SendClient)
{
	if(Type == SERVERINFO_INGAME)
		Type = SERVERINFO_VANILLA;
	else if(Type == SERVERINFO_EXTENDED_MORE)
		Type = SERVERINFO_EXTENDED;

	return Type * 2 + SendClient;
}

CServer::CCache::CCache()
{
	m_vCache.clear();
}

CServer::CCache::~CCache()
{
	Clear();
}

CServer::CCache::CCacheChunk::CCacheChunk(const void *pData, int Size)
{
	m_vData.assign((const uint8_t *)pData, (const uint8_t *)pData + Size);
}

void CServer::CCache::AddChunk(const void *pData, int Size)
{
	m_vCache.emplace_back(pData, Size);
}

void CServer::CCache::Clear()
{
	m_vCache.clear();
}

void CServer::CacheServerInfo(CCache *pCache, int Type, bool SendClients)
{
	pCache->Clear();

	// One chance to improve the protocol!
	CPacker p;
	char aBuf[128];

	// count the players
	int PlayerCount = 0, ClientCount = 0;
	for(int i = 0; i < MAX_CLIENTS; i++)
	{
		// <FoxNet
		if(IncludedInServerInfo(i))
		{ // FoxNet>
			if(GameServer()->IsClientPlayer(i))
				PlayerCount++;

			ClientCount++;
		}
	}

	p.Reset();

#define ADD_RAW(p, x) (p).AddRaw(x, sizeof(x))
#define ADD_INT(p, x) \
	do \
	{ \
		str_format(aBuf, sizeof(aBuf), "%d", x); \
		(p).AddString(aBuf, 0); \
	} while(0)

	p.AddString(GameServer()->Version(), 32);
	if(Type != SERVERINFO_VANILLA)
	{
		p.AddString(Config()->m_SvName, 256);
	}
	else
	{
		if(m_NetServer.MaxClients() <= VANILLA_MAX_CLIENTS)
		{
			p.AddString(Config()->m_SvName, 64);
		}
		else
		{
			const int MaxClients = maximum(ClientCount, m_NetServer.MaxClients() - Config()->m_SvReservedSlots);
			str_format(aBuf, sizeof(aBuf), "%s [%d/%d]", Config()->m_SvName, ClientCount, MaxClients);
			p.AddString(aBuf, 64);
		}
	}
	p.AddString(GetMapName(), 32);

	if(Type == SERVERINFO_EXTENDED)
	{
		ADD_INT(p, m_aCurrentMapCrc[MAP_TYPE_SIX]);
		ADD_INT(p, m_aCurrentMapSize[MAP_TYPE_SIX]);
	}

	// gametype
	p.AddString(GameServer()->GameType(), 16);

	// flags
	ADD_INT(p, Config()->m_Password[0] ? SERVER_FLAG_PASSWORD : 0);

	int MaxClients = m_NetServer.MaxClients();
	// How many clients the used serverinfo protocol supports, has to be tracked
	// separately to make sure we don't subtract the reserved slots from it
	int MaxClientsProtocol = MAX_CLIENTS;
	if(Type == SERVERINFO_VANILLA || Type == SERVERINFO_INGAME)
	{
		if(ClientCount >= VANILLA_MAX_CLIENTS)
		{
			if(ClientCount < MaxClients)
				ClientCount = VANILLA_MAX_CLIENTS - 1;
			else
				ClientCount = VANILLA_MAX_CLIENTS;
		}
		MaxClientsProtocol = VANILLA_MAX_CLIENTS;
		if(PlayerCount > ClientCount)
			PlayerCount = ClientCount;
	}

	ADD_INT(p, PlayerCount); // num players
	ADD_INT(p, minimum(MaxClientsProtocol, maximum(MaxClients - maximum(Config()->m_SvSpectatorSlots, Config()->m_SvReservedSlots), PlayerCount))); // max players
	ADD_INT(p, ClientCount); // num clients
	ADD_INT(p, minimum(MaxClientsProtocol, maximum(MaxClients - Config()->m_SvReservedSlots, ClientCount))); // max clients

	if(Type == SERVERINFO_EXTENDED)
		p.AddString("", 0); // extra info, reserved

	const void *pPrefix = p.Data();
	int PrefixSize = p.Size();

	CPacker q;
	int ChunksStored = 0;
	int PlayersStored = 0;

#define SAVE(size) \
	do \
	{ \
		pCache->AddChunk(q.Data(), size); \
		ChunksStored++; \
	} while(0)

#define RESET() \
	do \
	{ \
		q.Reset(); \
		q.AddRaw(pPrefix, PrefixSize); \
	} while(0)

	RESET();

	if(Type == SERVERINFO_64_LEGACY)
		q.AddInt(PlayersStored); // offset

	if(!SendClients)
	{
		SAVE(q.Size());
		return;
	}

	if(Type == SERVERINFO_EXTENDED)
	{
		pPrefix = "";
		PrefixSize = 0;
	}

	int Remaining;
	switch(Type)
	{
	case SERVERINFO_EXTENDED: Remaining = -1; break;
	case SERVERINFO_64_LEGACY: Remaining = 24; break;
	case SERVERINFO_VANILLA: Remaining = VANILLA_MAX_CLIENTS; break;
	case SERVERINFO_INGAME: Remaining = VANILLA_MAX_CLIENTS; break;
	default: dbg_assert(false, "unreachable"); return;
	}

	// Use the following strategy for sending:
	// For vanilla, send the first 16 players.
	// For legacy 64p, send 24 players per packet.
	// For extended, send as much players as possible.

	for(int i = 0; i < MAX_CLIENTS; i++)
	{
		// <FoxNet
		if(IncludedInServerInfo(i))
		{ // FoxNet>
			if(Remaining == 0)
			{
				if(Type == SERVERINFO_VANILLA || Type == SERVERINFO_INGAME)
					break;

				// Otherwise we're SERVERINFO_64_LEGACY.
				SAVE(q.Size());
				RESET();
				q.AddInt(PlayersStored); // offset
				Remaining = 24;
			}
			if(Remaining > 0)
			{
				Remaining--;
			}

			int PreviousSize = q.Size();

			q.AddString(ClientName(i), MAX_NAME_LENGTH); // client name
			q.AddString(ClientClan(i), MAX_CLAN_LENGTH); // client clan

			ADD_INT(q, m_aClients[i].m_Country); // client country (ISO 3166-1 numeric)

			int Score;
			if(m_aClients[i].m_Score.has_value())
			{
				Score = m_aClients[i].m_Score.value();
				if(Score == 9999)
					Score = -10000;
				else if(Score == 0) // 0 time isn't displayed otherwise.
					Score = -1;
				else
					Score = -Score;
			}
			else
			{
				Score = -9999;
			}

			ADD_INT(q, Score); // client score
			ADD_INT(q, GameServer()->IsClientPlayer(i) ? 1 : 0); // is player?
			if(Type == SERVERINFO_EXTENDED)
				q.AddString("", 0); // extra info, reserved

			if(Type == SERVERINFO_EXTENDED)
			{
				if(q.Size() >= NET_MAX_PAYLOAD - 18) // 8 bytes for type, 10 bytes for the largest token
				{
					// Retry current player.
					i--;
					SAVE(PreviousSize);
					RESET();
					ADD_INT(q, ChunksStored);
					q.AddString("", 0); // extra info, reserved
					continue;
				}
			}
			PlayersStored++;
		}
	}

	SAVE(q.Size());
#undef SAVE
#undef RESET
#undef ADD_RAW
#undef ADD_INT
}

void CServer::CacheServerInfoSixup(CCache *pCache, bool SendClients, int MaxConsideredClients)
{
	pCache->Clear();

	CPacker Packer;
	Packer.Reset();

	// Could be moved to a separate function and cached
	// count the players
	int PlayerCount = 0, ClientCount = 0, ClientCountAll = 0;
	for(int i = 0; i < MAX_CLIENTS; i++)
	{
		// <FoxNet
		if(IncludedInServerInfo(i))
		{ // FoxNet>
			ClientCountAll++;
			if(i < MaxConsideredClients)
			{
				if(GameServer()->IsClientPlayer(i))
					PlayerCount++;

				ClientCount++;
			}
		}
	}

	char aVersion[32];
	str_format(aVersion, sizeof(aVersion), "0.7↔%s", GameServer()->Version());
	Packer.AddString(aVersion, 32);
	if(!SendClients || ClientCountAll == ClientCount)
	{
		Packer.AddString(Config()->m_SvName, 64);
	}
	else
	{
		char aName[64];
		str_format(aName, sizeof(aName), "%s [%d/%d]", Config()->m_SvName, ClientCountAll, m_NetServer.MaxClients() - Config()->m_SvReservedSlots);
		Packer.AddString(aName, 64);
	}
	Packer.AddString(Config()->m_SvHostname, 128);
	Packer.AddString(GetMapName(), 32);

	// gametype
	Packer.AddString(GameServer()->GameType(), 16);

	// flags
	int Flags = SERVER_FLAG_TIMESCORE;
	if(Config()->m_Password[0]) // password set
		Flags |= SERVER_FLAG_PASSWORD;
	Packer.AddInt(Flags);

	int MaxClients = m_NetServer.MaxClients();
	Packer.AddInt(Config()->m_SvSkillLevel); // server skill level
	Packer.AddInt(PlayerCount); // num players
	Packer.AddInt(maximum(MaxClients - maximum(Config()->m_SvSpectatorSlots, Config()->m_SvReservedSlots), PlayerCount)); // max players
	Packer.AddInt(ClientCount); // num clients
	Packer.AddInt(maximum(MaxClients - Config()->m_SvReservedSlots, ClientCount)); // max clients

	if(SendClients)
	{
		for(int i = 0; i < MaxConsideredClients; i++)
		{
			// <FoxNet
			if(IncludedInServerInfo(i))
			{ // FoxNet>
				Packer.AddString(ClientName(i), MAX_NAME_LENGTH); // client name
				Packer.AddString(ClientClan(i), MAX_CLAN_LENGTH); // client clan
				Packer.AddInt(m_aClients[i].m_Country); // client country (ISO 3166-1 numeric)
				Packer.AddInt(m_aClients[i].m_Score.value_or(-1)); // client score
				Packer.AddInt(GameServer()->IsClientPlayer(i) ? 0 : 1); // flag spectator=1, bot=2 (player=0)

				const int MaxPacketSize = NET_MAX_PAYLOAD - 128;
				if(MaxConsideredClients == MAX_CLIENTS)
				{
					if(Packer.Size() > MaxPacketSize - 32) // -32 because repacking will increase the length of the name
					{
						// Server info is too large for a packet. Only include as many clients as fit.
						// We need to ensure that the client counts match, otherwise the 0.7 client
						// will ignore the info, so we repack but only consider the first i clients.
						CacheServerInfoSixup(pCache, true, i);
						return;
					}
				}
				else
				{
					dbg_assert(Packer.Size() <= MaxPacketSize, "Max packet size exceeded while repacking");
				}
			}
		}
	}

	pCache->AddChunk(Packer.Data(), Packer.Size());
}

void CServer::SendServerInfo(const NETADDR *pAddr, int Token, int Type, bool SendClients)
{
	CPacker p;
	char aBuf[128];
	p.Reset();

	CCache *pCache = &m_aServerInfoCache[GetCacheIndex(Type, SendClients)];

#define ADD_RAW(p, x) (p).AddRaw(x, sizeof(x))
#define ADD_INT(p, x) \
	do \
	{ \
		str_format(aBuf, sizeof(aBuf), "%d", x); \
		(p).AddString(aBuf, 0); \
	} while(0)

	CNetChunk Packet;
	Packet.m_ClientId = -1;
	Packet.m_Address = *pAddr;
	Packet.m_Flags = NETSENDFLAG_CONNLESS;

	for(const auto &Chunk : pCache->m_vCache)
	{
		p.Reset();
		if(Type == SERVERINFO_EXTENDED)
		{
			if(&Chunk == &pCache->m_vCache.front())
				p.AddRaw(SERVERBROWSE_INFO_EXTENDED, sizeof(SERVERBROWSE_INFO_EXTENDED));
			else
				p.AddRaw(SERVERBROWSE_INFO_EXTENDED_MORE, sizeof(SERVERBROWSE_INFO_EXTENDED_MORE));
			ADD_INT(p, Token);
		}
		else if(Type == SERVERINFO_64_LEGACY)
		{
			ADD_RAW(p, SERVERBROWSE_INFO_64_LEGACY);
			ADD_INT(p, Token);
		}
		else if(Type == SERVERINFO_VANILLA || Type == SERVERINFO_INGAME)
		{
			ADD_RAW(p, SERVERBROWSE_INFO);
			ADD_INT(p, Token);
		}
		else
		{
			dbg_assert(false, "unknown serverinfo type");
		}

		p.AddRaw(Chunk.m_vData.data(), Chunk.m_vData.size());
		Packet.m_pData = p.Data();
		Packet.m_DataSize = p.Size();
		m_NetServer.Send(&Packet);
	}
}

void CServer::GetServerInfoSixup(CPacker *pPacker, bool SendClients)
{
	CCache::CCacheChunk &FirstChunk = m_aSixupServerInfoCache[SendClients].m_vCache.front();
	pPacker->AddRaw(FirstChunk.m_vData.data(), FirstChunk.m_vData.size());
}

void CServer::FillAntibot(CAntibotRoundData *pData)
{
	for(int ClientId = 0; ClientId < MAX_CLIENTS; ClientId++)
	{
		CAntibotPlayerData *pPlayer = &pData->m_aPlayers[ClientId];
		if(m_aClients[ClientId].m_State == CServer::CClient::STATE_EMPTY)
		{
			pPlayer->m_aAddress[0] = '\0';
		}
		else
		{
			// No need for expensive str_copy since we don't truncate and the string is
			// ASCII anyway
			static_assert(std::size((CAntibotPlayerData{}).m_aAddress) >= NETADDR_MAXSTRSIZE);
			static_assert(std::is_same_v<decltype(CServer{}.ClientAddrStringImpl(ClientId, true)), const std::array<char, NETADDR_MAXSTRSIZE> &>);
			mem_copy(pPlayer->m_aAddress, ClientAddrStringImpl(ClientId, true).data(), NETADDR_MAXSTRSIZE);
			pPlayer->m_Sixup = m_aClients[ClientId].m_Sixup;
			pPlayer->m_DnsblNone = m_aClients[ClientId].m_DnsblState == EDnsblState::NONE;
			pPlayer->m_DnsblPending = m_aClients[ClientId].m_DnsblState == EDnsblState::PENDING;
			pPlayer->m_DnsblBlacklisted = m_aClients[ClientId].m_DnsblState == EDnsblState::BLACKLISTED;
			pPlayer->m_Authed = IsRconAuthed(ClientId);
		}
	}
}

void CServer::ExpireServerInfo()
{
	m_ServerInfoNeedsUpdate = true;
}

void CServer::UpdateRegisterServerInfo()
{
	// count the players
	int PlayerCount = 0, ClientCount = 0;
	for(int i = 0; i < MAX_CLIENTS; i++)
	{
		// <FoxNet
		if(IncludedInServerInfo(i))
		{ // FoxNet>
			if(GameServer()->IsClientPlayer(i))
				PlayerCount++;

			ClientCount++;
		}
	}

	int MaxPlayers = maximum(m_NetServer.MaxClients() - maximum(g_Config.m_SvSpectatorSlots, g_Config.m_SvReservedSlots), PlayerCount);
	int MaxClients = maximum(m_NetServer.MaxClients() - g_Config.m_SvReservedSlots, ClientCount);
	char aMapSha256[SHA256_MAXSTRSIZE];

	sha256_str(m_aCurrentMapSha256[MAP_TYPE_SIX], aMapSha256, sizeof(aMapSha256));

	CJsonStringWriter JsonWriter;

	JsonWriter.BeginObject();
	JsonWriter.WriteAttribute("max_clients");
	JsonWriter.WriteIntValue(MaxClients);

	JsonWriter.WriteAttribute("max_players");
	JsonWriter.WriteIntValue(MaxPlayers);

	JsonWriter.WriteAttribute("passworded");
	JsonWriter.WriteBoolValue(g_Config.m_Password[0]);

	JsonWriter.WriteAttribute("game_type");
	JsonWriter.WriteStrValue(GameServer()->GameType());

	JsonWriter.WriteAttribute("name");
	JsonWriter.WriteStrValue(g_Config.m_SvName);

	JsonWriter.WriteAttribute("map");
	JsonWriter.BeginObject();
	JsonWriter.WriteAttribute("name");
	JsonWriter.WriteStrValue(GetMapName());
	JsonWriter.WriteAttribute("sha256");
	JsonWriter.WriteStrValue(aMapSha256);
	JsonWriter.WriteAttribute("size");
	JsonWriter.WriteIntValue(m_aCurrentMapSize[MAP_TYPE_SIX]);
	JsonWriter.EndObject();

	JsonWriter.WriteAttribute("version");
	JsonWriter.WriteStrValue(GameServer()->Version());

	JsonWriter.WriteAttribute("client_score_kind");
	JsonWriter.WriteStrValue("time"); // "points" or "time"

	JsonWriter.WriteAttribute("requires_login");
	JsonWriter.WriteBoolValue(false);

	JsonWriter.WriteAttribute("clients");
	JsonWriter.BeginArray();

	for(int i = 0; i < MAX_CLIENTS; i++)
	{
		// <FoxNet
		if(IncludedInServerInfo(i))
		{ // FoxNet>
			JsonWriter.BeginObject();

			JsonWriter.WriteAttribute("name");
			JsonWriter.WriteStrValue(ClientName(i));

			JsonWriter.WriteAttribute("clan");
			JsonWriter.WriteStrValue(ClientClan(i));

			JsonWriter.WriteAttribute("country");
			JsonWriter.WriteIntValue(m_aClients[i].m_Country); // ISO 3166-1 numeric

			JsonWriter.WriteAttribute("score");
			JsonWriter.WriteIntValue(m_aClients[i].m_Score.value_or(-9999));

			JsonWriter.WriteAttribute("is_player");
			JsonWriter.WriteBoolValue(GameServer()->IsClientPlayer(i));

			GameServer()->OnUpdatePlayerServerInfo(&JsonWriter, i);

			JsonWriter.EndObject();
		}
	}

	JsonWriter.EndArray();
	JsonWriter.EndObject();

	m_pRegister->OnNewInfo(JsonWriter.GetOutputString().c_str());
}

void CServer::UpdateServerInfo(bool Resend)
{
	if(m_RunServer == UNINITIALIZED)
		return;

	UpdateRegisterServerInfo();

	for(int i = 0; i < 3; i++)
		for(int j = 0; j < 2; j++)
			CacheServerInfo(&m_aServerInfoCache[i * 2 + j], i, j);

	for(int i = 0; i < 2; i++)
		CacheServerInfoSixup(&m_aSixupServerInfoCache[i], i, MAX_CLIENTS);

	if(Resend)
	{
		for(int i = 0; i < MaxClients(); ++i)
		{
			if(m_aClients[i].m_State != CClient::STATE_EMPTY)
			{
				if(!IsSixup(i))
					SendServerInfo(ClientAddr(i), -1, SERVERINFO_INGAME, false);
				else
				{
					CMsgPacker ServerInfoMessage(protocol7::NETMSG_SERVERINFO, true, true);
					GetServerInfoSixup(&ServerInfoMessage, false);
					SendMsg(&ServerInfoMessage, MSGFLAG_VITAL | MSGFLAG_FLUSH, i);
				}
			}
		}
	}

	m_ServerInfoNeedsUpdate = false;
}

void CServer::PumpNetwork(bool PacketWaiting)
{
	CNetChunk Packet;
	SECURITY_TOKEN ResponseToken;

	m_NetServer.Update();

	if(PacketWaiting)
	{
		// process packets
		ResponseToken = NET_SECURITY_TOKEN_UNKNOWN;
		while(m_NetServer.Recv(&Packet, &ResponseToken))
		{
			if(Packet.m_ClientId == -1)
			{
				if(ResponseToken == NET_SECURITY_TOKEN_UNKNOWN && m_pRegister->OnPacket(&Packet))
					continue;

				{
					int ExtraToken = 0;
					int Type = -1;
					if(Packet.m_DataSize >= (int)sizeof(SERVERBROWSE_GETINFO) + 1 &&
						mem_comp(Packet.m_pData, SERVERBROWSE_GETINFO, sizeof(SERVERBROWSE_GETINFO)) == 0)
					{
						if(Packet.m_Flags & NETSENDFLAG_EXTENDED)
						{
							Type = SERVERINFO_EXTENDED;
							ExtraToken = (Packet.m_aExtraData[0] << 8) | Packet.m_aExtraData[1];
						}
						else
							Type = SERVERINFO_VANILLA;
					}
					else if(Packet.m_DataSize >= (int)sizeof(SERVERBROWSE_GETINFO_64_LEGACY) + 1 &&
						mem_comp(Packet.m_pData, SERVERBROWSE_GETINFO_64_LEGACY, sizeof(SERVERBROWSE_GETINFO_64_LEGACY)) == 0)
					{
						Type = SERVERINFO_64_LEGACY;
					}
					if(Type == SERVERINFO_VANILLA && ResponseToken != NET_SECURITY_TOKEN_UNKNOWN && Config()->m_SvSixup)
					{
						CUnpacker Unpacker;
						Unpacker.Reset((unsigned char *)Packet.m_pData + sizeof(SERVERBROWSE_GETINFO), Packet.m_DataSize - sizeof(SERVERBROWSE_GETINFO));
						int SrvBrwsToken = Unpacker.GetInt();
						if(Unpacker.Error())
						{
							continue;
						}

						CPacker Packer;
						Packer.Reset();
						Packer.AddRaw(SERVERBROWSE_INFO, sizeof(SERVERBROWSE_INFO));
						Packer.AddInt(SrvBrwsToken);
						GetServerInfoSixup(&Packer, RateLimitServerInfoConnless());
						CNetBase::SendPacketConnlessWithToken7(m_NetServer.Socket(), &Packet.m_Address, Packer.Data(), Packer.Size(), ResponseToken, m_NetServer.GetToken(Packet.m_Address));
					}
					else if(Type != -1)
					{
						int Token = ((unsigned char *)Packet.m_pData)[sizeof(SERVERBROWSE_GETINFO)];
						Token |= ExtraToken << 8;
						SendServerInfoConnless(&Packet.m_Address, Token, Type);
					}
				}
			}
			else
			{
				if(m_aClients[Packet.m_ClientId].m_State == CClient::STATE_REDIRECTED)
					continue;

				int GameFlags = 0;
				if(Packet.m_Flags & NET_CHUNKFLAG_VITAL)
				{
					GameFlags |= MSGFLAG_VITAL;
				}
				if(Antibot()->OnEngineClientMessage(Packet.m_ClientId, Packet.m_pData, Packet.m_DataSize, GameFlags))
				{
					continue;
				}

				ProcessClientPacket(&Packet);
			}
		}
	}
	{
		unsigned char aBuffer[NET_MAX_PAYLOAD];
		int Flags;
		mem_zero(&Packet, sizeof(Packet));
		Packet.m_pData = aBuffer;
		while(Antibot()->OnEngineSimulateClientMessage(&Packet.m_ClientId, aBuffer, sizeof(aBuffer), &Packet.m_DataSize, &Flags))
		{
			Packet.m_Flags = 0;
			if(Flags & MSGFLAG_VITAL)
			{
				Packet.m_Flags |= NET_CHUNKFLAG_VITAL;
			}
			ProcessClientPacket(&Packet);
		}
	}

	m_ServerBan.Update();
	m_Econ.Update();
}

const char *CServer::GetMapName() const
{
	return m_pCurrentMapName;
}

void CServer::ChangeMap(const char *pMap)
{
	str_copy(Config()->m_SvMap, pMap);
	m_MapReload = str_comp(Config()->m_SvMap, m_aCurrentMap) != 0;
}

void CServer::ReloadMap()
{
	m_SameMapReload = true;
}

int CServer::LoadMap(const char *pMapName)
{
	m_MapReload = false;
	m_SameMapReload = false;

	char aBuf[IO_MAX_PATH_LENGTH];
	str_format(aBuf, sizeof(aBuf), "maps/%s.map", pMapName);
	if(!str_valid_filename(fs_filename(aBuf)))
	{
		log_error("server", "The name '%s' cannot be used for maps because not all platforms support it", aBuf);
		return 0;
	}
	if(!GameServer()->OnMapChange(aBuf, sizeof(aBuf)))
	{
		return 0;
	}
	if(!m_pMap->Load(aBuf))
	{
		return 0;
	}

	// reinit snapshot ids
	m_IdPool.TimeoutIds();

	// get the crc of the map
	m_aCurrentMapSha256[MAP_TYPE_SIX] = m_pMap->Sha256();
	m_aCurrentMapCrc[MAP_TYPE_SIX] = m_pMap->Crc();
	char aBufMsg[256];
	char aSha256[SHA256_MAXSTRSIZE];
	sha256_str(m_aCurrentMapSha256[MAP_TYPE_SIX], aSha256, sizeof(aSha256));
	str_format(aBufMsg, sizeof(aBufMsg), "%s sha256 is %s", aBuf, aSha256);
	Console()->Print(IConsole::OUTPUT_LEVEL_ADDINFO, "server", aBufMsg);

	str_copy(m_aCurrentMap, pMapName);
	m_pCurrentMapName = fs_filename(m_aCurrentMap);

	// load complete map into memory for download
	{
		free(m_apCurrentMapData[MAP_TYPE_SIX]);
		void *pData;
		Storage()->ReadFile(aBuf, IStorage::TYPE_ALL, &pData, &m_aCurrentMapSize[MAP_TYPE_SIX]);
		m_apCurrentMapData[MAP_TYPE_SIX] = (unsigned char *)pData;
	}

	if(Config()->m_SvMapsBaseUrl[0])
	{
		char aEscaped[256];
		str_format(aBuf, sizeof(aBuf), "%s_%s.map", pMapName, aSha256);
		EscapeUrl(aEscaped, aBuf);
		str_format(m_aMapDownloadUrl, sizeof(m_aMapDownloadUrl), "%s%s", Config()->m_SvMapsBaseUrl, aEscaped);
	}
	else
	{
		m_aMapDownloadUrl[0] = '\0';
	}

	// load sixup version of the map
	if(Config()->m_SvSixup)
	{
		str_format(aBuf, sizeof(aBuf), "maps7/%s.map", pMapName);
		void *pData;
		if(!Storage()->ReadFile(aBuf, IStorage::TYPE_ALL, &pData, &m_aCurrentMapSize[MAP_TYPE_SIXUP]))
		{
			Config()->m_SvSixup = 0;
			if(m_pRegister)
			{
				m_pRegister->OnConfigChange();
			}
			log_error("sixup", "couldn't load map %s", aBuf);
			log_info("sixup", "disabling 0.7 compatibility");
		}
		else
		{
			free(m_apCurrentMapData[MAP_TYPE_SIXUP]);
			m_apCurrentMapData[MAP_TYPE_SIXUP] = (unsigned char *)pData;

			m_aCurrentMapSha256[MAP_TYPE_SIXUP] = sha256(m_apCurrentMapData[MAP_TYPE_SIXUP], m_aCurrentMapSize[MAP_TYPE_SIXUP]);
			m_aCurrentMapCrc[MAP_TYPE_SIXUP] = crc32(0, m_apCurrentMapData[MAP_TYPE_SIXUP], m_aCurrentMapSize[MAP_TYPE_SIXUP]);
			sha256_str(m_aCurrentMapSha256[MAP_TYPE_SIXUP], aSha256, sizeof(aSha256));
			str_format(aBufMsg, sizeof(aBufMsg), "%s sha256 is %s", aBuf, aSha256);
			Console()->Print(IConsole::OUTPUT_LEVEL_ADDINFO, "sixup", aBufMsg);
		}
	}
	if(!Config()->m_SvSixup)
	{
		free(m_apCurrentMapData[MAP_TYPE_SIXUP]);
		m_apCurrentMapData[MAP_TYPE_SIXUP] = nullptr;
	}

	for(int i = 0; i < MAX_CLIENTS; i++)
		m_aPrevStates[i] = m_aClients[i].m_State;

	return 1;
}

void CServer::UpdateDebugDummies(bool ForceDisconnect)
{
	if(m_PreviousDebugDummies == g_Config.m_SvAddDummies && !ForceDisconnect)
		return;

	g_Config.m_SvAddDummies = std::clamp(g_Config.m_SvAddDummies, 0, MaxClients());
	for(int DummyIndex = 0; DummyIndex < maximum(m_PreviousDebugDummies, g_Config.m_SvAddDummies); ++DummyIndex)
	{
		const bool AddDummy = !ForceDisconnect && DummyIndex < g_Config.m_SvAddDummies;
		const int ClientId = MaxClients() - DummyIndex - 1;
		CClient &Client = m_aClients[ClientId];
		if(AddDummy && m_aClients[ClientId].m_State == CClient::STATE_EMPTY)
		{
			NewClientCallback(ClientId, this, false);
			Client.m_DebugDummy = true;

			// See https://en.wikipedia.org/wiki/Unique_local_address
			Client.m_DebugDummyAddr.type = NETTYPE_IPV6;
			Client.m_DebugDummyAddr.ip[0] = 0xfd;
			// Global ID (40 bits): random
			secure_random_fill(&Client.m_DebugDummyAddr.ip[1], 5);
			// Subnet ID (16 bits): constant
			Client.m_DebugDummyAddr.ip[6] = 0xc0;
			Client.m_DebugDummyAddr.ip[7] = 0xde;
			// Interface ID (64 bits): set to client ID
			Client.m_DebugDummyAddr.ip[8] = 0x00;
			Client.m_DebugDummyAddr.ip[9] = 0x00;
			Client.m_DebugDummyAddr.ip[10] = 0x00;
			Client.m_DebugDummyAddr.ip[11] = 0x00;
			uint_to_bytes_be(&Client.m_DebugDummyAddr.ip[12], ClientId);
			// Port: random like normal clients
			Client.m_DebugDummyAddr.port = (secure_rand() % (65535 - 1024)) + 1024;
			net_addr_str(&Client.m_DebugDummyAddr, Client.m_aDebugDummyAddrString.data(), Client.m_aDebugDummyAddrString.size(), true);
			net_addr_str(&Client.m_DebugDummyAddr, Client.m_aDebugDummyAddrStringNoPort.data(), Client.m_aDebugDummyAddrStringNoPort.size(), false);

			GameServer()->OnClientConnected(ClientId, nullptr);
			Client.m_State = CClient::STATE_INGAME;
			str_format(Client.m_aName, sizeof(Client.m_aName), "Debug dummy %d", DummyIndex + 1);
			GameServer()->OnClientEnter(ClientId);
		}
		else if(!AddDummy && Client.m_DebugDummy)
		{
			DelClientCallback(ClientId, "Dropping debug dummy", this);
		}
	}

	m_PreviousDebugDummies = ForceDisconnect ? 0 : g_Config.m_SvAddDummies;
}

int CServer::Run()
{
	if(m_RunServer == UNINITIALIZED)
		m_RunServer = RUNNING;

	m_AuthManager.Init();

	if(Config()->m_Debug)
	{
		g_UuidManager.DebugDump();
	}

	{
		int Size = GameServer()->PersistentClientDataSize();
		for(auto &Client : m_aClients)
		{
			Client.m_HasPersistentData = false;
			Client.m_pPersistentData = malloc(Size);
		}
	}
	m_pPersistentData = malloc(GameServer()->PersistentDataSize());

	// load map
	if(!LoadMap(Config()->m_SvMap))
	{
		log_error("server", "failed to load map. mapname='%s'", Config()->m_SvMap);
		return -1;
	}

	if(Config()->m_SvSqliteFile[0] != '\0')
	{
		char aFullPath[IO_MAX_PATH_LENGTH];
		Storage()->GetCompletePath(IStorage::TYPE_SAVE_OR_ABSOLUTE, Config()->m_SvSqliteFile, aFullPath, sizeof(aFullPath));

		if(Config()->m_SvUseSql)
		{
			DbPool()->RegisterSqliteDatabase(CDbConnectionPool::WRITE_BACKUP, aFullPath);
		}
		else
		{
			DbPool()->RegisterSqliteDatabase(CDbConnectionPool::READ, aFullPath);
			DbPool()->RegisterSqliteDatabase(CDbConnectionPool::WRITE, aFullPath);
		}
	}

	// start server
	NETADDR BindAddr;
	if(g_Config.m_Bindaddr[0] == '\0')
	{
		mem_zero(&BindAddr, sizeof(BindAddr));
	}
	else if(net_host_lookup(g_Config.m_Bindaddr, &BindAddr, NETTYPE_ALL) != 0)
	{
		log_error("server", "The configured bindaddr '%s' cannot be resolved", g_Config.m_Bindaddr);
		return -1;
	}
	BindAddr.type = Config()->m_SvIpv4Only ? NETTYPE_IPV4 : NETTYPE_ALL;

	int Port = Config()->m_SvPort;
	for(BindAddr.port = Port != 0 ? Port : 8303; !m_NetServer.Open(BindAddr, &m_ServerBan, Config()->m_SvMaxClients, Config()->m_SvMaxClientsPerIp); BindAddr.port++)
	{
		if(Port != 0 || BindAddr.port >= 8360)
		{
			log_error("server", "couldn't open socket. port %d might already be in use", BindAddr.port);
			return -1;
		}
	}

	if(Port == 0)
		log_info("server", "using port %d", BindAddr.port);

#if defined(CONF_UPNP)
	m_UPnP.Open(BindAddr);
#endif

	if(!m_Http.Init(std::chrono::seconds{2}))
	{
		log_error("server", "Failed to initialize the HTTP client.");
		return -1;
	}

	m_pEngine = Kernel()->RequestInterface<IEngine>();
	m_pRegister = CreateRegister(&g_Config, m_pConsole, m_pEngine, &m_Http, g_Config.m_SvRegisterPort > 0 ? g_Config.m_SvRegisterPort : this->Port(), m_NetServer.GetGlobalToken());

	m_NetServer.SetCallbacks(NewClientCallback, NewClientNoAuthCallback, ClientRejoinCallback, DelClientCallback, this);

	m_Econ.Init(Config(), Console(), &m_ServerBan);

	m_Fifo.Init(Console(), Config()->m_SvInputFifo, CFGFLAG_SERVER);

	char aBuf[256];
	str_format(aBuf, sizeof(aBuf), "server name is '%s'", Config()->m_SvName);
	Console()->Print(IConsole::OUTPUT_LEVEL_STANDARD, "server", aBuf);

	Antibot()->Init();
	GameServer()->OnInit(nullptr);
	if(ErrorShutdown())
	{
		m_RunServer = STOPPING;
	}
	Console()->Print(IConsole::OUTPUT_LEVEL_STANDARD, "server", "version " GAME_RELEASE_VERSION " on " CONF_PLATFORM_STRING " " CONF_ARCH_STRING);
	if(GIT_SHORTREV_HASH)
	{
		str_format(aBuf, sizeof(aBuf), "git revision hash: %s", GIT_SHORTREV_HASH);
		Console()->Print(IConsole::OUTPUT_LEVEL_STANDARD, "server", aBuf);
	}

	ReadAnnouncementsFile();
	InitMaplist();

	// process pending commands
	m_pConsole->StoreCommands(false);
	m_pRegister->OnConfigChange();

	if(m_AuthManager.IsGenerated())
	{
		log_info("server", "+-------------------------+");
		log_info("server", "| rcon password: '%s' |", Config()->m_SvRconPassword);
		log_info("server", "+-------------------------+");
	}

	// start game
	{
		bool NonActive = false;
		bool PacketWaiting = false;

		m_GameStartTime = time_get();

		UpdateServerInfo();
		while(m_RunServer < STOPPING)
		{
			if(NonActive)
				PumpNetwork(PacketWaiting);

			set_new_tick();

			int64_t LastTime = time_get();
			int NewTicks = 0;

			// load new map
			if(m_MapReload || m_SameMapReload || m_CurrentGameTick >= MAX_TICK) // force reload to make sure the ticks stay within a valid range
			{
				const bool SameMapReload = m_SameMapReload;
				// load map
				if(LoadMap(Config()->m_SvMap))
				{
					// new map loaded

					// ask the game for the data it wants to persist past a map change
					for(int i = 0; i < MAX_CLIENTS; i++)
					{
						if(m_aClients[i].m_State == CClient::STATE_INGAME)
						{
							m_aClients[i].m_HasPersistentData = GameServer()->OnClientDataPersist(i, m_aClients[i].m_pPersistentData);
						}
					}

					UpdateDebugDummies(true);
					GameServer()->OnShutdown(m_pPersistentData);

					for(int ClientId = 0; ClientId < MAX_CLIENTS; ClientId++)
					{
						if(m_aClients[ClientId].m_State <= CClient::STATE_AUTH)
							continue;

						if(SameMapReload)
							SendMapReload(ClientId);

						SendMap(ClientId);
						bool HasPersistentData = m_aClients[ClientId].m_HasPersistentData;
						m_aClients[ClientId].Reset();
						m_aClients[ClientId].m_HasPersistentData = HasPersistentData;
						m_aClients[ClientId].m_State = CClient::STATE_CONNECTING;
					}

					m_GameStartTime = time_get();
					m_CurrentGameTick = MIN_TICK;
					m_ServerInfoFirstRequest = 0;
					Kernel()->ReregisterInterface(GameServer());
					Console()->StoreCommands(true);
					GameServer()->OnInit(m_pPersistentData);
					Console()->StoreCommands(false);
					if(ErrorShutdown())
					{
						break;
					}
					UpdateServerInfo(true);
					for(int ClientId = 0; ClientId < MAX_CLIENTS; ClientId++)
					{
						if(m_aClients[ClientId].m_State != CClient::STATE_CONNECTING)
							continue;

						// When doing a map change, a new Teehistorian file is created. For players that are already
						// on the server, no PlayerJoin event is produced in Teehistorian from the network engine.
						// Record PlayerJoin events here to record the Sixup version and player join event.
						GameServer()->TeehistorianRecordPlayerJoin(ClientId, m_aClients[ClientId].m_Sixup);
					}
				}
				else
				{
					str_format(aBuf, sizeof(aBuf), "failed to load map. mapname='%s'", Config()->m_SvMap);
					Console()->Print(IConsole::OUTPUT_LEVEL_STANDARD, "server", aBuf);
					str_copy(Config()->m_SvMap, m_aCurrentMap);
				}
			}

			while(LastTime > TickStartTime(m_CurrentGameTick + 1))
			{
				GameServer()->OnPreTickTeehistorian();

				UpdateDebugDummies(false);

				for(int c = 0; c < MAX_CLIENTS; c++)
				{
					if(m_aClients[c].m_State != CClient::STATE_INGAME)
						continue;
					bool ClientHadInput = false;
					for(auto &Input : m_aClients[c].m_aInputs)
					{
						if(Input.m_GameTick == Tick() + 1)
						{
							GameServer()->OnClientPredictedEarlyInput(c, Input.m_aData);
							ClientHadInput = true;
							break;
						}
					}
					if(!ClientHadInput)
						GameServer()->OnClientPredictedEarlyInput(c, nullptr);
				}

				m_CurrentGameTick++;
				NewTicks++;

				// apply new input
				for(int c = 0; c < MAX_CLIENTS; c++)
				{
					if(m_aClients[c].m_State != CClient::STATE_INGAME)
						continue;
					bool ClientHadInput = false;
					for(auto &Input : m_aClients[c].m_aInputs)
					{
						if(Input.m_GameTick == Tick())
						{
							GameServer()->OnClientPredictedInput(c, Input.m_aData);
							ClientHadInput = true;
							break;
						}
					}
					if(!ClientHadInput)
						GameServer()->OnClientPredictedInput(c, nullptr);
				}

				GameServer()->OnTick();
				if(ErrorShutdown())
				{
					break;
				}
			}

			// snap game
			if(NewTicks)
			{
				DoSnapshot();

				UpdateClientRconCommands();
				const int CommandSendingClientId = Tick() % MAX_CLIENTS;
				UpdateClientMaplistEntries(CommandSendingClientId);

				m_Fifo.Update();

#if defined(CONF_PLATFORM_ANDROID)
				std::vector<std::string> vAndroidCommandQueue = FetchAndroidServerCommandQueue();
				for(const std::string &Command : vAndroidCommandQueue)
				{
					Console()->ExecuteLineFlag(Command.c_str(), CFGFLAG_SERVER, -1);
				}
#endif

				// master server stuff
				m_pRegister->Update();

				if(m_ServerInfoNeedsUpdate)
					UpdateServerInfo();

				Antibot()->OnEngineTick();

				// handle dnsbl
				if(Config()->m_SvDnsbl)
				{
					for(int ClientId = 0; ClientId < MAX_CLIENTS; ClientId++)
					{
						if(m_aClients[ClientId].m_State == CClient::STATE_EMPTY)
							continue;

						if(m_aClients[ClientId].m_DnsblState == EDnsblState::NONE)
						{
							// initiate dnsbl lookup
							InitDnsbl(ClientId);
						}
						else if(m_aClients[ClientId].m_DnsblState == EDnsblState::PENDING &&
							m_aClients[ClientId].m_pDnsblLookup->State() == IJob::STATE_DONE)
						{
							if(m_aClients[ClientId].m_pDnsblLookup->Result() != 0)
							{
								// entry not found -> whitelisted
								m_aClients[ClientId].m_DnsblState = EDnsblState::WHITELISTED;

								str_format(aBuf, sizeof(aBuf), "ClientId=%d addr=<{%s}> secure=%s whitelisted", ClientId, ClientAddrString(ClientId, true), m_NetServer.HasSecurityToken(ClientId) ? "yes" : "no");
								Console()->Print(IConsole::OUTPUT_LEVEL_STANDARD, "dnsbl", aBuf);
							}
							else
							{
								// entry found -> blacklisted
								m_aClients[ClientId].m_DnsblState = EDnsblState::BLACKLISTED;

								str_format(aBuf, sizeof(aBuf), "ClientId=%d addr=<{%s}> secure=%s blacklisted", ClientId, ClientAddrString(ClientId, true), m_NetServer.HasSecurityToken(ClientId) ? "yes" : "no");
								Console()->Print(IConsole::OUTPUT_LEVEL_STANDARD, "dnsbl", aBuf);

								if(Config()->m_SvDnsblBan)
								{
									m_NetServer.NetBan()->BanAddr(ClientAddr(ClientId), 60, Config()->m_SvDnsblBanReason, true);
								}
							}
						}
					}
				}
				for(int i = 0; i < MAX_CLIENTS; ++i)
				{
					if(m_aClients[i].m_State == CClient::STATE_REDIRECTED)
					{
						if(time_get() > m_aClients[i].m_RedirectDropTime)
						{
							m_NetServer.Drop(i, "redirected");
						}
					}
				}
			}

			if(!NonActive)
				PumpNetwork(PacketWaiting);

			NonActive = true;
			for(const auto &Client : m_aClients)
			{
				if(Client.m_State != CClient::STATE_EMPTY)
				{
					NonActive = false;
					break;
				}
			}

			if(NonActive)
			{
				if(Config()->m_SvReloadWhenEmpty == 1)
				{
					m_MapReload = true;
					Config()->m_SvReloadWhenEmpty = 0;
				}
				else if(Config()->m_SvReloadWhenEmpty == 2 && !m_ReloadedWhenEmpty)
				{
					m_MapReload = true;
					m_ReloadedWhenEmpty = true;
				}
			}
			else
			{
				m_ReloadedWhenEmpty = false;
			}

			// wait for incoming data
			if(NonActive && Config()->m_SvShutdownWhenEmpty)
			{
				m_RunServer = STOPPING;
			}
			else if(NonActive &&
				!m_aDemoRecorder[RECORDER_MANUAL].IsRecording() &&
				!m_aDemoRecorder[RECORDER_AUTO].IsRecording())
			{
				PacketWaiting = net_socket_read_wait(m_NetServer.Socket(), 1s);
			}
			else
			{
				set_new_tick();
				LastTime = time_get();
				const auto MicrosecondsToWait = std::chrono::duration_cast<std::chrono::microseconds>(std::chrono::nanoseconds(TickStartTime(m_CurrentGameTick + 1) - LastTime)) + 1us;
				PacketWaiting = MicrosecondsToWait > 0us ? net_socket_read_wait(m_NetServer.Socket(), MicrosecondsToWait) : true;
			}
			if(IsInterrupted())
			{
				Console()->Print(IConsole::OUTPUT_LEVEL_STANDARD, "server", "interrupted");
				break;
			}
		}
	}
	const char *pDisconnectReason = "Server shutdown";
	if(m_aShutdownReason[0])
		pDisconnectReason = m_aShutdownReason;

	// <FoxNet
	GameServer()->OnPreShutdown();
	// FoxNet>

	if(ErrorShutdown())
	{
		log_info("server", "shutdown from game server (%s)", m_aErrorShutdownReason);
		pDisconnectReason = m_aErrorShutdownReason;
	}
	// disconnect all clients on shutdown
	for(int i = 0; i < MAX_CLIENTS; ++i)
	{
		if(m_aClients[i].m_State != CClient::STATE_EMPTY)
			m_NetServer.Drop(i, pDisconnectReason);
	}

	m_pRegister->OnShutdown();
	m_Econ.Shutdown();
	m_Fifo.Shutdown();
	Engine()->ShutdownJobs();

	GameServer()->OnShutdown(nullptr);
	m_pMap->Unload();
	DbPool()->OnShutdown();

#if defined(CONF_UPNP)
	m_UPnP.Shutdown();
#endif
	m_NetServer.Close();

	return ErrorShutdown();
}

void CServer::ConKick(IConsole::IResult *pResult, void *pUser)
{
	if(pResult->NumArguments() > 1)
	{
		char aBuf[128];
		str_format(aBuf, sizeof(aBuf), "Kicked (%s)", pResult->GetString(1));
		((CServer *)pUser)->Kick(pResult->GetInteger(0), aBuf);
	}
	else
		((CServer *)pUser)->Kick(pResult->GetInteger(0), "Kicked by console");
}

void CServer::ConStatus(IConsole::IResult *pResult, void *pUser)
{
	char aBuf[1024];
	CServer *pThis = static_cast<CServer *>(pUser);
	const char *pName = pResult->NumArguments() == 1 ? pResult->GetString(0) : "";

	for(int i = 0; i < MAX_CLIENTS; i++)
	{
		if(pThis->m_aClients[i].m_State == CClient::STATE_EMPTY)
			continue;

		if(!str_utf8_find_nocase(pThis->m_aClients[i].m_aName, pName))
			continue;

		if(pThis->m_aClients[i].m_State == CClient::STATE_INGAME)
		{
			char aDnsblStr[64];
			aDnsblStr[0] = '\0';
			if(pThis->Config()->m_SvDnsbl)
			{
				str_format(aDnsblStr, sizeof(aDnsblStr), " dnsbl=%s", DnsblStateStr(pThis->m_aClients[i].m_DnsblState));
			}

			char aAuthStr[128];
			aAuthStr[0] = '\0';
			if(pThis->m_aClients[i].m_AuthKey >= 0)
			{
				const char *pAuthStr = pThis->GetAuthedState(i) == AUTHED_ADMIN ? "(Admin)" :
												  pThis->GetAuthedState(i) == AUTHED_MOD ? "(Mod)" :
																	   pThis->GetAuthedState(i) == AUTHED_HELPER ? "(Helper)" : "";

				str_format(aAuthStr, sizeof(aAuthStr), " key=%s %s", pThis->m_AuthManager.KeyIdent(pThis->m_aClients[i].m_AuthKey), pAuthStr);
			}

			const char *pClientPrefix = "";
			if(pThis->m_aClients[i].m_Sixup)
			{
				pClientPrefix = "0.7:";
			}
			str_format(aBuf, sizeof(aBuf), "id=%d addr=<{%s}> name='%s' client=%s%d secure=%s flags=%d%s%s",
				i, pThis->ClientAddrString(i, true), pThis->m_aClients[i].m_aName, pClientPrefix, pThis->m_aClients[i].m_DDNetVersion,
				pThis->m_NetServer.HasSecurityToken(i) ? "yes" : "no", pThis->m_aClients[i].m_Flags, aDnsblStr, aAuthStr);
		}
		else
		{
			str_format(aBuf, sizeof(aBuf), "id=%d addr=<{%s}> connecting", i, pThis->ClientAddrString(i, true));
		}
		pThis->Console()->Print(IConsole::OUTPUT_LEVEL_STANDARD, "server", aBuf);
	}
}

static int GetAuthLevel(const char *pLevel)
{
	int Level = -1;
	if(!str_comp_nocase(pLevel, "admin"))
		Level = AUTHED_ADMIN;
	else if(str_startswith(pLevel, "mod"))
		Level = AUTHED_MOD;
	else if(!str_comp_nocase(pLevel, "helper"))
		Level = AUTHED_HELPER;

	return Level;
}

void CServer::AuthRemoveKey(int KeySlot)
{
	m_AuthManager.RemoveKey(KeySlot);
	LogoutKey(KeySlot, "key removal");

	// Update indices.
	for(auto &Client : m_aClients)
	{
		if(Client.m_AuthKey == KeySlot)
		{
			Client.m_AuthKey = -1;
		}
		else if(Client.m_AuthKey > KeySlot)
		{
			--Client.m_AuthKey;
		}
	}
}

void CServer::ConAuthAdd(IConsole::IResult *pResult, void *pUser)
{
	CServer *pThis = (CServer *)pUser;
	CAuthManager *pManager = &pThis->m_AuthManager;

	const char *pIdent = pResult->GetString(0);
	const char *pLevel = pResult->GetString(1);
	const char *pPw = pResult->GetString(2);

	if(!pManager->IsValidIdent(pIdent))
	{
		pThis->Console()->Print(IConsole::OUTPUT_LEVEL_STANDARD, "auth", "ident is invalid");
		return;
	}

	int Level = GetAuthLevel(pLevel);
	if(Level == -1)
	{
		pThis->Console()->Print(IConsole::OUTPUT_LEVEL_STANDARD, "auth", "level can be one of {\"admin\", \"mod(erator)\", \"helper\"}");
		return;
	}

	bool NeedUpdate = !pManager->NumNonDefaultKeys();
	if(pManager->AddKey(pIdent, pPw, Level) < 0)
		pThis->Console()->Print(IConsole::OUTPUT_LEVEL_STANDARD, "auth", "ident already exists");
	else
	{
		if(NeedUpdate)
			pThis->SendRconType(-1, true);
		pThis->Console()->Print(IConsole::OUTPUT_LEVEL_STANDARD, "auth", "key added");
	}
}

void CServer::ConAuthAddHashed(IConsole::IResult *pResult, void *pUser)
{
	CServer *pThis = (CServer *)pUser;
	CAuthManager *pManager = &pThis->m_AuthManager;

	const char *pIdent = pResult->GetString(0);
	const char *pLevel = pResult->GetString(1);
	const char *pPw = pResult->GetString(2);
	const char *pSalt = pResult->GetString(3);

	if(!pManager->IsValidIdent(pIdent))
	{
		pThis->Console()->Print(IConsole::OUTPUT_LEVEL_STANDARD, "auth", "ident is invalid");
		return;
	}

	int Level = GetAuthLevel(pLevel);
	if(Level == -1)
	{
		pThis->Console()->Print(IConsole::OUTPUT_LEVEL_STANDARD, "auth", "level can be one of {\"admin\", \"mod(erator)\", \"helper\"}");
		return;
	}

	MD5_DIGEST Hash;
	unsigned char aSalt[SALT_BYTES];

	if(md5_from_str(&Hash, pPw))
	{
		pThis->Console()->Print(IConsole::OUTPUT_LEVEL_STANDARD, "auth", "Malformed password hash");
		return;
	}
	if(str_hex_decode(aSalt, sizeof(aSalt), pSalt))
	{
		pThis->Console()->Print(IConsole::OUTPUT_LEVEL_STANDARD, "auth", "Malformed salt hash");
		return;
	}

	bool NeedUpdate = !pManager->NumNonDefaultKeys();

	if(pManager->AddKeyHash(pIdent, Hash, aSalt, Level) < 0)
		pThis->Console()->Print(IConsole::OUTPUT_LEVEL_STANDARD, "auth", "ident already exists");
	else
	{
		if(NeedUpdate)
			pThis->SendRconType(-1, true);
		pThis->Console()->Print(IConsole::OUTPUT_LEVEL_STANDARD, "auth", "key added");
	}
}

void CServer::ConAuthUpdate(IConsole::IResult *pResult, void *pUser)
{
	CServer *pThis = (CServer *)pUser;
	CAuthManager *pManager = &pThis->m_AuthManager;

	const char *pIdent = pResult->GetString(0);
	const char *pLevel = pResult->GetString(1);
	const char *pPw = pResult->GetString(2);

	int KeySlot = pManager->FindKey(pIdent);
	if(KeySlot == -1)
	{
		pThis->Console()->Print(IConsole::OUTPUT_LEVEL_STANDARD, "auth", "ident couldn't be found");
		return;
	}

	int Level = GetAuthLevel(pLevel);
	if(Level == -1)
	{
		pThis->Console()->Print(IConsole::OUTPUT_LEVEL_STANDARD, "auth", "level can be one of {\"admin\", \"mod(erator)\", \"helper\"}");
		return;
	}

	pManager->UpdateKey(KeySlot, pPw, Level);
	pThis->LogoutKey(KeySlot, "key update");

	pThis->Console()->Print(IConsole::OUTPUT_LEVEL_STANDARD, "auth", "key updated");
}

void CServer::ConAuthUpdateHashed(IConsole::IResult *pResult, void *pUser)
{
	CServer *pThis = (CServer *)pUser;
	CAuthManager *pManager = &pThis->m_AuthManager;

	const char *pIdent = pResult->GetString(0);
	const char *pLevel = pResult->GetString(1);
	const char *pPw = pResult->GetString(2);
	const char *pSalt = pResult->GetString(3);

	int KeySlot = pManager->FindKey(pIdent);
	if(KeySlot == -1)
	{
		pThis->Console()->Print(IConsole::OUTPUT_LEVEL_STANDARD, "auth", "ident couldn't be found");
		return;
	}

	int Level = GetAuthLevel(pLevel);
	if(Level == -1)
	{
		pThis->Console()->Print(IConsole::OUTPUT_LEVEL_STANDARD, "auth", "level can be one of {\"admin\", \"mod(erator)\", \"helper\"}");
		return;
	}

	MD5_DIGEST Hash;
	unsigned char aSalt[SALT_BYTES];

	if(md5_from_str(&Hash, pPw))
	{
		pThis->Console()->Print(IConsole::OUTPUT_LEVEL_STANDARD, "auth", "Malformed password hash");
		return;
	}
	if(str_hex_decode(aSalt, sizeof(aSalt), pSalt))
	{
		pThis->Console()->Print(IConsole::OUTPUT_LEVEL_STANDARD, "auth", "Malformed salt hash");
		return;
	}

	pManager->UpdateKeyHash(KeySlot, Hash, aSalt, Level);
	pThis->LogoutKey(KeySlot, "key update");

	pThis->Console()->Print(IConsole::OUTPUT_LEVEL_STANDARD, "auth", "key updated");
}

void CServer::ConAuthRemove(IConsole::IResult *pResult, void *pUser)
{
	CServer *pThis = (CServer *)pUser;
	CAuthManager *pManager = &pThis->m_AuthManager;

	const char *pIdent = pResult->GetString(0);

	int KeySlot = pManager->FindKey(pIdent);
	if(KeySlot == -1)
	{
		pThis->Console()->Print(IConsole::OUTPUT_LEVEL_STANDARD, "auth", "ident couldn't be found");
		return;
	}

	pThis->AuthRemoveKey(KeySlot);

	if(!pManager->NumNonDefaultKeys())
		pThis->SendRconType(-1, false);

	pThis->Console()->Print(IConsole::OUTPUT_LEVEL_STANDARD, "auth", "key removed, all users logged out");
}

static void ListKeysCallback(const char *pIdent, int Level, void *pUser)
{
	static const char LSTRING[][10] = {"helper", "moderator", "admin"};

	char aBuf[256];
	str_format(aBuf, sizeof(aBuf), "%s %s", pIdent, LSTRING[Level - 1]);
	((CServer *)pUser)->Console()->Print(IConsole::OUTPUT_LEVEL_STANDARD, "auth", aBuf);
}

void CServer::ConAuthList(IConsole::IResult *pResult, void *pUser)
{
	CServer *pThis = (CServer *)pUser;
	CAuthManager *pManager = &pThis->m_AuthManager;

	pManager->ListKeys(ListKeysCallback, pThis);
}

void CServer::ConShutdown(IConsole::IResult *pResult, void *pUser)
{
	CServer *pThis = static_cast<CServer *>(pUser);
	pThis->m_RunServer = STOPPING;
	const char *pReason = pResult->GetString(0);
	if(pReason[0])
	{
		str_copy(pThis->m_aShutdownReason, pReason);
	}
}

void CServer::DemoRecorder_HandleAutoStart()
{
	if(Config()->m_SvAutoDemoRecord)
	{
		m_aDemoRecorder[RECORDER_AUTO].Stop(IDemoRecorder::EStopMode::KEEP_FILE);

		char aTimestamp[20];
		str_timestamp(aTimestamp, sizeof(aTimestamp));
		char aFilename[IO_MAX_PATH_LENGTH];
		str_format(aFilename, sizeof(aFilename), "demos/auto/server/%s_%s.demo", GetMapName(), aTimestamp);
		m_aDemoRecorder[RECORDER_AUTO].Start(
			Storage(),
			m_pConsole,
			aFilename,
			GameServer()->NetVersion(),
			GetMapName(),
			m_aCurrentMapSha256[MAP_TYPE_SIX],
			m_aCurrentMapCrc[MAP_TYPE_SIX],
			"server",
			m_aCurrentMapSize[MAP_TYPE_SIX],
			m_apCurrentMapData[MAP_TYPE_SIX],
			nullptr,
			nullptr,
			nullptr);

		if(Config()->m_SvAutoDemoMax)
		{
			// clean up auto recorded demos
			CFileCollection AutoDemos;
			AutoDemos.Init(Storage(), "demos/auto/server", "", ".demo", Config()->m_SvAutoDemoMax);
		}
	}
}

void CServer::SaveDemo(int ClientId, float Time)
{
	if(IsRecording(ClientId))
	{
		char aNewFilename[IO_MAX_PATH_LENGTH];
		str_format(aNewFilename, sizeof(aNewFilename), "demos/%s_%s_%05.2f.demo", GetMapName(), m_aClients[ClientId].m_aName, Time);
		m_aDemoRecorder[ClientId].Stop(IDemoRecorder::EStopMode::KEEP_FILE, aNewFilename);
	}
}

void CServer::StartRecord(int ClientId)
{
	if(Config()->m_SvPlayerDemoRecord)
	{
		char aFilename[IO_MAX_PATH_LENGTH];
		str_format(aFilename, sizeof(aFilename), "demos/%s_%d_%d_tmp.demo", GetMapName(), m_NetServer.Address().port, ClientId);
		m_aDemoRecorder[ClientId].Start(
			Storage(),
			Console(),
			aFilename,
			GameServer()->NetVersion(),
			GetMapName(),
			m_aCurrentMapSha256[MAP_TYPE_SIX],
			m_aCurrentMapCrc[MAP_TYPE_SIX],
			"server",
			m_aCurrentMapSize[MAP_TYPE_SIX],
			m_apCurrentMapData[MAP_TYPE_SIX],
			nullptr,
			nullptr,
			nullptr);
	}
}

void CServer::StopRecord(int ClientId)
{
	if(IsRecording(ClientId))
	{
		m_aDemoRecorder[ClientId].Stop(IDemoRecorder::EStopMode::REMOVE_FILE);
	}
}

bool CServer::IsRecording(int ClientId)
{
	return m_aDemoRecorder[ClientId].IsRecording();
}

void CServer::StopDemos()
{
	for(int i = 0; i < NUM_RECORDERS; i++)
	{
		if(!m_aDemoRecorder[i].IsRecording())
			continue;

		m_aDemoRecorder[i].Stop(i < MAX_CLIENTS ? IDemoRecorder::EStopMode::REMOVE_FILE : IDemoRecorder::EStopMode::KEEP_FILE);
	}
}

void CServer::ConRecord(IConsole::IResult *pResult, void *pUser)
{
	CServer *pServer = (CServer *)pUser;

	if(pServer->IsRecording(RECORDER_MANUAL))
	{
		pServer->Console()->Print(IConsole::OUTPUT_LEVEL_STANDARD, "demo_recorder", "Demo recorder already recording");
		return;
	}

	char aFilename[IO_MAX_PATH_LENGTH];
	if(pResult->NumArguments())
	{
		str_format(aFilename, sizeof(aFilename), "demos/%s.demo", pResult->GetString(0));
	}
	else
	{
		char aTimestamp[20];
		str_timestamp(aTimestamp, sizeof(aTimestamp));
		str_format(aFilename, sizeof(aFilename), "demos/demo_%s.demo", aTimestamp);
	}
	pServer->m_aDemoRecorder[RECORDER_MANUAL].Start(
		pServer->Storage(),
		pServer->Console(),
		aFilename,
		pServer->GameServer()->NetVersion(),
		pServer->GetMapName(),
		pServer->m_aCurrentMapSha256[MAP_TYPE_SIX],
		pServer->m_aCurrentMapCrc[MAP_TYPE_SIX],
		"server",
		pServer->m_aCurrentMapSize[MAP_TYPE_SIX],
		pServer->m_apCurrentMapData[MAP_TYPE_SIX],
		nullptr,
		nullptr,
		nullptr);
}

void CServer::ConStopRecord(IConsole::IResult *pResult, void *pUser)
{
	((CServer *)pUser)->m_aDemoRecorder[RECORDER_MANUAL].Stop(IDemoRecorder::EStopMode::KEEP_FILE);
}

void CServer::ConMapReload(IConsole::IResult *pResult, void *pUser)
{
	((CServer *)pUser)->ReloadMap();
}

void CServer::ConLogout(IConsole::IResult *pResult, void *pUser)
{
	CServer *pServer = (CServer *)pUser;

	if(pServer->m_RconClientId >= 0 && pServer->m_RconClientId < MAX_CLIENTS &&
		pServer->m_aClients[pServer->m_RconClientId].m_State != CServer::CClient::STATE_EMPTY)
	{
		pServer->LogoutClient(pServer->m_RconClientId, "");
	}
}

void CServer::ConShowIps(IConsole::IResult *pResult, void *pUser)
{
	CServer *pServer = (CServer *)pUser;

	if(pServer->m_RconClientId >= 0 && pServer->m_RconClientId < MAX_CLIENTS &&
		pServer->m_aClients[pServer->m_RconClientId].m_State != CServer::CClient::STATE_EMPTY)
	{
		if(pResult->NumArguments())
		{
			pServer->m_aClients[pServer->m_RconClientId].m_ShowIps = pResult->GetInteger(0);
		}
		else
		{
			char aStr[9];
			str_format(aStr, sizeof(aStr), "Value: %d", pServer->m_aClients[pServer->m_RconClientId].m_ShowIps);
			pServer->Console()->Print(IConsole::OUTPUT_LEVEL_STANDARD, "server", aStr);
		}
	}
}

void CServer::ConHideAuthStatus(IConsole::IResult *pResult, void *pUser)
{
	CServer *pServer = (CServer *)pUser;

	if(pServer->m_RconClientId >= 0 && pServer->m_RconClientId < MAX_CLIENTS &&
		pServer->m_aClients[pServer->m_RconClientId].m_State != CServer::CClient::STATE_EMPTY)
	{
		if(pResult->NumArguments())
		{
			pServer->m_aClients[pServer->m_RconClientId].m_AuthHidden = pResult->GetInteger(0);
		}
		else
		{
			char aStr[9];
			str_format(aStr, sizeof(aStr), "Value: %d", pServer->m_aClients[pServer->m_RconClientId].m_AuthHidden);
			pServer->Console()->Print(IConsole::OUTPUT_LEVEL_STANDARD, "server", aStr);
		}
	}
}

void CServer::ConForceHighBandwidthOnSpectate(IConsole::IResult *pResult, void *pUser)
{
	CServer *pServer = (CServer *)pUser;

	if(pServer->m_RconClientId >= 0 && pServer->m_RconClientId < MAX_CLIENTS &&
		pServer->m_aClients[pServer->m_RconClientId].m_State != CServer::CClient::STATE_EMPTY)
	{
		if(pResult->NumArguments())
		{
			pServer->m_aClients[pServer->m_RconClientId].m_ForceHighBandwidthOnSpectate = pResult->GetInteger(0);
		}
		else
		{
			char aStr[9];
			str_format(aStr, sizeof(aStr), "Value: %d", pServer->m_aClients[pServer->m_RconClientId].m_ForceHighBandwidthOnSpectate);
			pServer->Console()->Print(IConsole::OUTPUT_LEVEL_STANDARD, "server", aStr);
		}
	}
}

void CServer::ConAddSqlServer(IConsole::IResult *pResult, void *pUserData)
{
	CServer *pSelf = (CServer *)pUserData;

	if(!MysqlAvailable())
	{
		pSelf->Console()->Print(IConsole::OUTPUT_LEVEL_STANDARD, "server", "can't add MySQL server: compiled without MySQL support");
		return;
	}

	if(!pSelf->Config()->m_SvUseSql)
		return;

	if(pResult->NumArguments() != 7 && pResult->NumArguments() != 8)
	{
		pSelf->Console()->Print(IConsole::OUTPUT_LEVEL_STANDARD, "server", "7 or 8 arguments are required");
		return;
	}

	CMysqlConfig Config;
	bool Write;
	if(str_comp_nocase(pResult->GetString(0), "r") == 0)
		Write = false;
	else if(str_comp_nocase(pResult->GetString(0), "w") == 0)
		Write = true;
	else
	{
		pSelf->Console()->Print(IConsole::OUTPUT_LEVEL_STANDARD, "server", "choose either 'r' for SqlReadServer or 'w' for SqlWriteServer");
		return;
	}

	str_copy(Config.m_aDatabase, pResult->GetString(1), sizeof(Config.m_aDatabase));
	str_copy(Config.m_aPrefix, pResult->GetString(2), sizeof(Config.m_aPrefix));
	str_copy(Config.m_aUser, pResult->GetString(3), sizeof(Config.m_aUser));
	str_copy(Config.m_aPass, pResult->GetString(4), sizeof(Config.m_aPass));
	str_copy(Config.m_aIp, pResult->GetString(5), sizeof(Config.m_aIp));
	Config.m_aBindaddr[0] = '\0';
	Config.m_Port = pResult->GetInteger(6);
	Config.m_Setup = pResult->NumArguments() == 8 ? pResult->GetInteger(7) : true;

	char aBuf[512];
	str_format(aBuf, sizeof(aBuf),
		"Adding new Sql%sServer: DB: '%s' Prefix: '%s' User: '%s' IP: <{%s}> Port: %d",
		Write ? "Write" : "Read",
		Config.m_aDatabase, Config.m_aPrefix, Config.m_aUser, Config.m_aIp, Config.m_Port);
	pSelf->Console()->Print(IConsole::OUTPUT_LEVEL_STANDARD, "server", aBuf);
	pSelf->DbPool()->RegisterMysqlDatabase(Write ? CDbConnectionPool::WRITE : CDbConnectionPool::READ, &Config);
}

void CServer::ConDumpSqlServers(IConsole::IResult *pResult, void *pUserData)
{
	CServer *pSelf = (CServer *)pUserData;

	if(str_comp_nocase(pResult->GetString(0), "w") == 0)
	{
		pSelf->DbPool()->Print(pSelf->Console(), CDbConnectionPool::WRITE);
		pSelf->DbPool()->Print(pSelf->Console(), CDbConnectionPool::WRITE_BACKUP);
	}
	else if(str_comp_nocase(pResult->GetString(0), "r") == 0)
	{
		pSelf->DbPool()->Print(pSelf->Console(), CDbConnectionPool::READ);
	}
	else
	{
		pSelf->Console()->Print(IConsole::OUTPUT_LEVEL_STANDARD, "server", "choose either 'r' for SqlReadServer or 'w' for SqlWriteServer");
		return;
	}
}

void CServer::ConReloadAnnouncement(IConsole::IResult *pResult, void *pUserData)
{
	CServer *pThis = static_cast<CServer *>(pUserData);
	pThis->ReadAnnouncementsFile();
}

void CServer::ConReloadMaplist(IConsole::IResult *pResult, void *pUserData)
{
	CServer *pThis = static_cast<CServer *>(pUserData);
	pThis->InitMaplist();
}

void CServer::ConchainSpecialInfoupdate(IConsole::IResult *pResult, void *pUserData, IConsole::FCommandCallback pfnCallback, void *pCallbackUserData)
{
	pfnCallback(pResult, pCallbackUserData);
	if(pResult->NumArguments())
	{
		CServer *pThis = static_cast<CServer *>(pUserData);
		str_clean_whitespaces(pThis->Config()->m_SvName);
		pThis->UpdateServerInfo(true);
	}
}

void CServer::ConchainMaxclientsperipUpdate(IConsole::IResult *pResult, void *pUserData, IConsole::FCommandCallback pfnCallback, void *pCallbackUserData)
{
	pfnCallback(pResult, pCallbackUserData);
	if(pResult->NumArguments())
		((CServer *)pUserData)->m_NetServer.SetMaxClientsPerIp(pResult->GetInteger(0));
}

void CServer::ConchainCommandAccessUpdate(IConsole::IResult *pResult, void *pUserData, IConsole::FCommandCallback pfnCallback, void *pCallbackUserData)
{
	if(pResult->NumArguments() == 2)
	{
		CServer *pThis = static_cast<CServer *>(pUserData);
		const IConsole::ICommandInfo *pInfo = pThis->Console()->GetCommandInfo(pResult->GetString(0), CFGFLAG_SERVER, false);
		IConsole::EAccessLevel OldAccessLevel = IConsole::EAccessLevel::ADMIN;
		if(pInfo)
			OldAccessLevel = pInfo->GetAccessLevel();
		pfnCallback(pResult, pCallbackUserData);
		if(pInfo && OldAccessLevel != pInfo->GetAccessLevel())
		{
			for(int i = 0; i < MAX_CLIENTS; ++i)
			{
				if(pThis->m_aClients[i].m_State == CServer::CClient::STATE_EMPTY)
					continue;
				if(!pThis->IsRconAuthed(i))
					continue;

				const IConsole::EAccessLevel ClientAccessLevel = pThis->ConsoleAccessLevel(i);
				bool HadAccess = OldAccessLevel >= ClientAccessLevel;
				bool HasAccess = pInfo->GetAccessLevel() >= ClientAccessLevel;

				// Nothing changed
				if(HadAccess == HasAccess)
					continue;
				// Command not sent yet. The sending will happen in alphabetical order with correctly updated permissions.
				if(pThis->m_aClients[i].m_pRconCmdToSend && str_comp(pResult->GetString(0), pThis->m_aClients[i].m_pRconCmdToSend->Name()) >= 0)
					continue;

				if(HasAccess)
					pThis->SendRconCmdAdd(pInfo, i);
				else
					pThis->SendRconCmdRem(pInfo, i);
			}
		}
	}
	else
		pfnCallback(pResult, pCallbackUserData);
}

void CServer::LogoutClient(int ClientId, const char *pReason)
{
	if(!IsSixup(ClientId))
	{
		CMsgPacker Msg(NETMSG_RCON_AUTH_STATUS, true);
		Msg.AddInt(0); // authed
		Msg.AddInt(0); // cmdlist
		SendMsg(&Msg, MSGFLAG_VITAL, ClientId);
	}
	else
	{
		CMsgPacker Msg(protocol7::NETMSG_RCON_AUTH_OFF, true, true);
		SendMsg(&Msg, MSGFLAG_VITAL, ClientId);
	}

	m_aClients[ClientId].m_AuthTries = 0;
	m_aClients[ClientId].m_pRconCmdToSend = nullptr;
	m_aClients[ClientId].m_MaplistEntryToSend = CClient::MAPLIST_UNINITIALIZED;

	char aBuf[64];
	if(*pReason)
	{
		str_format(aBuf, sizeof(aBuf), "Logged out by %s.", pReason);
		SendRconLine(ClientId, aBuf);
		str_format(aBuf, sizeof(aBuf), "ClientId=%d with key=%s logged out by %s", ClientId, m_AuthManager.KeyIdent(m_aClients[ClientId].m_AuthKey), pReason);
	}
	else
	{
		SendRconLine(ClientId, "Logout successful.");
		str_format(aBuf, sizeof(aBuf), "ClientId=%d with key=%s logged out", ClientId, m_AuthManager.KeyIdent(m_aClients[ClientId].m_AuthKey));
	}

	m_aClients[ClientId].m_AuthKey = -1;

	GameServer()->OnSetAuthed(ClientId, AUTHED_NO);

	Console()->Print(IConsole::OUTPUT_LEVEL_STANDARD, "server", aBuf);
}

void CServer::LogoutKey(int Key, const char *pReason)
{
	for(int i = 0; i < MAX_CLIENTS; i++)
		if(m_aClients[i].m_AuthKey == Key)
			LogoutClient(i, pReason);
}

void CServer::ConchainRconPasswordChangeGeneric(int Level, const char *pCurrent, IConsole::IResult *pResult)
{
	if(pResult->NumArguments() == 1)
	{
		int KeySlot = m_AuthManager.DefaultKey(Level);
		const char *pNew = pResult->GetString(0);
		if(str_comp(pCurrent, pNew) == 0)
		{
			return;
		}
		if(KeySlot == -1 && pNew[0])
		{
			m_AuthManager.AddDefaultKey(Level, pNew);
		}
		else if(KeySlot >= 0)
		{
			if(!pNew[0])
			{
				AuthRemoveKey(KeySlot);
				// Already logs users out.
			}
			else
			{
				m_AuthManager.UpdateKey(KeySlot, pNew, Level);
				LogoutKey(KeySlot, "key update");
			}
		}
	}
}

void CServer::ConchainRconPasswordChange(IConsole::IResult *pResult, void *pUserData, IConsole::FCommandCallback pfnCallback, void *pCallbackUserData)
{
	CServer *pThis = static_cast<CServer *>(pUserData);
	pThis->ConchainRconPasswordChangeGeneric(AUTHED_ADMIN, pThis->Config()->m_SvRconPassword, pResult);
	pfnCallback(pResult, pCallbackUserData);
}

void CServer::ConchainRconModPasswordChange(IConsole::IResult *pResult, void *pUserData, IConsole::FCommandCallback pfnCallback, void *pCallbackUserData)
{
	CServer *pThis = static_cast<CServer *>(pUserData);
	pThis->ConchainRconPasswordChangeGeneric(AUTHED_MOD, pThis->Config()->m_SvRconModPassword, pResult);
	pfnCallback(pResult, pCallbackUserData);
}

void CServer::ConchainRconHelperPasswordChange(IConsole::IResult *pResult, void *pUserData, IConsole::FCommandCallback pfnCallback, void *pCallbackUserData)
{
	CServer *pThis = static_cast<CServer *>(pUserData);
	pThis->ConchainRconPasswordChangeGeneric(AUTHED_HELPER, pThis->Config()->m_SvRconHelperPassword, pResult);
	pfnCallback(pResult, pCallbackUserData);
}

void CServer::ConchainMapUpdate(IConsole::IResult *pResult, void *pUserData, IConsole::FCommandCallback pfnCallback, void *pCallbackUserData)
{
	pfnCallback(pResult, pCallbackUserData);
	if(pResult->NumArguments() >= 1)
	{
		CServer *pThis = static_cast<CServer *>(pUserData);
		pThis->m_MapReload = str_comp(pThis->Config()->m_SvMap, pThis->m_aCurrentMap) != 0;
	}
}

void CServer::ConchainSixupUpdate(IConsole::IResult *pResult, void *pUserData, IConsole::FCommandCallback pfnCallback, void *pCallbackUserData)
{
	pfnCallback(pResult, pCallbackUserData);
	CServer *pThis = static_cast<CServer *>(pUserData);
	if(pResult->NumArguments() >= 1 && pThis->m_aCurrentMap[0] != '\0')
		pThis->m_MapReload |= (pThis->m_apCurrentMapData[MAP_TYPE_SIXUP] != nullptr) != (pResult->GetInteger(0) != 0);
}

void CServer::ConchainLoglevel(IConsole::IResult *pResult, void *pUserData, IConsole::FCommandCallback pfnCallback, void *pCallbackUserData)
{
	CServer *pSelf = (CServer *)pUserData;
	pfnCallback(pResult, pCallbackUserData);
	if(pResult->NumArguments())
	{
		pSelf->m_pFileLogger->SetFilter(CLogFilter{IConsole::ToLogLevelFilter(g_Config.m_Loglevel)});
	}
}

void CServer::ConchainStdoutOutputLevel(IConsole::IResult *pResult, void *pUserData, IConsole::FCommandCallback pfnCallback, void *pCallbackUserData)
{
	CServer *pSelf = (CServer *)pUserData;
	pfnCallback(pResult, pCallbackUserData);
	if(pResult->NumArguments() && pSelf->m_pStdoutLogger)
	{
		pSelf->m_pStdoutLogger->SetFilter(CLogFilter{IConsole::ToLogLevelFilter(g_Config.m_StdoutOutputLevel)});
	}
}

void CServer::ConchainAnnouncementFileName(IConsole::IResult *pResult, void *pUserData, IConsole::FCommandCallback pfnCallback, void *pCallbackUserData)
{
	CServer *pSelf = (CServer *)pUserData;
	bool Changed = pResult->NumArguments() && str_comp(pResult->GetString(0), g_Config.m_SvAnnouncementFileName);
	pfnCallback(pResult, pCallbackUserData);
	if(Changed)
	{
		pSelf->ReadAnnouncementsFile();
	}
}

void CServer::ConchainInputFifo(IConsole::IResult *pResult, void *pUserData, IConsole::FCommandCallback pfnCallback, void *pCallbackUserData)
{
	CServer *pSelf = (CServer *)pUserData;
	pfnCallback(pResult, pCallbackUserData);
	if(pSelf->m_Fifo.IsInit())
	{
		pSelf->m_Fifo.Shutdown();
		pSelf->m_Fifo.Init(pSelf->Console(), pSelf->Config()->m_SvInputFifo, CFGFLAG_SERVER);
	}
}

#if defined(CONF_FAMILY_UNIX)
void CServer::ConchainConnLoggingServerChange(IConsole::IResult *pResult, void *pUserData, IConsole::FCommandCallback pfnCallback, void *pCallbackUserData)
{
	pfnCallback(pResult, pCallbackUserData);
	if(pResult->NumArguments() == 1)
	{
		CServer *pServer = (CServer *)pUserData;

		// open socket to send new connections
		if(!pServer->m_ConnLoggingSocketCreated)
		{
			pServer->m_ConnLoggingSocket = net_unix_create_unnamed();
			if(pServer->m_ConnLoggingSocket == -1)
			{
				pServer->Console()->Print(IConsole::OUTPUT_LEVEL_STANDARD, "server", "Failed to created socket for communication with the connection logging server.");
			}
			else
			{
				pServer->m_ConnLoggingSocketCreated = true;
			}
		}

		// set the destination address for the connection logging
		net_unix_set_addr(&pServer->m_ConnLoggingDestAddr, pResult->GetString(0));
	}
}
#endif

void CServer::RegisterCommands()
{
	m_pConsole = Kernel()->RequestInterface<IConsole>();
	m_pGameServer = Kernel()->RequestInterface<IGameServer>();
	m_pMap = Kernel()->RequestInterface<IEngineMap>();
	m_pStorage = Kernel()->RequestInterface<IStorage>();
	m_pAntibot = Kernel()->RequestInterface<IEngineAntibot>();

	Kernel()->RegisterInterface(static_cast<IHttp *>(&m_Http), false);

	// register console commands
	Console()->Register("kick", "i[id] ?r[reason]", CFGFLAG_SERVER, ConKick, this, "Kick player with specified id for any reason");
	Console()->Register("status", "?r[name]", CFGFLAG_SERVER, ConStatus, this, "List players containing name or all players");
	Console()->Register("shutdown", "?r[reason]", CFGFLAG_SERVER, ConShutdown, this, "Shut down");
	Console()->Register("logout", "", CFGFLAG_SERVER, ConLogout, this, "Logout of rcon");
	Console()->Register("show_ips", "?i[show]", CFGFLAG_SERVER, ConShowIps, this, "Show IP addresses in rcon commands (1 = on, 0 = off)");
	Console()->Register("hide_auth_status", "?i[hide]", CFGFLAG_SERVER, ConHideAuthStatus, this, "Opt out of spectator count and hide auth status to non-authed players (1 = hidden, 0 = shown)");
	Console()->Register("force_high_bandwidth_on_spectate", "?i[enable]", CFGFLAG_SERVER, ConForceHighBandwidthOnSpectate, this, "Force high bandwidth mode when spectating (1 = on, 0 = off)");

	Console()->Register("record", "?s[file]", CFGFLAG_SERVER | CFGFLAG_STORE, ConRecord, this, "Record to a file");
	Console()->Register("stoprecord", "", CFGFLAG_SERVER, ConStopRecord, this, "Stop recording");

	Console()->Register("reload", "", CFGFLAG_SERVER, ConMapReload, this, "Reload the map");

	Console()->Register("add_sqlserver", "s['r'|'w'] s[Database] s[Prefix] s[User] s[Password] s[IP] i[Port] ?i[SetUpDatabase ?]", CFGFLAG_SERVER | CFGFLAG_NONTEEHISTORIC, ConAddSqlServer, this, "add a sqlserver");
	Console()->Register("dump_sqlservers", "s['r'|'w']", CFGFLAG_SERVER, ConDumpSqlServers, this, "dumps all sqlservers readservers = r, writeservers = w");

	Console()->Register("auth_add", "s[ident] s[level] r[pw]", CFGFLAG_SERVER | CFGFLAG_NONTEEHISTORIC, ConAuthAdd, this, "Add a rcon key");
	Console()->Register("auth_add_p", "s[ident] s[level] s[hash] s[salt]", CFGFLAG_SERVER | CFGFLAG_NONTEEHISTORIC, ConAuthAddHashed, this, "Add a prehashed rcon key");
	Console()->Register("auth_change", "s[ident] s[level] r[pw]", CFGFLAG_SERVER | CFGFLAG_NONTEEHISTORIC, ConAuthUpdate, this, "Update a rcon key");
	Console()->Register("auth_change_p", "s[ident] s[level] s[hash] s[salt]", CFGFLAG_SERVER | CFGFLAG_NONTEEHISTORIC, ConAuthUpdateHashed, this, "Update a rcon key with prehashed data");
	Console()->Register("auth_remove", "s[ident]", CFGFLAG_SERVER | CFGFLAG_NONTEEHISTORIC, ConAuthRemove, this, "Remove a rcon key");
	Console()->Register("auth_list", "", CFGFLAG_SERVER, ConAuthList, this, "List all rcon keys");

	Console()->Register("reload_announcement", "", CFGFLAG_SERVER, ConReloadAnnouncement, this, "Reload the announcements");
	Console()->Register("reload_maplist", "", CFGFLAG_SERVER, ConReloadMaplist, this, "Reload the maplist");

	RustVersionRegister(*Console());

	Console()->Chain("sv_name", ConchainSpecialInfoupdate, this);
	Console()->Chain("password", ConchainSpecialInfoupdate, this);
	Console()->Chain("sv_spectator_slots", ConchainSpecialInfoupdate, this);

	Console()->Chain("sv_max_clients_per_ip", ConchainMaxclientsperipUpdate, this);
	Console()->Chain("access_level", ConchainCommandAccessUpdate, this);

	Console()->Chain("sv_rcon_password", ConchainRconPasswordChange, this);
	Console()->Chain("sv_rcon_mod_password", ConchainRconModPasswordChange, this);
	Console()->Chain("sv_rcon_helper_password", ConchainRconHelperPasswordChange, this);
	Console()->Chain("sv_map", ConchainMapUpdate, this);
	Console()->Chain("sv_sixup", ConchainSixupUpdate, this);

	Console()->Chain("loglevel", ConchainLoglevel, this);
	Console()->Chain("stdout_output_level", ConchainStdoutOutputLevel, this);

	Console()->Chain("sv_announcement_filename", ConchainAnnouncementFileName, this);

	Console()->Chain("sv_input_fifo", ConchainInputFifo, this);

#if defined(CONF_FAMILY_UNIX)
	Console()->Chain("sv_conn_logging_server", ConchainConnLoggingServerChange, this);
#endif
	// <FoxNet
	Console()->Register("client_infos", "", CFGFLAG_SERVER, ConClientInfo, this, "Prints information about what clients players are using");
	Console()->Register("high_bandwidth", "?i[enable]", CFGFLAG_SERVER, ConHighBandwidth, this, "Prints information about what clients players are using");
	// FoxNet>
	// register console commands in sub parts
	m_ServerBan.InitServerBan(Console(), Storage(), this);
	m_NameBans.InitConsole(Console());
	m_pGameServer->OnConsoleInit();
}

int CServer::SnapNewId()
{
	return m_IdPool.NewId();
}

void CServer::SnapFreeId(int Id)
{
	m_IdPool.FreeId(Id);
}

void *CServer::SnapNewItem(int Type, int Id, int Size)
{
	dbg_assert(Id >= -1 && Id <= 0xffff, "incorrect id");
	return Id < 0 ? nullptr : m_SnapshotBuilder.NewItem(Type, Id, Size);
}

void CServer::SnapSetStaticsize(int ItemType, int Size)
{
	m_SnapshotDelta.SetStaticsize(ItemType, Size);
}

CServer *CreateServer() { return new CServer(); }

// DDRace

void CServer::ReadAnnouncementsFile()
{
	m_vAnnouncements.clear();

	if(g_Config.m_SvAnnouncementFileName[0] == '\0')
		return;

	CLineReader LineReader;
	if(!LineReader.OpenFile(m_pStorage->OpenFile(g_Config.m_SvAnnouncementFileName, IOFLAG_READ, IStorage::TYPE_ALL)))
	{
		log_error("server", "Failed load announcements from '%s'", g_Config.m_SvAnnouncementFileName);
		return;
	}
	while(const char *pLine = LineReader.Get())
	{
		if(str_length(pLine) && pLine[0] != '#')
		{
			m_vAnnouncements.emplace_back(pLine);
		}
	}
	log_info("server", "Loaded %" PRIzu " announcements", m_vAnnouncements.size());
}

const char *CServer::GetAnnouncementLine()
{
	if(m_vAnnouncements.empty())
	{
		return nullptr;
	}
	else if(m_vAnnouncements.size() == 1)
	{
		m_AnnouncementLastLine = 0;
	}
	else if(!g_Config.m_SvAnnouncementRandom)
	{
		if(++m_AnnouncementLastLine >= m_vAnnouncements.size())
			m_AnnouncementLastLine %= m_vAnnouncements.size();
	}
	else
	{
		unsigned Rand;
		do
		{
			Rand = rand() % m_vAnnouncements.size();
		} while(Rand == m_AnnouncementLastLine);

		m_AnnouncementLastLine = Rand;
	}

	return m_vAnnouncements[m_AnnouncementLastLine].c_str();
}

struct CSubdirCallbackUserdata
{
	CServer *m_pServer;
	char m_aCurrentFolder[IO_MAX_PATH_LENGTH];
};

int CServer::MaplistEntryCallback(const char *pFilename, int IsDir, int DirType, void *pUser)
{
	CSubdirCallbackUserdata *pUserdata = static_cast<CSubdirCallbackUserdata *>(pUser);
	CServer *pThis = pUserdata->m_pServer;

	if(str_comp(pFilename, ".") == 0 || str_comp(pFilename, "..") == 0)
		return 0;

	char aFilename[IO_MAX_PATH_LENGTH];
	if(pUserdata->m_aCurrentFolder[0] != '\0')
		str_format(aFilename, sizeof(aFilename), "%s/%s", pUserdata->m_aCurrentFolder, pFilename);
	else
		str_copy(aFilename, pFilename);

	if(IsDir)
	{
		CSubdirCallbackUserdata Userdata;
		Userdata.m_pServer = pThis;
		str_copy(Userdata.m_aCurrentFolder, aFilename);
		char aFindPath[IO_MAX_PATH_LENGTH];
		str_format(aFindPath, sizeof(aFindPath), "maps/%s/", aFilename);
		pThis->Storage()->ListDirectory(IStorage::TYPE_ALL, aFindPath, MaplistEntryCallback, &Userdata);
		return 0;
	}

	const char *pSuffix = str_endswith(aFilename, ".map");
	if(!pSuffix) // not ending with .map
		return 0;
	const size_t FilenameLength = pSuffix - aFilename;
	aFilename[FilenameLength] = '\0'; // remove suffix
	if(FilenameLength >= sizeof(CMaplistEntry().m_aName)) // name too long
		return 0;

	pThis->m_vMaplistEntries.emplace_back(aFilename);
	return 0;
}

void CServer::InitMaplist()
{
	m_vMaplistEntries.clear();

	CSubdirCallbackUserdata Userdata;
	Userdata.m_pServer = this;
	Userdata.m_aCurrentFolder[0] = '\0';
	Storage()->ListDirectory(IStorage::TYPE_ALL, "maps/", MaplistEntryCallback, &Userdata);

	std::sort(m_vMaplistEntries.begin(), m_vMaplistEntries.end());
	log_info("server", "Found %d maps for maplist", (int)m_vMaplistEntries.size());

	for(CClient &Client : m_aClients)
	{
		if(Client.m_State != CClient::STATE_INGAME)
			continue;

		// Resend maplist to clients that already got it or are currently getting it
		if(Client.m_MaplistEntryToSend == CClient::MAPLIST_DONE || Client.m_MaplistEntryToSend >= 0)
		{
			Client.m_MaplistEntryToSend = CClient::MAPLIST_UNINITIALIZED;
		}
	}
}

int *CServer::GetIdMap(int ClientId)
{
	return m_aIdMap + VANILLA_MAX_CLIENTS * ClientId;
}

bool CServer::SetTimedOut(int ClientId, int OrigId)
{
	if(!m_NetServer.SetTimedOut(ClientId, OrigId))
	{
		return false;
	}
	m_aClients[ClientId].m_Sixup = m_aClients[OrigId].m_Sixup;

	if(IsRconAuthed(OrigId))
	{
		LogoutClient(ClientId, "Timeout Protection");
	}
	DelClientCallback(OrigId, "Timeout Protection used", this);
	m_aClients[ClientId].m_AuthKey = -1;
	m_aClients[ClientId].m_Flags = m_aClients[OrigId].m_Flags;
	m_aClients[ClientId].m_DDNetVersion = m_aClients[OrigId].m_DDNetVersion;
	m_aClients[ClientId].m_GotDDNetVersionPacket = m_aClients[OrigId].m_GotDDNetVersionPacket;
	m_aClients[ClientId].m_DDNetVersionSettled = m_aClients[OrigId].m_DDNetVersionSettled;
	return true;
}

void CServer::SetErrorShutdown(const char *pReason)
{
	str_copy(m_aErrorShutdownReason, pReason);
}

void CServer::SetLoggers(std::shared_ptr<ILogger> &&pFileLogger, std::shared_ptr<ILogger> &&pStdoutLogger)
{
	m_pFileLogger = pFileLogger;
	m_pStdoutLogger = pStdoutLogger;
}

// <FoxNet
bool CServer::IncludedInServerInfo(int ClientId)
{
	bool Include = true;
	if(m_aClients[ClientId].m_State == CClient::STATE_EMPTY)
		return Include = false;

	if(!GameServer()->IncludedInServerInfo(ClientId))
		Include = false;

	return Include;
}

void CServer::OverrideClientName(int ClientId, const char *pName)
{
	dbg_assert(0 <= ClientId && ClientId < MAX_CLIENTS, "invalid client id");
	if(m_aClients[ClientId].m_State < CClient::STATE_READY)
		return;

	str_copy(m_aClients[ClientId].m_aName, pName);
}

void CServer::CClient::ResetContent()
{
	str_copy(m_CustomClient, "DDNet");
	m_QuietJoin = false;
	m_HighBandwidth = true;
}

bool CServer::NetMsgCustomClient(int ClientId, int Msg, CUnpacker Unpacker)
{
	bool ReturnValue = false;
	if(Unpacker.Error())
		return true;

	switch(Msg)
	{
	case NETMSG_IAM_QXD:
	{
		str_copy(m_aClients[ClientId].m_CustomClient, "E-Client");
		log_info("foxnet", "ClientId=%d is using E-Client", ClientId);
		ReturnValue = true;
	}
	break;

	case NETMSG_IAM_AIODOB:
	{
		str_copy(m_aClients[ClientId].m_CustomClient, "A-Client");
		log_info("foxnet", "ClientId=%d is using A-Client", ClientId);
		ReturnValue = true;
	}
	break;
	case NETMSG_IAM_TATER:
	{
		str_copy(m_aClients[ClientId].m_CustomClient, "T-Client");
		log_info("foxnet", "ClientId=%d is using T-Client", ClientId);
		ReturnValue = true;
	}
	break;
	case NETMSG_IAM_CHILLERBOT:
	{
		str_copy(m_aClients[ClientId].m_CustomClient, "ChillerBot");
		log_info("foxnet", "ClientId=%d is using ChillerBot", ClientId);
		ReturnValue = true;
		break;
	}
	break;
	case NETMSG_IAM_CACTUS:
	{
		str_copy(m_aClients[ClientId].m_CustomClient, "Cactus");
		log_info("foxnet", "ClientId=%d is using Cactus", ClientId);
		ReturnValue = true;
	}
	break;
	case NETMSG_IAM_FEX:
	{
		str_copy(m_aClients[ClientId].m_CustomClient, "FeX");
		log_info("foxnet", "ClientId=%d is using FeX", ClientId);
		ReturnValue = true;
	}
	break;
	case NETMSG_IAM_STA:
	{
		str_copy(m_aClients[ClientId].m_CustomClient, "Sta");
		log_info("foxnet", "ClientId=%d is using Sta", ClientId);
		ReturnValue = true;
	}
	break;
	case NETMSG_IAM_PULSE:
	{
		str_copy(m_aClients[ClientId].m_CustomClient, "Pulse");
		log_info("foxnet", "ClientId=%d is using Pulse", ClientId);
		ReturnValue = true;
	}
	break;
	case NETMSG_IAM_SCLIENT:
	{
		str_copy(m_aClients[ClientId].m_CustomClient, "S-Client");
		log_info("foxnet", "ClientId=%d is using S-Client", ClientId);
		ReturnValue = true;
	}
	break;

	case NETMSG_IAM_NOFIS:
	{
		str_copy(m_aClients[ClientId].m_CustomClient, "Nofis");
		log_info("foxnet", "ClientId=%d is using Nofis (dummy cheat)", ClientId);
	}
	break;
	case NETMSG_IAM_JSCLIENT:
	{
		if(g_Config.m_SvAutoBanJSClient)
		{
			const int BanTime = 60 * 60 * 24; // 24 hours
			m_ServerBan.BanAddr(m_NetServer.ClientAddr(ClientId), BanTime, "Using JS-Client", "Using JS-Client");
			return true;
		}
		str_copy(m_aClients[ClientId].m_CustomClient, "JS-Client");
		log_info("foxnet", "ClientId=%d is using JS-Client (bot)", ClientId);
		ReturnValue = true;
	}
	break;
	}
	return ReturnValue;
}

void CServer::ConClientInfo(IConsole::IResult *pResult, void *pUser)
{
	char aBuf[1024] = "No Clients Ingame";
	CServer *pThis = static_cast<CServer *>(pUser);

	for(int ClientId = 0; ClientId < MAX_CLIENTS; ClientId++)
	{
		if(pThis->m_aClients[ClientId].m_State == CClient::STATE_EMPTY)
			continue;

		if(pThis->m_aClients[ClientId].m_State == CClient::STATE_INGAME)
		{
			str_format(aBuf, sizeof(aBuf), "Name: %s (%d) | Client: %s", pThis->m_aClients[ClientId].m_aName, ClientId, pThis->GetCustomClient(ClientId));
			pThis->Console()->Print(IConsole::OUTPUT_LEVEL_STANDARD, "foxnet", aBuf);
		}
	}
}

void CServer::ConHighBandwidth(IConsole::IResult *pResult, void *pUser)
{
	CServer *pServer = (CServer *)pUser;

	if(pServer->m_RconClientId >= 0 && pServer->m_RconClientId < MAX_CLIENTS &&
		pServer->m_aClients[pServer->m_RconClientId].m_State != CServer::CClient::STATE_EMPTY)
	{
		if(pResult->NumArguments())
		{
			pServer->m_aClients[pServer->m_RconClientId].m_HighBandwidth = pResult->GetInteger(0);
		}
		else
		{
			char aStr[9];
			str_format(aStr, sizeof(aStr), "Value: %d", pServer->m_aClients[pServer->m_RconClientId].m_HighBandwidth);
			pServer->Console()->Print(IConsole::OUTPUT_LEVEL_STANDARD, "server", aStr);
		}
	}
}

void CServer::SetQuietBan(bool Quiet)
{
	m_NetServer.NetBan()->m_QuietBan = Quiet;
}
// FoxNet><|MERGE_RESOLUTION|>--- conflicted
+++ resolved
@@ -1505,34 +1505,23 @@
 
 void CServer::UpdateClientRconCommands()
 {
-<<<<<<< HEAD
 	for(int ClientId = 0; ClientId < MAX_CLIENTS; ClientId++)
-=======
-	CClient &Client = m_aClients[ClientId];
-	if(Client.m_State != CClient::STATE_INGAME ||
-		!IsRconAuthed(ClientId) ||
-		Client.m_pRconCmdToSend == nullptr)
 	{
 		return;
 	}
+
+	if(!IsRconAuthed(ClientId) || m_aClients[ClientId].m_State == CClient::STATE_EMPTY)
+		return;
 
 	const IConsole::EAccessLevel AccessLevel = ConsoleAccessLevel(ClientId);
 	for(int i = 0; i < MAX_RCONCMD_SEND && Client.m_pRconCmdToSend; ++i)
->>>>>>> fd73bb6d
-	{
-		if(m_aClients[ClientId].m_State != CClient::STATE_EMPTY && IsRconAuthed(ClientId))
-		{
-			const int AccessLevel = ConsoleAccessLevel(ClientId);
-			for(int i = 0; i < MAX_RCONCMD_SEND && m_aClients[ClientId].m_pRconCmdToSend; ++i)
-			{
-				SendRconCmdAdd(m_aClients[ClientId].m_pRconCmdToSend, ClientId);
-				m_aClients[ClientId].m_pRconCmdToSend = m_aClients[ClientId].m_pRconCmdToSend->NextCommandInfo(AccessLevel, CFGFLAG_SERVER);
-				if(m_aClients[ClientId].m_pRconCmdToSend == nullptr)
-				{
-					CMsgPacker Msg(NETMSG_RCON_CMD_GROUP_END, true);
-					SendMsg(&Msg, MSGFLAG_VITAL, ClientId);
-				}
-			}
+	{
+		SendRconCmdAdd(Client.m_pRconCmdToSend, ClientId);
+		Client.m_pRconCmdToSend = Client.m_pRconCmdToSend->NextCommandInfo(AccessLevel, CFGFLAG_SERVER);
+		if(Client.m_pRconCmdToSend == nullptr)
+		{
+			CMsgPacker Msg(NETMSG_RCON_CMD_GROUP_END, true);
+			SendMsg(&Msg, MSGFLAG_VITAL, ClientId);
 		}
 	}
 }
