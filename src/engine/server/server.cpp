#include "server.h"
/* (c) Magnus Auvinen. See licence.txt in the root of the distribution for more information. */
/* If you are missing that file, acquire a complete release at teeworlds.com.                */

#include "server.h"

#include "databases/connection.h"
#include "databases/connection_pool.h"
#include "register.h"

#include <base/logger.h>
#include <base/math.h>
#include <base/system.h>

#include <engine/config.h>
#include <engine/console.h>
#include <engine/engine.h>
#include <engine/map.h>
#include <engine/server.h>
#include <engine/shared/compression.h>
#include <engine/shared/config.h>
#include <engine/shared/console.h>
#include <engine/shared/demo.h>
#include <engine/shared/econ.h>
#include <engine/shared/fifo.h>
#include <engine/shared/filecollection.h>
#include <engine/shared/host_lookup.h>
#include <engine/shared/http.h>
#include <engine/shared/json.h>
#include <engine/shared/jsonwriter.h>
#include <engine/shared/linereader.h>
#include <engine/shared/masterserver.h>
#include <engine/shared/netban.h>
#include <engine/shared/network.h>
#include <engine/shared/packer.h>
#include <engine/shared/protocol.h>
#include <engine/shared/protocol7.h>
#include <engine/shared/protocol_ex.h>
#include <engine/shared/rust_version.h>
#include <engine/shared/snapshot.h>
#include <engine/storage.h>

#include <game/version.h>

#include <zlib.h>

#include <chrono>
#include <vector>

using namespace std::chrono_literals;

#if defined(CONF_PLATFORM_ANDROID)
extern std::vector<std::string> FetchAndroidServerCommandQueue();
#endif

void CServerBan::InitServerBan(IConsole *pConsole, IStorage *pStorage, CServer *pServer)
{
	CNetBan::Init(pConsole, pStorage);

	m_pServer = pServer;

	// overwrites base command, todo: improve this
	Console()->Register("ban", "s[ip|id] ?i[minutes] r[reason]", CFGFLAG_SERVER | CFGFLAG_STORE, ConBanExt, this, "Ban player with ip/client id for x minutes for any reason");
	Console()->Register("ban_region", "s[region] s[ip|id] ?i[minutes] r[reason]", CFGFLAG_SERVER | CFGFLAG_STORE, ConBanRegion, this, "Ban player in a region");
	Console()->Register("ban_region_range", "s[region] s[first ip] s[last ip] ?i[minutes] r[reason]", CFGFLAG_SERVER | CFGFLAG_STORE, ConBanRegionRange, this, "Ban range in a region");
}

template<class T>
int CServerBan::BanExt(T *pBanPool, const typename T::CDataType *pData, int Seconds, const char *pReason, bool VerbatimReason)
{
	// validate address
	if(Server()->m_RconClientId >= 0 && Server()->m_RconClientId < MAX_CLIENTS &&
		Server()->m_aClients[Server()->m_RconClientId].m_State != CServer::CClient::STATE_EMPTY)
	{
		if(NetMatch(pData, Server()->ClientAddr(Server()->m_RconClientId)))
		{
			Console()->Print(IConsole::OUTPUT_LEVEL_STANDARD, "net_ban", "ban error (you can't ban yourself)");
			return -1;
		}

		for(int i = 0; i < MAX_CLIENTS; ++i)
		{
			if(i == Server()->m_RconClientId || Server()->m_aClients[i].m_State == CServer::CClient::STATE_EMPTY)
				continue;

			if(Server()->GetAuthedState(i) >= Server()->m_RconAuthLevel && NetMatch(pData, Server()->ClientAddr(i)))
			{
				Console()->Print(IConsole::OUTPUT_LEVEL_STANDARD, "net_ban", "ban error (command denied)");
				return -1;
			}
		}
	}
	else if(Server()->m_RconClientId == IServer::RCON_CID_VOTE)
	{
		for(int i = 0; i < MAX_CLIENTS; ++i)
		{
			if(Server()->m_aClients[i].m_State == CServer::CClient::STATE_EMPTY)
				continue;

			if(Server()->IsRconAuthed(i) && NetMatch(pData, Server()->ClientAddr(i)))
			{
				Console()->Print(IConsole::OUTPUT_LEVEL_STANDARD, "net_ban", "ban error (command denied)");
				return -1;
			}
		}
	}

	int Result = Ban(pBanPool, pData, Seconds, pReason, VerbatimReason);
	if(Result != 0)
		return Result;

	// drop banned clients
	typename T::CDataType Data = *pData;
	for(int i = 0; i < MAX_CLIENTS; ++i)
	{
		if(Server()->m_aClients[i].m_State == CServer::CClient::STATE_EMPTY)
			continue;

		if(NetMatch(&Data, Server()->ClientAddr(i)))
		{
			CNetHash NetHash(&Data);
			char aBuf[256];
			MakeBanInfo(pBanPool->Find(&Data, &NetHash), aBuf, sizeof(aBuf), MSGTYPE_PLAYER);
			Server()->m_NetServer.Drop(i, aBuf);
		}
	}

	return Result;
}

int CServerBan::BanAddr(const NETADDR *pAddr, int Seconds, const char *pReason, bool VerbatimReason)
{
	return BanExt(&m_BanAddrPool, pAddr, Seconds, pReason, VerbatimReason);
}

int CServerBan::BanRange(const CNetRange *pRange, int Seconds, const char *pReason)
{
	if(pRange->IsValid())
		return BanExt(&m_BanRangePool, pRange, Seconds, pReason, true);

	Console()->Print(IConsole::OUTPUT_LEVEL_STANDARD, "net_ban", "ban failed (invalid range)");
	return -1;
}

void CServerBan::ConBanExt(IConsole::IResult *pResult, void *pUser)
{
	CServerBan *pThis = static_cast<CServerBan *>(pUser);

	const char *pStr = pResult->GetString(0);
	int Minutes = pResult->NumArguments() > 1 ? std::clamp(pResult->GetInteger(1), 0, 525600) : 10;
	const char *pReason = pResult->NumArguments() > 2 ? pResult->GetString(2) : "Follow the server rules. Type /rules into the chat.";

	if(str_isallnum(pStr))
	{
		int ClientId = str_toint(pStr);
		if(ClientId < 0 || ClientId >= MAX_CLIENTS || pThis->Server()->m_aClients[ClientId].m_State == CServer::CClient::STATE_EMPTY)
			pThis->Console()->Print(IConsole::OUTPUT_LEVEL_STANDARD, "net_ban", "ban error (invalid client id)");
		else
			pThis->BanAddr(pThis->Server()->ClientAddr(ClientId), Minutes * 60, pReason, false);
	}
	else
		ConBan(pResult, pUser);
}

void CServerBan::ConBanRegion(IConsole::IResult *pResult, void *pUser)
{
	const char *pRegion = pResult->GetString(0);
	if(str_comp_nocase(pRegion, g_Config.m_SvRegionName))
		return;

	pResult->RemoveArgument(0);
	ConBanExt(pResult, pUser);
}

void CServerBan::ConBanRegionRange(IConsole::IResult *pResult, void *pUser)
{
	CServerBan *pServerBan = static_cast<CServerBan *>(pUser);

	const char *pRegion = pResult->GetString(0);
	if(str_comp_nocase(pRegion, g_Config.m_SvRegionName))
		return;

	pResult->RemoveArgument(0);
	ConBanRange(pResult, static_cast<CNetBan *>(pServerBan));
}

// Not thread-safe!
class CRconClientLogger : public ILogger
{
	CServer *m_pServer;
	int m_ClientId;

public:
	CRconClientLogger(CServer *pServer, int ClientId) :
		m_pServer(pServer),
		m_ClientId(ClientId)
	{
	}
	void Log(const CLogMessage *pMessage) override;
};

void CRconClientLogger::Log(const CLogMessage *pMessage)
{
	if(m_Filter.Filters(pMessage))
	{
		return;
	}
	m_pServer->SendRconLogLine(m_ClientId, pMessage);
}

void CServer::CClient::Reset()
{
	// reset input
	for(auto &Input : m_aInputs)
		Input.m_GameTick = -1;
	m_CurrentInput = 0;
	mem_zero(&m_LastPreInput, sizeof(m_LastPreInput));
	mem_zero(&m_LatestInput, sizeof(m_LatestInput));

	m_Snapshots.PurgeAll();
	m_LastAckedSnapshot = -1;
	m_LastInputTick = -1;
	m_SnapRate = CClient::SNAPRATE_INIT;
	m_Score = -1;
	m_NextMapChunk = 0;
	m_Flags = 0;
	m_RedirectDropTime = 0;
}

CServer::CServer()
{
	m_pConfig = &g_Config;
	for(int i = 0; i < MAX_CLIENTS; i++)
		m_aDemoRecorder[i] = CDemoRecorder(&m_SnapshotDelta, true);
	m_aDemoRecorder[RECORDER_MANUAL] = CDemoRecorder(&m_SnapshotDelta, false);
	m_aDemoRecorder[RECORDER_AUTO] = CDemoRecorder(&m_SnapshotDelta, false);

	m_pGameServer = nullptr;

	m_CurrentGameTick = MIN_TICK;
	m_RunServer = UNINITIALIZED;

	m_aShutdownReason[0] = 0;

	for(int i = 0; i < NUM_MAP_TYPES; i++)
	{
		m_apCurrentMapData[i] = nullptr;
		m_aCurrentMapSize[i] = 0;
	}

	m_MapReload = false;
	m_SameMapReload = false;
	m_ReloadedWhenEmpty = false;
	m_aCurrentMap[0] = '\0';
	m_pCurrentMapName = m_aCurrentMap;
	m_aMapDownloadUrl[0] = '\0';

	m_RconClientId = IServer::RCON_CID_SERV;
	m_RconAuthLevel = AUTHED_ADMIN;

	m_ServerInfoFirstRequest = 0;
	m_ServerInfoNumRequests = 0;
	m_ServerInfoNeedsUpdate = false;

#ifdef CONF_FAMILY_UNIX
	m_ConnLoggingSocketCreated = false;
#endif

	m_pConnectionPool = new CDbConnectionPool();
	m_pRegister = nullptr;

	m_aErrorShutdownReason[0] = 0;

	Init();
}

CServer::~CServer()
{
	for(auto &pCurrentMapData : m_apCurrentMapData)
	{
		free(pCurrentMapData);
	}

	if(m_RunServer != UNINITIALIZED)
	{
		for(auto &Client : m_aClients)
		{
			free(Client.m_pPersistentData);
		}
	}
	free(m_pPersistentData);

	delete m_pRegister;
	delete m_pConnectionPool;
}

const char *CServer::DnsblStateStr(EDnsblState State)
{
	switch(State)
	{
	case EDnsblState::NONE:
		return "n/a";
	case EDnsblState::PENDING:
		return "pending";
	case EDnsblState::BLACKLISTED:
		return "black";
	case EDnsblState::WHITELISTED:
		return "white";
	}

	dbg_assert(false, "unreachable");
	dbg_break();
}

IConsole::EAccessLevel CServer::ConsoleAccessLevel(int ClientId) const
{
	int AuthLevel = GetAuthedState(ClientId);
	switch(AuthLevel)
	{
	case AUTHED_ADMIN:
		return IConsole::EAccessLevel::ADMIN;
	case AUTHED_MOD:
		return IConsole::EAccessLevel::MODERATOR;
	case AUTHED_HELPER:
		return IConsole::EAccessLevel::HELPER;
	};

	dbg_assert(false, "invalid auth level: %d", AuthLevel);
	dbg_break();
}

bool CServer::IsClientNameAvailable(int ClientId, const char *pNameRequest)
{
	// check for empty names
	if(!pNameRequest[0])
		return false;

	// check for names starting with /, as they can be abused to make people
	// write chat commands
	if(pNameRequest[0] == '/')
		return false;

	// make sure that two clients don't have the same name
	for(int i = 0; i < MAX_CLIENTS; i++)
	{
		if(i != ClientId && m_aClients[i].m_State >= CClient::STATE_READY)
		{
			if(str_utf8_comp_confusable(pNameRequest, m_aClients[i].m_aName) == 0)
				return false;
		}
	}

	return true;
}

bool CServer::SetClientNameImpl(int ClientId, const char *pNameRequest, bool Set)
{
	dbg_assert(0 <= ClientId && ClientId < MAX_CLIENTS, "invalid client id");
	if(m_aClients[ClientId].m_State < CClient::STATE_READY)
		return false;

	const CNameBan *pBanned = m_NameBans.IsBanned(pNameRequest);
	if(pBanned)
	{
		if(m_aClients[ClientId].m_State == CClient::STATE_READY && Set)
		{
			char aBuf[256];
			if(pBanned->m_aReason[0])
			{
				str_format(aBuf, sizeof(aBuf), "Kicked (your name is banned: %s)", pBanned->m_aReason);
			}
			else
			{
				str_copy(aBuf, "Kicked (your name is banned)");
			}
			Kick(ClientId, aBuf);
		}
		return false;
	}

	// trim the name
	char aTrimmedName[MAX_NAME_LENGTH];
	str_copy(aTrimmedName, str_utf8_skip_whitespaces(pNameRequest));
	str_utf8_trim_right(aTrimmedName);

	char aNameTry[MAX_NAME_LENGTH];
	str_copy(aNameTry, aTrimmedName);

	if(!IsClientNameAvailable(ClientId, aNameTry))
	{
		// auto rename
		for(int i = 1;; i++)
		{
			str_format(aNameTry, sizeof(aNameTry), "(%d)%s", i, aTrimmedName);
			if(IsClientNameAvailable(ClientId, aNameTry))
				break;
		}
	}

	bool Changed = str_comp(m_aClients[ClientId].m_aName, aNameTry) != 0;

	if(Set && Changed)
	{
		// set the client name
		str_copy(m_aClients[ClientId].m_aName, aNameTry);
		GameServer()->TeehistorianRecordPlayerName(ClientId, m_aClients[ClientId].m_aName);
	}

	return Changed;
}

bool CServer::SetClientClanImpl(int ClientId, const char *pClanRequest, bool Set)
{
	dbg_assert(0 <= ClientId && ClientId < MAX_CLIENTS, "invalid client id");
	if(m_aClients[ClientId].m_State < CClient::STATE_READY)
		return false;

	const CNameBan *pBanned = m_NameBans.IsBanned(pClanRequest);
	if(pBanned)
	{
		if(m_aClients[ClientId].m_State == CClient::STATE_READY && Set)
		{
			char aBuf[256];
			if(pBanned->m_aReason[0])
			{
				str_format(aBuf, sizeof(aBuf), "Kicked (your clan is banned: %s)", pBanned->m_aReason);
			}
			else
			{
				str_copy(aBuf, "Kicked (your clan is banned)");
			}
			Kick(ClientId, aBuf);
		}
		return false;
	}

	// trim the clan
	char aTrimmedClan[MAX_CLAN_LENGTH];
	str_copy(aTrimmedClan, str_utf8_skip_whitespaces(pClanRequest));
	str_utf8_trim_right(aTrimmedClan);

	bool Changed = str_comp(m_aClients[ClientId].m_aClan, aTrimmedClan) != 0;

	if(Set)
	{
		// set the client clan
		str_copy(m_aClients[ClientId].m_aClan, aTrimmedClan);
	}

	return Changed;
}

bool CServer::WouldClientNameChange(int ClientId, const char *pNameRequest)
{
	return SetClientNameImpl(ClientId, pNameRequest, false);
}

bool CServer::WouldClientClanChange(int ClientId, const char *pClanRequest)
{
	return SetClientClanImpl(ClientId, pClanRequest, false);
}

void CServer::SetClientName(int ClientId, const char *pName)
{
	SetClientNameImpl(ClientId, pName, true);
}

void CServer::SetClientClan(int ClientId, const char *pClan)
{
	SetClientClanImpl(ClientId, pClan, true);
}

void CServer::SetClientCountry(int ClientId, int Country)
{
	if(ClientId < 0 || ClientId >= MAX_CLIENTS || m_aClients[ClientId].m_State < CClient::STATE_READY)
		return;

	m_aClients[ClientId].m_Country = Country;
}

void CServer::SetClientScore(int ClientId, std::optional<int> Score)
{
	if(ClientId < 0 || ClientId >= MAX_CLIENTS || m_aClients[ClientId].m_State < CClient::STATE_READY)
		return;

	if(m_aClients[ClientId].m_Score != Score)
		ExpireServerInfo();

	m_aClients[ClientId].m_Score = Score;
}

void CServer::SetClientFlags(int ClientId, int Flags)
{
	if(ClientId < 0 || ClientId >= MAX_CLIENTS || m_aClients[ClientId].m_State < CClient::STATE_READY)
		return;

	m_aClients[ClientId].m_Flags = Flags;
}

void CServer::Kick(int ClientId, const char *pReason)
{
	if(ClientId < 0 || ClientId >= MAX_CLIENTS || m_aClients[ClientId].m_State == CClient::STATE_EMPTY)
	{
		Console()->Print(IConsole::OUTPUT_LEVEL_STANDARD, "server", "invalid client id to kick");
		return;
	}
	else if(m_RconClientId == ClientId)
	{
		Console()->Print(IConsole::OUTPUT_LEVEL_STANDARD, "server", "you can't kick yourself");
		return;
	}
	else if(GetAuthedState(ClientId) > m_RconAuthLevel)
	{
		Console()->Print(IConsole::OUTPUT_LEVEL_STANDARD, "server", "kick command denied");
		return;
	}

	m_NetServer.Drop(ClientId, pReason);
}

void CServer::Ban(int ClientId, int Seconds, const char *pReason, bool VerbatimReason)
{
	m_NetServer.NetBan()->BanAddr(ClientAddr(ClientId), Seconds, pReason, VerbatimReason);
}

void CServer::ReconnectClient(int ClientId)
{
	dbg_assert(0 <= ClientId && ClientId < MAX_CLIENTS, "invalid client id");

	if(GetClientVersion(ClientId) < VERSION_DDNET_RECONNECT)
	{
		RedirectClient(ClientId, m_NetServer.Address().port);
		return;
	}
	log_info("server", "telling client to reconnect, cid=%d", ClientId);

	CMsgPacker Msg(NETMSG_RECONNECT, true);
	SendMsg(&Msg, MSGFLAG_VITAL | MSGFLAG_FLUSH, ClientId);

	if(m_aClients[ClientId].m_State >= CClient::STATE_READY)
	{
		GameServer()->OnClientDrop(ClientId, "reconnect");
	}

	m_aClients[ClientId].m_RedirectDropTime = time_get() + time_freq() * 10;
	m_aClients[ClientId].m_State = CClient::STATE_REDIRECTED;
}

void CServer::RedirectClient(int ClientId, int Port)
{
	dbg_assert(0 <= ClientId && ClientId < MAX_CLIENTS, "invalid client id");

	bool SupportsRedirect = GetClientVersion(ClientId) >= VERSION_DDNET_REDIRECT;

	log_info("server", "redirecting client, cid=%d port=%d supported=%d", ClientId, Port, SupportsRedirect);

	if(!SupportsRedirect)
	{
		char aBuf[128];
		bool SamePort = Port == this->Port();
		str_format(aBuf, sizeof(aBuf), "Redirect unsupported: please connect to port %d", Port);
		Kick(ClientId, SamePort ? "Redirect unsupported: please reconnect" : aBuf);
		return;
	}

	CMsgPacker Msg(NETMSG_REDIRECT, true);
	Msg.AddInt(Port);
	SendMsg(&Msg, MSGFLAG_VITAL | MSGFLAG_FLUSH, ClientId);

	if(m_aClients[ClientId].m_State >= CClient::STATE_READY)
	{
		GameServer()->OnClientDrop(ClientId, "redirect");
	}

	m_aClients[ClientId].m_RedirectDropTime = time_get() + time_freq() * 10;
	m_aClients[ClientId].m_State = CClient::STATE_REDIRECTED;
}

int64_t CServer::TickStartTime(int Tick)
{
	return m_GameStartTime + (time_freq() * Tick) / TickSpeed();
}

int CServer::Init()
{
	for(auto &Client : m_aClients)
	{
		Client.m_State = CClient::STATE_EMPTY;
		Client.m_aName[0] = 0;
		Client.m_aClan[0] = 0;
		Client.m_Country = -1;
		Client.m_Snapshots.Init();
		Client.m_Traffic = 0;
		Client.m_TrafficSince = 0;
		Client.m_ShowIps = false;
		Client.m_DebugDummy = false;
		Client.m_AuthKey = -1;
		Client.m_Latency = 0;
		Client.m_Sixup = false;
		Client.m_RedirectDropTime = 0;
	}

	m_CurrentGameTick = MIN_TICK;

	m_AnnouncementLastLine = -1;
	mem_zero(m_aPrevStates, sizeof(m_aPrevStates));

	return 0;
}

void CServer::SendLogLine(const CLogMessage *pMessage)
{
	if(pMessage->m_Level <= IConsole::ToLogLevelFilter(g_Config.m_ConsoleOutputLevel))
	{
		SendRconLogLine(-1, pMessage);
	}
	if(pMessage->m_Level <= IConsole::ToLogLevelFilter(g_Config.m_EcOutputLevel))
	{
		m_Econ.Send(-1, pMessage->m_aLine);
	}
}

void CServer::SetRconCid(int ClientId)
{
	m_RconClientId = ClientId;
}

int CServer::GetAuthedState(int ClientId) const
{
	dbg_assert(ClientId >= 0 && ClientId < MAX_CLIENTS, "ClientId is not valid");
	dbg_assert(m_aClients[ClientId].m_State != CServer::CClient::STATE_EMPTY, "Client slot is empty");
	return m_AuthManager.KeyLevel(m_aClients[ClientId].m_AuthKey);
}

bool CServer::IsRconAuthed(int ClientId) const
{
	return GetAuthedState(ClientId) != AUTHED_NO;
}

bool CServer::IsRconAuthedAdmin(int ClientId) const
{
	return GetAuthedState(ClientId) == AUTHED_ADMIN;
}

const char *CServer::GetAuthName(int ClientId) const
{
	dbg_assert(ClientId >= 0 && ClientId < MAX_CLIENTS, "ClientId is not valid");
	dbg_assert(m_aClients[ClientId].m_State != CServer::CClient::STATE_EMPTY, "Client slot is empty");
	int Key = m_aClients[ClientId].m_AuthKey;
	dbg_assert(Key != -1, "Client not authed");
	return m_AuthManager.KeyIdent(Key);
}

bool CServer::HasAuthHidden(int ClientId) const
{
	dbg_assert(ClientId >= 0 && ClientId < MAX_CLIENTS, "ClientId is not valid");
	return m_aClients[ClientId].m_AuthHidden;
}

bool CServer::GetClientInfo(int ClientId, CClientInfo *pInfo) const
{
	dbg_assert(ClientId >= 0 && ClientId < MAX_CLIENTS, "ClientId is not valid");
	dbg_assert(pInfo != nullptr, "pInfo cannot be null");

	if(m_aClients[ClientId].m_State == CClient::STATE_INGAME)
	{
		pInfo->m_pName = m_aClients[ClientId].m_aName;
		pInfo->m_Latency = m_aClients[ClientId].m_Latency;
		pInfo->m_GotDDNetVersion = m_aClients[ClientId].m_DDNetVersionSettled;
		pInfo->m_DDNetVersion = m_aClients[ClientId].m_DDNetVersion >= 0 ? m_aClients[ClientId].m_DDNetVersion : VERSION_VANILLA;
		if(m_aClients[ClientId].m_GotDDNetVersionPacket)
		{
			pInfo->m_pConnectionId = &m_aClients[ClientId].m_ConnectionId;
			pInfo->m_pDDNetVersionStr = m_aClients[ClientId].m_aDDNetVersionStr;
		}
		else
		{
			pInfo->m_pConnectionId = nullptr;
			pInfo->m_pDDNetVersionStr = nullptr;
		}
		return true;
	}
	return false;
}

void CServer::SetClientDDNetVersion(int ClientId, int DDNetVersion)
{
	dbg_assert(ClientId >= 0 && ClientId < MAX_CLIENTS, "ClientId is not valid");

	if(m_aClients[ClientId].m_State == CClient::STATE_INGAME)
	{
		m_aClients[ClientId].m_DDNetVersion = DDNetVersion;
		m_aClients[ClientId].m_DDNetVersionSettled = true;
	}
}

const NETADDR *CServer::ClientAddr(int ClientId) const
{
	dbg_assert(ClientId >= 0 && ClientId < MAX_CLIENTS, "ClientId is not valid");
	dbg_assert(m_aClients[ClientId].m_State != CServer::CClient::STATE_EMPTY, "Client slot is empty");
	if(m_aClients[ClientId].m_DebugDummy)
	{
		return &m_aClients[ClientId].m_DebugDummyAddr;
	}
	return m_NetServer.ClientAddr(ClientId);
}

const std::array<char, NETADDR_MAXSTRSIZE> &CServer::ClientAddrStringImpl(int ClientId, bool IncludePort) const
{
	dbg_assert(ClientId >= 0 && ClientId < MAX_CLIENTS, "ClientId is not valid");
	dbg_assert(m_aClients[ClientId].m_State != CServer::CClient::STATE_EMPTY, "Client slot is empty");
	if(m_aClients[ClientId].m_DebugDummy)
	{
		return IncludePort ? m_aClients[ClientId].m_aDebugDummyAddrString : m_aClients[ClientId].m_aDebugDummyAddrStringNoPort;
	}
	return m_NetServer.ClientAddrString(ClientId, IncludePort);
}

const char *CServer::ClientName(int ClientId) const
{
	if(ClientId < 0 || ClientId >= MAX_CLIENTS || m_aClients[ClientId].m_State == CServer::CClient::STATE_EMPTY)
		return "(invalid)";
	if(m_aClients[ClientId].m_State == CServer::CClient::STATE_INGAME || m_aClients[ClientId].m_State == CServer::CClient::STATE_REDIRECTED)
		return m_aClients[ClientId].m_aName;
	else
		return "(connecting)";
}

const char *CServer::ClientClan(int ClientId) const
{
	if(ClientId < 0 || ClientId >= MAX_CLIENTS || m_aClients[ClientId].m_State == CServer::CClient::STATE_EMPTY)
		return "";
	if(m_aClients[ClientId].m_State == CServer::CClient::STATE_INGAME)
		return m_aClients[ClientId].m_aClan;
	else
		return "";
}

int CServer::ClientCountry(int ClientId) const
{
	if(ClientId < 0 || ClientId >= MAX_CLIENTS || m_aClients[ClientId].m_State == CServer::CClient::STATE_EMPTY)
		return -1;
	if(m_aClients[ClientId].m_State == CServer::CClient::STATE_INGAME)
		return m_aClients[ClientId].m_Country;
	else
		return -1;
}

bool CServer::ClientSlotEmpty(int ClientId) const
{
	return ClientId >= 0 && ClientId < MAX_CLIENTS && m_aClients[ClientId].m_State == CServer::CClient::STATE_EMPTY;
}

bool CServer::ClientIngame(int ClientId) const
{
	return ClientId >= 0 && ClientId < MAX_CLIENTS && m_aClients[ClientId].m_State == CServer::CClient::STATE_INGAME;
}

int CServer::Port() const
{
	return m_NetServer.Address().port;
}

int CServer::MaxClients() const
{
	return m_RunServer == UNINITIALIZED ? 0 : m_NetServer.MaxClients();
}

int CServer::ClientCount() const
{
	int ClientCount = 0;
	for(const auto &Client : m_aClients)
	{
		if(Client.m_State != CClient::STATE_EMPTY)
		{
			ClientCount++;
		}
	}

	return ClientCount;
}

int CServer::DistinctClientCount() const
{
	const NETADDR *apAddresses[MAX_CLIENTS];
	for(int i = 0; i < MAX_CLIENTS; i++)
	{
		// connecting clients with spoofed ips can clog slots without being ingame
		apAddresses[i] = ClientIngame(i) ? ClientAddr(i) : nullptr;
	}

	int ClientCount = 0;
	for(int i = 0; i < MAX_CLIENTS; i++)
	{
		if(apAddresses[i] == nullptr)
		{
			continue;
		}
		ClientCount++;
		for(int j = 0; j < i; j++)
		{
			if(apAddresses[j] != nullptr && !net_addr_comp_noport(apAddresses[i], apAddresses[j]))
			{
				ClientCount--;
				break;
			}
		}
	}
	return ClientCount;
}

int CServer::GetClientVersion(int ClientId) const
{
	// Assume latest client version for server demos
	if(ClientId == SERVER_DEMO_CLIENT)
		return DDNET_VERSION_NUMBER;

	CClientInfo Info;
	if(GetClientInfo(ClientId, &Info))
		return Info.m_DDNetVersion;
	return VERSION_NONE;
}

static inline bool RepackMsg(const CMsgPacker *pMsg, CPacker &Packer, bool Sixup)
{
	int MsgId = pMsg->m_MsgId;
	Packer.Reset();

	if(Sixup && !pMsg->m_NoTranslate)
	{
		if(pMsg->m_System)
		{
			if(MsgId >= OFFSET_UUID)
				;
			else if(MsgId >= NETMSG_MAP_CHANGE && MsgId <= NETMSG_MAP_DATA)
				;
			else if(MsgId >= NETMSG_CON_READY && MsgId <= NETMSG_INPUTTIMING)
				MsgId += 1;
			else if(MsgId == NETMSG_RCON_LINE)
				MsgId = protocol7::NETMSG_RCON_LINE;
			else if(MsgId >= NETMSG_PING && MsgId <= NETMSG_PING_REPLY)
				MsgId += 4;
			else if(MsgId >= NETMSG_RCON_CMD_ADD && MsgId <= NETMSG_RCON_CMD_REM)
				MsgId -= 11;
			else
			{
				log_error("net", "DROP send sys %d", MsgId);
				return false;
			}
		}
		else
		{
			if(MsgId >= 0 && MsgId < OFFSET_UUID)
				MsgId = Msg_SixToSeven(MsgId);

			if(MsgId < 0)
				return false;
		}
	}

	if(MsgId < OFFSET_UUID)
	{
		Packer.AddInt((MsgId << 1) | (pMsg->m_System ? 1 : 0));
	}
	else
	{
		Packer.AddInt(pMsg->m_System ? 1 : 0); // NETMSG_EX, NETMSGTYPE_EX
		g_UuidManager.PackUuid(MsgId, &Packer);
	}
	Packer.AddRaw(pMsg->Data(), pMsg->Size());

	return true;
}

int CServer::SendMsg(CMsgPacker *pMsg, int Flags, int ClientId)
{
	CNetChunk Packet;
	mem_zero(&Packet, sizeof(CNetChunk));
	if(Flags & MSGFLAG_VITAL)
		Packet.m_Flags |= NETSENDFLAG_VITAL;
	if(Flags & MSGFLAG_FLUSH)
		Packet.m_Flags |= NETSENDFLAG_FLUSH;

	if(ClientId < 0)
	{
		CPacker Pack6, Pack7;
		if(!RepackMsg(pMsg, Pack6, false))
			return -1;
		if(!RepackMsg(pMsg, Pack7, true))
			return -1;

		// write message to demo recorders
		if(!(Flags & MSGFLAG_NORECORD))
		{
			for(auto &Recorder : m_aDemoRecorder)
				if(Recorder.IsRecording())
					Recorder.RecordMessage(Pack6.Data(), Pack6.Size());
		}

		if(!(Flags & MSGFLAG_NOSEND))
		{
			for(int i = 0; i < MAX_CLIENTS; i++)
			{
				if(m_aClients[i].m_State == CClient::STATE_INGAME)
				{
					CPacker *pPack = m_aClients[i].m_Sixup ? &Pack7 : &Pack6;
					Packet.m_pData = pPack->Data();
					Packet.m_DataSize = pPack->Size();
					Packet.m_ClientId = i;
					if(Antibot()->OnEngineServerMessage(i, Packet.m_pData, Packet.m_DataSize, Flags))
					{
						continue;
					}
					m_NetServer.Send(&Packet);
				}
			}
		}
	}
	else
	{
		CPacker Pack;
		if(!RepackMsg(pMsg, Pack, m_aClients[ClientId].m_Sixup))
			return -1;

		Packet.m_ClientId = ClientId;
		Packet.m_pData = Pack.Data();
		Packet.m_DataSize = Pack.Size();

		if(Antibot()->OnEngineServerMessage(ClientId, Packet.m_pData, Packet.m_DataSize, Flags))
		{
			return 0;
		}

		// write message to demo recorders
		if(!(Flags & MSGFLAG_NORECORD))
		{
			if(m_aDemoRecorder[ClientId].IsRecording())
				m_aDemoRecorder[ClientId].RecordMessage(Pack.Data(), Pack.Size());
			if(m_aDemoRecorder[RECORDER_MANUAL].IsRecording())
				m_aDemoRecorder[RECORDER_MANUAL].RecordMessage(Pack.Data(), Pack.Size());
			if(m_aDemoRecorder[RECORDER_AUTO].IsRecording())
				m_aDemoRecorder[RECORDER_AUTO].RecordMessage(Pack.Data(), Pack.Size());
		}

		if(!(Flags & MSGFLAG_NOSEND))
			m_NetServer.Send(&Packet);
	}

	return 0;
}

void CServer::SendMsgRaw(int ClientId, const void *pData, int Size, int Flags)
{
	CNetChunk Packet;
	mem_zero(&Packet, sizeof(CNetChunk));
	Packet.m_ClientId = ClientId;
	Packet.m_pData = pData;
	Packet.m_DataSize = Size;
	Packet.m_Flags = 0;
	if(Flags & MSGFLAG_VITAL)
	{
		Packet.m_Flags |= NETSENDFLAG_VITAL;
	}
	if(Flags & MSGFLAG_FLUSH)
	{
		Packet.m_Flags |= NETSENDFLAG_FLUSH;
	}
	m_NetServer.Send(&Packet);
}

void CServer::DoSnapshot()
{
	bool IsGlobalSnap = Config()->m_SvHighBandwidth || (m_CurrentGameTick % 2) == 0;

	if(m_aDemoRecorder[RECORDER_MANUAL].IsRecording() || m_aDemoRecorder[RECORDER_AUTO].IsRecording())
	{
		// create snapshot for demo recording
		char aData[CSnapshot::MAX_SIZE];

		// build snap and possibly add some messages
		m_SnapshotBuilder.Init();
		GameServer()->OnSnap(-1, IsGlobalSnap);
		int SnapshotSize = m_SnapshotBuilder.Finish(aData);

		// write snapshot
		if(m_aDemoRecorder[RECORDER_MANUAL].IsRecording())
			m_aDemoRecorder[RECORDER_MANUAL].RecordSnapshot(Tick(), aData, SnapshotSize);
		if(m_aDemoRecorder[RECORDER_AUTO].IsRecording())
			m_aDemoRecorder[RECORDER_AUTO].RecordSnapshot(Tick(), aData, SnapshotSize);
	}

	// create snapshots for all clients
	for(int i = 0; i < MaxClients(); i++)
	{
		// client must be ingame to receive snapshots
		if(m_aClients[i].m_State != CClient::STATE_INGAME)
			continue;

		// this client is trying to recover, don't spam snapshots
		if(m_aClients[i].m_SnapRate == CClient::SNAPRATE_RECOVER && (Tick() % TickSpeed()) != 0)
			continue;

		// this client is trying to recover, don't spam snapshots
		if(m_aClients[i].m_SnapRate == CClient::SNAPRATE_INIT && (Tick() % 10) != 0)
			continue;

		// only allow clients with forced high bandwidth on spectate to receive snapshots on non-global ticks
		if(!IsGlobalSnap && !(m_aClients[i].m_ForceHighBandwidthOnSpectate && GameServer()->IsClientHighBandwidth(i)))
		{
			// <FoxNet
			if(IsSixup(i))
				continue;
			if(!m_aClients[i].m_HighBandwidth)
				continue;
			// FoxNet>
		}

		{
			m_SnapshotBuilder.Init(m_aClients[i].m_Sixup);

			// only snap events on global ticks
			GameServer()->OnSnap(i, IsGlobalSnap);

			// finish snapshot
			char aData[CSnapshot::MAX_SIZE];
			CSnapshot *pData = (CSnapshot *)aData; // Fix compiler warning for strict-aliasing
			int SnapshotSize = m_SnapshotBuilder.Finish(pData);

			if(m_aDemoRecorder[i].IsRecording())
			{
				// write snapshot
				m_aDemoRecorder[i].RecordSnapshot(Tick(), aData, SnapshotSize);
			}

			int Crc = pData->Crc();

			// remove old snapshots
			// keep 3 seconds worth of snapshots
			m_aClients[i].m_Snapshots.PurgeUntil(m_CurrentGameTick - TickSpeed() * 3);

			// save the snapshot
			m_aClients[i].m_Snapshots.Add(m_CurrentGameTick, time_get(), SnapshotSize, pData, 0, nullptr);

			// find snapshot that we can perform delta against
			int DeltaTick = -1;
			const CSnapshot *pDeltashot = CSnapshot::EmptySnapshot();
			{
				int DeltashotSize = m_aClients[i].m_Snapshots.Get(m_aClients[i].m_LastAckedSnapshot, nullptr, &pDeltashot, nullptr);
				if(DeltashotSize >= 0)
					DeltaTick = m_aClients[i].m_LastAckedSnapshot;
				else
				{
					// no acked package found, force client to recover rate
					if(m_aClients[i].m_SnapRate == CClient::SNAPRATE_FULL)
						m_aClients[i].m_SnapRate = CClient::SNAPRATE_RECOVER;
				}
			}

			// create delta
			m_SnapshotDelta.SetStaticsize(protocol7::NETEVENTTYPE_SOUNDWORLD, m_aClients[i].m_Sixup);
			m_SnapshotDelta.SetStaticsize(protocol7::NETEVENTTYPE_DAMAGE, m_aClients[i].m_Sixup);
			char aDeltaData[CSnapshot::MAX_SIZE];
			int DeltaSize = m_SnapshotDelta.CreateDelta(pDeltashot, pData, aDeltaData);

			if(DeltaSize)
			{
				// compress it
				const int MaxSize = MAX_SNAPSHOT_PACKSIZE;

				char aCompData[CSnapshot::MAX_SIZE];
				SnapshotSize = CVariableInt::Compress(aDeltaData, DeltaSize, aCompData, sizeof(aCompData));
				int NumPackets = (SnapshotSize + MaxSize - 1) / MaxSize;

				for(int n = 0, Left = SnapshotSize; Left > 0; n++)
				{
					int Chunk = Left < MaxSize ? Left : MaxSize;
					Left -= Chunk;

					if(NumPackets == 1)
					{
						CMsgPacker Msg(NETMSG_SNAPSINGLE, true);
						Msg.AddInt(m_CurrentGameTick);
						Msg.AddInt(m_CurrentGameTick - DeltaTick);
						Msg.AddInt(Crc);
						Msg.AddInt(Chunk);
						Msg.AddRaw(&aCompData[n * MaxSize], Chunk);
						SendMsg(&Msg, MSGFLAG_FLUSH, i);
					}
					else
					{
						CMsgPacker Msg(NETMSG_SNAP, true);
						Msg.AddInt(m_CurrentGameTick);
						Msg.AddInt(m_CurrentGameTick - DeltaTick);
						Msg.AddInt(NumPackets);
						Msg.AddInt(n);
						Msg.AddInt(Crc);
						Msg.AddInt(Chunk);
						Msg.AddRaw(&aCompData[n * MaxSize], Chunk);
						SendMsg(&Msg, MSGFLAG_FLUSH, i);
					}
				}
			}
			else
			{
				CMsgPacker Msg(NETMSG_SNAPEMPTY, true);
				Msg.AddInt(m_CurrentGameTick);
				Msg.AddInt(m_CurrentGameTick - DeltaTick);
				SendMsg(&Msg, MSGFLAG_FLUSH, i);
			}
		}
	}

	if(IsGlobalSnap)
	{
		GameServer()->OnPostGlobalSnap();
	}
}

int CServer::ClientRejoinCallback(int ClientId, void *pUser)
{
	CServer *pThis = (CServer *)pUser;

	pThis->m_aClients[ClientId].m_AuthKey = -1;
	pThis->m_aClients[ClientId].m_pRconCmdToSend = nullptr;
	pThis->m_aClients[ClientId].m_MaplistEntryToSend = CClient::MAPLIST_UNINITIALIZED;
	pThis->m_aClients[ClientId].m_DDNetVersion = VERSION_NONE;
	pThis->m_aClients[ClientId].m_GotDDNetVersionPacket = false;
	pThis->m_aClients[ClientId].m_DDNetVersionSettled = false;

	pThis->m_aClients[ClientId].Reset();

	pThis->GameServer()->TeehistorianRecordPlayerRejoin(ClientId);
	pThis->Antibot()->OnEngineClientDrop(ClientId, "rejoin");
	pThis->Antibot()->OnEngineClientJoin(ClientId);

	pThis->SendMap(ClientId);

	return 0;
}

int CServer::NewClientNoAuthCallback(int ClientId, void *pUser)
{
	CServer *pThis = (CServer *)pUser;

	pThis->m_aClients[ClientId].m_DnsblState = EDnsblState::NONE;

	pThis->m_aClients[ClientId].m_State = CClient::STATE_CONNECTING;
	pThis->m_aClients[ClientId].m_aName[0] = 0;
	pThis->m_aClients[ClientId].m_aClan[0] = 0;
	pThis->m_aClients[ClientId].m_Country = -1;
	pThis->m_aClients[ClientId].m_AuthKey = -1;
	pThis->m_aClients[ClientId].m_AuthTries = 0;
	pThis->m_aClients[ClientId].m_AuthHidden = false;
	pThis->m_aClients[ClientId].m_pRconCmdToSend = nullptr;
	pThis->m_aClients[ClientId].m_MaplistEntryToSend = CClient::MAPLIST_UNINITIALIZED;
	pThis->m_aClients[ClientId].m_ShowIps = false;
	pThis->m_aClients[ClientId].m_DebugDummy = false;
	pThis->m_aClients[ClientId].m_ForceHighBandwidthOnSpectate = false;
	pThis->m_aClients[ClientId].m_DDNetVersion = VERSION_NONE;
	pThis->m_aClients[ClientId].m_GotDDNetVersionPacket = false;
	pThis->m_aClients[ClientId].m_DDNetVersionSettled = false;
	pThis->m_aClients[ClientId].Reset();

	pThis->GameServer()->TeehistorianRecordPlayerJoin(ClientId, false);
	pThis->Antibot()->OnEngineClientJoin(ClientId);

	pThis->SendCapabilities(ClientId);
	pThis->SendMap(ClientId);
#if defined(CONF_FAMILY_UNIX)
	pThis->SendConnLoggingCommand(OPEN_SESSION, pThis->ClientAddr(ClientId));
#endif
	// <FoxNet
	pThis->m_aClients[ClientId].ResetContent();
	// FoxNet>
	return 0;
}

int CServer::NewClientCallback(int ClientId, void *pUser, bool Sixup)
{
	CServer *pThis = (CServer *)pUser;
	pThis->m_aClients[ClientId].m_State = CClient::STATE_PREAUTH;
	pThis->m_aClients[ClientId].m_DnsblState = EDnsblState::NONE;
	pThis->m_aClients[ClientId].m_aName[0] = 0;
	pThis->m_aClients[ClientId].m_aClan[0] = 0;
	pThis->m_aClients[ClientId].m_Country = -1;
	pThis->m_aClients[ClientId].m_AuthKey = -1;
	pThis->m_aClients[ClientId].m_AuthTries = 0;
	pThis->m_aClients[ClientId].m_AuthHidden = false;
	pThis->m_aClients[ClientId].m_pRconCmdToSend = nullptr;
	pThis->m_aClients[ClientId].m_MaplistEntryToSend = CClient::MAPLIST_UNINITIALIZED;
	pThis->m_aClients[ClientId].m_Traffic = 0;
	pThis->m_aClients[ClientId].m_TrafficSince = 0;
	pThis->m_aClients[ClientId].m_ShowIps = false;
	pThis->m_aClients[ClientId].m_DebugDummy = false;
	pThis->m_aClients[ClientId].m_ForceHighBandwidthOnSpectate = false;
	pThis->m_aClients[ClientId].m_DDNetVersion = VERSION_NONE;
	pThis->m_aClients[ClientId].m_GotDDNetVersionPacket = false;
	pThis->m_aClients[ClientId].m_DDNetVersionSettled = false;
	pThis->m_aClients[ClientId].Reset();
	pThis->m_aClients[ClientId].m_Sixup = Sixup;

	pThis->GameServer()->TeehistorianRecordPlayerJoin(ClientId, Sixup);
	pThis->Antibot()->OnEngineClientJoin(ClientId);

#if defined(CONF_FAMILY_UNIX)
	pThis->SendConnLoggingCommand(OPEN_SESSION, pThis->ClientAddr(ClientId));
#endif
	// <FoxNet
	pThis->m_aClients[ClientId].ResetContent();
	// FoxNet>
	return 0;
}

void CServer::InitDnsbl(int ClientId)
{
	NETADDR Addr = *ClientAddr(ClientId);

	// TODO: support ipv6
	if(Addr.type != NETTYPE_IPV4)
		return;

	// build dnsbl host lookup
	char aBuf[256];
	if(Config()->m_SvDnsblKey[0] == '\0')
	{
		// without key
		str_format(aBuf, sizeof(aBuf), "%d.%d.%d.%d.%s", Addr.ip[3], Addr.ip[2], Addr.ip[1], Addr.ip[0], Config()->m_SvDnsblHost);
	}
	else
	{
		// with key
		str_format(aBuf, sizeof(aBuf), "%s.%d.%d.%d.%d.%s", Config()->m_SvDnsblKey, Addr.ip[3], Addr.ip[2], Addr.ip[1], Addr.ip[0], Config()->m_SvDnsblHost);
	}

	m_aClients[ClientId].m_pDnsblLookup = std::make_shared<CHostLookup>(aBuf, NETTYPE_IPV4);
	Engine()->AddJob(m_aClients[ClientId].m_pDnsblLookup);
	m_aClients[ClientId].m_DnsblState = EDnsblState::PENDING;
}

#ifdef CONF_FAMILY_UNIX
void CServer::SendConnLoggingCommand(CONN_LOGGING_CMD Cmd, const NETADDR *pAddr)
{
	if(!Config()->m_SvConnLoggingServer[0] || !m_ConnLoggingSocketCreated)
		return;

	// pack the data and send it
	unsigned char aData[23] = {0};
	aData[0] = Cmd;
	mem_copy(&aData[1], &pAddr->type, 4);
	mem_copy(&aData[5], pAddr->ip, 16);
	mem_copy(&aData[21], &pAddr->port, 2);

	net_unix_send(m_ConnLoggingSocket, &m_ConnLoggingDestAddr, aData, sizeof(aData));
}
#endif

int CServer::DelClientCallback(int ClientId, const char *pReason, void *pUser)
{
	CServer *pThis = (CServer *)pUser;

	char aBuf[256];
	str_format(aBuf, sizeof(aBuf), "client dropped. cid=%d addr=<{%s}> reason='%s'", ClientId, pThis->ClientAddrString(ClientId, true), pReason);
	pThis->Console()->Print(IConsole::OUTPUT_LEVEL_ADDINFO, "server", aBuf);

#if defined(CONF_FAMILY_UNIX)
	// Make copy of address because the client slot will be empty at the end of the function
	const NETADDR Addr = *pThis->ClientAddr(ClientId);
#endif

	// notify the mod about the drop
	if(pThis->m_aClients[ClientId].m_State >= CClient::STATE_READY)
		pThis->GameServer()->OnClientDrop(ClientId, pReason);

	pThis->m_aClients[ClientId].m_State = CClient::STATE_EMPTY;
	pThis->m_aClients[ClientId].m_aName[0] = 0;
	pThis->m_aClients[ClientId].m_aClan[0] = 0;
	pThis->m_aClients[ClientId].m_Country = -1;
	pThis->m_aClients[ClientId].m_AuthKey = -1;
	pThis->m_aClients[ClientId].m_AuthTries = 0;
	pThis->m_aClients[ClientId].m_AuthHidden = false;
	pThis->m_aClients[ClientId].m_pRconCmdToSend = nullptr;
	pThis->m_aClients[ClientId].m_MaplistEntryToSend = CClient::MAPLIST_UNINITIALIZED;
	pThis->m_aClients[ClientId].m_Traffic = 0;
	pThis->m_aClients[ClientId].m_TrafficSince = 0;
	pThis->m_aClients[ClientId].m_ShowIps = false;
	pThis->m_aClients[ClientId].m_DebugDummy = false;
	pThis->m_aClients[ClientId].m_ForceHighBandwidthOnSpectate = false;
	pThis->m_aPrevStates[ClientId] = CClient::STATE_EMPTY;
	pThis->m_aClients[ClientId].m_Snapshots.PurgeAll();
	pThis->m_aClients[ClientId].m_Sixup = false;
	pThis->m_aClients[ClientId].m_RedirectDropTime = 0;
	pThis->m_aClients[ClientId].m_HasPersistentData = false;

	pThis->GameServer()->TeehistorianRecordPlayerDrop(ClientId, pReason);
	pThis->Antibot()->OnEngineClientDrop(ClientId, pReason);
#if defined(CONF_FAMILY_UNIX)
	pThis->SendConnLoggingCommand(CLOSE_SESSION, &Addr);
#endif
	// <FoxNet
	pThis->m_aClients[ClientId].ResetContent();
	// FoxNet>
	return 0;
}

void CServer::SendRconType(int ClientId, bool UsernameReq)
{
	CMsgPacker Msg(NETMSG_RCONTYPE, true);
	Msg.AddInt(UsernameReq);
	SendMsg(&Msg, MSGFLAG_VITAL, ClientId);
}

void CServer::GetMapInfo(char *pMapName, int MapNameSize, int *pMapSize, SHA256_DIGEST *pMapSha256, int *pMapCrc)
{
	str_copy(pMapName, GetMapName(), MapNameSize);
	*pMapSize = m_aCurrentMapSize[MAP_TYPE_SIX];
	*pMapSha256 = m_aCurrentMapSha256[MAP_TYPE_SIX];
	*pMapCrc = m_aCurrentMapCrc[MAP_TYPE_SIX];
}

void CServer::SendCapabilities(int ClientId)
{
	CMsgPacker Msg(NETMSG_CAPABILITIES, true);
	Msg.AddInt(SERVERCAP_CURVERSION); // version
	Msg.AddInt(SERVERCAPFLAG_DDNET | SERVERCAPFLAG_CHATTIMEOUTCODE | SERVERCAPFLAG_ANYPLAYERFLAG | SERVERCAPFLAG_PINGEX | SERVERCAPFLAG_ALLOWDUMMY | SERVERCAPFLAG_SYNCWEAPONINPUT); // flags
	SendMsg(&Msg, MSGFLAG_VITAL, ClientId);
}

void CServer::SendMap(int ClientId)
{
	int MapType = IsSixup(ClientId) ? MAP_TYPE_SIXUP : MAP_TYPE_SIX;
	{
		CMsgPacker Msg(NETMSG_MAP_DETAILS, true);
		Msg.AddString(GetMapName(), 0);
		Msg.AddRaw(&m_aCurrentMapSha256[MapType].data, sizeof(m_aCurrentMapSha256[MapType].data));
		Msg.AddInt(m_aCurrentMapCrc[MapType]);
		Msg.AddInt(m_aCurrentMapSize[MapType]);
		if(m_aMapDownloadUrl[0])
		{
			Msg.AddString(m_aMapDownloadUrl, 0);
		}
		else
		{
			Msg.AddString("", 0);
		}
		SendMsg(&Msg, MSGFLAG_VITAL, ClientId);
	}
	{
		CMsgPacker Msg(NETMSG_MAP_CHANGE, true);
		Msg.AddString(GetMapName(), 0);
		Msg.AddInt(m_aCurrentMapCrc[MapType]);
		Msg.AddInt(m_aCurrentMapSize[MapType]);
		if(MapType == MAP_TYPE_SIXUP)
		{
			Msg.AddInt(Config()->m_SvMapWindow);
			Msg.AddInt(1024 - 128);
			Msg.AddRaw(m_aCurrentMapSha256[MapType].data, sizeof(m_aCurrentMapSha256[MapType].data));
		}
		SendMsg(&Msg, MSGFLAG_VITAL | MSGFLAG_FLUSH, ClientId);
	}

	m_aClients[ClientId].m_NextMapChunk = 0;
}

void CServer::SendMapData(int ClientId, int Chunk)
{
	int MapType = IsSixup(ClientId) ? MAP_TYPE_SIXUP : MAP_TYPE_SIX;
	unsigned int ChunkSize = 1024 - 128;
	unsigned int Offset = Chunk * ChunkSize;
	int Last = 0;

	// drop faulty map data requests
	if(Chunk < 0 || Offset > m_aCurrentMapSize[MapType])
		return;

	if(Offset + ChunkSize >= m_aCurrentMapSize[MapType])
	{
		ChunkSize = m_aCurrentMapSize[MapType] - Offset;
		Last = 1;
	}

	CMsgPacker Msg(NETMSG_MAP_DATA, true);
	if(MapType == MAP_TYPE_SIX)
	{
		Msg.AddInt(Last);
		Msg.AddInt(m_aCurrentMapCrc[MAP_TYPE_SIX]);
		Msg.AddInt(Chunk);
		Msg.AddInt(ChunkSize);
	}
	Msg.AddRaw(&m_apCurrentMapData[MapType][Offset], ChunkSize);
	SendMsg(&Msg, MSGFLAG_VITAL | MSGFLAG_FLUSH, ClientId);

	if(Config()->m_Debug)
	{
		char aBuf[256];
		str_format(aBuf, sizeof(aBuf), "sending chunk %d with size %d", Chunk, ChunkSize);
		Console()->Print(IConsole::OUTPUT_LEVEL_DEBUG, "server", aBuf);
	}
}

void CServer::SendMapReload(int ClientId)
{
	CMsgPacker Msg(NETMSG_MAP_RELOAD, true);
	SendMsg(&Msg, MSGFLAG_VITAL | MSGFLAG_FLUSH, ClientId);
}

void CServer::SendConnectionReady(int ClientId)
{
	CMsgPacker Msg(NETMSG_CON_READY, true);
	SendMsg(&Msg, MSGFLAG_VITAL | MSGFLAG_FLUSH, ClientId);
}

void CServer::SendRconLine(int ClientId, const char *pLine)
{
	CMsgPacker Msg(NETMSG_RCON_LINE, true);
	Msg.AddString(pLine, 512);
	SendMsg(&Msg, MSGFLAG_VITAL, ClientId);
}

void CServer::SendRconLogLine(int ClientId, const CLogMessage *pMessage)
{
	const char *pLine = pMessage->m_aLine;
	const char *pStart = str_find(pLine, "<{");
	const char *pEnd = pStart == nullptr ? nullptr : str_find(pStart + 2, "}>");
	const char *pLineWithoutIps;
	char aLine[512];
	char aLineWithoutIps[512];
	aLine[0] = '\0';
	aLineWithoutIps[0] = '\0';

	if(pStart == nullptr || pEnd == nullptr)
	{
		pLineWithoutIps = pLine;
	}
	else
	{
		str_append(aLine, pLine, pStart - pLine + 1);
		str_append(aLine, pStart + 2, pStart - pLine + pEnd - pStart - 1);
		str_append(aLine, pEnd + 2);

		str_append(aLineWithoutIps, pLine, pStart - pLine + 1);
		str_append(aLineWithoutIps, "XXX");
		str_append(aLineWithoutIps, pEnd + 2);

		pLine = aLine;
		pLineWithoutIps = aLineWithoutIps;
	}

	if(ClientId == -1)
	{
		for(int i = 0; i < MAX_CLIENTS; i++)
		{
			if(m_aClients[i].m_State != CClient::STATE_EMPTY && IsRconAuthedAdmin(i))
				SendRconLine(i, m_aClients[i].m_ShowIps ? pLine : pLineWithoutIps);
		}
	}
	else
	{
		if(m_aClients[ClientId].m_State != CClient::STATE_EMPTY)
			SendRconLine(ClientId, m_aClients[ClientId].m_ShowIps ? pLine : pLineWithoutIps);
	}
}

void CServer::SendRconCmdAdd(const IConsole::ICommandInfo *pCommandInfo, int ClientId)
{
	CMsgPacker Msg(NETMSG_RCON_CMD_ADD, true);
	Msg.AddString(pCommandInfo->Name(), IConsole::TEMPCMD_NAME_LENGTH);
	Msg.AddString(pCommandInfo->Help(), IConsole::TEMPCMD_HELP_LENGTH);
	Msg.AddString(pCommandInfo->Params(), IConsole::TEMPCMD_PARAMS_LENGTH);
	SendMsg(&Msg, MSGFLAG_VITAL, ClientId);
}

void CServer::SendRconCmdRem(const IConsole::ICommandInfo *pCommandInfo, int ClientId)
{
	CMsgPacker Msg(NETMSG_RCON_CMD_REM, true);
	Msg.AddString(pCommandInfo->Name(), IConsole::TEMPCMD_NAME_LENGTH);
	SendMsg(&Msg, MSGFLAG_VITAL, ClientId);
}

void CServer::SendRconCmdGroupStart(int ClientId)
{
	CMsgPacker Msg(NETMSG_RCON_CMD_GROUP_START, true);
	Msg.AddInt(NumRconCommands(ClientId));
	SendMsg(&Msg, MSGFLAG_VITAL, ClientId);
}

void CServer::SendRconCmdGroupEnd(int ClientId)
{
	CMsgPacker Msg(NETMSG_RCON_CMD_GROUP_END, true);
	SendMsg(&Msg, MSGFLAG_VITAL, ClientId);
}

int CServer::NumRconCommands(int ClientId)
{
	int Num = 0;
	const IConsole::EAccessLevel AccessLevel = ConsoleAccessLevel(ClientId);
	for(const IConsole::ICommandInfo *pCmd = Console()->FirstCommandInfo(AccessLevel, CFGFLAG_SERVER);
		pCmd; pCmd = Console()->NextCommandInfo(pCmd, AccessLevel, CFGFLAG_SERVER))
	{
		Num++;
	}
	return Num;
}

void CServer::UpdateClientRconCommands()
{
	for(int ClientId = 0; ClientId < MAX_CLIENTS; ClientId++)
	{
<<<<<<< HEAD
		CClient &Client = m_aClients[ClientId];
		if(Client.m_State != CClient::STATE_EMPTY && IsRconAuthed(ClientId))
=======
		SendRconCmdAdd(Client.m_pRconCmdToSend, ClientId);
		Client.m_pRconCmdToSend = Console()->NextCommandInfo(Client.m_pRconCmdToSend, AccessLevel, CFGFLAG_SERVER);
		if(Client.m_pRconCmdToSend == nullptr)
>>>>>>> f8c0f7cb
		{
			const IConsole::EAccessLevel AccessLevel = ConsoleAccessLevel(ClientId);
			for(int i = 0; i < MAX_RCONCMD_SEND && Client.m_pRconCmdToSend; ++i)
			{
				SendRconCmdAdd(Client.m_pRconCmdToSend, ClientId);
				Client.m_pRconCmdToSend = Client.m_pRconCmdToSend->NextCommandInfo(AccessLevel, CFGFLAG_SERVER);
				if(Client.m_pRconCmdToSend == nullptr)
				{
					CMsgPacker Msg(NETMSG_RCON_CMD_GROUP_END, true);
					SendMsg(&Msg, MSGFLAG_VITAL, ClientId);
				}
			}
		}
	}
}

CServer::CMaplistEntry::CMaplistEntry(const char *pName)
{
	str_copy(m_aName, pName);
}

bool CServer::CMaplistEntry::operator<(const CMaplistEntry &Other) const
{
	return str_comp_filenames(m_aName, Other.m_aName) < 0;
}

void CServer::SendMaplistGroupStart(int ClientId)
{
	CMsgPacker Msg(NETMSG_MAPLIST_GROUP_START, true);
	Msg.AddInt(m_vMaplistEntries.size());
	SendMsg(&Msg, MSGFLAG_VITAL, ClientId);
}

void CServer::SendMaplistGroupEnd(int ClientId)
{
	CMsgPacker Msg(NETMSG_MAPLIST_GROUP_END, true);
	SendMsg(&Msg, MSGFLAG_VITAL, ClientId);
}

void CServer::UpdateClientMaplistEntries(int ClientId)
{
	CClient &Client = m_aClients[ClientId];
	if(Client.m_State != CClient::STATE_INGAME ||
		!IsRconAuthed(ClientId) ||
		Client.m_Sixup ||
		Client.m_pRconCmdToSend != nullptr || // wait for command sending
		Client.m_MaplistEntryToSend == CClient::MAPLIST_DISABLED ||
		Client.m_MaplistEntryToSend == CClient::MAPLIST_DONE)
	{
		return;
	}

	if(Client.m_MaplistEntryToSend == CClient::MAPLIST_UNINITIALIZED)
	{
		static const char *const MAP_COMMANDS[] = {"sv_map", "change_map"};
		const IConsole::EAccessLevel AccessLevel = ConsoleAccessLevel(ClientId);
		const bool MapCommandAllowed = std::any_of(std::begin(MAP_COMMANDS), std::end(MAP_COMMANDS), [&](const char *pMapCommand) {
			const IConsole::ICommandInfo *pInfo = Console()->GetCommandInfo(pMapCommand, CFGFLAG_SERVER, false);
			dbg_assert(pInfo != nullptr, "Map command not found");
			return AccessLevel <= pInfo->GetAccessLevel();
		});
		if(MapCommandAllowed)
		{
			Client.m_MaplistEntryToSend = 0;
			SendMaplistGroupStart(ClientId);
		}
		else
		{
			Client.m_MaplistEntryToSend = CClient::MAPLIST_DISABLED;
			return;
		}
	}

	if((size_t)Client.m_MaplistEntryToSend < m_vMaplistEntries.size())
	{
		CMsgPacker Msg(NETMSG_MAPLIST_ADD, true);
		int Limit = NET_MAX_PAYLOAD - 128;
		while((size_t)Client.m_MaplistEntryToSend < m_vMaplistEntries.size())
		{
			// Space for null termination not included in Limit
			const int SizeBefore = Msg.Size();
			Msg.AddString(m_vMaplistEntries[Client.m_MaplistEntryToSend].m_aName, Limit - 1, false);
			if(Msg.Error())
			{
				break;
			}
			Limit -= Msg.Size() - SizeBefore;
			if(Limit <= 1)
			{
				break;
			}
			++Client.m_MaplistEntryToSend;
		}
		SendMsg(&Msg, MSGFLAG_VITAL, ClientId);
	}

	if((size_t)Client.m_MaplistEntryToSend >= m_vMaplistEntries.size())
	{
		SendMaplistGroupEnd(ClientId);
		Client.m_MaplistEntryToSend = CClient::MAPLIST_DONE;
	}
}

static inline int MsgFromSixup(int Msg, bool System)
{
	if(System)
	{
		if(Msg == NETMSG_INFO)
			;
		else if(Msg >= 14 && Msg <= 15)
			Msg += 11;
		else if(Msg >= 18 && Msg <= 28)
			Msg = NETMSG_READY + Msg - 18;
		else if(Msg < OFFSET_UUID)
			return -1;
	}

	return Msg;
}

bool CServer::CheckReservedSlotAuth(int ClientId, const char *pPassword)
{
	char aBuf[256];

	if(Config()->m_SvReservedSlotsPass[0] && !str_comp(Config()->m_SvReservedSlotsPass, pPassword))
	{
		str_format(aBuf, sizeof(aBuf), "cid=%d joining reserved slot with reserved pass", ClientId);
		Console()->Print(IConsole::OUTPUT_LEVEL_STANDARD, "server", aBuf);
		return true;
	}

	// "^([^:]*):(.*)$"
	if(Config()->m_SvReservedSlotsAuthLevel != 4)
	{
		char aName[sizeof(Config()->m_Password)];
		const char *pInnerPassword = str_next_token(pPassword, ":", aName, sizeof(aName));
		if(!pInnerPassword)
		{
			return false;
		}
		int Slot = m_AuthManager.FindKey(aName);
		if(m_AuthManager.CheckKey(Slot, pInnerPassword + 1) && m_AuthManager.KeyLevel(Slot) >= Config()->m_SvReservedSlotsAuthLevel)
		{
			str_format(aBuf, sizeof(aBuf), "cid=%d joining reserved slot with key=%s", ClientId, m_AuthManager.KeyIdent(Slot));
			Console()->Print(IConsole::OUTPUT_LEVEL_STANDARD, "server", aBuf);
			return true;
		}
	}

	return false;
}

void CServer::ProcessClientPacket(CNetChunk *pPacket)
{
	int ClientId = pPacket->m_ClientId;
	CUnpacker Unpacker;
	Unpacker.Reset(pPacket->m_pData, pPacket->m_DataSize);
	CMsgPacker Packer(NETMSG_EX, true);

	// unpack msgid and system flag
	int Msg;
	bool Sys;
	CUuid Uuid;

	int Result = UnpackMessageId(&Msg, &Sys, &Uuid, &Unpacker, &Packer);
	if(Result == UNPACKMESSAGE_ERROR)
	{
		return;
	}

	if(m_aClients[ClientId].m_Sixup && (Msg = MsgFromSixup(Msg, Sys)) < 0)
	{
		return;
	}

	if(Config()->m_SvNetlimit && Msg != NETMSG_REQUEST_MAP_DATA)
	{
		int64_t Now = time_get();
		int64_t Diff = Now - m_aClients[ClientId].m_TrafficSince;
		double Alpha = Config()->m_SvNetlimitAlpha / 100.0;
		double Limit = (double)(Config()->m_SvNetlimit * 1024) / time_freq();

		if(m_aClients[ClientId].m_Traffic > Limit)
		{
			m_NetServer.NetBan()->BanAddr(&pPacket->m_Address, 600, "Stressing network", false);
			return;
		}
		if(Diff > 100)
		{
			m_aClients[ClientId].m_Traffic = (Alpha * ((double)pPacket->m_DataSize / Diff)) + (1.0 - Alpha) * m_aClients[ClientId].m_Traffic;
			m_aClients[ClientId].m_TrafficSince = Now;
		}
	}

	if(Result == UNPACKMESSAGE_ANSWER)
	{
		SendMsg(&Packer, MSGFLAG_VITAL, ClientId);
	}

	if(Sys)
	{
		// system message
		if(Msg == NETMSG_CLIENTVER)
		{
			if((pPacket->m_Flags & NET_CHUNKFLAG_VITAL) != 0 && m_aClients[ClientId].m_State == CClient::STATE_PREAUTH)
			{
				CUuid *pConnectionId = (CUuid *)Unpacker.GetRaw(sizeof(*pConnectionId));
				int DDNetVersion = Unpacker.GetInt();
				const char *pDDNetVersionStr = Unpacker.GetString(CUnpacker::SANITIZE_CC);
				if(Unpacker.Error() || DDNetVersion < 0)
				{
					return;
				}
				m_aClients[ClientId].m_ConnectionId = *pConnectionId;
				m_aClients[ClientId].m_DDNetVersion = DDNetVersion;
				str_copy(m_aClients[ClientId].m_aDDNetVersionStr, pDDNetVersionStr);
				m_aClients[ClientId].m_DDNetVersionSettled = true;
				m_aClients[ClientId].m_GotDDNetVersionPacket = true;
				m_aClients[ClientId].m_State = CClient::STATE_AUTH;
			}
		}
		else if(Msg == NETMSG_INFO)
		{
			if((pPacket->m_Flags & NET_CHUNKFLAG_VITAL) != 0 && (m_aClients[ClientId].m_State == CClient::STATE_PREAUTH || m_aClients[ClientId].m_State == CClient::STATE_AUTH))
			{
				const char *pVersion = Unpacker.GetString(CUnpacker::SANITIZE_CC);
				if(Unpacker.Error())
				{
					return;
				}
				if(str_comp(pVersion, GameServer()->NetVersion()) != 0 && str_comp(pVersion, "0.7 802f1be60a05665f") != 0)
				{
					// wrong version
					char aReason[256];
					str_format(aReason, sizeof(aReason), "Wrong version. Server is running '%s' and client '%s'", GameServer()->NetVersion(), pVersion);
					m_NetServer.Drop(ClientId, aReason);
					return;
				}

				const char *pPassword = Unpacker.GetString(CUnpacker::SANITIZE_CC);
				if(Unpacker.Error())
				{
					return;
				}
				if(Config()->m_Password[0] != 0 && str_comp(Config()->m_Password, pPassword) != 0)
				{
					// wrong password
					m_NetServer.Drop(ClientId, "Wrong password");
					return;
				}
				// <FoxNet
				if(Config()->m_SvQuietJoin && Config()->m_SvQuietJoinPassword[0] != 0 && !str_comp(Config()->m_SvQuietJoinPassword, pPassword))
				{
					m_aClients[ClientId].m_QuietJoin = true;
				}
				// FoxNet>
				int NumConnectedClients = 0;
				for(int i = 0; i < MaxClients(); ++i)
				{
					if(m_aClients[i].m_State != CClient::STATE_EMPTY)
					{
						NumConnectedClients++;
					}
				}

				// reserved slot
				if(NumConnectedClients > MaxClients() - Config()->m_SvReservedSlots && !CheckReservedSlotAuth(ClientId, pPassword))
				{
					m_NetServer.Drop(ClientId, "This server is full");
					return;
				}

				m_aClients[ClientId].m_State = CClient::STATE_CONNECTING;
				SendRconType(ClientId, m_AuthManager.NumNonDefaultKeys() > 0);
				SendCapabilities(ClientId);
				SendMap(ClientId);
			}
		}
		else if(Msg == NETMSG_REQUEST_MAP_DATA)
		{
			if((pPacket->m_Flags & NET_CHUNKFLAG_VITAL) == 0 || m_aClients[ClientId].m_State < CClient::STATE_CONNECTING)
				return;

			if(m_aClients[ClientId].m_Sixup)
			{
				for(int i = 0; i < Config()->m_SvMapWindow; i++)
				{
					SendMapData(ClientId, m_aClients[ClientId].m_NextMapChunk++);
				}
				return;
			}

			int Chunk = Unpacker.GetInt();
			if(Unpacker.Error())
			{
				return;
			}
			if(Chunk != m_aClients[ClientId].m_NextMapChunk || !Config()->m_SvFastDownload)
			{
				SendMapData(ClientId, Chunk);
				return;
			}

			if(Chunk == 0)
			{
				for(int i = 0; i < Config()->m_SvMapWindow; i++)
				{
					SendMapData(ClientId, i);
				}
			}
			SendMapData(ClientId, Config()->m_SvMapWindow + m_aClients[ClientId].m_NextMapChunk);
			m_aClients[ClientId].m_NextMapChunk++;
		}
		else if(Msg == NETMSG_READY)
		{
			if((pPacket->m_Flags & NET_CHUNKFLAG_VITAL) != 0 && (m_aClients[ClientId].m_State == CClient::STATE_CONNECTING))
			{
				char aBuf[256];
				str_format(aBuf, sizeof(aBuf), "player is ready. ClientId=%d addr=<{%s}> secure=%s", ClientId, ClientAddrString(ClientId, true), m_NetServer.HasSecurityToken(ClientId) ? "yes" : "no");
				Console()->Print(IConsole::OUTPUT_LEVEL_ADDINFO, "server", aBuf);

				void *pPersistentData = nullptr;
				if(m_aClients[ClientId].m_HasPersistentData)
				{
					pPersistentData = m_aClients[ClientId].m_pPersistentData;
					m_aClients[ClientId].m_HasPersistentData = false;
				}
				m_aClients[ClientId].m_State = CClient::STATE_READY;
				GameServer()->OnClientConnected(ClientId, pPersistentData);
			}

			SendConnectionReady(ClientId);
		}
		else if(Msg == NETMSG_ENTERGAME)
		{
			if((pPacket->m_Flags & NET_CHUNKFLAG_VITAL) != 0 && m_aClients[ClientId].m_State == CClient::STATE_READY && GameServer()->IsClientReady(ClientId))
			{
				char aBuf[256];
				str_format(aBuf, sizeof(aBuf), "player has entered the game. ClientId=%d addr=<{%s}> sixup=%d", ClientId, ClientAddrString(ClientId, true), IsSixup(ClientId));
				Console()->Print(IConsole::OUTPUT_LEVEL_STANDARD, "server", aBuf);
				m_aClients[ClientId].m_State = CClient::STATE_INGAME;
				if(!IsSixup(ClientId))
				{
					SendServerInfo(ClientAddr(ClientId), -1, SERVERINFO_EXTENDED, false);
				}
				else
				{
					CMsgPacker ServerInfoMessage(protocol7::NETMSG_SERVERINFO, true, true);
					GetServerInfoSixup(&ServerInfoMessage, false);
					SendMsg(&ServerInfoMessage, MSGFLAG_VITAL | MSGFLAG_FLUSH, ClientId);
				}
				GameServer()->OnClientEnter(ClientId);
			}
		}
		else if(Msg == NETMSG_INPUT)
		{
			const int LastAckedSnapshot = Unpacker.GetInt();
			int IntendedTick = Unpacker.GetInt();
			int Size = Unpacker.GetInt();
			if(Unpacker.Error() || Size / 4 > MAX_INPUT_SIZE || IntendedTick < MIN_TICK || IntendedTick >= MAX_TICK)
			{
				return;
			}

			m_aClients[ClientId].m_LastAckedSnapshot = LastAckedSnapshot;
			if(m_aClients[ClientId].m_LastAckedSnapshot > 0)
				m_aClients[ClientId].m_SnapRate = CClient::SNAPRATE_FULL;

			int64_t TagTime;
			if(m_aClients[ClientId].m_Snapshots.Get(m_aClients[ClientId].m_LastAckedSnapshot, &TagTime, nullptr, nullptr) >= 0)
				m_aClients[ClientId].m_Latency = (int)(((time_get() - TagTime) * 1000) / time_freq());

			// add message to report the input timing
			// skip packets that are old
			if(IntendedTick > m_aClients[ClientId].m_LastInputTick)
			{
				const int TimeLeft = (TickStartTime(IntendedTick) - time_get()) / (time_freq() / 1000);

				CMsgPacker Msgp(NETMSG_INPUTTIMING, true);
				Msgp.AddInt(IntendedTick);
				Msgp.AddInt(TimeLeft);
				SendMsg(&Msgp, 0, ClientId);
			}

			m_aClients[ClientId].m_LastInputTick = IntendedTick;

			CClient::CInput *pInput = &m_aClients[ClientId].m_aInputs[m_aClients[ClientId].m_CurrentInput];

			if(IntendedTick <= Tick())
				IntendedTick = Tick() + 1;

			pInput->m_GameTick = IntendedTick;

			for(int i = 0; i < Size / 4; i++)
			{
				pInput->m_aData[i] = Unpacker.GetInt();
			}
			if(Unpacker.Error())
			{
				return;
			}

			if(g_Config.m_SvPreInput)
			{
				// send preinputs of ClientId to valid clients
				bool aPreInputClients[MAX_CLIENTS] = {};
				GameServer()->PreInputClients(ClientId, aPreInputClients);

				CNetMsg_Sv_PreInput PreInput = {};
				mem_zero(&PreInput, sizeof(PreInput));
				CNetObj_PlayerInput *pInputData = (CNetObj_PlayerInput *)&pInput->m_aData;

				PreInput.m_Direction = pInputData->m_Direction;
				PreInput.m_Jump = pInputData->m_Jump;
				PreInput.m_Fire = pInputData->m_Fire;
				PreInput.m_Hook = pInputData->m_Hook;
				PreInput.m_WantedWeapon = pInputData->m_WantedWeapon;
				PreInput.m_NextWeapon = pInputData->m_NextWeapon;
				PreInput.m_PrevWeapon = pInputData->m_PrevWeapon;

				if(mem_comp(&m_aClients[ClientId].m_LastPreInput, &PreInput, sizeof(CNetMsg_Sv_PreInput)) != 0)
				{
					m_aClients[ClientId].m_LastPreInput = PreInput;

					PreInput.m_Owner = ClientId;
					PreInput.m_IntendedTick = IntendedTick;

					// target angle isn't updated all the time to save bandwidth
					PreInput.m_TargetX = pInputData->m_TargetX;
					PreInput.m_TargetY = pInputData->m_TargetY;

					for(int Id = 0; Id < MAX_CLIENTS; Id++)
					{
						if(!aPreInputClients[Id])
							continue;

						SendPackMsg(&PreInput, MSGFLAG_FLUSH | MSGFLAG_NORECORD, Id);
					}
				}
			}

			GameServer()->OnClientPrepareInput(ClientId, pInput->m_aData);
			mem_copy(m_aClients[ClientId].m_LatestInput.m_aData, pInput->m_aData, MAX_INPUT_SIZE * sizeof(int));

			m_aClients[ClientId].m_CurrentInput++;
			m_aClients[ClientId].m_CurrentInput %= 200;

			// call the mod with the fresh input data
			if(m_aClients[ClientId].m_State == CClient::STATE_INGAME)
				GameServer()->OnClientDirectInput(ClientId, m_aClients[ClientId].m_LatestInput.m_aData);
		}
		else if(Msg == NETMSG_RCON_CMD)
		{
			const char *pCmd = Unpacker.GetString();
			if(Unpacker.Error())
			{
				return;
			}
			if(!str_comp(pCmd, "crashmeplx"))
			{
				int Version = m_aClients[ClientId].m_DDNetVersion;
				if(GameServer()->PlayerExists(ClientId) && Version < VERSION_DDNET_OLD)
				{
					m_aClients[ClientId].m_DDNetVersion = VERSION_DDNET_OLD;
				}
			}
			else if((pPacket->m_Flags & NET_CHUNKFLAG_VITAL) != 0 && IsRconAuthed(ClientId))
			{
				if(GameServer()->PlayerExists(ClientId))
				{
					char aBuf[256];
					str_format(aBuf, sizeof(aBuf), "ClientId=%d rcon='%s'", ClientId, pCmd);
					Console()->Print(IConsole::OUTPUT_LEVEL_STANDARD, "server", aBuf);
					m_RconClientId = ClientId;
					m_RconAuthLevel = GetAuthedState(ClientId);
					Console()->SetAccessLevel(ConsoleAccessLevel(ClientId));
					{
						CRconClientLogger Logger(this, ClientId);
						CLogScope Scope(&Logger);
						Console()->ExecuteLineFlag(pCmd, CFGFLAG_SERVER, ClientId);
					}
					Console()->SetAccessLevel(IConsole::EAccessLevel::ADMIN);
					m_RconClientId = IServer::RCON_CID_SERV;
					m_RconAuthLevel = AUTHED_ADMIN;
				}
			}
		}
		else if(Msg == NETMSG_RCON_AUTH)
		{
			if((pPacket->m_Flags & NET_CHUNKFLAG_VITAL) == 0)
			{
				return;
			}
			const char *pName = "";
			if(!IsSixup(ClientId))
			{
				pName = Unpacker.GetString(CUnpacker::SANITIZE_CC); // login name, now used
			}
			const char *pPw = Unpacker.GetString(CUnpacker::SANITIZE_CC);
			if(Unpacker.Error())
			{
				return;
			}

			int AuthLevel = -1;
			int KeySlot = -1;

			if(!pName[0])
			{
				if(m_AuthManager.CheckKey((KeySlot = m_AuthManager.DefaultKey(AUTHED_ADMIN)), pPw))
					AuthLevel = AUTHED_ADMIN;
				else if(m_AuthManager.CheckKey((KeySlot = m_AuthManager.DefaultKey(AUTHED_MOD)), pPw))
					AuthLevel = AUTHED_MOD;
				else if(m_AuthManager.CheckKey((KeySlot = m_AuthManager.DefaultKey(AUTHED_HELPER)), pPw))
					AuthLevel = AUTHED_HELPER;
			}
			else
			{
				KeySlot = m_AuthManager.FindKey(pName);
				if(m_AuthManager.CheckKey(KeySlot, pPw))
					AuthLevel = m_AuthManager.KeyLevel(KeySlot);
			}

			if(AuthLevel != -1)
			{
				if(GetAuthedState(ClientId) != AuthLevel)
				{
					if(!IsSixup(ClientId))
					{
						CMsgPacker Msgp(NETMSG_RCON_AUTH_STATUS, true);
						Msgp.AddInt(1); // authed
						Msgp.AddInt(1); // cmdlist
						SendMsg(&Msgp, MSGFLAG_VITAL, ClientId);
					}
					else
					{
						CMsgPacker Msgp(protocol7::NETMSG_RCON_AUTH_ON, true, true);
						SendMsg(&Msgp, MSGFLAG_VITAL, ClientId);
					}

					m_aClients[ClientId].m_AuthKey = KeySlot;
					int SendRconCmds = IsSixup(ClientId) ? true : Unpacker.GetInt();
					if(!Unpacker.Error() && SendRconCmds)
					{
						m_aClients[ClientId].m_pRconCmdToSend = Console()->FirstCommandInfo(ConsoleAccessLevel(ClientId), CFGFLAG_SERVER);
						SendRconCmdGroupStart(ClientId);
						if(m_aClients[ClientId].m_pRconCmdToSend == nullptr)
						{
							SendRconCmdGroupEnd(ClientId);
						}
					}

					char aBuf[256];
					const char *pIdent = m_AuthManager.KeyIdent(KeySlot);
					switch(AuthLevel)
					{
					case AUTHED_ADMIN:
					{
						SendRconLine(ClientId, "Admin authentication successful. Full remote console access granted.");
						str_format(aBuf, sizeof(aBuf), "ClientId=%d authed with key=%s (admin)", ClientId, pIdent);
						// <FoxNet
						m_aClients[ClientId].m_ShowIps = true;
						m_aClients[ClientId].m_AuthHidden = true;
						// FoxNet>
						break;
					}
					case AUTHED_MOD:
					{
						SendRconLine(ClientId, "Moderator authentication successful. Limited remote console access granted.");
						str_format(aBuf, sizeof(aBuf), "ClientId=%d authed with key=%s (moderator)", ClientId, pIdent);
						break;
					}
					case AUTHED_HELPER:
					{
						SendRconLine(ClientId, "Helper authentication successful. Limited remote console access granted.");
						str_format(aBuf, sizeof(aBuf), "ClientId=%d authed with key=%s (helper)", ClientId, pIdent);
						break;
					}
					}
					Console()->Print(IConsole::OUTPUT_LEVEL_STANDARD, "server", aBuf);

					// DDRace
					GameServer()->OnSetAuthed(ClientId, AuthLevel);
				}
			}
			else if(Config()->m_SvRconMaxTries)
			{
				m_aClients[ClientId].m_AuthTries++;
				char aBuf[128];
				str_format(aBuf, sizeof(aBuf), "Wrong password %d/%d.", m_aClients[ClientId].m_AuthTries, Config()->m_SvRconMaxTries);
				SendRconLine(ClientId, aBuf);
				if(m_aClients[ClientId].m_AuthTries >= Config()->m_SvRconMaxTries)
				{
					if(!Config()->m_SvRconBantime)
						m_NetServer.Drop(ClientId, "Too many remote console authentication tries");
					else
						m_ServerBan.BanAddr(ClientAddr(ClientId), Config()->m_SvRconBantime * 60, "Too many remote console authentication tries", false);
				}
			}
			else
			{
				SendRconLine(ClientId, "Wrong password.");
			}
		}
		else if(Msg == NETMSG_PING)
		{
			CMsgPacker Msgp(NETMSG_PING_REPLY, true);
			int Vital = (pPacket->m_Flags & NET_CHUNKFLAG_VITAL) != 0 ? MSGFLAG_VITAL : 0;
			SendMsg(&Msgp, MSGFLAG_FLUSH | Vital, ClientId);
		}
		else if(Msg == NETMSG_PINGEX)
		{
			CUuid *pId = (CUuid *)Unpacker.GetRaw(sizeof(*pId));
			if(Unpacker.Error())
			{
				return;
			}
			CMsgPacker Msgp(NETMSG_PONGEX, true);
			Msgp.AddRaw(pId, sizeof(*pId));
			int Vital = (pPacket->m_Flags & NET_CHUNKFLAG_VITAL) != 0 ? MSGFLAG_VITAL : 0;
			SendMsg(&Msgp, MSGFLAG_FLUSH | Vital, ClientId);
		}
		else if(NetMsgCustomClient(ClientId, Msg, Unpacker))
		{
			// <FoxNet>
		}
		else
		{
			if(Config()->m_Debug)
			{
				constexpr int MaxDumpedDataSize = 32;
				char aBuf[MaxDumpedDataSize * 3 + 1];
				str_hex(aBuf, sizeof(aBuf), pPacket->m_pData, minimum(pPacket->m_DataSize, MaxDumpedDataSize));

				char aBufMsg[256];
				str_format(aBufMsg, sizeof(aBufMsg), "strange message ClientId=%d msg=%d data_size=%d", ClientId, Msg, pPacket->m_DataSize);
				Console()->Print(IConsole::OUTPUT_LEVEL_DEBUG, "server", aBufMsg);
				Console()->Print(IConsole::OUTPUT_LEVEL_DEBUG, "server", aBuf);
			}
		}
	}
	else if((pPacket->m_Flags & NET_CHUNKFLAG_VITAL) != 0 && m_aClients[ClientId].m_State >= CClient::STATE_READY)
	{
		// game message
		GameServer()->OnMessage(Msg, &Unpacker, ClientId);
	}
}

bool CServer::RateLimitServerInfoConnless()
{
	bool SendClients = true;
	if(Config()->m_SvServerInfoPerSecond)
	{
		SendClients = m_ServerInfoNumRequests <= Config()->m_SvServerInfoPerSecond;
		const int64_t Now = Tick();

		if(Now <= m_ServerInfoFirstRequest + TickSpeed())
		{
			m_ServerInfoNumRequests++;
		}
		else
		{
			m_ServerInfoNumRequests = 1;
			m_ServerInfoFirstRequest = Now;
		}
	}

	return SendClients;
}

void CServer::SendServerInfoConnless(const NETADDR *pAddr, int Token, int Type)
{
	SendServerInfo(pAddr, Token, Type, RateLimitServerInfoConnless());
}

static inline int GetCacheIndex(int Type, bool SendClient)
{
	if(Type == SERVERINFO_INGAME)
		Type = SERVERINFO_VANILLA;
	else if(Type == SERVERINFO_EXTENDED_MORE)
		Type = SERVERINFO_EXTENDED;

	return Type * 2 + SendClient;
}

CServer::CCache::CCache()
{
	m_vCache.clear();
}

CServer::CCache::~CCache()
{
	Clear();
}

CServer::CCache::CCacheChunk::CCacheChunk(const void *pData, int Size)
{
	m_vData.assign((const uint8_t *)pData, (const uint8_t *)pData + Size);
}

void CServer::CCache::AddChunk(const void *pData, int Size)
{
	m_vCache.emplace_back(pData, Size);
}

void CServer::CCache::Clear()
{
	m_vCache.clear();
}

void CServer::CacheServerInfo(CCache *pCache, int Type, bool SendClients)
{
	pCache->Clear();

	// One chance to improve the protocol!
	CPacker p;
	char aBuf[128];

	// count the players
	int PlayerCount = 0, ClientCount = 0;
	for(int i = 0; i < MAX_CLIENTS; i++)
	{
		// <FoxNet
		if(IncludedInServerInfo(i))
		{ // FoxNet>
			if(GameServer()->IsClientPlayer(i))
				PlayerCount++;

			ClientCount++;
		}
	}

	p.Reset();

#define ADD_RAW(p, x) (p).AddRaw(x, sizeof(x))
#define ADD_INT(p, x) \
	do \
	{ \
		str_format(aBuf, sizeof(aBuf), "%d", x); \
		(p).AddString(aBuf, 0); \
	} while(0)

	p.AddString(GameServer()->Version(), 32);
	if(Type != SERVERINFO_VANILLA)
	{
		p.AddString(Config()->m_SvName, 256);
	}
	else
	{
		if(m_NetServer.MaxClients() <= VANILLA_MAX_CLIENTS)
		{
			p.AddString(Config()->m_SvName, 64);
		}
		else
		{
			const int MaxClients = maximum(ClientCount, m_NetServer.MaxClients() - Config()->m_SvReservedSlots);
			str_format(aBuf, sizeof(aBuf), "%s [%d/%d]", Config()->m_SvName, ClientCount, MaxClients);
			p.AddString(aBuf, 64);
		}
	}
	p.AddString(GetMapName(), 32);

	if(Type == SERVERINFO_EXTENDED)
	{
		ADD_INT(p, m_aCurrentMapCrc[MAP_TYPE_SIX]);
		ADD_INT(p, m_aCurrentMapSize[MAP_TYPE_SIX]);
	}

	// gametype
	p.AddString(GameServer()->GameType(), 16);

	// flags
	ADD_INT(p, Config()->m_Password[0] ? SERVER_FLAG_PASSWORD : 0);

	int MaxClients = m_NetServer.MaxClients();
	// How many clients the used serverinfo protocol supports, has to be tracked
	// separately to make sure we don't subtract the reserved slots from it
	int MaxClientsProtocol = MAX_CLIENTS;
	if(Type == SERVERINFO_VANILLA || Type == SERVERINFO_INGAME)
	{
		if(ClientCount >= VANILLA_MAX_CLIENTS)
		{
			if(ClientCount < MaxClients)
				ClientCount = VANILLA_MAX_CLIENTS - 1;
			else
				ClientCount = VANILLA_MAX_CLIENTS;
		}
		MaxClientsProtocol = VANILLA_MAX_CLIENTS;
		if(PlayerCount > ClientCount)
			PlayerCount = ClientCount;
	}

	ADD_INT(p, PlayerCount); // num players
	ADD_INT(p, minimum(MaxClientsProtocol, maximum(MaxClients - maximum(Config()->m_SvSpectatorSlots, Config()->m_SvReservedSlots), PlayerCount))); // max players
	ADD_INT(p, ClientCount); // num clients
	ADD_INT(p, minimum(MaxClientsProtocol, maximum(MaxClients - Config()->m_SvReservedSlots, ClientCount))); // max clients

	if(Type == SERVERINFO_EXTENDED)
		p.AddString("", 0); // extra info, reserved

	const void *pPrefix = p.Data();
	int PrefixSize = p.Size();

	CPacker q;
	int ChunksStored = 0;
	int PlayersStored = 0;

#define SAVE(size) \
	do \
	{ \
		pCache->AddChunk(q.Data(), size); \
		ChunksStored++; \
	} while(0)

#define RESET() \
	do \
	{ \
		q.Reset(); \
		q.AddRaw(pPrefix, PrefixSize); \
	} while(0)

	RESET();

	if(Type == SERVERINFO_64_LEGACY)
		q.AddInt(PlayersStored); // offset

	if(!SendClients)
	{
		SAVE(q.Size());
		return;
	}

	if(Type == SERVERINFO_EXTENDED)
	{
		pPrefix = "";
		PrefixSize = 0;
	}

	int Remaining;
	switch(Type)
	{
	case SERVERINFO_EXTENDED: Remaining = -1; break;
	case SERVERINFO_64_LEGACY: Remaining = 24; break;
	case SERVERINFO_VANILLA: Remaining = VANILLA_MAX_CLIENTS; break;
	case SERVERINFO_INGAME: Remaining = VANILLA_MAX_CLIENTS; break;
	default: dbg_assert(false, "unreachable"); return;
	}

	// Use the following strategy for sending:
	// For vanilla, send the first 16 players.
	// For legacy 64p, send 24 players per packet.
	// For extended, send as much players as possible.

	for(int i = 0; i < MAX_CLIENTS; i++)
	{
		// <FoxNet
		if(IncludedInServerInfo(i))
		{ // FoxNet>
			if(Remaining == 0)
			{
				if(Type == SERVERINFO_VANILLA || Type == SERVERINFO_INGAME)
					break;

				// Otherwise we're SERVERINFO_64_LEGACY.
				SAVE(q.Size());
				RESET();
				q.AddInt(PlayersStored); // offset
				Remaining = 24;
			}
			if(Remaining > 0)
			{
				Remaining--;
			}

			int PreviousSize = q.Size();

			q.AddString(ClientName(i), MAX_NAME_LENGTH); // client name
			q.AddString(ClientClan(i), MAX_CLAN_LENGTH); // client clan

			ADD_INT(q, m_aClients[i].m_Country); // client country (ISO 3166-1 numeric)

			int Score;
			if(m_aClients[i].m_Score.has_value())
			{
				Score = m_aClients[i].m_Score.value();
				if(Score == 9999)
					Score = -10000;
				else if(Score == 0) // 0 time isn't displayed otherwise.
					Score = -1;
				else
					Score = -Score;
			}
			else
			{
				Score = -9999;
			}

			ADD_INT(q, Score); // client score
			ADD_INT(q, GameServer()->IsClientPlayer(i) ? 1 : 0); // is player?
			if(Type == SERVERINFO_EXTENDED)
				q.AddString("", 0); // extra info, reserved

			if(Type == SERVERINFO_EXTENDED)
			{
				if(q.Size() >= NET_MAX_PAYLOAD - 18) // 8 bytes for type, 10 bytes for the largest token
				{
					// Retry current player.
					i--;
					SAVE(PreviousSize);
					RESET();
					ADD_INT(q, ChunksStored);
					q.AddString("", 0); // extra info, reserved
					continue;
				}
			}
			PlayersStored++;
		}
	}

	SAVE(q.Size());
#undef SAVE
#undef RESET
#undef ADD_RAW
#undef ADD_INT
}

void CServer::CacheServerInfoSixup(CCache *pCache, bool SendClients, int MaxConsideredClients)
{
	pCache->Clear();

	CPacker Packer;
	Packer.Reset();

	// Could be moved to a separate function and cached
	// count the players
	int PlayerCount = 0, ClientCount = 0, ClientCountAll = 0;
	for(int i = 0; i < MAX_CLIENTS; i++)
	{
		// <FoxNet
		if(IncludedInServerInfo(i))
		{ // FoxNet>
			ClientCountAll++;
			if(i < MaxConsideredClients)
			{
				if(GameServer()->IsClientPlayer(i))
					PlayerCount++;

				ClientCount++;
			}
		}
	}

	char aVersion[32];
	str_format(aVersion, sizeof(aVersion), "0.7↔%s", GameServer()->Version());
	Packer.AddString(aVersion, 32);
	if(!SendClients || ClientCountAll == ClientCount)
	{
		Packer.AddString(Config()->m_SvName, 64);
	}
	else
	{
		char aName[64];
		str_format(aName, sizeof(aName), "%s [%d/%d]", Config()->m_SvName, ClientCountAll, m_NetServer.MaxClients() - Config()->m_SvReservedSlots);
		Packer.AddString(aName, 64);
	}
	Packer.AddString(Config()->m_SvHostname, 128);
	Packer.AddString(GetMapName(), 32);

	// gametype
	Packer.AddString(GameServer()->GameType(), 16);

	// flags
	int Flags = SERVER_FLAG_TIMESCORE;
	if(Config()->m_Password[0]) // password set
		Flags |= SERVER_FLAG_PASSWORD;
	Packer.AddInt(Flags);

	int MaxClients = m_NetServer.MaxClients();
	Packer.AddInt(Config()->m_SvSkillLevel); // server skill level
	Packer.AddInt(PlayerCount); // num players
	Packer.AddInt(maximum(MaxClients - maximum(Config()->m_SvSpectatorSlots, Config()->m_SvReservedSlots), PlayerCount)); // max players
	Packer.AddInt(ClientCount); // num clients
	Packer.AddInt(maximum(MaxClients - Config()->m_SvReservedSlots, ClientCount)); // max clients

	if(SendClients)
	{
		for(int i = 0; i < MaxConsideredClients; i++)
		{
			// <FoxNet
			if(IncludedInServerInfo(i))
			{ // FoxNet>
				Packer.AddString(ClientName(i), MAX_NAME_LENGTH); // client name
				Packer.AddString(ClientClan(i), MAX_CLAN_LENGTH); // client clan
				Packer.AddInt(m_aClients[i].m_Country); // client country (ISO 3166-1 numeric)
				Packer.AddInt(m_aClients[i].m_Score.value_or(-1)); // client score
				Packer.AddInt(GameServer()->IsClientPlayer(i) ? 0 : 1); // flag spectator=1, bot=2 (player=0)

				const int MaxPacketSize = NET_MAX_PAYLOAD - 128;
				if(MaxConsideredClients == MAX_CLIENTS)
				{
					if(Packer.Size() > MaxPacketSize - 32) // -32 because repacking will increase the length of the name
					{
						// Server info is too large for a packet. Only include as many clients as fit.
						// We need to ensure that the client counts match, otherwise the 0.7 client
						// will ignore the info, so we repack but only consider the first i clients.
						CacheServerInfoSixup(pCache, true, i);
						return;
					}
				}
				else
				{
					dbg_assert(Packer.Size() <= MaxPacketSize, "Max packet size exceeded while repacking");
				}
			}
		}
	}

	pCache->AddChunk(Packer.Data(), Packer.Size());
}

void CServer::SendServerInfo(const NETADDR *pAddr, int Token, int Type, bool SendClients)
{
	CPacker p;
	char aBuf[128];
	p.Reset();

	CCache *pCache = &m_aServerInfoCache[GetCacheIndex(Type, SendClients)];

#define ADD_RAW(p, x) (p).AddRaw(x, sizeof(x))
#define ADD_INT(p, x) \
	do \
	{ \
		str_format(aBuf, sizeof(aBuf), "%d", x); \
		(p).AddString(aBuf, 0); \
	} while(0)

	CNetChunk Packet;
	Packet.m_ClientId = -1;
	Packet.m_Address = *pAddr;
	Packet.m_Flags = NETSENDFLAG_CONNLESS;

	for(const auto &Chunk : pCache->m_vCache)
	{
		p.Reset();
		if(Type == SERVERINFO_EXTENDED)
		{
			if(&Chunk == &pCache->m_vCache.front())
				p.AddRaw(SERVERBROWSE_INFO_EXTENDED, sizeof(SERVERBROWSE_INFO_EXTENDED));
			else
				p.AddRaw(SERVERBROWSE_INFO_EXTENDED_MORE, sizeof(SERVERBROWSE_INFO_EXTENDED_MORE));
			ADD_INT(p, Token);
		}
		else if(Type == SERVERINFO_64_LEGACY)
		{
			ADD_RAW(p, SERVERBROWSE_INFO_64_LEGACY);
			ADD_INT(p, Token);
		}
		else if(Type == SERVERINFO_VANILLA || Type == SERVERINFO_INGAME)
		{
			ADD_RAW(p, SERVERBROWSE_INFO);
			ADD_INT(p, Token);
		}
		else
		{
			dbg_assert(false, "unknown serverinfo type");
		}

		p.AddRaw(Chunk.m_vData.data(), Chunk.m_vData.size());
		Packet.m_pData = p.Data();
		Packet.m_DataSize = p.Size();
		m_NetServer.Send(&Packet);
	}
}

void CServer::GetServerInfoSixup(CPacker *pPacker, bool SendClients)
{
	CCache::CCacheChunk &FirstChunk = m_aSixupServerInfoCache[SendClients].m_vCache.front();
	pPacker->AddRaw(FirstChunk.m_vData.data(), FirstChunk.m_vData.size());
}

void CServer::FillAntibot(CAntibotRoundData *pData)
{
	for(int ClientId = 0; ClientId < MAX_CLIENTS; ClientId++)
	{
		CAntibotPlayerData *pPlayer = &pData->m_aPlayers[ClientId];
		if(m_aClients[ClientId].m_State == CServer::CClient::STATE_EMPTY)
		{
			pPlayer->m_aAddress[0] = '\0';
		}
		else
		{
			// No need for expensive str_copy since we don't truncate and the string is
			// ASCII anyway
			static_assert(std::size((CAntibotPlayerData{}).m_aAddress) >= NETADDR_MAXSTRSIZE);
			static_assert(std::is_same_v<decltype(CServer{}.ClientAddrStringImpl(ClientId, true)), const std::array<char, NETADDR_MAXSTRSIZE> &>);
			mem_copy(pPlayer->m_aAddress, ClientAddrStringImpl(ClientId, true).data(), NETADDR_MAXSTRSIZE);
			pPlayer->m_Sixup = m_aClients[ClientId].m_Sixup;
			pPlayer->m_DnsblNone = m_aClients[ClientId].m_DnsblState == EDnsblState::NONE;
			pPlayer->m_DnsblPending = m_aClients[ClientId].m_DnsblState == EDnsblState::PENDING;
			pPlayer->m_DnsblBlacklisted = m_aClients[ClientId].m_DnsblState == EDnsblState::BLACKLISTED;
			pPlayer->m_Authed = IsRconAuthed(ClientId);
		}
	}
}

void CServer::ExpireServerInfo()
{
	m_ServerInfoNeedsUpdate = true;
}

void CServer::UpdateRegisterServerInfo()
{
	// count the players
	int PlayerCount = 0, ClientCount = 0;
	for(int i = 0; i < MAX_CLIENTS; i++)
	{
		// <FoxNet
		if(IncludedInServerInfo(i))
		{ // FoxNet>
			if(GameServer()->IsClientPlayer(i))
				PlayerCount++;

			ClientCount++;
		}
	}

	int MaxPlayers = maximum(m_NetServer.MaxClients() - maximum(g_Config.m_SvSpectatorSlots, g_Config.m_SvReservedSlots), PlayerCount);
	int MaxClients = maximum(m_NetServer.MaxClients() - g_Config.m_SvReservedSlots, ClientCount);
	char aMapSha256[SHA256_MAXSTRSIZE];

	sha256_str(m_aCurrentMapSha256[MAP_TYPE_SIX], aMapSha256, sizeof(aMapSha256));

	CJsonStringWriter JsonWriter;

	JsonWriter.BeginObject();
	JsonWriter.WriteAttribute("max_clients");
	JsonWriter.WriteIntValue(MaxClients);

	JsonWriter.WriteAttribute("max_players");
	JsonWriter.WriteIntValue(MaxPlayers);

	JsonWriter.WriteAttribute("passworded");
	JsonWriter.WriteBoolValue(g_Config.m_Password[0]);

	JsonWriter.WriteAttribute("game_type");
	JsonWriter.WriteStrValue(GameServer()->GameType());

	if(g_Config.m_SvRegisterCommunityToken[0])
	{
		if(g_Config.m_SvFlag != -1)
		{
			JsonWriter.WriteAttribute("flag");
			JsonWriter.WriteIntValue(g_Config.m_SvFlag);
		}
	}

	JsonWriter.WriteAttribute("name");
	JsonWriter.WriteStrValue(g_Config.m_SvName);

	JsonWriter.WriteAttribute("map");
	JsonWriter.BeginObject();
	JsonWriter.WriteAttribute("name");
	JsonWriter.WriteStrValue(GetMapName());
	JsonWriter.WriteAttribute("sha256");
	JsonWriter.WriteStrValue(aMapSha256);
	JsonWriter.WriteAttribute("size");
	JsonWriter.WriteIntValue(m_aCurrentMapSize[MAP_TYPE_SIX]);
	if(m_aMapDownloadUrl[0])
	{
		JsonWriter.WriteAttribute("url");
		JsonWriter.WriteStrValue(m_aMapDownloadUrl);
	}
	JsonWriter.EndObject();

	JsonWriter.WriteAttribute("version");
	JsonWriter.WriteStrValue(GameServer()->Version());

	JsonWriter.WriteAttribute("client_score_kind");
	JsonWriter.WriteStrValue("time"); // "points" or "time"

	JsonWriter.WriteAttribute("requires_login");
	JsonWriter.WriteBoolValue(false);

	JsonWriter.WriteAttribute("clients");
	JsonWriter.BeginArray();

	for(int i = 0; i < MAX_CLIENTS; i++)
	{
		// <FoxNet
		if(IncludedInServerInfo(i))
		{ // FoxNet>
			JsonWriter.BeginObject();

			JsonWriter.WriteAttribute("name");
			JsonWriter.WriteStrValue(ClientName(i));

			JsonWriter.WriteAttribute("clan");
			JsonWriter.WriteStrValue(ClientClan(i));

			JsonWriter.WriteAttribute("country");
			JsonWriter.WriteIntValue(m_aClients[i].m_Country); // ISO 3166-1 numeric

			JsonWriter.WriteAttribute("score");
			JsonWriter.WriteIntValue(m_aClients[i].m_Score.value_or(-9999));

			JsonWriter.WriteAttribute("is_player");
			JsonWriter.WriteBoolValue(GameServer()->IsClientPlayer(i));

			GameServer()->OnUpdatePlayerServerInfo(&JsonWriter, i);

			JsonWriter.EndObject();
		}
	}

	JsonWriter.EndArray();
	JsonWriter.EndObject();

	m_pRegister->OnNewInfo(JsonWriter.GetOutputString().c_str());
}

void CServer::UpdateServerInfo(bool Resend)
{
	if(m_RunServer == UNINITIALIZED)
		return;

	UpdateRegisterServerInfo();

	for(int i = 0; i < 3; i++)
		for(int j = 0; j < 2; j++)
			CacheServerInfo(&m_aServerInfoCache[i * 2 + j], i, j);

	for(int i = 0; i < 2; i++)
		CacheServerInfoSixup(&m_aSixupServerInfoCache[i], i, MAX_CLIENTS);

	if(Resend)
	{
		for(int i = 0; i < MaxClients(); ++i)
		{
			if(m_aClients[i].m_State != CClient::STATE_EMPTY)
			{
				if(!IsSixup(i))
					SendServerInfo(ClientAddr(i), -1, SERVERINFO_INGAME, false);
				else
				{
					CMsgPacker ServerInfoMessage(protocol7::NETMSG_SERVERINFO, true, true);
					GetServerInfoSixup(&ServerInfoMessage, false);
					SendMsg(&ServerInfoMessage, MSGFLAG_VITAL | MSGFLAG_FLUSH, i);
				}
			}
		}
	}

	m_ServerInfoNeedsUpdate = false;
}

void CServer::PumpNetwork(bool PacketWaiting)
{
	CNetChunk Packet;
	SECURITY_TOKEN ResponseToken;

	m_NetServer.Update();

	if(PacketWaiting)
	{
		// process packets
		ResponseToken = NET_SECURITY_TOKEN_UNKNOWN;
		while(m_NetServer.Recv(&Packet, &ResponseToken))
		{
			if(Packet.m_ClientId == -1)
			{
				if(ResponseToken == NET_SECURITY_TOKEN_UNKNOWN && m_pRegister->OnPacket(&Packet))
					continue;

				{
					int ExtraToken = 0;
					int Type = -1;
					if(Packet.m_DataSize >= (int)sizeof(SERVERBROWSE_GETINFO) + 1 &&
						mem_comp(Packet.m_pData, SERVERBROWSE_GETINFO, sizeof(SERVERBROWSE_GETINFO)) == 0)
					{
						if(Packet.m_Flags & NETSENDFLAG_EXTENDED)
						{
							Type = SERVERINFO_EXTENDED;
							ExtraToken = (Packet.m_aExtraData[0] << 8) | Packet.m_aExtraData[1];
						}
						else
							Type = SERVERINFO_VANILLA;
					}
					else if(Packet.m_DataSize >= (int)sizeof(SERVERBROWSE_GETINFO_64_LEGACY) + 1 &&
						mem_comp(Packet.m_pData, SERVERBROWSE_GETINFO_64_LEGACY, sizeof(SERVERBROWSE_GETINFO_64_LEGACY)) == 0)
					{
						Type = SERVERINFO_64_LEGACY;
					}
					if(Type == SERVERINFO_VANILLA && ResponseToken != NET_SECURITY_TOKEN_UNKNOWN && Config()->m_SvSixup)
					{
						CUnpacker Unpacker;
						Unpacker.Reset((unsigned char *)Packet.m_pData + sizeof(SERVERBROWSE_GETINFO), Packet.m_DataSize - sizeof(SERVERBROWSE_GETINFO));
						int SrvBrwsToken = Unpacker.GetInt();
						if(Unpacker.Error())
						{
							continue;
						}

						CPacker Packer;
						Packer.Reset();
						Packer.AddRaw(SERVERBROWSE_INFO, sizeof(SERVERBROWSE_INFO));
						Packer.AddInt(SrvBrwsToken);
						GetServerInfoSixup(&Packer, RateLimitServerInfoConnless());
						CNetBase::SendPacketConnlessWithToken7(m_NetServer.Socket(), &Packet.m_Address, Packer.Data(), Packer.Size(), ResponseToken, m_NetServer.GetToken(Packet.m_Address));
					}
					else if(Type != -1)
					{
						int Token = ((unsigned char *)Packet.m_pData)[sizeof(SERVERBROWSE_GETINFO)];
						Token |= ExtraToken << 8;
						SendServerInfoConnless(&Packet.m_Address, Token, Type);
					}
				}
			}
			else
			{
				if(m_aClients[Packet.m_ClientId].m_State == CClient::STATE_REDIRECTED)
					continue;

				int GameFlags = 0;
				if(Packet.m_Flags & NET_CHUNKFLAG_VITAL)
				{
					GameFlags |= MSGFLAG_VITAL;
				}
				if(Antibot()->OnEngineClientMessage(Packet.m_ClientId, Packet.m_pData, Packet.m_DataSize, GameFlags))
				{
					continue;
				}

				ProcessClientPacket(&Packet);
			}
		}
	}
	{
		unsigned char aBuffer[NET_MAX_PAYLOAD];
		int Flags;
		mem_zero(&Packet, sizeof(Packet));
		Packet.m_pData = aBuffer;
		while(Antibot()->OnEngineSimulateClientMessage(&Packet.m_ClientId, aBuffer, sizeof(aBuffer), &Packet.m_DataSize, &Flags))
		{
			Packet.m_Flags = 0;
			if(Flags & MSGFLAG_VITAL)
			{
				Packet.m_Flags |= NET_CHUNKFLAG_VITAL;
			}
			ProcessClientPacket(&Packet);
		}
	}

	m_ServerBan.Update();
	m_Econ.Update();
}

const char *CServer::GetMapName() const
{
	return m_pCurrentMapName;
}

void CServer::ChangeMap(const char *pMap)
{
	str_copy(Config()->m_SvMap, pMap);
	m_MapReload = str_comp(Config()->m_SvMap, m_aCurrentMap) != 0;
}

void CServer::ReloadMap()
{
	m_SameMapReload = true;
}

int CServer::LoadMap(const char *pMapName)
{
	m_MapReload = false;
	m_SameMapReload = false;

	char aBuf[IO_MAX_PATH_LENGTH];
	str_format(aBuf, sizeof(aBuf), "maps/%s.map", pMapName);
	if(!str_valid_filename(fs_filename(aBuf)))
	{
		log_error("server", "The name '%s' cannot be used for maps because not all platforms support it", aBuf);
		return 0;
	}
	if(!GameServer()->OnMapChange(aBuf, sizeof(aBuf)))
	{
		return 0;
	}
	if(!m_pMap->Load(aBuf))
	{
		return 0;
	}

	// reinit snapshot ids
	m_IdPool.TimeoutIds();

	// get the crc of the map
	m_aCurrentMapSha256[MAP_TYPE_SIX] = m_pMap->Sha256();
	m_aCurrentMapCrc[MAP_TYPE_SIX] = m_pMap->Crc();
	char aBufMsg[256];
	char aSha256[SHA256_MAXSTRSIZE];
	sha256_str(m_aCurrentMapSha256[MAP_TYPE_SIX], aSha256, sizeof(aSha256));
	str_format(aBufMsg, sizeof(aBufMsg), "%s sha256 is %s", aBuf, aSha256);
	Console()->Print(IConsole::OUTPUT_LEVEL_ADDINFO, "server", aBufMsg);

	str_copy(m_aCurrentMap, pMapName);
	m_pCurrentMapName = fs_filename(m_aCurrentMap);

	// load complete map into memory for download
	{
		free(m_apCurrentMapData[MAP_TYPE_SIX]);
		void *pData;
		Storage()->ReadFile(aBuf, IStorage::TYPE_ALL, &pData, &m_aCurrentMapSize[MAP_TYPE_SIX]);
		m_apCurrentMapData[MAP_TYPE_SIX] = (unsigned char *)pData;
	}

	if(Config()->m_SvMapsBaseUrl[0])
	{
		char aEscaped[256];
		str_format(aBuf, sizeof(aBuf), "%s_%s.map", pMapName, aSha256);
		EscapeUrl(aEscaped, aBuf);
		str_format(m_aMapDownloadUrl, sizeof(m_aMapDownloadUrl), "%s%s", Config()->m_SvMapsBaseUrl, aEscaped);
	}
	else
	{
		m_aMapDownloadUrl[0] = '\0';
	}

	// load sixup version of the map
	if(Config()->m_SvSixup)
	{
		str_format(aBuf, sizeof(aBuf), "maps7/%s.map", pMapName);
		void *pData;
		if(!Storage()->ReadFile(aBuf, IStorage::TYPE_ALL, &pData, &m_aCurrentMapSize[MAP_TYPE_SIXUP]))
		{
			Config()->m_SvSixup = 0;
			if(m_pRegister)
			{
				m_pRegister->OnConfigChange();
			}
			log_error("sixup", "couldn't load map %s", aBuf);
			log_info("sixup", "disabling 0.7 compatibility");
		}
		else
		{
			free(m_apCurrentMapData[MAP_TYPE_SIXUP]);
			m_apCurrentMapData[MAP_TYPE_SIXUP] = (unsigned char *)pData;

			m_aCurrentMapSha256[MAP_TYPE_SIXUP] = sha256(m_apCurrentMapData[MAP_TYPE_SIXUP], m_aCurrentMapSize[MAP_TYPE_SIXUP]);
			m_aCurrentMapCrc[MAP_TYPE_SIXUP] = crc32(0, m_apCurrentMapData[MAP_TYPE_SIXUP], m_aCurrentMapSize[MAP_TYPE_SIXUP]);
			sha256_str(m_aCurrentMapSha256[MAP_TYPE_SIXUP], aSha256, sizeof(aSha256));
			str_format(aBufMsg, sizeof(aBufMsg), "%s sha256 is %s", aBuf, aSha256);
			Console()->Print(IConsole::OUTPUT_LEVEL_ADDINFO, "sixup", aBufMsg);
		}
	}
	if(!Config()->m_SvSixup)
	{
		free(m_apCurrentMapData[MAP_TYPE_SIXUP]);
		m_apCurrentMapData[MAP_TYPE_SIXUP] = nullptr;
	}

	for(int i = 0; i < MAX_CLIENTS; i++)
		m_aPrevStates[i] = m_aClients[i].m_State;

	return 1;
}

void CServer::UpdateDebugDummies(bool ForceDisconnect)
{
	if(m_PreviousDebugDummies == g_Config.m_SvAddDummies && !ForceDisconnect)
		return;

	g_Config.m_SvAddDummies = std::clamp(g_Config.m_SvAddDummies, 0, MaxClients());
	for(int DummyIndex = 0; DummyIndex < maximum(m_PreviousDebugDummies, g_Config.m_SvAddDummies); ++DummyIndex)
	{
		const bool AddDummy = !ForceDisconnect && DummyIndex < g_Config.m_SvAddDummies;
		const int ClientId = MaxClients() - DummyIndex - 1;
		CClient &Client = m_aClients[ClientId];
		if(AddDummy && m_aClients[ClientId].m_State == CClient::STATE_EMPTY)
		{
			NewClientCallback(ClientId, this, false);
			Client.m_DebugDummy = true;

			// See https://en.wikipedia.org/wiki/Unique_local_address
			Client.m_DebugDummyAddr.type = NETTYPE_IPV6;
			Client.m_DebugDummyAddr.ip[0] = 0xfd;
			// Global ID (40 bits): random
			secure_random_fill(&Client.m_DebugDummyAddr.ip[1], 5);
			// Subnet ID (16 bits): constant
			Client.m_DebugDummyAddr.ip[6] = 0xc0;
			Client.m_DebugDummyAddr.ip[7] = 0xde;
			// Interface ID (64 bits): set to client ID
			Client.m_DebugDummyAddr.ip[8] = 0x00;
			Client.m_DebugDummyAddr.ip[9] = 0x00;
			Client.m_DebugDummyAddr.ip[10] = 0x00;
			Client.m_DebugDummyAddr.ip[11] = 0x00;
			uint_to_bytes_be(&Client.m_DebugDummyAddr.ip[12], ClientId);
			// Port: random like normal clients
			Client.m_DebugDummyAddr.port = (secure_rand() % (65535 - 1024)) + 1024;
			net_addr_str(&Client.m_DebugDummyAddr, Client.m_aDebugDummyAddrString.data(), Client.m_aDebugDummyAddrString.size(), true);
			net_addr_str(&Client.m_DebugDummyAddr, Client.m_aDebugDummyAddrStringNoPort.data(), Client.m_aDebugDummyAddrStringNoPort.size(), false);

			GameServer()->OnClientConnected(ClientId, nullptr);
			Client.m_State = CClient::STATE_INGAME;
			str_format(Client.m_aName, sizeof(Client.m_aName), "Debug dummy %d", DummyIndex + 1);
			GameServer()->OnClientEnter(ClientId);
		}
		else if(!AddDummy && Client.m_DebugDummy)
		{
			DelClientCallback(ClientId, "Dropping debug dummy", this);
		}
	}

	m_PreviousDebugDummies = ForceDisconnect ? 0 : g_Config.m_SvAddDummies;
}

int CServer::Run()
{
	if(m_RunServer == UNINITIALIZED)
		m_RunServer = RUNNING;

	m_AuthManager.Init();

	if(Config()->m_Debug)
	{
		g_UuidManager.DebugDump();
	}

	{
		int Size = GameServer()->PersistentClientDataSize();
		for(auto &Client : m_aClients)
		{
			Client.m_HasPersistentData = false;
			Client.m_pPersistentData = malloc(Size);
		}
	}
	m_pPersistentData = malloc(GameServer()->PersistentDataSize());

	// load map
	if(!LoadMap(Config()->m_SvMap))
	{
		log_error("server", "failed to load map. mapname='%s'", Config()->m_SvMap);
		return -1;
	}

	if(Config()->m_SvSqliteFile[0] != '\0')
	{
		char aFullPath[IO_MAX_PATH_LENGTH];
		Storage()->GetCompletePath(IStorage::TYPE_SAVE_OR_ABSOLUTE, Config()->m_SvSqliteFile, aFullPath, sizeof(aFullPath));

		if(Config()->m_SvUseSql)
		{
			DbPool()->RegisterSqliteDatabase(CDbConnectionPool::WRITE_BACKUP, aFullPath);
		}
		else
		{
			DbPool()->RegisterSqliteDatabase(CDbConnectionPool::READ, aFullPath);
			DbPool()->RegisterSqliteDatabase(CDbConnectionPool::WRITE, aFullPath);
		}
	}

	// start server
	NETADDR BindAddr;
	if(g_Config.m_Bindaddr[0] == '\0')
	{
		mem_zero(&BindAddr, sizeof(BindAddr));
	}
	else if(net_host_lookup(g_Config.m_Bindaddr, &BindAddr, NETTYPE_ALL) != 0)
	{
		log_error("server", "The configured bindaddr '%s' cannot be resolved", g_Config.m_Bindaddr);
		return -1;
	}
	BindAddr.type = Config()->m_SvIpv4Only ? NETTYPE_IPV4 : NETTYPE_ALL;

	int Port = Config()->m_SvPort;
	for(BindAddr.port = Port != 0 ? Port : 8303; !m_NetServer.Open(BindAddr, &m_ServerBan, Config()->m_SvMaxClients, Config()->m_SvMaxClientsPerIp); BindAddr.port++)
	{
		if(Port != 0 || BindAddr.port >= 8360)
		{
			log_error("server", "couldn't open socket. port %d might already be in use", BindAddr.port);
			return -1;
		}
	}

	if(Port == 0)
		log_info("server", "using port %d", BindAddr.port);

#if defined(CONF_UPNP)
	m_UPnP.Open(BindAddr);
#endif

	if(!m_Http.Init(std::chrono::seconds{2}))
	{
		log_error("server", "Failed to initialize the HTTP client.");
		return -1;
	}

	m_pEngine = Kernel()->RequestInterface<IEngine>();
	m_pRegister = CreateRegister(&g_Config, m_pConsole, m_pEngine, &m_Http, g_Config.m_SvRegisterPort > 0 ? g_Config.m_SvRegisterPort : this->Port(), m_NetServer.GetGlobalToken());

	m_NetServer.SetCallbacks(NewClientCallback, NewClientNoAuthCallback, ClientRejoinCallback, DelClientCallback, this);

	m_Econ.Init(Config(), Console(), &m_ServerBan);

	m_Fifo.Init(Console(), Config()->m_SvInputFifo, CFGFLAG_SERVER);

	char aBuf[256];
	str_format(aBuf, sizeof(aBuf), "server name is '%s'", Config()->m_SvName);
	Console()->Print(IConsole::OUTPUT_LEVEL_STANDARD, "server", aBuf);

	Antibot()->Init();
	GameServer()->OnInit(nullptr);
	if(ErrorShutdown())
	{
		m_RunServer = STOPPING;
	}
	Console()->Print(IConsole::OUTPUT_LEVEL_STANDARD, "server", "version " GAME_RELEASE_VERSION " on " CONF_PLATFORM_STRING " " CONF_ARCH_STRING);
	if(GIT_SHORTREV_HASH)
	{
		str_format(aBuf, sizeof(aBuf), "git revision hash: %s", GIT_SHORTREV_HASH);
		Console()->Print(IConsole::OUTPUT_LEVEL_STANDARD, "server", aBuf);
	}

	ReadAnnouncementsFile();
	InitMaplist();

	// process pending commands
	m_pConsole->StoreCommands(false);
	m_pRegister->OnConfigChange();

	if(m_AuthManager.IsGenerated())
	{
		log_info("server", "+-------------------------+");
		log_info("server", "| rcon password: '%s' |", Config()->m_SvRconPassword);
		log_info("server", "+-------------------------+");
	}

	// start game
	{
		bool NonActive = false;
		bool PacketWaiting = false;

		m_GameStartTime = time_get();

		UpdateServerInfo();
		while(m_RunServer < STOPPING)
		{
			if(NonActive)
				PumpNetwork(PacketWaiting);

			set_new_tick();

			int64_t LastTime = time_get();
			int NewTicks = 0;

			// load new map
			if(m_MapReload || m_SameMapReload || m_CurrentGameTick >= MAX_TICK) // force reload to make sure the ticks stay within a valid range
			{
				const bool SameMapReload = m_SameMapReload;
				// load map
				if(LoadMap(Config()->m_SvMap))
				{
					// new map loaded

					// ask the game for the data it wants to persist past a map change
					for(int i = 0; i < MAX_CLIENTS; i++)
					{
						if(m_aClients[i].m_State == CClient::STATE_INGAME)
						{
							m_aClients[i].m_HasPersistentData = GameServer()->OnClientDataPersist(i, m_aClients[i].m_pPersistentData);
						}
					}

					UpdateDebugDummies(true);
					GameServer()->OnShutdown(m_pPersistentData);

					for(int ClientId = 0; ClientId < MAX_CLIENTS; ClientId++)
					{
						if(m_aClients[ClientId].m_State <= CClient::STATE_AUTH)
							continue;

						if(SameMapReload)
							SendMapReload(ClientId);

						SendMap(ClientId);
						bool HasPersistentData = m_aClients[ClientId].m_HasPersistentData;
						m_aClients[ClientId].Reset();
						m_aClients[ClientId].m_HasPersistentData = HasPersistentData;
						m_aClients[ClientId].m_State = CClient::STATE_CONNECTING;
					}

					m_GameStartTime = time_get();
					m_CurrentGameTick = MIN_TICK;
					m_ServerInfoFirstRequest = 0;
					Kernel()->ReregisterInterface(GameServer());
					Console()->StoreCommands(true);
					GameServer()->OnInit(m_pPersistentData);
					Console()->StoreCommands(false);
					if(ErrorShutdown())
					{
						break;
					}
					UpdateServerInfo(true);
					for(int ClientId = 0; ClientId < MAX_CLIENTS; ClientId++)
					{
						if(m_aClients[ClientId].m_State != CClient::STATE_CONNECTING)
							continue;

						// When doing a map change, a new Teehistorian file is created. For players that are already
						// on the server, no PlayerJoin event is produced in Teehistorian from the network engine.
						// Record PlayerJoin events here to record the Sixup version and player join event.
						GameServer()->TeehistorianRecordPlayerJoin(ClientId, m_aClients[ClientId].m_Sixup);
					}
				}
				else
				{
					str_format(aBuf, sizeof(aBuf), "failed to load map. mapname='%s'", Config()->m_SvMap);
					Console()->Print(IConsole::OUTPUT_LEVEL_STANDARD, "server", aBuf);
					str_copy(Config()->m_SvMap, m_aCurrentMap);
				}
			}

			while(LastTime > TickStartTime(m_CurrentGameTick + 1))
			{
				GameServer()->OnPreTickTeehistorian();

				UpdateDebugDummies(false);

				for(int c = 0; c < MAX_CLIENTS; c++)
				{
					if(m_aClients[c].m_State != CClient::STATE_INGAME)
						continue;
					bool ClientHadInput = false;
					for(auto &Input : m_aClients[c].m_aInputs)
					{
						if(Input.m_GameTick == Tick() + 1)
						{
							GameServer()->OnClientPredictedEarlyInput(c, Input.m_aData);
							ClientHadInput = true;
							break;
						}
					}
					if(!ClientHadInput)
						GameServer()->OnClientPredictedEarlyInput(c, nullptr);
				}

				m_CurrentGameTick++;
				NewTicks++;

				// apply new input
				for(int c = 0; c < MAX_CLIENTS; c++)
				{
					if(m_aClients[c].m_State != CClient::STATE_INGAME)
						continue;
					bool ClientHadInput = false;
					for(auto &Input : m_aClients[c].m_aInputs)
					{
						if(Input.m_GameTick == Tick())
						{
							GameServer()->OnClientPredictedInput(c, Input.m_aData);
							ClientHadInput = true;
							break;
						}
					}
					if(!ClientHadInput)
						GameServer()->OnClientPredictedInput(c, nullptr);
				}

				GameServer()->OnTick();
				if(ErrorShutdown())
				{
					break;
				}
			}

			// snap game
			if(NewTicks)
			{
				DoSnapshot();

				UpdateClientRconCommands();
				const int CommandSendingClientId = Tick() % MAX_CLIENTS;
				UpdateClientMaplistEntries(CommandSendingClientId);

				m_Fifo.Update();

#if defined(CONF_PLATFORM_ANDROID)
				std::vector<std::string> vAndroidCommandQueue = FetchAndroidServerCommandQueue();
				for(const std::string &Command : vAndroidCommandQueue)
				{
					Console()->ExecuteLineFlag(Command.c_str(), CFGFLAG_SERVER, -1);
				}
#endif

				// master server stuff
				m_pRegister->Update();

				if(m_ServerInfoNeedsUpdate)
					UpdateServerInfo();

				Antibot()->OnEngineTick();

				// handle dnsbl
				if(Config()->m_SvDnsbl)
				{
					for(int ClientId = 0; ClientId < MAX_CLIENTS; ClientId++)
					{
						if(m_aClients[ClientId].m_State == CClient::STATE_EMPTY)
							continue;

						if(m_aClients[ClientId].m_DnsblState == EDnsblState::NONE)
						{
							// initiate dnsbl lookup
							InitDnsbl(ClientId);
						}
						else if(m_aClients[ClientId].m_DnsblState == EDnsblState::PENDING &&
							m_aClients[ClientId].m_pDnsblLookup->State() == IJob::STATE_DONE)
						{
							if(m_aClients[ClientId].m_pDnsblLookup->Result() != 0)
							{
								// entry not found -> whitelisted
								m_aClients[ClientId].m_DnsblState = EDnsblState::WHITELISTED;

								str_format(aBuf, sizeof(aBuf), "ClientId=%d addr=<{%s}> secure=%s whitelisted", ClientId, ClientAddrString(ClientId, true), m_NetServer.HasSecurityToken(ClientId) ? "yes" : "no");
								Console()->Print(IConsole::OUTPUT_LEVEL_STANDARD, "dnsbl", aBuf);
							}
							else
							{
								// entry found -> blacklisted
								m_aClients[ClientId].m_DnsblState = EDnsblState::BLACKLISTED;

								str_format(aBuf, sizeof(aBuf), "ClientId=%d addr=<{%s}> secure=%s blacklisted", ClientId, ClientAddrString(ClientId, true), m_NetServer.HasSecurityToken(ClientId) ? "yes" : "no");
								Console()->Print(IConsole::OUTPUT_LEVEL_STANDARD, "dnsbl", aBuf);

								if(Config()->m_SvDnsblBan)
								{
									m_NetServer.NetBan()->BanAddr(ClientAddr(ClientId), 60, Config()->m_SvDnsblBanReason, true);
								}
							}
						}
					}
				}
				for(int i = 0; i < MAX_CLIENTS; ++i)
				{
					if(m_aClients[i].m_State == CClient::STATE_REDIRECTED)
					{
						if(time_get() > m_aClients[i].m_RedirectDropTime)
						{
							m_NetServer.Drop(i, "redirected");
						}
					}
				}
			}

			if(!NonActive)
				PumpNetwork(PacketWaiting);

			NonActive = true;
			for(const auto &Client : m_aClients)
			{
				if(Client.m_State != CClient::STATE_EMPTY)
				{
					NonActive = false;
					break;
				}
			}

			if(NonActive)
			{
				if(Config()->m_SvReloadWhenEmpty == 1)
				{
					m_MapReload = true;
					Config()->m_SvReloadWhenEmpty = 0;
				}
				else if(Config()->m_SvReloadWhenEmpty == 2 && !m_ReloadedWhenEmpty)
				{
					m_MapReload = true;
					m_ReloadedWhenEmpty = true;
				}
			}
			else
			{
				m_ReloadedWhenEmpty = false;
			}

			// wait for incoming data
			if(NonActive && Config()->m_SvShutdownWhenEmpty)
			{
				m_RunServer = STOPPING;
			}
			else if(NonActive &&
				!m_aDemoRecorder[RECORDER_MANUAL].IsRecording() &&
				!m_aDemoRecorder[RECORDER_AUTO].IsRecording())
			{
				PacketWaiting = net_socket_read_wait(m_NetServer.Socket(), 1s);
			}
			else
			{
				set_new_tick();
				LastTime = time_get();
				const auto MicrosecondsToWait = std::chrono::duration_cast<std::chrono::microseconds>(std::chrono::nanoseconds(TickStartTime(m_CurrentGameTick + 1) - LastTime)) + 1us;
				PacketWaiting = MicrosecondsToWait > 0us ? net_socket_read_wait(m_NetServer.Socket(), MicrosecondsToWait) : true;
			}
			if(IsInterrupted())
			{
				Console()->Print(IConsole::OUTPUT_LEVEL_STANDARD, "server", "interrupted");
				break;
			}
		}
	}
	const char *pDisconnectReason = "Server shutdown";
	if(m_aShutdownReason[0])
		pDisconnectReason = m_aShutdownReason;

	// <FoxNet
	GameServer()->OnPreShutdown();
	// FoxNet>

	if(ErrorShutdown())
	{
		log_info("server", "shutdown from game server (%s)", m_aErrorShutdownReason);
		pDisconnectReason = m_aErrorShutdownReason;
	}
	// disconnect all clients on shutdown
	for(int i = 0; i < MAX_CLIENTS; ++i)
	{
		if(m_aClients[i].m_State != CClient::STATE_EMPTY)
			m_NetServer.Drop(i, pDisconnectReason);
	}

	m_pRegister->OnShutdown();
	m_Econ.Shutdown();
	m_Fifo.Shutdown();
	Engine()->ShutdownJobs();

	GameServer()->OnShutdown(nullptr);
	m_pMap->Unload();
	DbPool()->OnShutdown();

#if defined(CONF_UPNP)
	m_UPnP.Shutdown();
#endif
	m_NetServer.Close();

	return ErrorShutdown();
}

void CServer::ConKick(IConsole::IResult *pResult, void *pUser)
{
	if(pResult->NumArguments() > 1)
	{
		char aBuf[128];
		str_format(aBuf, sizeof(aBuf), "Kicked (%s)", pResult->GetString(1));
		((CServer *)pUser)->Kick(pResult->GetInteger(0), aBuf);
	}
	else
		((CServer *)pUser)->Kick(pResult->GetInteger(0), "Kicked by console");
}

void CServer::ConStatus(IConsole::IResult *pResult, void *pUser)
{
	char aBuf[1024];
	CServer *pThis = static_cast<CServer *>(pUser);
	const char *pName = pResult->NumArguments() == 1 ? pResult->GetString(0) : "";

	for(int i = 0; i < MAX_CLIENTS; i++)
	{
		if(pThis->m_aClients[i].m_State == CClient::STATE_EMPTY)
			continue;

		if(!str_utf8_find_nocase(pThis->m_aClients[i].m_aName, pName))
			continue;

		if(pThis->m_aClients[i].m_State == CClient::STATE_INGAME)
		{
			char aDnsblStr[64];
			aDnsblStr[0] = '\0';
			if(pThis->Config()->m_SvDnsbl)
			{
				str_format(aDnsblStr, sizeof(aDnsblStr), " dnsbl=%s", DnsblStateStr(pThis->m_aClients[i].m_DnsblState));
			}

			char aAuthStr[128];
			aAuthStr[0] = '\0';
			if(pThis->m_aClients[i].m_AuthKey >= 0)
			{
				const char *pAuthStr = pThis->GetAuthedState(i) == AUTHED_ADMIN ? "(Admin)" :
												  pThis->GetAuthedState(i) == AUTHED_MOD ? "(Mod)" :
																	   pThis->GetAuthedState(i) == AUTHED_HELPER ? "(Helper)" : "";

				str_format(aAuthStr, sizeof(aAuthStr), " key=%s %s", pThis->m_AuthManager.KeyIdent(pThis->m_aClients[i].m_AuthKey), pAuthStr);
			}

			const char *pClientPrefix = "";
			if(pThis->m_aClients[i].m_Sixup)
			{
				pClientPrefix = "0.7:";
			}
			str_format(aBuf, sizeof(aBuf), "id=%d addr=<{%s}> name='%s' client=%s%d secure=%s flags=%d%s%s",
				i, pThis->ClientAddrString(i, true), pThis->m_aClients[i].m_aName, pClientPrefix, pThis->m_aClients[i].m_DDNetVersion,
				pThis->m_NetServer.HasSecurityToken(i) ? "yes" : "no", pThis->m_aClients[i].m_Flags, aDnsblStr, aAuthStr);
		}
		else
		{
			str_format(aBuf, sizeof(aBuf), "id=%d addr=<{%s}> connecting", i, pThis->ClientAddrString(i, true));
		}
		pThis->Console()->Print(IConsole::OUTPUT_LEVEL_STANDARD, "server", aBuf);
	}
}

static int GetAuthLevel(const char *pLevel)
{
	int Level = -1;
	if(!str_comp_nocase(pLevel, "admin"))
		Level = AUTHED_ADMIN;
	else if(str_startswith(pLevel, "mod"))
		Level = AUTHED_MOD;
	else if(!str_comp_nocase(pLevel, "helper"))
		Level = AUTHED_HELPER;

	return Level;
}

void CServer::AuthRemoveKey(int KeySlot)
{
	m_AuthManager.RemoveKey(KeySlot);
	LogoutKey(KeySlot, "key removal");

	// Update indices.
	for(auto &Client : m_aClients)
	{
		if(Client.m_AuthKey == KeySlot)
		{
			Client.m_AuthKey = -1;
		}
		else if(Client.m_AuthKey > KeySlot)
		{
			--Client.m_AuthKey;
		}
	}
}

void CServer::ConAuthAdd(IConsole::IResult *pResult, void *pUser)
{
	CServer *pThis = (CServer *)pUser;
	CAuthManager *pManager = &pThis->m_AuthManager;

	const char *pIdent = pResult->GetString(0);
	const char *pLevel = pResult->GetString(1);
	const char *pPw = pResult->GetString(2);

	if(!pManager->IsValidIdent(pIdent))
	{
		pThis->Console()->Print(IConsole::OUTPUT_LEVEL_STANDARD, "auth", "ident is invalid");
		return;
	}

	int Level = GetAuthLevel(pLevel);
	if(Level == -1)
	{
		pThis->Console()->Print(IConsole::OUTPUT_LEVEL_STANDARD, "auth", "level can be one of {\"admin\", \"mod(erator)\", \"helper\"}");
		return;
	}

	bool NeedUpdate = !pManager->NumNonDefaultKeys();
	if(pManager->AddKey(pIdent, pPw, Level) < 0)
		pThis->Console()->Print(IConsole::OUTPUT_LEVEL_STANDARD, "auth", "ident already exists");
	else
	{
		if(NeedUpdate)
			pThis->SendRconType(-1, true);
		pThis->Console()->Print(IConsole::OUTPUT_LEVEL_STANDARD, "auth", "key added");
	}
}

void CServer::ConAuthAddHashed(IConsole::IResult *pResult, void *pUser)
{
	CServer *pThis = (CServer *)pUser;
	CAuthManager *pManager = &pThis->m_AuthManager;

	const char *pIdent = pResult->GetString(0);
	const char *pLevel = pResult->GetString(1);
	const char *pPw = pResult->GetString(2);
	const char *pSalt = pResult->GetString(3);

	if(!pManager->IsValidIdent(pIdent))
	{
		pThis->Console()->Print(IConsole::OUTPUT_LEVEL_STANDARD, "auth", "ident is invalid");
		return;
	}

	int Level = GetAuthLevel(pLevel);
	if(Level == -1)
	{
		pThis->Console()->Print(IConsole::OUTPUT_LEVEL_STANDARD, "auth", "level can be one of {\"admin\", \"mod(erator)\", \"helper\"}");
		return;
	}

	MD5_DIGEST Hash;
	unsigned char aSalt[SALT_BYTES];

	if(md5_from_str(&Hash, pPw))
	{
		pThis->Console()->Print(IConsole::OUTPUT_LEVEL_STANDARD, "auth", "Malformed password hash");
		return;
	}
	if(str_hex_decode(aSalt, sizeof(aSalt), pSalt))
	{
		pThis->Console()->Print(IConsole::OUTPUT_LEVEL_STANDARD, "auth", "Malformed salt hash");
		return;
	}

	bool NeedUpdate = !pManager->NumNonDefaultKeys();

	if(pManager->AddKeyHash(pIdent, Hash, aSalt, Level) < 0)
		pThis->Console()->Print(IConsole::OUTPUT_LEVEL_STANDARD, "auth", "ident already exists");
	else
	{
		if(NeedUpdate)
			pThis->SendRconType(-1, true);
		pThis->Console()->Print(IConsole::OUTPUT_LEVEL_STANDARD, "auth", "key added");
	}
}

void CServer::ConAuthUpdate(IConsole::IResult *pResult, void *pUser)
{
	CServer *pThis = (CServer *)pUser;
	CAuthManager *pManager = &pThis->m_AuthManager;

	const char *pIdent = pResult->GetString(0);
	const char *pLevel = pResult->GetString(1);
	const char *pPw = pResult->GetString(2);

	int KeySlot = pManager->FindKey(pIdent);
	if(KeySlot == -1)
	{
		pThis->Console()->Print(IConsole::OUTPUT_LEVEL_STANDARD, "auth", "ident couldn't be found");
		return;
	}

	int Level = GetAuthLevel(pLevel);
	if(Level == -1)
	{
		pThis->Console()->Print(IConsole::OUTPUT_LEVEL_STANDARD, "auth", "level can be one of {\"admin\", \"mod(erator)\", \"helper\"}");
		return;
	}

	pManager->UpdateKey(KeySlot, pPw, Level);
	pThis->LogoutKey(KeySlot, "key update");

	pThis->Console()->Print(IConsole::OUTPUT_LEVEL_STANDARD, "auth", "key updated");
}

void CServer::ConAuthUpdateHashed(IConsole::IResult *pResult, void *pUser)
{
	CServer *pThis = (CServer *)pUser;
	CAuthManager *pManager = &pThis->m_AuthManager;

	const char *pIdent = pResult->GetString(0);
	const char *pLevel = pResult->GetString(1);
	const char *pPw = pResult->GetString(2);
	const char *pSalt = pResult->GetString(3);

	int KeySlot = pManager->FindKey(pIdent);
	if(KeySlot == -1)
	{
		pThis->Console()->Print(IConsole::OUTPUT_LEVEL_STANDARD, "auth", "ident couldn't be found");
		return;
	}

	int Level = GetAuthLevel(pLevel);
	if(Level == -1)
	{
		pThis->Console()->Print(IConsole::OUTPUT_LEVEL_STANDARD, "auth", "level can be one of {\"admin\", \"mod(erator)\", \"helper\"}");
		return;
	}

	MD5_DIGEST Hash;
	unsigned char aSalt[SALT_BYTES];

	if(md5_from_str(&Hash, pPw))
	{
		pThis->Console()->Print(IConsole::OUTPUT_LEVEL_STANDARD, "auth", "Malformed password hash");
		return;
	}
	if(str_hex_decode(aSalt, sizeof(aSalt), pSalt))
	{
		pThis->Console()->Print(IConsole::OUTPUT_LEVEL_STANDARD, "auth", "Malformed salt hash");
		return;
	}

	pManager->UpdateKeyHash(KeySlot, Hash, aSalt, Level);
	pThis->LogoutKey(KeySlot, "key update");

	pThis->Console()->Print(IConsole::OUTPUT_LEVEL_STANDARD, "auth", "key updated");
}

void CServer::ConAuthRemove(IConsole::IResult *pResult, void *pUser)
{
	CServer *pThis = (CServer *)pUser;
	CAuthManager *pManager = &pThis->m_AuthManager;

	const char *pIdent = pResult->GetString(0);

	int KeySlot = pManager->FindKey(pIdent);
	if(KeySlot == -1)
	{
		pThis->Console()->Print(IConsole::OUTPUT_LEVEL_STANDARD, "auth", "ident couldn't be found");
		return;
	}

	pThis->AuthRemoveKey(KeySlot);

	if(!pManager->NumNonDefaultKeys())
		pThis->SendRconType(-1, false);

	pThis->Console()->Print(IConsole::OUTPUT_LEVEL_STANDARD, "auth", "key removed, all users logged out");
}

static void ListKeysCallback(const char *pIdent, int Level, void *pUser)
{
	static const char LSTRING[][10] = {"helper", "moderator", "admin"};

	char aBuf[256];
	str_format(aBuf, sizeof(aBuf), "%s %s", pIdent, LSTRING[Level - 1]);
	((CServer *)pUser)->Console()->Print(IConsole::OUTPUT_LEVEL_STANDARD, "auth", aBuf);
}

void CServer::ConAuthList(IConsole::IResult *pResult, void *pUser)
{
	CServer *pThis = (CServer *)pUser;
	CAuthManager *pManager = &pThis->m_AuthManager;

	pManager->ListKeys(ListKeysCallback, pThis);
}

void CServer::ConShutdown(IConsole::IResult *pResult, void *pUser)
{
	CServer *pThis = static_cast<CServer *>(pUser);
	pThis->m_RunServer = STOPPING;
	const char *pReason = pResult->GetString(0);
	if(pReason[0])
	{
		str_copy(pThis->m_aShutdownReason, pReason);
	}
}

void CServer::DemoRecorder_HandleAutoStart()
{
	if(Config()->m_SvAutoDemoRecord)
	{
		m_aDemoRecorder[RECORDER_AUTO].Stop(IDemoRecorder::EStopMode::KEEP_FILE);

		char aTimestamp[20];
		str_timestamp(aTimestamp, sizeof(aTimestamp));
		char aFilename[IO_MAX_PATH_LENGTH];
		str_format(aFilename, sizeof(aFilename), "demos/auto/server/%s_%s.demo", GetMapName(), aTimestamp);
		m_aDemoRecorder[RECORDER_AUTO].Start(
			Storage(),
			m_pConsole,
			aFilename,
			GameServer()->NetVersion(),
			GetMapName(),
			m_aCurrentMapSha256[MAP_TYPE_SIX],
			m_aCurrentMapCrc[MAP_TYPE_SIX],
			"server",
			m_aCurrentMapSize[MAP_TYPE_SIX],
			m_apCurrentMapData[MAP_TYPE_SIX],
			nullptr,
			nullptr,
			nullptr);

		if(Config()->m_SvAutoDemoMax)
		{
			// clean up auto recorded demos
			CFileCollection AutoDemos;
			AutoDemos.Init(Storage(), "demos/auto/server", "", ".demo", Config()->m_SvAutoDemoMax);
		}
	}
}

void CServer::SaveDemo(int ClientId, float Time)
{
	if(IsRecording(ClientId))
	{
		char aNewFilename[IO_MAX_PATH_LENGTH];
		str_format(aNewFilename, sizeof(aNewFilename), "demos/%s_%s_%05.2f.demo", GetMapName(), m_aClients[ClientId].m_aName, Time);
		m_aDemoRecorder[ClientId].Stop(IDemoRecorder::EStopMode::KEEP_FILE, aNewFilename);
	}
}

void CServer::StartRecord(int ClientId)
{
	if(Config()->m_SvPlayerDemoRecord)
	{
		char aFilename[IO_MAX_PATH_LENGTH];
		str_format(aFilename, sizeof(aFilename), "demos/%s_%d_%d_tmp.demo", GetMapName(), m_NetServer.Address().port, ClientId);
		m_aDemoRecorder[ClientId].Start(
			Storage(),
			Console(),
			aFilename,
			GameServer()->NetVersion(),
			GetMapName(),
			m_aCurrentMapSha256[MAP_TYPE_SIX],
			m_aCurrentMapCrc[MAP_TYPE_SIX],
			"server",
			m_aCurrentMapSize[MAP_TYPE_SIX],
			m_apCurrentMapData[MAP_TYPE_SIX],
			nullptr,
			nullptr,
			nullptr);
	}
}

void CServer::StopRecord(int ClientId)
{
	if(IsRecording(ClientId))
	{
		m_aDemoRecorder[ClientId].Stop(IDemoRecorder::EStopMode::REMOVE_FILE);
	}
}

bool CServer::IsRecording(int ClientId)
{
	return m_aDemoRecorder[ClientId].IsRecording();
}

void CServer::StopDemos()
{
	for(int i = 0; i < NUM_RECORDERS; i++)
	{
		if(!m_aDemoRecorder[i].IsRecording())
			continue;

		m_aDemoRecorder[i].Stop(i < MAX_CLIENTS ? IDemoRecorder::EStopMode::REMOVE_FILE : IDemoRecorder::EStopMode::KEEP_FILE);
	}
}

void CServer::ConRecord(IConsole::IResult *pResult, void *pUser)
{
	CServer *pServer = (CServer *)pUser;

	if(pServer->IsRecording(RECORDER_MANUAL))
	{
		pServer->Console()->Print(IConsole::OUTPUT_LEVEL_STANDARD, "demo_recorder", "Demo recorder already recording");
		return;
	}

	char aFilename[IO_MAX_PATH_LENGTH];
	if(pResult->NumArguments())
	{
		str_format(aFilename, sizeof(aFilename), "demos/%s.demo", pResult->GetString(0));
	}
	else
	{
		char aTimestamp[20];
		str_timestamp(aTimestamp, sizeof(aTimestamp));
		str_format(aFilename, sizeof(aFilename), "demos/demo_%s.demo", aTimestamp);
	}
	pServer->m_aDemoRecorder[RECORDER_MANUAL].Start(
		pServer->Storage(),
		pServer->Console(),
		aFilename,
		pServer->GameServer()->NetVersion(),
		pServer->GetMapName(),
		pServer->m_aCurrentMapSha256[MAP_TYPE_SIX],
		pServer->m_aCurrentMapCrc[MAP_TYPE_SIX],
		"server",
		pServer->m_aCurrentMapSize[MAP_TYPE_SIX],
		pServer->m_apCurrentMapData[MAP_TYPE_SIX],
		nullptr,
		nullptr,
		nullptr);
}

void CServer::ConStopRecord(IConsole::IResult *pResult, void *pUser)
{
	((CServer *)pUser)->m_aDemoRecorder[RECORDER_MANUAL].Stop(IDemoRecorder::EStopMode::KEEP_FILE);
}

void CServer::ConMapReload(IConsole::IResult *pResult, void *pUser)
{
	((CServer *)pUser)->ReloadMap();
}

void CServer::ConLogout(IConsole::IResult *pResult, void *pUser)
{
	CServer *pServer = (CServer *)pUser;

	if(pServer->m_RconClientId >= 0 && pServer->m_RconClientId < MAX_CLIENTS &&
		pServer->m_aClients[pServer->m_RconClientId].m_State != CServer::CClient::STATE_EMPTY)
	{
		pServer->LogoutClient(pServer->m_RconClientId, "");
	}
}

void CServer::ConShowIps(IConsole::IResult *pResult, void *pUser)
{
	CServer *pServer = (CServer *)pUser;

	if(pServer->m_RconClientId >= 0 && pServer->m_RconClientId < MAX_CLIENTS &&
		pServer->m_aClients[pServer->m_RconClientId].m_State != CServer::CClient::STATE_EMPTY)
	{
		if(pResult->NumArguments())
		{
			pServer->m_aClients[pServer->m_RconClientId].m_ShowIps = pResult->GetInteger(0);
		}
		else
		{
			char aStr[9];
			str_format(aStr, sizeof(aStr), "Value: %d", pServer->m_aClients[pServer->m_RconClientId].m_ShowIps);
			pServer->Console()->Print(IConsole::OUTPUT_LEVEL_STANDARD, "server", aStr);
		}
	}
}

void CServer::ConHideAuthStatus(IConsole::IResult *pResult, void *pUser)
{
	CServer *pServer = (CServer *)pUser;

	if(pServer->m_RconClientId >= 0 && pServer->m_RconClientId < MAX_CLIENTS &&
		pServer->m_aClients[pServer->m_RconClientId].m_State != CServer::CClient::STATE_EMPTY)
	{
		if(pResult->NumArguments())
		{
			pServer->m_aClients[pServer->m_RconClientId].m_AuthHidden = pResult->GetInteger(0);
		}
		else
		{
			char aStr[9];
			str_format(aStr, sizeof(aStr), "Value: %d", pServer->m_aClients[pServer->m_RconClientId].m_AuthHidden);
			pServer->Console()->Print(IConsole::OUTPUT_LEVEL_STANDARD, "server", aStr);
		}
	}
}

void CServer::ConForceHighBandwidthOnSpectate(IConsole::IResult *pResult, void *pUser)
{
	CServer *pServer = (CServer *)pUser;

	if(pServer->m_RconClientId >= 0 && pServer->m_RconClientId < MAX_CLIENTS &&
		pServer->m_aClients[pServer->m_RconClientId].m_State != CServer::CClient::STATE_EMPTY)
	{
		if(pResult->NumArguments())
		{
			pServer->m_aClients[pServer->m_RconClientId].m_ForceHighBandwidthOnSpectate = pResult->GetInteger(0);
		}
		else
		{
			char aStr[9];
			str_format(aStr, sizeof(aStr), "Value: %d", pServer->m_aClients[pServer->m_RconClientId].m_ForceHighBandwidthOnSpectate);
			pServer->Console()->Print(IConsole::OUTPUT_LEVEL_STANDARD, "server", aStr);
		}
	}
}

void CServer::ConAddSqlServer(IConsole::IResult *pResult, void *pUserData)
{
	CServer *pSelf = (CServer *)pUserData;

	if(!MysqlAvailable())
	{
		pSelf->Console()->Print(IConsole::OUTPUT_LEVEL_STANDARD, "server", "can't add MySQL server: compiled without MySQL support");
		return;
	}

	if(!pSelf->Config()->m_SvUseSql)
		return;

	if(pResult->NumArguments() != 7 && pResult->NumArguments() != 8)
	{
		pSelf->Console()->Print(IConsole::OUTPUT_LEVEL_STANDARD, "server", "7 or 8 arguments are required");
		return;
	}

	CMysqlConfig Config;
	bool Write;
	if(str_comp_nocase(pResult->GetString(0), "r") == 0)
		Write = false;
	else if(str_comp_nocase(pResult->GetString(0), "w") == 0)
		Write = true;
	else
	{
		pSelf->Console()->Print(IConsole::OUTPUT_LEVEL_STANDARD, "server", "choose either 'r' for SqlReadServer or 'w' for SqlWriteServer");
		return;
	}

	str_copy(Config.m_aDatabase, pResult->GetString(1), sizeof(Config.m_aDatabase));
	str_copy(Config.m_aPrefix, pResult->GetString(2), sizeof(Config.m_aPrefix));
	str_copy(Config.m_aUser, pResult->GetString(3), sizeof(Config.m_aUser));
	str_copy(Config.m_aPass, pResult->GetString(4), sizeof(Config.m_aPass));
	str_copy(Config.m_aIp, pResult->GetString(5), sizeof(Config.m_aIp));
	Config.m_aBindaddr[0] = '\0';
	Config.m_Port = pResult->GetInteger(6);
	Config.m_Setup = pResult->NumArguments() == 8 ? pResult->GetInteger(7) : true;

	char aBuf[512];
	str_format(aBuf, sizeof(aBuf),
		"Adding new Sql%sServer: DB: '%s' Prefix: '%s' User: '%s' IP: <{%s}> Port: %d",
		Write ? "Write" : "Read",
		Config.m_aDatabase, Config.m_aPrefix, Config.m_aUser, Config.m_aIp, Config.m_Port);
	pSelf->Console()->Print(IConsole::OUTPUT_LEVEL_STANDARD, "server", aBuf);
	pSelf->DbPool()->RegisterMysqlDatabase(Write ? CDbConnectionPool::WRITE : CDbConnectionPool::READ, &Config);
}

void CServer::ConDumpSqlServers(IConsole::IResult *pResult, void *pUserData)
{
	CServer *pSelf = (CServer *)pUserData;

	if(str_comp_nocase(pResult->GetString(0), "w") == 0)
	{
		pSelf->DbPool()->Print(pSelf->Console(), CDbConnectionPool::WRITE);
		pSelf->DbPool()->Print(pSelf->Console(), CDbConnectionPool::WRITE_BACKUP);
	}
	else if(str_comp_nocase(pResult->GetString(0), "r") == 0)
	{
		pSelf->DbPool()->Print(pSelf->Console(), CDbConnectionPool::READ);
	}
	else
	{
		pSelf->Console()->Print(IConsole::OUTPUT_LEVEL_STANDARD, "server", "choose either 'r' for SqlReadServer or 'w' for SqlWriteServer");
		return;
	}
}

void CServer::ConReloadAnnouncement(IConsole::IResult *pResult, void *pUserData)
{
	CServer *pThis = static_cast<CServer *>(pUserData);
	pThis->ReadAnnouncementsFile();
}

void CServer::ConReloadMaplist(IConsole::IResult *pResult, void *pUserData)
{
	CServer *pThis = static_cast<CServer *>(pUserData);
	pThis->InitMaplist();
}

void CServer::ConchainSpecialInfoupdate(IConsole::IResult *pResult, void *pUserData, IConsole::FCommandCallback pfnCallback, void *pCallbackUserData)
{
	pfnCallback(pResult, pCallbackUserData);
	if(pResult->NumArguments())
	{
		CServer *pThis = static_cast<CServer *>(pUserData);
		str_clean_whitespaces(pThis->Config()->m_SvName);
		pThis->UpdateServerInfo(true);
	}
}

void CServer::ConchainMaxclientsperipUpdate(IConsole::IResult *pResult, void *pUserData, IConsole::FCommandCallback pfnCallback, void *pCallbackUserData)
{
	pfnCallback(pResult, pCallbackUserData);
	if(pResult->NumArguments())
		((CServer *)pUserData)->m_NetServer.SetMaxClientsPerIp(pResult->GetInteger(0));
}

void CServer::ConchainCommandAccessUpdate(IConsole::IResult *pResult, void *pUserData, IConsole::FCommandCallback pfnCallback, void *pCallbackUserData)
{
	if(pResult->NumArguments() == 2)
	{
		CServer *pThis = static_cast<CServer *>(pUserData);
		const IConsole::ICommandInfo *pInfo = pThis->Console()->GetCommandInfo(pResult->GetString(0), CFGFLAG_SERVER, false);
		IConsole::EAccessLevel OldAccessLevel = IConsole::EAccessLevel::ADMIN;
		if(pInfo)
			OldAccessLevel = pInfo->GetAccessLevel();
		pfnCallback(pResult, pCallbackUserData);
		if(pInfo && OldAccessLevel != pInfo->GetAccessLevel())
		{
			for(int i = 0; i < MAX_CLIENTS; ++i)
			{
				if(pThis->m_aClients[i].m_State == CServer::CClient::STATE_EMPTY)
					continue;
				if(!pThis->IsRconAuthed(i))
					continue;

				const IConsole::EAccessLevel ClientAccessLevel = pThis->ConsoleAccessLevel(i);
				bool HadAccess = OldAccessLevel >= ClientAccessLevel;
				bool HasAccess = pInfo->GetAccessLevel() >= ClientAccessLevel;

				// Nothing changed
				if(HadAccess == HasAccess)
					continue;
				// Command not sent yet. The sending will happen in alphabetical order with correctly updated permissions.
				if(pThis->m_aClients[i].m_pRconCmdToSend && str_comp(pResult->GetString(0), pThis->m_aClients[i].m_pRconCmdToSend->Name()) >= 0)
					continue;

				if(HasAccess)
					pThis->SendRconCmdAdd(pInfo, i);
				else
					pThis->SendRconCmdRem(pInfo, i);
			}
		}
	}
	else
		pfnCallback(pResult, pCallbackUserData);
}

void CServer::LogoutClient(int ClientId, const char *pReason)
{
	if(!IsSixup(ClientId))
	{
		CMsgPacker Msg(NETMSG_RCON_AUTH_STATUS, true);
		Msg.AddInt(0); // authed
		Msg.AddInt(0); // cmdlist
		SendMsg(&Msg, MSGFLAG_VITAL, ClientId);
	}
	else
	{
		CMsgPacker Msg(protocol7::NETMSG_RCON_AUTH_OFF, true, true);
		SendMsg(&Msg, MSGFLAG_VITAL, ClientId);
	}

	m_aClients[ClientId].m_AuthTries = 0;
	m_aClients[ClientId].m_pRconCmdToSend = nullptr;
	m_aClients[ClientId].m_MaplistEntryToSend = CClient::MAPLIST_UNINITIALIZED;

	char aBuf[64];
	if(*pReason)
	{
		str_format(aBuf, sizeof(aBuf), "Logged out by %s.", pReason);
		SendRconLine(ClientId, aBuf);
		str_format(aBuf, sizeof(aBuf), "ClientId=%d with key=%s logged out by %s", ClientId, m_AuthManager.KeyIdent(m_aClients[ClientId].m_AuthKey), pReason);
	}
	else
	{
		SendRconLine(ClientId, "Logout successful.");
		str_format(aBuf, sizeof(aBuf), "ClientId=%d with key=%s logged out", ClientId, m_AuthManager.KeyIdent(m_aClients[ClientId].m_AuthKey));
	}

	m_aClients[ClientId].m_AuthKey = -1;

	GameServer()->OnSetAuthed(ClientId, AUTHED_NO);

	Console()->Print(IConsole::OUTPUT_LEVEL_STANDARD, "server", aBuf);
}

void CServer::LogoutKey(int Key, const char *pReason)
{
	for(int i = 0; i < MAX_CLIENTS; i++)
		if(m_aClients[i].m_AuthKey == Key)
			LogoutClient(i, pReason);
}

void CServer::ConchainRconPasswordChangeGeneric(int Level, const char *pCurrent, IConsole::IResult *pResult)
{
	if(pResult->NumArguments() == 1)
	{
		int KeySlot = m_AuthManager.DefaultKey(Level);
		const char *pNew = pResult->GetString(0);
		if(str_comp(pCurrent, pNew) == 0)
		{
			return;
		}
		if(KeySlot == -1 && pNew[0])
		{
			m_AuthManager.AddDefaultKey(Level, pNew);
		}
		else if(KeySlot >= 0)
		{
			if(!pNew[0])
			{
				AuthRemoveKey(KeySlot);
				// Already logs users out.
			}
			else
			{
				m_AuthManager.UpdateKey(KeySlot, pNew, Level);
				LogoutKey(KeySlot, "key update");
			}
		}
	}
}

void CServer::ConchainRconPasswordChange(IConsole::IResult *pResult, void *pUserData, IConsole::FCommandCallback pfnCallback, void *pCallbackUserData)
{
	CServer *pThis = static_cast<CServer *>(pUserData);
	pThis->ConchainRconPasswordChangeGeneric(AUTHED_ADMIN, pThis->Config()->m_SvRconPassword, pResult);
	pfnCallback(pResult, pCallbackUserData);
}

void CServer::ConchainRconModPasswordChange(IConsole::IResult *pResult, void *pUserData, IConsole::FCommandCallback pfnCallback, void *pCallbackUserData)
{
	CServer *pThis = static_cast<CServer *>(pUserData);
	pThis->ConchainRconPasswordChangeGeneric(AUTHED_MOD, pThis->Config()->m_SvRconModPassword, pResult);
	pfnCallback(pResult, pCallbackUserData);
}

void CServer::ConchainRconHelperPasswordChange(IConsole::IResult *pResult, void *pUserData, IConsole::FCommandCallback pfnCallback, void *pCallbackUserData)
{
	CServer *pThis = static_cast<CServer *>(pUserData);
	pThis->ConchainRconPasswordChangeGeneric(AUTHED_HELPER, pThis->Config()->m_SvRconHelperPassword, pResult);
	pfnCallback(pResult, pCallbackUserData);
}

void CServer::ConchainMapUpdate(IConsole::IResult *pResult, void *pUserData, IConsole::FCommandCallback pfnCallback, void *pCallbackUserData)
{
	pfnCallback(pResult, pCallbackUserData);
	if(pResult->NumArguments() >= 1)
	{
		CServer *pThis = static_cast<CServer *>(pUserData);
		pThis->m_MapReload = str_comp(pThis->Config()->m_SvMap, pThis->m_aCurrentMap) != 0;
	}
}

void CServer::ConchainSixupUpdate(IConsole::IResult *pResult, void *pUserData, IConsole::FCommandCallback pfnCallback, void *pCallbackUserData)
{
	pfnCallback(pResult, pCallbackUserData);
	CServer *pThis = static_cast<CServer *>(pUserData);
	if(pResult->NumArguments() >= 1 && pThis->m_aCurrentMap[0] != '\0')
		pThis->m_MapReload |= (pThis->m_apCurrentMapData[MAP_TYPE_SIXUP] != nullptr) != (pResult->GetInteger(0) != 0);
}

void CServer::ConchainLoglevel(IConsole::IResult *pResult, void *pUserData, IConsole::FCommandCallback pfnCallback, void *pCallbackUserData)
{
	CServer *pSelf = (CServer *)pUserData;
	pfnCallback(pResult, pCallbackUserData);
	if(pResult->NumArguments())
	{
		pSelf->m_pFileLogger->SetFilter(CLogFilter{IConsole::ToLogLevelFilter(g_Config.m_Loglevel)});
	}
}

void CServer::ConchainStdoutOutputLevel(IConsole::IResult *pResult, void *pUserData, IConsole::FCommandCallback pfnCallback, void *pCallbackUserData)
{
	CServer *pSelf = (CServer *)pUserData;
	pfnCallback(pResult, pCallbackUserData);
	if(pResult->NumArguments() && pSelf->m_pStdoutLogger)
	{
		pSelf->m_pStdoutLogger->SetFilter(CLogFilter{IConsole::ToLogLevelFilter(g_Config.m_StdoutOutputLevel)});
	}
}

void CServer::ConchainAnnouncementFileName(IConsole::IResult *pResult, void *pUserData, IConsole::FCommandCallback pfnCallback, void *pCallbackUserData)
{
	CServer *pSelf = (CServer *)pUserData;
	bool Changed = pResult->NumArguments() && str_comp(pResult->GetString(0), g_Config.m_SvAnnouncementFileName);
	pfnCallback(pResult, pCallbackUserData);
	if(Changed)
	{
		pSelf->ReadAnnouncementsFile();
	}
}

void CServer::ConchainInputFifo(IConsole::IResult *pResult, void *pUserData, IConsole::FCommandCallback pfnCallback, void *pCallbackUserData)
{
	CServer *pSelf = (CServer *)pUserData;
	pfnCallback(pResult, pCallbackUserData);
	if(pSelf->m_Fifo.IsInit())
	{
		pSelf->m_Fifo.Shutdown();
		pSelf->m_Fifo.Init(pSelf->Console(), pSelf->Config()->m_SvInputFifo, CFGFLAG_SERVER);
	}
}

#if defined(CONF_FAMILY_UNIX)
void CServer::ConchainConnLoggingServerChange(IConsole::IResult *pResult, void *pUserData, IConsole::FCommandCallback pfnCallback, void *pCallbackUserData)
{
	pfnCallback(pResult, pCallbackUserData);
	if(pResult->NumArguments() == 1)
	{
		CServer *pServer = (CServer *)pUserData;

		// open socket to send new connections
		if(!pServer->m_ConnLoggingSocketCreated)
		{
			pServer->m_ConnLoggingSocket = net_unix_create_unnamed();
			if(pServer->m_ConnLoggingSocket == -1)
			{
				pServer->Console()->Print(IConsole::OUTPUT_LEVEL_STANDARD, "server", "Failed to created socket for communication with the connection logging server.");
			}
			else
			{
				pServer->m_ConnLoggingSocketCreated = true;
			}
		}

		// set the destination address for the connection logging
		net_unix_set_addr(&pServer->m_ConnLoggingDestAddr, pResult->GetString(0));
	}
}
#endif

void CServer::RegisterCommands()
{
	m_pConsole = Kernel()->RequestInterface<IConsole>();
	m_pGameServer = Kernel()->RequestInterface<IGameServer>();
	m_pMap = Kernel()->RequestInterface<IEngineMap>();
	m_pStorage = Kernel()->RequestInterface<IStorage>();
	m_pAntibot = Kernel()->RequestInterface<IEngineAntibot>();

	Kernel()->RegisterInterface(static_cast<IHttp *>(&m_Http), false);

	// register console commands
	Console()->Register("kick", "i[id] ?r[reason]", CFGFLAG_SERVER, ConKick, this, "Kick player with specified id for any reason");
	Console()->Register("status", "?r[name]", CFGFLAG_SERVER, ConStatus, this, "List players containing name or all players");
	Console()->Register("shutdown", "?r[reason]", CFGFLAG_SERVER, ConShutdown, this, "Shut down");
	Console()->Register("logout", "", CFGFLAG_SERVER, ConLogout, this, "Logout of rcon");
	Console()->Register("show_ips", "?i[show]", CFGFLAG_SERVER, ConShowIps, this, "Show IP addresses in rcon commands (1 = on, 0 = off)");
	Console()->Register("hide_auth_status", "?i[hide]", CFGFLAG_SERVER, ConHideAuthStatus, this, "Opt out of spectator count and hide auth status to non-authed players (1 = hidden, 0 = shown)");
	Console()->Register("force_high_bandwidth_on_spectate", "?i[enable]", CFGFLAG_SERVER, ConForceHighBandwidthOnSpectate, this, "Force high bandwidth mode when spectating (1 = on, 0 = off)");

	Console()->Register("record", "?s[file]", CFGFLAG_SERVER | CFGFLAG_STORE, ConRecord, this, "Record to a file");
	Console()->Register("stoprecord", "", CFGFLAG_SERVER, ConStopRecord, this, "Stop recording");

	Console()->Register("reload", "", CFGFLAG_SERVER, ConMapReload, this, "Reload the map");

	Console()->Register("add_sqlserver", "s['r'|'w'] s[Database] s[Prefix] s[User] s[Password] s[IP] i[Port] ?i[SetUpDatabase ?]", CFGFLAG_SERVER | CFGFLAG_NONTEEHISTORIC, ConAddSqlServer, this, "add a sqlserver");
	Console()->Register("dump_sqlservers", "s['r'|'w']", CFGFLAG_SERVER, ConDumpSqlServers, this, "dumps all sqlservers readservers = r, writeservers = w");

	Console()->Register("auth_add", "s[ident] s[level] r[pw]", CFGFLAG_SERVER | CFGFLAG_NONTEEHISTORIC, ConAuthAdd, this, "Add a rcon key");
	Console()->Register("auth_add_p", "s[ident] s[level] s[hash] s[salt]", CFGFLAG_SERVER | CFGFLAG_NONTEEHISTORIC, ConAuthAddHashed, this, "Add a prehashed rcon key");
	Console()->Register("auth_change", "s[ident] s[level] r[pw]", CFGFLAG_SERVER | CFGFLAG_NONTEEHISTORIC, ConAuthUpdate, this, "Update a rcon key");
	Console()->Register("auth_change_p", "s[ident] s[level] s[hash] s[salt]", CFGFLAG_SERVER | CFGFLAG_NONTEEHISTORIC, ConAuthUpdateHashed, this, "Update a rcon key with prehashed data");
	Console()->Register("auth_remove", "s[ident]", CFGFLAG_SERVER | CFGFLAG_NONTEEHISTORIC, ConAuthRemove, this, "Remove a rcon key");
	Console()->Register("auth_list", "", CFGFLAG_SERVER, ConAuthList, this, "List all rcon keys");

	Console()->Register("reload_announcement", "", CFGFLAG_SERVER, ConReloadAnnouncement, this, "Reload the announcements");
	Console()->Register("reload_maplist", "", CFGFLAG_SERVER, ConReloadMaplist, this, "Reload the maplist");

	RustVersionRegister(*Console());

	Console()->Chain("sv_name", ConchainSpecialInfoupdate, this);
	Console()->Chain("password", ConchainSpecialInfoupdate, this);
	Console()->Chain("sv_spectator_slots", ConchainSpecialInfoupdate, this);

	Console()->Chain("sv_max_clients_per_ip", ConchainMaxclientsperipUpdate, this);
	Console()->Chain("access_level", ConchainCommandAccessUpdate, this);

	Console()->Chain("sv_rcon_password", ConchainRconPasswordChange, this);
	Console()->Chain("sv_rcon_mod_password", ConchainRconModPasswordChange, this);
	Console()->Chain("sv_rcon_helper_password", ConchainRconHelperPasswordChange, this);
	Console()->Chain("sv_map", ConchainMapUpdate, this);
	Console()->Chain("sv_sixup", ConchainSixupUpdate, this);

	Console()->Chain("loglevel", ConchainLoglevel, this);
	Console()->Chain("stdout_output_level", ConchainStdoutOutputLevel, this);

	Console()->Chain("sv_announcement_filename", ConchainAnnouncementFileName, this);

	Console()->Chain("sv_input_fifo", ConchainInputFifo, this);

#if defined(CONF_FAMILY_UNIX)
	Console()->Chain("sv_conn_logging_server", ConchainConnLoggingServerChange, this);
#endif
	// <FoxNet
	Console()->Register("client_infos", "", CFGFLAG_SERVER, ConClientInfo, this, "Prints information about what clients players are using");
	Console()->Register("high_bandwidth", "?i[enable]", CFGFLAG_SERVER, ConHighBandwidth, this, "Prints information about what clients players are using");
	// FoxNet>
	// register console commands in sub parts
	m_ServerBan.InitServerBan(Console(), Storage(), this);
	m_NameBans.InitConsole(Console());
	m_pGameServer->OnConsoleInit();
}

int CServer::SnapNewId()
{
	return m_IdPool.NewId();
}

void CServer::SnapFreeId(int Id)
{
	m_IdPool.FreeId(Id);
}

void *CServer::SnapNewItem(int Type, int Id, int Size)
{
	dbg_assert(Id >= -1 && Id <= 0xffff, "incorrect id");
	return Id < 0 ? nullptr : m_SnapshotBuilder.NewItem(Type, Id, Size);
}

void CServer::SnapSetStaticsize(int ItemType, int Size)
{
	m_SnapshotDelta.SetStaticsize(ItemType, Size);
}

CServer *CreateServer() { return new CServer(); }

// DDRace

void CServer::ReadAnnouncementsFile()
{
	m_vAnnouncements.clear();

	if(g_Config.m_SvAnnouncementFileName[0] == '\0')
		return;

	CLineReader LineReader;
	if(!LineReader.OpenFile(m_pStorage->OpenFile(g_Config.m_SvAnnouncementFileName, IOFLAG_READ, IStorage::TYPE_ALL)))
	{
		log_error("server", "Failed load announcements from '%s'", g_Config.m_SvAnnouncementFileName);
		return;
	}
	while(const char *pLine = LineReader.Get())
	{
		if(str_length(pLine) && pLine[0] != '#')
		{
			m_vAnnouncements.emplace_back(pLine);
		}
	}
	log_info("server", "Loaded %" PRIzu " announcements", m_vAnnouncements.size());
}

const char *CServer::GetAnnouncementLine()
{
	if(m_vAnnouncements.empty())
	{
		return nullptr;
	}
	else if(m_vAnnouncements.size() == 1)
	{
		m_AnnouncementLastLine = 0;
	}
	else if(!g_Config.m_SvAnnouncementRandom)
	{
		if(++m_AnnouncementLastLine >= m_vAnnouncements.size())
			m_AnnouncementLastLine %= m_vAnnouncements.size();
	}
	else
	{
		unsigned Rand;
		do
		{
			Rand = rand() % m_vAnnouncements.size();
		} while(Rand == m_AnnouncementLastLine);

		m_AnnouncementLastLine = Rand;
	}

	return m_vAnnouncements[m_AnnouncementLastLine].c_str();
}

struct CSubdirCallbackUserdata
{
	CServer *m_pServer;
	char m_aCurrentFolder[IO_MAX_PATH_LENGTH];
};

int CServer::MaplistEntryCallback(const char *pFilename, int IsDir, int DirType, void *pUser)
{
	CSubdirCallbackUserdata *pUserdata = static_cast<CSubdirCallbackUserdata *>(pUser);
	CServer *pThis = pUserdata->m_pServer;

	if(str_comp(pFilename, ".") == 0 || str_comp(pFilename, "..") == 0)
		return 0;

	char aFilename[IO_MAX_PATH_LENGTH];
	if(pUserdata->m_aCurrentFolder[0] != '\0')
		str_format(aFilename, sizeof(aFilename), "%s/%s", pUserdata->m_aCurrentFolder, pFilename);
	else
		str_copy(aFilename, pFilename);

	if(IsDir)
	{
		CSubdirCallbackUserdata Userdata;
		Userdata.m_pServer = pThis;
		str_copy(Userdata.m_aCurrentFolder, aFilename);
		char aFindPath[IO_MAX_PATH_LENGTH];
		str_format(aFindPath, sizeof(aFindPath), "maps/%s/", aFilename);
		pThis->Storage()->ListDirectory(IStorage::TYPE_ALL, aFindPath, MaplistEntryCallback, &Userdata);
		return 0;
	}

	const char *pSuffix = str_endswith(aFilename, ".map");
	if(!pSuffix) // not ending with .map
		return 0;
	const size_t FilenameLength = pSuffix - aFilename;
	aFilename[FilenameLength] = '\0'; // remove suffix
	if(FilenameLength >= sizeof(CMaplistEntry().m_aName)) // name too long
		return 0;

	pThis->m_vMaplistEntries.emplace_back(aFilename);
	return 0;
}

void CServer::InitMaplist()
{
	m_vMaplistEntries.clear();

	CSubdirCallbackUserdata Userdata;
	Userdata.m_pServer = this;
	Userdata.m_aCurrentFolder[0] = '\0';
	Storage()->ListDirectory(IStorage::TYPE_ALL, "maps/", MaplistEntryCallback, &Userdata);

	std::sort(m_vMaplistEntries.begin(), m_vMaplistEntries.end());
	log_info("server", "Found %d maps for maplist", (int)m_vMaplistEntries.size());

	for(CClient &Client : m_aClients)
	{
		if(Client.m_State != CClient::STATE_INGAME)
			continue;

		// Resend maplist to clients that already got it or are currently getting it
		if(Client.m_MaplistEntryToSend == CClient::MAPLIST_DONE || Client.m_MaplistEntryToSend >= 0)
		{
			Client.m_MaplistEntryToSend = CClient::MAPLIST_UNINITIALIZED;
		}
	}
}

int *CServer::GetIdMap(int ClientId)
{
	return m_aIdMap + VANILLA_MAX_CLIENTS * ClientId;
}

bool CServer::SetTimedOut(int ClientId, int OrigId)
{
	if(!m_NetServer.SetTimedOut(ClientId, OrigId))
	{
		return false;
	}
	m_aClients[ClientId].m_Sixup = m_aClients[OrigId].m_Sixup;

	if(IsRconAuthed(OrigId))
	{
		LogoutClient(ClientId, "Timeout Protection");
	}
	DelClientCallback(OrigId, "Timeout Protection used", this);
	m_aClients[ClientId].m_AuthKey = -1;
	m_aClients[ClientId].m_Flags = m_aClients[OrigId].m_Flags;
	m_aClients[ClientId].m_DDNetVersion = m_aClients[OrigId].m_DDNetVersion;
	m_aClients[ClientId].m_GotDDNetVersionPacket = m_aClients[OrigId].m_GotDDNetVersionPacket;
	m_aClients[ClientId].m_DDNetVersionSettled = m_aClients[OrigId].m_DDNetVersionSettled;
	return true;
}

void CServer::SetErrorShutdown(const char *pReason)
{
	str_copy(m_aErrorShutdownReason, pReason);
}

void CServer::SetLoggers(std::shared_ptr<ILogger> &&pFileLogger, std::shared_ptr<ILogger> &&pStdoutLogger)
{
	m_pFileLogger = pFileLogger;
	m_pStdoutLogger = pStdoutLogger;
}

// <FoxNet
bool CServer::IncludedInServerInfo(int ClientId)
{
	bool Include = true;
	if(m_aClients[ClientId].m_State == CClient::STATE_EMPTY)
		return Include = false;

	if(!GameServer()->IncludedInServerInfo(ClientId))
		Include = false;

	return Include;
}

void CServer::OverrideClientName(int ClientId, const char *pName)
{
	dbg_assert(0 <= ClientId && ClientId < MAX_CLIENTS, "invalid client id");
	if(m_aClients[ClientId].m_State < CClient::STATE_READY)
		return;

	str_copy(m_aClients[ClientId].m_aName, pName);
}

void CServer::CClient::ResetContent()
{
	str_copy(m_CustomClient, "DDNet");
	m_QuietJoin = false;
	m_HighBandwidth = true;
}

bool CServer::NetMsgCustomClient(int ClientId, int Msg, CUnpacker Unpacker)
{
	bool ReturnValue = false;
	if(Unpacker.Error())
		return true;

	switch(Msg)
	{
	case NETMSG_IAM_QXD:
	{
		str_copy(m_aClients[ClientId].m_CustomClient, "E-Client");
		log_info("foxnet", "ClientId=%d is using E-Client", ClientId);
		ReturnValue = true;
	}
	break;

	case NETMSG_IAM_AIODOB:
	{
		str_copy(m_aClients[ClientId].m_CustomClient, "A-Client");
		log_info("foxnet", "ClientId=%d is using A-Client", ClientId);
		ReturnValue = true;
	}
	break;
	case NETMSG_IAM_TATER:
	{
		str_copy(m_aClients[ClientId].m_CustomClient, "T-Client");
		log_info("foxnet", "ClientId=%d is using T-Client", ClientId);
		ReturnValue = true;
	}
	break;
	case NETMSG_IAM_CHILLERBOT:
	{
		str_copy(m_aClients[ClientId].m_CustomClient, "ChillerBot");
		log_info("foxnet", "ClientId=%d is using ChillerBot", ClientId);
		ReturnValue = true;
		break;
	}
	break;
	case NETMSG_IAM_CACTUS:
	{
		str_copy(m_aClients[ClientId].m_CustomClient, "Cactus");
		log_info("foxnet", "ClientId=%d is using Cactus", ClientId);
		ReturnValue = true;
	}
	break;
	case NETMSG_IAM_FEX:
	{
		str_copy(m_aClients[ClientId].m_CustomClient, "FeX");
		log_info("foxnet", "ClientId=%d is using FeX", ClientId);
		ReturnValue = true;
	}
	break;
	case NETMSG_IAM_STA:
	{
		str_copy(m_aClients[ClientId].m_CustomClient, "Sta");
		log_info("foxnet", "ClientId=%d is using Sta", ClientId);
		ReturnValue = true;
	}
	break;
	case NETMSG_IAM_PULSE:
	{
		str_copy(m_aClients[ClientId].m_CustomClient, "Pulse");
		log_info("foxnet", "ClientId=%d is using Pulse", ClientId);
		ReturnValue = true;
	}
	break;
	case NETMSG_IAM_SCLIENT:
	{
		str_copy(m_aClients[ClientId].m_CustomClient, "S-Client");
		log_info("foxnet", "ClientId=%d is using S-Client", ClientId);
		ReturnValue = true;
	}
	break;

	case NETMSG_IAM_NOFIS:
	{
		str_copy(m_aClients[ClientId].m_CustomClient, "Nofis");
		log_info("foxnet", "ClientId=%d is using Nofis (dummy cheat)", ClientId);
	}
	break;
	case NETMSG_IAM_JSCLIENT:
	{
		if(g_Config.m_SvAutoBanJSClient)
		{
			const int BanTime = 60 * 60 * 24; // 24 hours
			m_ServerBan.BanAddr(m_NetServer.ClientAddr(ClientId), BanTime, "Using JS-Client", "Using JS-Client");
			return true;
		}
		str_copy(m_aClients[ClientId].m_CustomClient, "JS-Client");
		log_info("foxnet", "ClientId=%d is using JS-Client (bot)", ClientId);
		ReturnValue = true;
	}
	break;
	}
	return ReturnValue;
}

void CServer::ConClientInfo(IConsole::IResult *pResult, void *pUser)
{
	char aBuf[1024] = "No Clients Ingame";
	CServer *pThis = static_cast<CServer *>(pUser);

	for(int ClientId = 0; ClientId < MAX_CLIENTS; ClientId++)
	{
		if(pThis->m_aClients[ClientId].m_State == CClient::STATE_EMPTY)
			continue;

		if(pThis->m_aClients[ClientId].m_State == CClient::STATE_INGAME)
		{
			str_format(aBuf, sizeof(aBuf), "Name: %s (%d) | Client: %s", pThis->m_aClients[ClientId].m_aName, ClientId, pThis->GetCustomClient(ClientId));
			pThis->Console()->Print(IConsole::OUTPUT_LEVEL_STANDARD, "foxnet", aBuf);
		}
	}
}

void CServer::ConHighBandwidth(IConsole::IResult *pResult, void *pUser)
{
	CServer *pServer = (CServer *)pUser;

	if(pServer->m_RconClientId >= 0 && pServer->m_RconClientId < MAX_CLIENTS &&
		pServer->m_aClients[pServer->m_RconClientId].m_State != CServer::CClient::STATE_EMPTY)
	{
		if(pResult->NumArguments())
		{
			pServer->m_aClients[pServer->m_RconClientId].m_HighBandwidth = pResult->GetInteger(0);
		}
		else
		{
			char aStr[9];
			str_format(aStr, sizeof(aStr), "Value: %d", pServer->m_aClients[pServer->m_RconClientId].m_HighBandwidth);
			pServer->Console()->Print(IConsole::OUTPUT_LEVEL_STANDARD, "server", aStr);
		}
	}
}

void CServer::SetQuietBan(bool Quiet)
{
	m_NetServer.NetBan()->m_QuietBan = Quiet;
}
// FoxNet><|MERGE_RESOLUTION|>--- conflicted
+++ resolved
@@ -1505,20 +1505,14 @@
 {
 	for(int ClientId = 0; ClientId < MAX_CLIENTS; ClientId++)
 	{
-<<<<<<< HEAD
 		CClient &Client = m_aClients[ClientId];
 		if(Client.m_State != CClient::STATE_EMPTY && IsRconAuthed(ClientId))
-=======
-		SendRconCmdAdd(Client.m_pRconCmdToSend, ClientId);
-		Client.m_pRconCmdToSend = Console()->NextCommandInfo(Client.m_pRconCmdToSend, AccessLevel, CFGFLAG_SERVER);
-		if(Client.m_pRconCmdToSend == nullptr)
->>>>>>> f8c0f7cb
 		{
 			const IConsole::EAccessLevel AccessLevel = ConsoleAccessLevel(ClientId);
 			for(int i = 0; i < MAX_RCONCMD_SEND && Client.m_pRconCmdToSend; ++i)
 			{
 				SendRconCmdAdd(Client.m_pRconCmdToSend, ClientId);
-				Client.m_pRconCmdToSend = Client.m_pRconCmdToSend->NextCommandInfo(AccessLevel, CFGFLAG_SERVER);
+				Client.m_pRconCmdToSend = Console()->NextCommandInfo(Client.m_pRconCmdToSend, AccessLevel, CFGFLAG_SERVER);
 				if(Client.m_pRconCmdToSend == nullptr)
 				{
 					CMsgPacker Msg(NETMSG_RCON_CMD_GROUP_END, true);
