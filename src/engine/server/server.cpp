--- conflicted
+++ resolved
@@ -1708,11 +1708,7 @@
 				}
 
 				// reserved slot
-<<<<<<< HEAD
-				if(NumConnectedClients >= Config()->m_SvMaxClients - Config()->m_SvReservedSlots && !CheckReservedSlotAuth(ClientId, pPassword))
-=======
-				if(ClientId >= MaxClients() - Config()->m_SvReservedSlots && !CheckReservedSlotAuth(ClientId, pPassword))
->>>>>>> ca5a8eda
+				if(NumConnectedClients > MaxClients() - Config()->m_SvReservedSlots && !CheckReservedSlotAuth(ClientId, pPassword))
 				{
 					m_NetServer.Drop(ClientId, "This server is full");
 					return;
