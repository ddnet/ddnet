--- conflicted
+++ resolved
@@ -146,14 +146,8 @@
 		int m_LastInputTick;
 		CSnapshotStorage m_Snapshots;
 
-<<<<<<< HEAD
 		CInput m_aInputs[200];
-=======
 		CNetMsg_Sv_PreInput m_LastPreInput = {};
-		CInput m_LatestInput;
-		CInput m_aInputs[200]; // TODO: handle input better
-		int m_CurrentInput;
->>>>>>> a937a723
 
 		char m_aName[MAX_NAME_LENGTH];
 		char m_aClan[MAX_CLAN_LENGTH];
