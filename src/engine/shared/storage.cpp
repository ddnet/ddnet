--- conflicted
+++ resolved
@@ -581,10 +581,6 @@
 	bool RetrieveTimes(const char *pFilename, int Type, time_t *pCreated, time_t *pModified) override
 	{
 		dbg_assert(Type == TYPE_ABSOLUTE || (Type >= TYPE_SAVE && Type < m_NumPaths), "Type invalid");
-<<<<<<< HEAD
-
-=======
->>>>>>> c0de480f
 		char aBuffer[IO_MAX_PATH_LENGTH];
 		return fs_file_time(GetPath(Type, pFilename, aBuffer, sizeof(aBuffer)), pCreated, pModified) == 0;
 	}
