--- conflicted
+++ resolved
@@ -324,11 +324,10 @@
 					m_ExecutionQueue.m_pLast->m_pCommandUserData = pCommand->m_pUserData;
 					m_ExecutionQueue.m_pLast->m_Result = Result;
 				}
-<<<<<<< HEAD
 				else 
 				{
-					if(pResult->GetVictim() == CResult::VICTIM_ME)
-						pResult->SetVictim(ClientId);
+					if(Result.GetVictim() == CResult::VICTIM_ME)
+						Result.SetVictim(ClientId);
 					
 					if((ClientLevel < pCommand->m_Level && !(pCommand->m_Flags & CMDFLAG_HELPERCMD)) || (ClientLevel < 1 && (pCommand->m_Flags & CMDFLAG_HELPERCMD)))
 					{
@@ -348,7 +347,7 @@
 
 						ReleaseAlternativePrintResponseCallback();
 					}					
-					else if(ClientLevel == 1 && (pCommand->m_Flags & CMDFLAG_HELPERCMD) && pResult->GetVictim() != ClientId)
+					else if(ClientLevel == 1 && (pCommand->m_Flags & CMDFLAG_HELPERCMD) && Result.GetVictim() != ClientId)
 					{
 						RegisterAlternativePrintResponseCallback(pfnAlternativePrintResponseCallback, pResponseUserData);
 						PrintResponse(OUTPUT_LEVEL_STANDARD, "Console", "As a helper you can't use commands on others.");
@@ -371,19 +370,19 @@
 					}
 					else
 					{
-						if (pResult->HasVictim())
+						if (Result.HasVictim())
 						{
-							if(pResult->GetVictim() == CResult::VICTIM_ALL)
+							if(Result.GetVictim() == CResult::VICTIM_ALL)
 							{
 								for (int i = 0; i < MAX_CLIENTS; i++)
 								{
 									if (ClientOnline(i) && CompareClients(ClientLevel, i))
 									{
-										pResult->SetVictim(i);
+										Result.SetVictim(i);
 										RegisterAlternativePrintCallback(pfnAlternativePrintCallback, pUserData);
 										RegisterAlternativePrintResponseCallback(pfnAlternativePrintResponseCallback, pResponseUserData);
 
-										pCommand->m_pfnCallback(pResult, pCommand->m_pUserData, ClientId);
+										pCommand->m_pfnCallback(&Result, pCommand->m_pUserData, ClientId);
 
 										ReleaseAlternativePrintResponseCallback();
 										ReleaseAlternativePrintCallback();
@@ -392,13 +391,13 @@
 							}
 							else
 							{
-								if (!ClientOnline(pResult->GetVictim()))
+								if (!ClientOnline(Result.GetVictim()))
 								{
 									RegisterAlternativePrintResponseCallback(pfnAlternativePrintResponseCallback, pResponseUserData);
 									PrintResponse(OUTPUT_LEVEL_STANDARD, "Console", "client is offline");
 									ReleaseAlternativePrintResponseCallback();
 								}
-								else if (!CompareClients(ClientLevel, pResult->GetVictim()) && ClientId != pResult->GetVictim())
+								else if (!CompareClients(ClientLevel, Result.GetVictim()) && ClientId != Result.GetVictim())
 								{
 									RegisterAlternativePrintResponseCallback(pfnAlternativePrintResponseCallback, pResponseUserData);
 									PrintResponse(OUTPUT_LEVEL_STANDARD, "Console", "you can not use commands on players with the same or higher level than you");
@@ -409,7 +408,7 @@
 									RegisterAlternativePrintCallback(pfnAlternativePrintCallback, pUserData);
 									RegisterAlternativePrintResponseCallback(pfnAlternativePrintResponseCallback, pResponseUserData);
 
-									pCommand->m_pfnCallback(pResult, pCommand->m_pUserData, ClientId);
+									pCommand->m_pfnCallback(&Result, pCommand->m_pUserData, ClientId);
 
 									ReleaseAlternativePrintResponseCallback();
 									ReleaseAlternativePrintCallback();
@@ -421,17 +420,13 @@
 							RegisterAlternativePrintCallback(pfnAlternativePrintCallback, pUserData);
 							RegisterAlternativePrintResponseCallback(pfnAlternativePrintResponseCallback, pResponseUserData);
 
-							pCommand->m_pfnCallback(pResult, pCommand->m_pUserData, ClientId);
+							pCommand->m_pfnCallback(&Result, pCommand->m_pUserData, ClientId);
 
 							ReleaseAlternativePrintResponseCallback();
 							ReleaseAlternativePrintCallback();
 						}
 					}
 				}
-=======
-				else
-					pCommand->m_pfnCallback(&Result, pCommand->m_pUserData);
->>>>>>> 5483eb66
 			}
 		}
 		else if(Stroke)
@@ -439,15 +434,10 @@
 			RegisterAlternativePrintResponseCallback(pfnAlternativePrintResponseCallback, pResponseUserData);
 
 			char aBuf[256];
-<<<<<<< HEAD
-			str_format(aBuf, sizeof(aBuf), "No such command: %s.", pResult->m_pCommand);
+			str_format(aBuf, sizeof(aBuf), "No such command: %s.", Result.m_pCommand);
 			PrintResponse(OUTPUT_LEVEL_STANDARD, "Console", aBuf);
 
 			ReleaseAlternativePrintResponseCallback();
-=======
-			str_format(aBuf, sizeof(aBuf), "No such command: %s.", Result.m_pCommand);
-			Print(OUTPUT_LEVEL_STANDARD, "Console", aBuf);
->>>>>>> 5483eb66
 		}
 		
 		pStr = pNextPart;
@@ -773,13 +763,8 @@
 {
 	if(!Store)
 	{
-<<<<<<< HEAD
-		for(CExecutionQueue::CQueueEntry *pEntry = m_ExecutionQueue.m_pFirst; pEntry != m_ExecutionQueue.m_pLast; pEntry = pEntry->m_pNext)
+		for(CExecutionQueue::CQueueEntry *pEntry = m_ExecutionQueue.m_pFirst; pEntry; pEntry = pEntry->m_pNext)
 			pEntry->m_pfnCommandCallback(&pEntry->m_Result, pEntry->m_pCommandUserData, ClientId);
-=======
-		for(CExecutionQueue::CQueueEntry *pEntry = m_ExecutionQueue.m_pFirst; pEntry; pEntry = pEntry->m_pNext)
-			pEntry->m_pfnCommandCallback(&pEntry->m_Result, pEntry->m_pCommandUserData);
->>>>>>> 5483eb66
 		m_ExecutionQueue.Reset();
 	}
 	m_StoreCommands = Store;
