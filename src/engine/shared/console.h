/* (c) Magnus Auvinen. See licence.txt in the root of the distribution for more information. */
/* If you are missing that file, acquire a complete release at teeworlds.com.                */
#ifndef ENGINE_SHARED_CONSOLE_H
#define ENGINE_SHARED_CONSOLE_H

#include <engine/console.h>
#include "memheap.h"

class CConsole : public IConsole
{
	class CCommand : public CCommandInfo
	{
	public:
		CCommand *m_pNext;
		int m_Flags;
		bool m_Temp;
		FCommandCallback m_pfnCallback;
		void *m_pUserData;

		virtual const CCommandInfo *NextCommandInfo(int AccessLevel, int FlagMask) const;

		void SetAccessLevel(int AccessLevel) { m_AccessLevel = clamp(AccessLevel, (int)(ACCESS_LEVEL_ADMIN), (int)(ACCESS_LEVEL_USER)); }
	};


	class CChain
	{
	public:
		FChainCommandCallback m_pfnChainCallback;
		FCommandCallback m_pfnCallback;
		void *m_pCallbackUserData;
		void *m_pUserData;
	};

	int m_FlagMask;
	bool m_StoreCommands;
	const char *m_paStrokeStr[2];
	CCommand *m_pFirstCommand;

	class CExecFile
	{
	public:
		const char *m_pFilename;
		CExecFile *m_pPrev;
	};

	CExecFile *m_pFirstExec;
	class IStorage *m_pStorage;
	int m_AccessLevel;

	CCommand *m_pRecycleList;
	CHeap m_TempCommands;

	static void Con_Chain(IResult *pResult, void *pUserData);
	static void Con_Echo(IResult *pResult, void *pUserData);
	static void Con_Exec(IResult *pResult, void *pUserData);
	static void ConModCommandAccess(IResult *pResult, void *pUser);
	static void ConModCommandStatus(IConsole::IResult *pResult, void *pUser);

	void ExecuteFileRecurse(const char *pFilename);
	void ExecuteLineStroked(int Stroke, const char *pStr, int ClientID = -1);

	struct
	{
		int m_OutputLevel;
		FPrintCallback m_pfnPrintCallback;
		void *m_pPrintCallbackUserdata;
	} m_aPrintCB[MAX_PRINT_CB];
	int m_NumPrintCB;

	enum
	{
		CONSOLE_MAX_STR_LENGTH = 1024,
		MAX_PARTS = (CONSOLE_MAX_STR_LENGTH+1)/2
	};

	class CResult : public IResult
	{
	public:
		char m_aStringStorage[CONSOLE_MAX_STR_LENGTH+1];
		char *m_pArgsStart;

		const char *m_pCommand;
		const char *m_apArgs[MAX_PARTS];

		CResult() : IResult()
		{
			mem_zero(m_aStringStorage, sizeof(m_aStringStorage));
			m_pArgsStart = 0;
			m_pCommand = 0;
			mem_zero(m_apArgs, sizeof(m_apArgs));
		}

		CResult &operator =(const CResult &Other)
		{
			if(this != &Other)
			{
				IResult::operator=(Other);
				int Offset = m_aStringStorage - Other.m_aStringStorage;
				mem_copy(m_aStringStorage, Other.m_aStringStorage, sizeof(m_aStringStorage));
				m_pArgsStart = Other.m_pArgsStart + Offset;
				m_pCommand = Other.m_pCommand + Offset;
				for(unsigned i = 0; i < Other.m_NumArgs; ++i)
					m_apArgs[i] = Other.m_apArgs[i] + Offset;
			}
			return *this;
		}

		void AddArgument(const char *pArg)
		{
			m_apArgs[m_NumArgs++] = pArg;
		}

		virtual const char *GetString(unsigned Index);
		virtual int GetInteger(unsigned Index);
		virtual float GetFloat(unsigned Index);

		// DDRace

		enum
		{
			VICTIM_NONE=-3,
			VICTIM_ME=-2,
			VICTIM_ALL=-1,
		};

		int m_Victim;
		void ResetVictim();
		bool HasVictim();
		void SetVictim(int Victim);
		void SetVictim(const char *pVictim);
		virtual int GetVictim();
	};

	int ParseStart(CResult *pResult, const char *pString, int Length);
	int ParseArgs(CResult *pResult, const char *pFormat);

	class CExecutionQueue
	{
		CHeap m_Queue;

	public:
		struct CQueueEntry
		{
			CQueueEntry *m_pNext;
			FCommandCallback m_pfnCommandCallback;
			void *m_pCommandUserData;
			CResult m_Result;
		} *m_pFirst, *m_pLast;

		void AddEntry()
		{
			CQueueEntry *pEntry = static_cast<CQueueEntry *>(m_Queue.Allocate(sizeof(CQueueEntry)));
			pEntry->m_pNext = 0;
			if(!m_pFirst)
				m_pFirst = pEntry;
			if(m_pLast)
				m_pLast->m_pNext = pEntry;
			m_pLast = pEntry;
			(void)new(&(pEntry->m_Result)) CResult;
		}
		void Reset()
		{
			m_Queue.Reset();
			m_pFirst = m_pLast = 0;
		}
	} m_ExecutionQueue;

	void AddCommandSorted(CCommand *pCommand);
	CCommand *FindCommand(const char *pName, int FlagMask);

public:
	CConsole(int FlagMask);

	virtual const CCommandInfo *FirstCommandInfo(int AccessLevel, int FlagMask) const;
	virtual const CCommandInfo *GetCommandInfo(const char *pName, int FlagMask, bool Temp);
	virtual void PossibleCommands(const char *pStr, int FlagMask, bool Temp, FPossibleCallback pfnCallback, void *pUser);

	virtual void ParseArguments(int NumArgs, const char **ppArguments);
	virtual void Register(const char *pName, const char *pParams, int Flags, FCommandCallback pfnFunc, void *pUser, const char *pHelp);
	virtual void RegisterTemp(const char *pName, const char *pParams, int Flags, const char *pHelp);
	virtual void DeregisterTemp(const char *pName);
	virtual void DeregisterTempAll();
	virtual void Chain(const char *pName, FChainCommandCallback pfnChainFunc, void *pUser);
	virtual void StoreCommands(bool Store);

	virtual bool LineIsValid(const char *pStr);
<<<<<<< HEAD
	virtual void ExecuteLine(const char *pStr, int ClientID = -1);
	virtual void ExecuteFile(const char *pFilename, int ClientID = -1);
=======
	virtual void ExecuteLine(const char *pStr);
	virtual void ExecuteLineFlag(const char *pStr, int FlagMask);
	virtual void ExecuteFile(const char *pFilename);
>>>>>>> c9753901

	virtual int RegisterPrintCallback(int OutputLevel, FPrintCallback pfnPrintCallback, void *pUserData);
	virtual void SetPrintOutputLevel(int Index, int OutputLevel);
	virtual void Print(int Level, const char *pFrom, const char *pStr);

	void SetAccessLevel(int AccessLevel) { m_AccessLevel = clamp(AccessLevel, (int)(ACCESS_LEVEL_ADMIN), (int)(ACCESS_LEVEL_USER)); }

	// DDRace

	static void ConUserCommandStatus(IConsole::IResult *pResult, void *pUser);
	void SetFlagMask(int FlagMask) { m_FlagMask = FlagMask; }
};

#endif<|MERGE_RESOLUTION|>--- conflicted
+++ resolved
@@ -185,14 +185,9 @@
 	virtual void StoreCommands(bool Store);
 
 	virtual bool LineIsValid(const char *pStr);
-<<<<<<< HEAD
 	virtual void ExecuteLine(const char *pStr, int ClientID = -1);
+	virtual void ExecuteLineFlag(const char *pStr, int FlagMask);
 	virtual void ExecuteFile(const char *pFilename, int ClientID = -1);
-=======
-	virtual void ExecuteLine(const char *pStr);
-	virtual void ExecuteLineFlag(const char *pStr, int FlagMask);
-	virtual void ExecuteFile(const char *pFilename);
->>>>>>> c9753901
 
 	virtual int RegisterPrintCallback(int OutputLevel, FPrintCallback pfnPrintCallback, void *pUserData);
 	virtual void SetPrintOutputLevel(int Index, int OutputLevel);
