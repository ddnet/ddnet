--- conflicted
+++ resolved
@@ -122,11 +122,8 @@
 	VERSION_DDNET_INDEPENDENT_SPECTATORS_TEAM = 16000,
 	VERSION_DDNET_WEAPON_SHIELDS = 16010,
 	VERSION_DDNET_NEW_HUD = 16020,
-<<<<<<< HEAD
-	VERSION_DDNET_TUNELOCK = 16030,
-=======
 	VERSION_DDNET_MULTI_LASER = 16040,
->>>>>>> 5107b38d
+  VERSION_DDNET_TUNELOCK = 17000,
 };
 
 typedef std::bitset<MAX_CLIENTS> CClientMask;
