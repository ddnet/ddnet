--- conflicted
+++ resolved
@@ -3,17 +3,14 @@
 
 // This file can be included several times.
 
-<<<<<<< HEAD
-// TODO: remove this
-#include "././game/variables.h"
-#include "././game/tater_variables.h"
-=======
 #ifndef MACRO_CONFIG_INT
 #error "The config macros must be defined"
 #define MACRO_CONFIG_INT(Name, ScriptName, Def, Min, Max, Save, Desc) ;
 #define MACRO_CONFIG_COL(Name, ScriptName, Def, Save, Desc) ;
 #define MACRO_CONFIG_STR(Name, ScriptName, Len, Def, Save, Desc) ;
 #endif
+
+#include "././game/tater_variables.h"
 
 // client
 MACRO_CONFIG_INT(ClPredict, cl_predict, 1, 0, 1, CFGFLAG_CLIENT | CFGFLAG_SAVE, "Predict client movements")
@@ -233,7 +230,6 @@
 #endif
 
 MACRO_CONFIG_INT(DbgTuning, dbg_tuning, 0, 0, 2, CFGFLAG_CLIENT, "Display information about the tuning parameters that affect the own player (0 = off, 1 = show changed, 2 = show all)")
->>>>>>> 57d4715a
 
 MACRO_CONFIG_STR(PlayerName, player_name, 16, "", CFGFLAG_SAVE | CFGFLAG_CLIENT | CFGFLAG_INSENSITIVE, "Name of the player")
 MACRO_CONFIG_STR(PlayerClan, player_clan, 12, "", CFGFLAG_SAVE | CFGFLAG_CLIENT | CFGFLAG_INSENSITIVE, "Clan of the player")
