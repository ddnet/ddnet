--- conflicted
+++ resolved
@@ -4,11 +4,7 @@
         sudo add-apt-repository -y ppa:zoogie/sdl2-snapshots
         sudo apt-get update
         sudo apt-get build-dep teeworlds
-<<<<<<< HEAD
-        sudo apt-get install libsdl2-dev xz-utils
-=======
-        sudo apt-get install libsdl2-dev cmake libglew-dev
->>>>>>> cc54c4ac
+        sudo apt-get install libsdl2-dev xz-utils libglew-dev
 
     - |
         if [ ! -x ~/bam/bam ]; then
