--- conflicted
+++ resolved
@@ -4,7 +4,6 @@
 
 For build instructions visit the [ddnet repo](https://github.com/ddnet/ddnet).
 
-<<<<<<< HEAD
 + `sv_scorelimit` Score limit (0 disables)
 + `sv_timelimit` Time limit in minutes (0 disables)
 + `sv_gametype` Game type (gctf, ictf)
@@ -13,363 +12,4 @@
 + `sv_grenade_ammo_regen_time` Grenade ammo regeneration time in miliseconds
 + `sv_grenade_ammo_regen_num` Maximum number of grenades if ammo regeneration on
 + `sv_grenade_ammo_regen_speed` Give grenades back that push own player
-+ `sv_sprayprotection` Spray protection
-=======
-You can get binary releases on the [DDNet website](https://ddnet.org/downloads/), find it on [Steam](https://store.steampowered.com/app/412220/DDraceNetwork/) or [install from repository](#installation-from-repository).
-
-- [Code Browser](https://ddnet.org/codebrowser/DDNet/)
-- [Source Code Documentation](https://codedoc.ddnet.org/) (very incomplete, only a few items are documented)
-
-If you want to learn about the source code, you can check the [Development](https://wiki.ddnet.org/wiki/Development) article on the wiki.
-
-Cloning
--------
-
-To clone this repository with full history and external libraries (~350 MB):
-
-    git clone --recursive https://github.com/ddnet/ddnet
-
-To clone this repository with full history when you have the necessary libraries on your system already (~220 MB):
-
-    git clone https://github.com/ddnet/ddnet
-
-To clone this repository with history since we moved the libraries to https://github.com/ddnet/ddnet-libs (~40 MB):
-
-    git clone --shallow-exclude=included-libs https://github.com/ddnet/ddnet
-
-To clone the libraries if you have previously cloned DDNet without them, or if you require the ddnet-libs history instead of a shallow clone:
-
-    git submodule update --init --recursive
-
-Dependencies on Linux / macOS
------------------------------
-
-You can install the required libraries on your system, `touch CMakeLists.txt` and CMake will use the system-wide libraries by default. You can install all required dependencies and CMake on Debian or Ubuntu like this:
-
-    sudo apt install build-essential cargo cmake git glslang-tools google-mock libavcodec-extra libavdevice-dev libavfilter-dev libavformat-dev libavutil-dev libcurl4-openssl-dev libfreetype6-dev libglew-dev libnotify-dev libogg-dev libopus-dev libopusfile-dev libpng-dev libsdl2-dev libsqlite3-dev libssl-dev libvulkan-dev libwavpack-dev libx264-dev python3 rustc spirv-tools
-
-On older distributions like Ubuntu 18.04 don't install `google-mock`, but instead set `-DDOWNLOAD_GTEST=ON` when building to get a more recent gtest/gmock version.
-
-On older distributions `rustc` version might be too old, to get an up-to-date Rust compiler you can use [rustup](https://rustup.rs/) with stable channel instead or try the `rustc-mozilla` package.
-
-Or on CentOS, RedHat and AlmaLinux like this:
-
-    sudo yum install cargo cmake ffmpeg-devel freetype-devel gcc gcc-c++ git glew-devel glslang gmock-devel gtest-devel libcurl-devel libnotify-devel libogg-devel libpng-devel libx264-devel make openssl-devel opus-devel opusfile-devel python2 rust SDL2-devel spirv-tools sqlite-devel vulkan-devel wavpack-devel
-
-Or on Fedora like this:
-
-    sudo dnf install cargo cmake ffmpeg-devel freetype-devel gcc gcc-c++ git glew-devel glslang gmock-devel gtest-devel libcurl-devel libnotify-devel libogg-devel libpng-devel make openssl-devel opus-devel opusfile-devel python2 SDL2-devel spirv-tools sqlite-devel vulkan-devel wavpack-devel x264-devel
-
-Or on Arch Linux like this:
-
-    sudo pacman -S --needed base-devel cmake curl ffmpeg freetype2 git glew glslang gmock libnotify libpng opusfile python rust sdl2 spirv-tools sqlite vulkan-headers vulkan-icd-loader wavpack x264
-
-Or on Gentoo like this:
-
-    emerge --ask dev-db/sqlite dev-lang/rust-bin dev-libs/glib dev-libs/openssl dev-util/glslang dev-util/spirv-headers dev-util/spirv-tools media-libs/freetype media-libs/glew media-libs/libglvnd media-libs/libogg media-libs/libpng media-libs/libsdl2 media-libs/libsdl2[vulkan] media-libs/opus media-libs/opusfile media-libs/pnglite media-libs/vulkan-loader[layers] media-sound/wavpack media-video/ffmpeg net-misc/curl x11-libs/gdk-pixbuf x11-libs/libnotify
-
-On macOS you can use [homebrew](https://brew.sh/) to install build dependencies like this:
-
-    brew install cmake ffmpeg freetype glew glslang googletest libpng molten-vk opusfile rust SDL2 spirv-tools vulkan-headers wavpack x264
-
-If you don't want to use the system libraries, you can pass the `-DPREFER_BUNDLED_LIBS=ON` parameter to cmake.
-
-Building on Linux and macOS
----------------------------
-
-To compile DDNet yourself, execute the following commands in the source root:
-
-    mkdir build
-    cd build
-    cmake ..
-    make -j$(nproc)
-
-Pass the number of threads for compilation to `make -j`. `$(nproc)` in this case returns the number of processing units.
-
-DDNet requires additional libraries, some of which are bundled for the most common platforms (Windows, Mac, Linux, all x86 and x86\_64) for convenience and the official builds. The bundled libraries for official builds are now in the ddnet-libs submodule. Note that when you build and develop locally, you should ideally use your system's package manager to install the dependencies, instead of relying on ddnet-libs submodule, which does not contain all dependencies anyway (e.g. openssl, vulkan). See the previous section for how to get the dependencies. Alternatively see the following build arguments for how to disable some features and their dependencies (`-DVULKAN=OFF` won't require Vulkan for example).
-
-The following is a non-exhaustive list of build arguments that can be passed to the `cmake` command-line tool in order to enable or disable options in build time:
-
-* **-DCMAKE_BUILD_TYPE=[Release|Debug|RelWithDebInfo|MinSizeRel]** <br>
-An optional CMake variable for setting the build type. If not set, defaults to "Release" if `-DDEV=ON` is **not** used, and "Debug" if `-DDEV=ON` is used. See `CMAKE_BUILD_TYPE` in CMake Documentation for more information.
-
-* **-DPREFER_BUNDLED_LIBS=[ON|OFF]** <br>
-Whether to prefer bundled libraries over system libraries. Setting to ON will make DDNet use third party libraries available in the `ddnet-libs` folder, which is the git-submodule target of the [ddnet-libs](https://github.com/ddnet/ddnet-libs) repository mentioned above -- Useful if you do not have those libraries installed and want to avoid building them. If set to OFF, will only use bundled libraries when system libraries are not found. Default value is OFF.
-
-* **-DWEBSOCKETS=[ON|OFF]** <br>
-Whether to enable WebSocket support for server. Setting to ON requires the `libwebsockets-dev` library installed. Default value is OFF.
-
-* **-DMYSQL=[ON|OFF]** <br>
-Whether to enable MySQL/MariaDB support for server. Requires at least MySQL 8.0 or MariaDB 10.2. Setting to ON requires the `libmariadbclient-dev` library installed, which are also provided as bundled libraries for the common platforms. Default value is OFF.
-
-   Note that the bundled MySQL libraries might not work properly on your system. If you run into connection problems with the MySQL server, for example that it connects as root while you chose another user, make sure to install your system libraries for the MySQL client. Make sure that the CMake configuration summary says that it found MySQL libs that were not bundled (no "using bundled libs").
-
-* **-DTEST_MYSQL=[ON|OFF]** <br>
-Whether to test MySQL/MariaDB support in GTest based tests. Default value is OFF.
-
-   Note that this requires a running MySQL/MariaDB database on localhost with this setup:
-
-```
-CREATE DATABASE ddnet;
-CREATE USER 'ddnet'@'localhost' IDENTIFIED BY 'thebestpassword';
-GRANT ALL PRIVILEGES ON ddnet.* TO 'ddnet'@'localhost';
-FLUSH PRIVILEGES;
-```
-
-* **-DAUTOUPDATE=[ON|OFF]** <br>
-Whether to enable the autoupdater. Packagers may want to disable this for their packages. Default value is ON for Windows and Linux.
-
-* **-DCLIENT=[ON|OFF]** <br>
-Whether to enable client compilation. If set to OFF, DDNet will not depend on Curl, Freetype, Ogg, Opus, Opusfile, and SDL2. Default value is ON.
-
-* **-DVIDEORECORDER=[ON|OFF]** <br>
-Whether to add video recording support using FFmpeg to the client. Default value is ON.
-
-* **-DDOWNLOAD_GTEST=[ON|OFF]** <br>
-Whether to download and compile GTest. Useful if GTest is not installed and, for Linux users, there is no suitable package providing it. Default value is OFF.
-
-* **-DDEV=[ON|OFF]** <br>
-Whether to optimize for development, speeding up the compilation process a little. If enabled, don't generate stuff necessary for packaging. Setting to ON will set CMAKE\_BUILD\_TYPE to Debug by default. Default value is OFF.
-
-* **-DUPNP=[ON|OFF]** <br>
-Whether to enable UPnP support for the server.
-You need to install `libminiupnpc-dev` on Debian, `miniupnpc` on Arch Linux.
-Default value is OFF.
-
-* **-DVULKAN=[ON|OFF]** <br>
-Whether to enable the vulkan backend.
-On Windows you need to install the Vulkan SDK and set the `VULKAN_SDK` environment flag accordingly.
-Default value is ON for Windows x86\_64 and Linux, and OFF for Windows x86 and macOS.
-
-* **-GNinja** <br>
-Use the Ninja build system instead of Make. This automatically parallelizes the build and is generally faster. Compile with `ninja` instead of `make`. Install Ninja with `sudo apt install ninja-build` on Debian, `sudo pacman -S --needed ninja` on Arch Linux.
-
-* **-DCMAKE_CXX_LINK_FLAGS=[FLAGS]** <br>
-Custom flags to set for compiler when linking.
-
-* **-DEXCEPTION_HANDLING=[ON|OFF]** <br>
-Enable exception handling (only works with Windows as of now, uses DrMingw there). Default value is OFF.
-
-* **-DIPO=[ON|OFF]** <br>
-Enable interprocedural optimizations, also known as Link Time Optimization (LTO). Default value is OFF.
-
-* **-DFUSE_LD=[OFF|LINKER]** <br>
-Linker to use. Default value is OFF to try mold, lld, gold.
-
-* **-DSECURITY_COMPILER_FLAGS=[ON|OFF]** <br>
-Whether to set security-relevant compiler flags like `-D_FORTIFY_SOURCE=2` and `-fstack-protector-all`. Default Value is ON.
-
-Running tests (Debian/Ubuntu)
------------------------------
-
-In order to run the tests, you need to install the following library `libgtest-dev`.
-
-This library isn't compiled, so you have to do it:
-```bash
-sudo apt install libgtest-dev
-cd /usr/src/gtest
-sudo cmake CMakeLists.txt
-sudo make -j8
-
-# copy or symlink libgtest.a and libgtest_main.a to your /usr/lib folder
-sudo cp lib/*.a /usr/lib
-```
-
-To run the tests you must target `run_tests` with make:
-`make run_tests`
-
-Code formatting
----------------
-We use clang-format 10 to format the C++ code of this project. Execute `scripts/fix_style.py` after changing the code to ensure code is formatted properly, a GitHub central style checker will do the same and prevent your change from being submitted.
-
-On Arch Linux you can install clang-format 10 using the [clang-format-static-bin AUR package](https://aur.archlinux.org/packages/clang-format-static-bin/). On macOS you can install clang-format 10 using a [homebrew tap](https://github.com/r-lib/homebrew-taps):
-```bash
-brew install r-lib/taps/clang-format@10
-sudo ln -s /opt/homebrew/Cellar/clang-format@10/10.0.1/bin/clang-format /opt/homebrew/bin/clang-format-10
-```
-
-Using AddressSanitizer + UndefinedBehaviourSanitizer or Valgrind's Memcheck
----------------------------------------------------------------------------
-ASan+UBSan and Memcheck are useful to find code problems more easily. Please use them to test your changes if you can.
-
-For ASan+UBSan compile with:
-```bash
-CC=clang CXX=clang++ CXXFLAGS="-fsanitize=address,undefined -fsanitize-recover=address,undefined -fno-omit-frame-pointer" CFLAGS="-fsanitize=address,undefined -fsanitize-recover=address,undefined -fno-omit-frame-pointer" cmake -DCMAKE_BUILD_TYPE=Debug .
-make
-```
-and run with:
-```bash
-UBSAN_OPTIONS=suppressions=./ubsan.supp:log_path=./SAN:print_stacktrace=1:halt_on_errors=0 ASAN_OPTIONS=log_path=./SAN:print_stacktrace=1:check_initialization_order=1:detect_leaks=1:halt_on_errors=0 LSAN_OPTIONS=suppressions=./lsan.supp ./DDNet
-```
-
-Check the SAN.\* files afterwards. This finds more problems than memcheck, runs faster, but requires a modern GCC/Clang compiler.
-
-For valgrind's memcheck compile a normal Debug build and run with: `valgrind --tool=memcheck ./DDNet`
-Expect a large slow down.
-
-Building on Windows with Visual Studio
---------------------------------------
-
-Download and install some version of [Microsoft Visual Studio](https://www.visualstudio.com/) (as of writing, MSVS Community 2017) with **C++ support**, install [Python 3](https://www.python.org/downloads/) **for all users** and install [CMake](https://cmake.org/download/#latest). You also need to install [Rust](https://rustup.rs/).
-
-Start CMake and select the source code folder (where DDNet resides, the directory with `CMakeLists.txt`). Additionally select a build folder, e.g. create a build subdirectory in the source code directory. Click "Configure" and select the Visual Studio generator (it should be pre-selected, so pressing "Finish" will suffice). After configuration finishes and the "Generate" reactivates, click it. When that finishes, click "Open Project". Visual Studio should open. You can compile the DDNet client by right-clicking the DDNet project (not the solution) and select "Select as StartUp project". Now you should be able to compile DDNet by clicking the green, triangular "Run" button.
-
-Cross-compiling on Linux to Windows x86/x86\_64
------------------------------------------------
-
-Install MinGW cross-compilers of the form `i686-w64-mingw32-gcc` (32 bit) or
-`x86_64-w64-mingw32-gcc` (64 bit). This is probably the hard part. ;)
-
-Then add `-DCMAKE_TOOLCHAIN_FILE=../cmake/toolchains/mingw64.toolchain` to the
-**initial** CMake command line.
-
-Cross-compiling on Linux to WebAssembly via Emscripten
---------------------------------------------------------
-
-Install Emscripten cross-compilers (e.g. `sudo apt install emscripten`) on a modern linux distro.
-
-If you need to compile the ddnet-libs for WebAssembly, simply call
-
-```bash
-# <directory to build in> should be a directory outside of the project's source directory
-scripts/compile_libs/gen_libs.sh <directory to build in> webasm
-```
-
-from the project's source directory. It will automatically create a directory called `ddnet-libs`.
-You can then manually merge this directory with the one in the ddnet source directory.
-
-Then run `emcmake cmake .. -DVIDEORECORDER=OFF -DVULKAN=OFF -DSERVER=OFF -DTOOLS=OFF -DPREFER_BUNDLED_LIBS=ON` in your build directory.
-
-To test the compiled code locally, just use `emrun --browser firefox DDNet.html`
-
-To host the compiled .html file copy all `.data`, `.html`, `.js`, `.wasm` files to the web server. (see /other/emscripten/minimal.html for a minimal html example)
-
-Then enable cross origin policies. Example for apache2 on debian based distros:
-```bash
-sudo a2enmod header
-
-# edit the apache2 config to allow .htaccess files
-sudo nano /etc/apache2/apache2.conf
-
-# set AllowOverride to All for your directory
-# then create a .htaccess file on the web server (where the .html is)
-# and add these lines
-Header add Cross-Origin-Embedder-Policy "require-corp"
-Header add Cross-Origin-Opener-Policy "same-origin"
-
-# now restart apache2
-sudo service apache2 restart
-```
-
-Cross-compiling on Linux to macOS
----------------------------------
-
-Install [osxcross](https://github.com/tpoechtrager/osxcross), then add
-`-DCMAKE_TOOLCHAIN_FILE=../cmake/toolchains/darwin.toolchain` and
-`-DCMAKE_OSX_SYSROOT=/path/to/osxcross/target/SDK/MacOSX10.11.sdk/` to the
-**initial** CMake command line.
-
-Install `dmg` and `hfsplus` from
-[libdmg-hfsplus](https://github.com/mozilla/libdmg-hfsplus) and `newfs_hfs`
-from
-[diskdev\_cmds](http://pkgs.fedoraproject.org/repo/pkgs/hfsplus-tools/diskdev_cmds-540.1.linux3.tar.gz/0435afc389b919027b69616ad1b05709/diskdev_cmds-540.1.linux3.tar.gz)
-to unlock the `package_dmg` target that outputs a macOS disk image.
-
-Importing the official DDNet Database
--------------------------------------
-
-```bash
-$ wget https://ddnet.org/stats/ddnet-sql.zip
-$ unzip ddnet-sql.zip
-$ yaourt -S mariadb mysql-connector-c++
-$ mysql_install_db --user=mysql --basedir=/usr --datadir=/var/lib/mysql
-$ systemctl start mariadb
-$ mysqladmin -u root password 'PW'
-$ mysql -u root -p'PW'
-MariaDB [(none)]> create database teeworlds; create user 'teeworlds'@'localhost' identified by 'PW2'; grant all privileges on teeworlds.* to 'teeworlds'@'localhost'; flush privileges;
-# this takes a while, you can remove the KEYs in record_race.sql to trade performance in queries
-$ mysql -u teeworlds -p'PW2' teeworlds < ddnet-sql/record_*.sql
-
-$ cat mine.cfg
-sv_use_sql 1
-add_sqlserver r teeworlds record teeworlds "PW2" "localhost" "3306"
-add_sqlserver w teeworlds record teeworlds "PW2" "localhost" "3306"
-
-$ mkdir build
-$ cd build
-$ cmake -DMYSQL=ON ..
-$ make -j8
-$ ./DDNet-Server -f mine.cfg
-```
-
-<a href="https://repology.org/metapackage/ddnet/versions">
-    <img src="https://repology.org/badge/vertical-allrepos/ddnet.svg?header=" alt="Packaging status" align="right">
-</a>
-
-Installation from Repository
-----------------------------
-
-Debian/Ubuntu
-
-```bash
-$ apt-get install ddnet
-
-```
-
-MacOS
-
-```bash
-$ brew install --cask ddnet
-```
-
-Fedora
-
-```bash
-$ dnf install ddnet
-```
-
-Arch Linux
-
-```bash
-$ yay -S ddnet
-```
-
-FreeBSD
-
-```bash
-$ pkg install DDNet
-```
-
-Benchmarking
-------------
-
-DDNet is available in the [Phoronix Test Suite](https://openbenchmarking.org/test/pts/ddnet). If you have PTS installed you can easily benchmark DDNet on your own system like this:
-
-```bash
-$ phoronix-test-suite benchmark ddnet
-```
-
-Better Git Blame
-----------------
-
-First, use a better tool than `git blame` itself, e.g. [`tig`](https://jonas.github.io/tig/). There's probably a good UI for Windows, too. Alternatively, use the GitHub UI, click "Blame" in any file view.
-
-For `tig`, use `tig blame path/to/file.cpp` to open the blame view, you can navigate with arrow keys or kj, press comma to go to the previous revision of the current line, q to quit.
-
-Only then you could also set up git to ignore specific formatting revisions:
-```bash
-git config blame.ignoreRevsFile formatting-revs.txt
-```
-
-(Neo)Vim Syntax Highlighting for config files
-----------------------------------------
-Copy the file detection and syntax files to your vim config folder:
-
-```bash
-# vim
-cp -R other/vim/* ~/.vim/
-
-# neovim
-cp -R other/vim/* ~/.config/nvim/
-```
->>>>>>> 32f3f9e0
++ `sv_sprayprotection` Spray protection